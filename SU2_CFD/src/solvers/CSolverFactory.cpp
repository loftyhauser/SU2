--- conflicted
+++ resolved
@@ -66,29 +66,18 @@
       solver[FLOW_SOL] = CreateSubSolver(SUB_SOLVER_TYPE::TEMPLATE, solver, geometry, config, iMGLevel);
       break;
     case INC_EULER:
-<<<<<<< HEAD
-      solver[FLOW_SOL] = createSubSolver(SUB_SOLVER_TYPE::INC_EULER, solver, geometry, config, iMGLevel);
-      solver[RAD_SOL]  = createSubSolver(SUB_SOLVER_TYPE::RADIATION, solver, geometry, config, iMGLevel);
-      solver[POISSON_SOL]  = createSubSolver(SUB_SOLVER_TYPE::POISSON_EQUATION, solver, geometry, config, iMGLevel);
-=======
       solver[FLOW_SOL] = CreateSubSolver(SUB_SOLVER_TYPE::INC_EULER, solver, geometry, config, iMGLevel);
       solver[RAD_SOL]  = CreateSubSolver(SUB_SOLVER_TYPE::RADIATION, solver, geometry, config, iMGLevel);
->>>>>>> a2da75e4
+      solver[POISSON_SOL]  = CreateSubSolver(SUB_SOLVER_TYPE::POISSON_EQUATION, solver, geometry, config, iMGLevel);
       break;
     case EULER:
       solver[FLOW_SOL] = CreateSubSolver(SUB_SOLVER_TYPE::EULER, solver, geometry, config, iMGLevel);
       break;
     case INC_NAVIER_STOKES:
-<<<<<<< HEAD
-      solver[FLOW_SOL] = createSubSolver(SUB_SOLVER_TYPE::INC_NAVIER_STOKES, solver, geometry, config, iMGLevel);
-      solver[HEAT_SOL] = createSubSolver(SUB_SOLVER_TYPE::HEAT, solver, geometry, config, iMGLevel);
-      solver[RAD_SOL]  = createSubSolver(SUB_SOLVER_TYPE::RADIATION, solver, geometry, config, iMGLevel);
-      solver[POISSON_SOL]  = createSubSolver(SUB_SOLVER_TYPE::POISSON_EQUATION, solver, geometry, config, iMGLevel);
-=======
       solver[FLOW_SOL] = CreateSubSolver(SUB_SOLVER_TYPE::INC_NAVIER_STOKES, solver, geometry, config, iMGLevel);
       solver[HEAT_SOL] = CreateSubSolver(SUB_SOLVER_TYPE::HEAT, solver, geometry, config, iMGLevel);
       solver[RAD_SOL]  = CreateSubSolver(SUB_SOLVER_TYPE::RADIATION, solver, geometry, config, iMGLevel);
->>>>>>> a2da75e4
+      solver[POISSON_SOL]  = CreateSubSolver(SUB_SOLVER_TYPE::POISSON_EQUATION, solver, geometry, config, iMGLevel);
       break;
     case NAVIER_STOKES:
       solver[FLOW_SOL] = CreateSubSolver(SUB_SOLVER_TYPE::NAVIER_STOKES, solver, geometry, config, iMGLevel);
@@ -98,19 +87,12 @@
       solver[TURB_SOL] = CreateSubSolver(SUB_SOLVER_TYPE::TURB, solver, geometry, config, iMGLevel);
       break;
     case INC_RANS:
-<<<<<<< HEAD
-      solver[FLOW_SOL] = createSubSolver(SUB_SOLVER_TYPE::INC_NAVIER_STOKES, solver, geometry, config, iMGLevel);
-      solver[HEAT_SOL] = createSubSolver(SUB_SOLVER_TYPE::HEAT, solver, geometry, config, iMGLevel);
-      solver[TURB_SOL] = createSubSolver(SUB_SOLVER_TYPE::TURB, solver, geometry, config, iMGLevel);
-      solver[TRANS_SOL] = createSubSolver(SUB_SOLVER_TYPE::TRANSITION, solver, geometry, config, iMGLevel);
-      solver[RAD_SOL]  = createSubSolver(SUB_SOLVER_TYPE::RADIATION, solver, geometry, config, iMGLevel);
-      solver[POISSON_SOL]  = createSubSolver(SUB_SOLVER_TYPE::POISSON_EQUATION, solver, geometry, config, iMGLevel);
-=======
       solver[FLOW_SOL] = CreateSubSolver(SUB_SOLVER_TYPE::INC_NAVIER_STOKES, solver, geometry, config, iMGLevel);
       solver[HEAT_SOL] = CreateSubSolver(SUB_SOLVER_TYPE::HEAT, solver, geometry, config, iMGLevel);
       solver[TURB_SOL] = CreateSubSolver(SUB_SOLVER_TYPE::TURB, solver, geometry, config, iMGLevel);
+      solver[TRANS_SOL] = CreateSubSolver(SUB_SOLVER_TYPE::TRANSITION, solver, geometry, config, iMGLevel);
       solver[RAD_SOL]  = CreateSubSolver(SUB_SOLVER_TYPE::RADIATION, solver, geometry, config, iMGLevel);
->>>>>>> a2da75e4
+      solver[POISSON_SOL]  = CreateSubSolver(SUB_SOLVER_TYPE::POISSON_EQUATION, solver, geometry, config, iMGLevel);
       break;
     case HEAT_EQUATION:
       solver[HEAT_SOL] = CreateSubSolver(SUB_SOLVER_TYPE::HEAT, solver, geometry, config, iMGLevel);
