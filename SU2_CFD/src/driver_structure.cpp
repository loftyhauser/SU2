--- conflicted
+++ resolved
@@ -199,10 +199,7 @@
         for (unsigned short iPeriodic = 1; iPeriodic <= config_container[ZONE_0]->GetnMarker_Periodic()/2; iPeriodic++) {
           geometry_container[iZone][iInst][iMesh]->MatchPeriodic(config_container[iZone], iPeriodic);
         }
-<<<<<<< HEAD
-=======
         geometry_container[iZone][iInst][iMesh]->PreprocessPeriodicComms(geometry_container[iZone][iInst][iMesh], config_container[iZone]);
->>>>>>> c128b3b6
       }
 
     }
@@ -1071,14 +1068,6 @@
 
     }
 
-  }
-
-  /*--- Pre-compute any rotation matrices for periodic transformations ---*/
-  
-  for (iZone = 0; iZone < nZone; iZone++) {
-    config_container[iZone]->AllocateRotationMatrix();
-    for (unsigned short iPeriodic = 0; iPeriodic < config_container[iZone]->GetnPeriodicIndex(); iPeriodic++)
-      config_container[iZone]->SetRotationMatrix(iPeriodic);
   }
 
   /*--- For unsteady simulations, initialize the grid volumes
