/*!
 * \file driver_structure.cpp
 * \brief The main subroutines for driving single or multi-zone problems.
 * \author T. Economon, H. Kline, R. Sanchez, F. Palacios
 * \version 5.0.0 "Raven"
 *
 * SU2 Lead Developers: Dr. Francisco Palacios (Francisco.D.Palacios@boeing.com).
 *                      Dr. Thomas D. Economon (economon@stanford.edu).
 *
 * SU2 Developers: Prof. Juan J. Alonso's group at Stanford University.
 *                 Prof. Piero Colonna's group at Delft University of Technology.
 *                 Prof. Nicolas R. Gauger's group at Kaiserslautern University of Technology.
 *                 Prof. Alberto Guardone's group at Polytechnic University of Milan.
 *                 Prof. Rafael Palacios' group at Imperial College London.
 *                 Prof. Edwin van der Weide's group at the University of Twente.
 *                 Prof. Vincent Terrapon's group at the University of Liege.
 *
 * Copyright (C) 2012-2017 SU2, the open-source CFD code.
 *
 * SU2 is free software; you can redistribute it and/or
 * modify it under the terms of the GNU Lesser General Public
 * License as published by the Free Software Foundation; either
 * version 2.1 of the License, or (at your option) any later version.
 *
 * SU2 is distributed in the hope that it will be useful,
 * but WITHOUT ANY WARRANTY; without even the implied warranty of
 * MERCHANTABILITY or FITNESS FOR A PARTICULAR PURPOSE. See the GNU
 * Lesser General Public License for more details.
 *
 * You should have received a copy of the GNU Lesser General Public
 * License along with SU2. If not, see <http://www.gnu.org/licenses/>.
 */

#include "../include/driver_structure.hpp"
#include "../include/definition_structure.hpp"

CDriver::CDriver(char* confFile,
                 unsigned short val_nZone,
                 unsigned short val_nDim,
                 SU2_Comm MPICommunicator):config_file_name(confFile), StartTime(0.0), StopTime(0.0), UsedTime(0.0), ExtIter(0), nZone(val_nZone), nDim(val_nDim), StopCalc(false), fsi(false) {


  unsigned short jZone, iSol;

  int rank = MASTER_NODE;
#ifdef HAVE_MPI
  MPI_Comm_rank(MPICommunicator, &rank);
#endif

  /*--- Create pointers to all of the classes that may be used throughout
   the SU2_CFD code. In general, the pointers are instantiated down a
   heirarchy over all zones, multigrid levels, equation sets, and equation
   terms as described in the comments below. ---*/

  iteration_container           = NULL;
  output                        = NULL;
  integration_container         = NULL;
  geometry_container            = NULL;
  solver_container              = NULL;
  numerics_container            = NULL;
  config_container              = NULL;
  surface_movement              = NULL;
  grid_movement                 = NULL;
  FFDBox                        = NULL;
  interpolator_container        = NULL;
  transfer_container            = NULL;

  /*--- Definition and of the containers for all possible zones. ---*/

  iteration_container    = new CIteration*[nZone];
  solver_container       = new CSolver***[nZone];
  integration_container  = new CIntegration**[nZone];
  numerics_container     = new CNumerics****[nZone];
  config_container       = new CConfig*[nZone];
  geometry_container     = new CGeometry**[nZone];
  surface_movement       = new CSurfaceMovement*[nZone];
  grid_movement          = new CVolumetricMovement*[nZone];
  FFDBox                 = new CFreeFormDefBox**[nZone];
  interpolator_container = new CInterpolator**[nZone];
  transfer_container     = new CTransfer**[nZone];

  for (iZone = 0; iZone < nZone; iZone++) {
    solver_container[iZone]       = NULL;
    integration_container[iZone]  = NULL;
    numerics_container[iZone]     = NULL;
    config_container[iZone]       = NULL;
    geometry_container[iZone]     = NULL;
    surface_movement[iZone]       = NULL;
    grid_movement[iZone]          = NULL;
    FFDBox[iZone]                 = NULL;
    interpolator_container[iZone] = NULL;
    transfer_container[iZone]     = NULL;
  }

  /*--- Loop over all zones to initialize the various classes. In most
   cases, nZone is equal to one. This represents the solution of a partial
   differential equation on a single block, unstructured mesh. ---*/

  for (iZone = 0; iZone < nZone; iZone++) {

    /*--- Definition of the configuration option class for all zones. In this
     constructor, the input configuration file is parsed and all options are
     read and stored. ---*/

    config_container[iZone] = new CConfig(config_file_name, SU2_CFD, iZone, nZone, nDim, VERB_HIGH);

    /*--- Set the MPI communicator ---*/

    config_container[iZone]->SetMPICommunicator(MPICommunicator);

    /*--- Definition of the geometry class to store the primal grid in the
     partitioning process. ---*/

    CGeometry *geometry_aux = NULL;

    /*--- All ranks process the grid and call ParMETIS for partitioning ---*/

    geometry_aux = new CPhysicalGeometry(config_container[iZone], iZone, nZone);

    /*--- Color the initial grid and set the send-receive domains (ParMETIS) ---*/

    geometry_aux->SetColorGrid_Parallel(config_container[iZone]);

    /*--- Allocate the memory of the current domain, and divide the grid
     between the ranks. ---*/

    geometry_container[iZone] = new CGeometry *[config_container[iZone]->GetnMGLevels()+1];
    geometry_container[iZone][MESH_0] = new CPhysicalGeometry(geometry_aux, config_container[iZone]);

    /*--- Deallocate the memory of geometry_aux ---*/

    delete geometry_aux;

    /*--- Add the Send/Receive boundaries ---*/

    geometry_container[iZone][MESH_0]->SetSendReceive(config_container[iZone]);

    /*--- Add the Send/Receive boundaries ---*/

    geometry_container[iZone][MESH_0]->SetBoundaries(config_container[iZone]);

  }

  /*--- Preprocessing of the geometry for all zones. In this routine, the edge-
   based data structure is constructed, i.e. node and cell neighbors are
   identified and linked, face areas and volumes of the dual mesh cells are
   computed, and the multigrid levels are created using an agglomeration procedure. ---*/

  if (rank == MASTER_NODE)
    cout << endl <<"------------------------- Geometry Preprocessing ------------------------" << endl;

  Geometrical_Preprocessing();

  for (iZone = 0; iZone < nZone; iZone++) {

    /*--- Computation of wall distances for turbulence modeling ---*/

    if (rank == MASTER_NODE)
      cout << "Computing wall distances." << endl;

    if ((config_container[iZone]->GetKind_Solver() == RANS) ||
        (config_container[iZone]->GetKind_Solver() == ADJ_RANS) ||
        (config_container[iZone]->GetKind_Solver() == DISC_ADJ_RANS))
      geometry_container[iZone][MESH_0]->ComputeWall_Distance(config_container[iZone]);

    /*--- Computation of positive surface area in the z-plane which is used for
     the calculation of force coefficient (non-dimensionalization). ---*/

    geometry_container[iZone][MESH_0]->SetPositive_ZArea(config_container[iZone]);

    /*--- Set the near-field, interface and actuator disk boundary conditions, if necessary. ---*/

    for (iMesh = 0; iMesh <= config_container[iZone]->GetnMGLevels(); iMesh++) {
      geometry_container[iZone][iMesh]->MatchNearField(config_container[iZone]);
      geometry_container[iZone][iMesh]->MatchInterface(config_container[iZone]);
      geometry_container[iZone][iMesh]->MatchActuator_Disk(config_container[iZone]);
    }

  }

  /*--- If activated by the compile directive, perform a partition analysis. ---*/
#if PARTITION
  Partition_Analysis(geometry_container[ZONE_0][MESH_0], config_container[ZONE_0]);
#endif

  /*--- Output some information about the driver that has been instantiated for the problem. ---*/

  if (rank == MASTER_NODE)
    cout << endl <<"------------------------- Driver information --------------------------" << endl;

  fsi = config_container[ZONE_0]->GetFSI_Simulation();

  if ( (config_container[ZONE_0]->GetKind_Solver() == FEM_ELASTICITY || config_container[ZONE_0]->GetKind_Solver() == POISSON_EQUATION || config_container[ZONE_0]->GetKind_Solver() == WAVE_EQUATION || config_container[ZONE_0]->GetKind_Solver() == HEAT_EQUATION) ) {
    if (rank == MASTER_NODE) cout << "A General driver has been instantiated." << endl;
  }
  else if (config_container[ZONE_0]->GetUnsteady_Simulation() == HARMONIC_BALANCE) {
    if (rank == MASTER_NODE) cout << "A Harmonic Balance driver has been instantiated." << endl;
  }
  else if (nZone == 2 && fsi) {
    if (rank == MASTER_NODE) cout << "A Fluid-Structure Interaction driver has been instantiated." << endl;
  }
  else {
    if (rank == MASTER_NODE) cout << "A Fluid driver has been instantiated." << endl;
  }

  for (iZone = 0; iZone < nZone; iZone++) {

    /*--- Instantiate the type of physics iteration to be executed within each zone. For
     example, one can execute the same physics across multiple zones (mixing plane),
     different physics in different zones (fluid-structure interaction), or couple multiple
     systems tightly within a single zone by creating a new iteration class (e.g., RANS). ---*/
    if (rank == MASTER_NODE) {
      cout << endl <<"------------------------ Iteration Preprocessing ------------------------" << endl;
    }
    Iteration_Preprocessing();

    /*--- Definition of the solver class: solver_container[#ZONES][#MG_GRIDS][#EQ_SYSTEMS].
     The solver classes are specific to a particular set of governing equations,
     and they contain the subroutines with instructions for computing each spatial
     term of the PDE, i.e. loops over the edges to compute convective and viscous
     fluxes, loops over the nodes to compute source terms, and routines for
     imposing various boundary condition type for the PDE. ---*/
    if (rank == MASTER_NODE)
      cout << endl <<"------------------------- Solver Preprocessing --------------------------" << endl;

    solver_container[iZone] = new CSolver** [config_container[iZone]->GetnMGLevels()+1];
    for (iMesh = 0; iMesh <= config_container[iZone]->GetnMGLevels(); iMesh++)
      solver_container[iZone][iMesh] = NULL;

    for (iMesh = 0; iMesh <= config_container[iZone]->GetnMGLevels(); iMesh++) {
      solver_container[iZone][iMesh] = new CSolver* [MAX_SOLS];
      for (iSol = 0; iSol < MAX_SOLS; iSol++)
        solver_container[iZone][iMesh][iSol] = NULL;
    }
    Solver_Preprocessing(solver_container[iZone], geometry_container[iZone],
        config_container[iZone]);

    if (rank == MASTER_NODE)
      cout << endl <<"----------------- Integration and Numerics Preprocessing ----------------" << endl;

    /*--- Definition of the integration class: integration_container[#ZONES][#EQ_SYSTEMS].
     The integration class orchestrates the execution of the spatial integration
     subroutines contained in the solver class (including multigrid) for computing
     the residual at each node, R(U) and then integrates the equations to a
     steady state or time-accurately. ---*/

    integration_container[iZone] = new CIntegration*[MAX_SOLS];
    Integration_Preprocessing(integration_container[iZone], geometry_container[iZone],
                              config_container[iZone]);

    
    if (rank == MASTER_NODE) cout << "Integration Preprocessing." << endl;

    /*--- Definition of the numerical method class:
     numerics_container[#ZONES][#MG_GRIDS][#EQ_SYSTEMS][#EQ_TERMS].
     The numerics class contains the implementation of the numerical methods for
     evaluating convective or viscous fluxes between any two nodes in the edge-based
     data structure (centered, upwind, galerkin), as well as any source terms
     (piecewise constant reconstruction) evaluated in each dual mesh volume. ---*/

    numerics_container[iZone] = new CNumerics***[config_container[iZone]->GetnMGLevels()+1];
    Numerics_Preprocessing(numerics_container[iZone], solver_container[iZone],
        geometry_container[iZone], config_container[iZone]);

    if (rank == MASTER_NODE) cout << "Numerics Preprocessing." << endl;

  }

  /*--- Definition of the interface and transfer conditions between different zones.
   *--- The transfer container is defined for zones paired one to one.
   *--- This only works for a multizone FSI problem (nZone > 1).
   *--- Also, at the moment this capability is limited to two zones (nZone < 3).
   *--- This will change in the future. ---*/

  if ((rank == MASTER_NODE) && nZone > 1)
    cout << endl <<"------------------- Multizone Interface Preprocessing -------------------" << endl;

  if ( nZone > 1 ) {
    for (iZone = 0; iZone < nZone; iZone++){
      transfer_container[iZone] = new CTransfer*[nZone];
      interpolator_container[iZone] = new CInterpolator*[nZone];
      for (jZone = 0; jZone < nZone; jZone++){
        transfer_container[iZone][jZone]     = NULL;
        interpolator_container[iZone][jZone] = NULL;
      }
    }

    Interface_Preprocessing();
  }

  /*--- Instantiate the geometry movement classes for the solution of unsteady
   flows on dynamic meshes, including rigid mesh transformations, dynamically
   deforming meshes, and preprocessing of harmonic balance. ---*/

  for (iZone = 0; iZone < nZone; iZone++) {

    if (config_container[iZone]->GetGrid_Movement() ||
        (config_container[iZone]->GetDirectDiff() == D_DESIGN)) {
      if (rank == MASTER_NODE)
        cout << "Setting dynamic mesh structure." << endl;
      grid_movement[iZone] = new CVolumetricMovement(geometry_container[iZone][MESH_0], config_container[iZone]);
      FFDBox[iZone] = new CFreeFormDefBox*[MAX_NUMBER_FFD];
      surface_movement[iZone] = new CSurfaceMovement();
      surface_movement[iZone]->CopyBoundary(geometry_container[iZone][MESH_0], config_container[iZone]);
      if (config_container[iZone]->GetUnsteady_Simulation() == HARMONIC_BALANCE)
        iteration_container[iZone]->SetGrid_Movement(geometry_container, surface_movement, grid_movement, FFDBox, solver_container, config_container, iZone, 0, 0);
    }

    if (config_container[iZone]->GetDirectDiff() == D_DESIGN) {
      if (rank == MASTER_NODE)
        cout << "Setting surface/volume derivatives." << endl;

      /*--- Set the surface derivatives, i.e. the derivative of the surface mesh nodes with respect to the design variables ---*/

      surface_movement[iZone]->SetSurface_Derivative(geometry_container[iZone][MESH_0],config_container[iZone]);

      /*--- Call the volume deformation routine with derivative mode enabled.
       This computes the derivative of the volume mesh with respect to the surface nodes ---*/

      grid_movement[iZone]->SetVolume_Deformation(geometry_container[iZone][MESH_0],config_container[iZone], true, true);

      /*--- Update the multi-grid structure to propagate the derivative information to the coarser levels ---*/

      geometry_container[iZone][MESH_0]->UpdateGeometry(geometry_container[iZone],config_container[iZone]);

      /*--- Set the derivative of the wall-distance with respect to the surface nodes ---*/

      if ( (config_container[iZone]->GetKind_Solver() == RANS) ||
          (config_container[iZone]->GetKind_Solver() == ADJ_RANS) ||
          (config_container[iZone]->GetKind_Solver() == DISC_ADJ_RANS))
        geometry_container[iZone][MESH_0]->ComputeWall_Distance(config_container[iZone]);
    }
  }

  /*--- Definition of the output class (one for all zones). The output class
   manages the writing of all restart, volume solution, surface solution,
   surface comma-separated value, and convergence history files (both in serial
   and in parallel). ---*/

  output = new COutput(config_container[ZONE_0]);

  /*--- Open the convergence history file ---*/

  if (rank == MASTER_NODE)
    output->SetConvHistory_Header(&ConvHist_file, config_container[ZONE_0]);


  /*--- Check for an unsteady restart. Update ExtIter if necessary. ---*/
  if (config_container[ZONE_0]->GetWrt_Unsteady() && config_container[ZONE_0]->GetRestart())
    ExtIter = config_container[ZONE_0]->GetUnst_RestartIter();

  /*--- Check for a dynamic restart (structural analysis). Update ExtIter if necessary. ---*/
  if (config_container[ZONE_0]->GetKind_Solver() == FEM_ELASTICITY
      && config_container[ZONE_0]->GetWrt_Dynamic() && config_container[ZONE_0]->GetRestart())
    ExtIter = config_container[ZONE_0]->GetDyn_RestartIter();

<<<<<<< HEAD
  /*--- Initiate some variables used for external communications trough the Py wrapper. ---*/
=======
  /*--- Initiate value at each interface for the mixing plane ---*/
  if(config_container[ZONE_0]->GetBoolMixingPlane())
    for (iZone = 0; iZone < nZone; iZone++)
      iteration_container[iZone]->Preprocess(output, integration_container, geometry_container, solver_container, numerics_container, config_container, surface_movement, grid_movement, FFDBox, iZone);

  /*--- Initialize some variables used for external communications trough the Py wrapper. ---*/
>>>>>>> 588f1849
  APIVarCoord[0] = 0.0;
  APIVarCoord[1] = 0.0;
  APIVarCoord[2] = 0.0;
  APINodalForce[0] = 0.0;
  APINodalForce[1] = 0.0;
  APINodalForce[2] = 0.0;
  APINodalForceDensity[0] = 0.0;
  APINodalForceDensity[1] = 0.0;
  APINodalForceDensity[2] = 0.0;

  /*--- Set up a timer for performance benchmarking (preprocessing time is not included) ---*/

#ifndef HAVE_MPI
  StartTime = su2double(clock())/su2double(CLOCKS_PER_SEC);
#else
  StartTime = MPI_Wtime();
#endif

}

void CDriver::Postprocessing() {

  int rank = MASTER_NODE;
  int size = SINGLE_NODE;

#ifdef HAVE_MPI
  MPI_Comm_rank(MPI_COMM_WORLD, &rank);
  MPI_Comm_size(MPI_COMM_WORLD, &size);
#endif

    /*--- Output some information to the console. ---*/

  if (rank == MASTER_NODE) {

    /*--- Print out the number of non-physical points and reconstructions ---*/

    if (config_container[ZONE_0]->GetNonphysical_Points() > 0)
      cout << "Warning: there are " << config_container[ZONE_0]->GetNonphysical_Points() << " non-physical points in the solution." << endl;
    if (config_container[ZONE_0]->GetNonphysical_Reconstr() > 0)
      cout << "Warning: " << config_container[ZONE_0]->GetNonphysical_Reconstr() << " reconstructed states for upwinding are non-physical." << endl;

    /*--- Close the convergence history file. ---*/

    ConvHist_file.close();
    cout << "History file, closed." << endl;
  }

  if (rank == MASTER_NODE)
    cout << endl <<"------------------------- Solver Postprocessing -------------------------" << endl;

  for (iZone = 0; iZone < nZone; iZone++) {
     Numerics_Postprocessing(numerics_container[iZone], solver_container[iZone],
     geometry_container[iZone], config_container[iZone]);
    delete [] numerics_container[iZone];
  }
  delete [] numerics_container;
  if (rank == MASTER_NODE) cout << "Deleted CNumerics container." << endl;
  
  for (iZone = 0; iZone < nZone; iZone++) {
    Integration_Postprocessing(integration_container[iZone],
                               geometry_container[iZone],
                               config_container[iZone]);
    delete [] integration_container[iZone];
  }
  delete [] integration_container;
  if (rank == MASTER_NODE) cout << "Deleted CIntegration container." << endl;
  
  for (iZone = 0; iZone < nZone; iZone++) {
    Solver_Postprocessing(solver_container[iZone],
                          geometry_container[iZone],
                          config_container[iZone]);
    delete [] solver_container[iZone];
  }
  delete [] solver_container;
  if (rank == MASTER_NODE) cout << "Deleted CSolver container." << endl;
  
  for (iZone = 0; iZone < nZone; iZone++) {
    delete iteration_container[iZone];
  }
  delete [] iteration_container;
  if (rank == MASTER_NODE) cout << "Deleted CIteration container." << endl;
  
  if (interpolator_container != NULL) {
    for (iZone = 0; iZone < nZone; iZone++) {
    if (interpolator_container[iZone] != NULL){
            delete interpolator_container[iZone];
      }
    }
    delete [] interpolator_container;
    if (rank == MASTER_NODE) cout << "Deleted CInterpolator container." << endl;
  }
  
  if (transfer_container != NULL) {
    for (iZone = 0; iZone < nZone; iZone++) {
        if (transfer_container[iZone] != NULL)
          delete transfer_container[iZone];
    }
    delete [] transfer_container;
    if (rank == MASTER_NODE) cout << "Deleted CTransfer container." << endl;
  }

  for (iZone = 0; iZone < nZone; iZone++) {
    if (geometry_container[iZone] != NULL) {
      for (unsigned short iMGlevel = 0; iMGlevel < config_container[iZone]->GetnMGLevels()+1; iMGlevel++) {
        if (geometry_container[iZone][iMGlevel] != NULL) delete geometry_container[iZone][iMGlevel];
      }
      delete [] geometry_container[iZone];
    }
  }
  delete [] geometry_container;
  if (rank == MASTER_NODE) cout << "Deleted CGeometry container." << endl;

  /*--- Free-form deformation class deallocation ---*/
  for (iZone = 0; iZone < nZone; iZone++) {
    delete FFDBox[iZone];
  }
  delete [] FFDBox;
  if (rank == MASTER_NODE) cout << "Deleted CFreeFormDefBox class." << endl;

  /*--- Grid movement and surface movement class deallocation ---*/
  for (iZone = 0; iZone < nZone; iZone++) {
    delete surface_movement[iZone];
  }
  delete [] surface_movement;
  if (rank == MASTER_NODE) cout << "Deleted CSurfaceMovement class." << endl;

  for (iZone = 0; iZone < nZone; iZone++) {
    delete grid_movement[iZone];
  }
  delete [] grid_movement;
  if (rank == MASTER_NODE) cout << "Deleted CVolumetricMovement class." << endl;

  if (config_container!= NULL) {
    for (iZone = 0; iZone < nZone; iZone++) {
      if (config_container[iZone] != NULL) {
        delete config_container[iZone];
      }
    }
    delete [] config_container;
  }
  if (rank == MASTER_NODE) cout << "Deleted CConfig container." << endl;

  /*--- Deallocate output container ---*/
  if (output!= NULL) delete output;
  if (rank == MASTER_NODE) cout << "Deleted COutput class." << endl;

  if (rank == MASTER_NODE) cout << "-------------------------------------------------------------------------" << endl;


  /*--- Synchronization point after a single solver iteration. Compute the
   wall clock time required. ---*/

#ifndef HAVE_MPI
  StopTime = su2double(clock())/su2double(CLOCKS_PER_SEC);
#else
  StopTime = MPI_Wtime();
#endif

  /*--- Compute/print the total time for performance benchmarking. ---*/

  UsedTime = StopTime-StartTime;
  if (rank == MASTER_NODE) {
    cout << "\nCompleted in " << fixed << UsedTime << " seconds on "<< size;
    if (size == 1) cout << " core." << endl; else cout << " cores." << endl;
  }

  /*--- Exit the solver cleanly ---*/

  if (rank == MASTER_NODE)
    cout << endl <<"------------------------- Exit Success (SU2_CFD) ------------------------" << endl << endl;

}

void CDriver::Geometrical_Preprocessing() {

  unsigned short iMGlevel;
  unsigned short requestedMGlevels = config_container[ZONE_0]->GetnMGLevels();
  unsigned long iPoint;
  int rank = MASTER_NODE;

#ifdef HAVE_MPI
  MPI_Comm_rank(MPI_COMM_WORLD, &rank);
#endif

  for (iZone = 0; iZone < nZone; iZone++) {

    /*--- Compute elements surrounding points, points surrounding points ---*/

    if (rank == MASTER_NODE) cout << "Setting point connectivity." << endl;
    geometry_container[iZone][MESH_0]->SetPoint_Connectivity();

    /*--- Renumbering points using Reverse Cuthill McKee ordering ---*/

    if (rank == MASTER_NODE) cout << "Renumbering points (Reverse Cuthill McKee Ordering)." << endl;
    geometry_container[iZone][MESH_0]->SetRCM_Ordering(config_container[iZone]);

    /*--- recompute elements surrounding points, points surrounding points ---*/

    if (rank == MASTER_NODE) cout << "Recomputing point connectivity." << endl;
    geometry_container[iZone][MESH_0]->SetPoint_Connectivity();

    /*--- Compute elements surrounding elements ---*/

    if (rank == MASTER_NODE) cout << "Setting element connectivity." << endl;
    geometry_container[iZone][MESH_0]->SetElement_Connectivity();

    /*--- Check the orientation before computing geometrical quantities ---*/

    if (rank == MASTER_NODE) cout << "Checking the numerical grid orientation." << endl;
    geometry_container[iZone][MESH_0]->SetBoundVolume();
    geometry_container[iZone][MESH_0]->Check_IntElem_Orientation(config_container[iZone]);
    geometry_container[iZone][MESH_0]->Check_BoundElem_Orientation(config_container[iZone]);

    /*--- Create the edge structure ---*/

    if (rank == MASTER_NODE) cout << "Identifying edges and vertices." << endl;
    geometry_container[iZone][MESH_0]->SetEdges();
    geometry_container[iZone][MESH_0]->SetVertex(config_container[iZone]);

    /*--- Compute cell center of gravity ---*/

    if (rank == MASTER_NODE) cout << "Computing centers of gravity." << endl;
    geometry_container[iZone][MESH_0]->SetCoord_CG();

    /*--- Create the control volume structures ---*/

    if (rank == MASTER_NODE) cout << "Setting the control volume structure." << endl;
    geometry_container[iZone][MESH_0]->SetControlVolume(config_container[iZone], ALLOCATE);
    geometry_container[iZone][MESH_0]->SetBoundControlVolume(config_container[iZone], ALLOCATE);

    /*--- Visualize a dual control volume if requested ---*/

    if ((config_container[iZone]->GetVisualize_CV() >= 0) &&
        (config_container[iZone]->GetVisualize_CV() < (long)geometry_container[iZone][MESH_0]->GetnPointDomain()))
      geometry_container[iZone][MESH_0]->VisualizeControlVolume(config_container[iZone], UPDATE);

    /*--- Identify closest normal neighbor ---*/

    if (rank == MASTER_NODE) cout << "Searching for the closest normal neighbors to the surfaces." << endl;
    geometry_container[iZone][MESH_0]->FindNormal_Neighbor(config_container[iZone]);

    /*--- Compute the surface curvature ---*/

    if (rank == MASTER_NODE) cout << "Compute the surface curvature." << endl;
    geometry_container[iZone][MESH_0]->ComputeSurf_Curvature(config_container[iZone]);

    /*--- Create turbovertex structure ---*/
		 if (config_container[iZone]->GetBoolTurbomachinery()){
			geometry_container[iZone][MESH_0]->ComputeNSpan(config_container[iZone], iZone, INFLOW, true);
			geometry_container[iZone][MESH_0]->ComputeNSpan(config_container[iZone], iZone, OUTFLOW, true);
			geometry_container[iZone][MESH_0]->SetTurboVertex(config_container[iZone], iZone, INFLOW, true);
			geometry_container[iZone][MESH_0]->SetTurboVertex(config_container[iZone], iZone, OUTFLOW, true);
		 }


    /*--- Check for periodicity and disable MG if necessary. ---*/

    if (rank == MASTER_NODE) cout << "Checking for periodicity." << endl;
    geometry_container[iZone][MESH_0]->Check_Periodicity(config_container[iZone]);

    if ((config_container[iZone]->GetnMGLevels() != 0) && (rank == MASTER_NODE))
      cout << "Setting the multigrid structure." << endl;

  }

  /*--- Loop over all the new grid ---*/

  for (iMGlevel = 1; iMGlevel <= config_container[ZONE_0]->GetnMGLevels(); iMGlevel++) {

    /*--- Loop over all zones at each grid level. ---*/

    for (iZone = 0; iZone < nZone; iZone++) {

      /*--- Create main agglomeration structure ---*/

      geometry_container[iZone][iMGlevel] = new CMultiGridGeometry(geometry_container, config_container, iMGlevel, iZone);

      /*--- Compute points surrounding points. ---*/

      geometry_container[iZone][iMGlevel]->SetPoint_Connectivity(geometry_container[iZone][iMGlevel-1]);

      /*--- Create the edge structure ---*/

      geometry_container[iZone][iMGlevel]->SetEdges();
      geometry_container[iZone][iMGlevel]->SetVertex(geometry_container[iZone][iMGlevel-1], config_container[iZone]);

      /*--- Create the control volume structures ---*/

      geometry_container[iZone][iMGlevel]->SetControlVolume(config_container[iZone], geometry_container[iZone][iMGlevel-1], ALLOCATE);
      geometry_container[iZone][iMGlevel]->SetBoundControlVolume(config_container[iZone], geometry_container[iZone][iMGlevel-1], ALLOCATE);
      geometry_container[iZone][iMGlevel]->SetCoord(geometry_container[iZone][iMGlevel-1]);

      /*--- Find closest neighbor to a surface point ---*/

      geometry_container[iZone][iMGlevel]->FindNormal_Neighbor(config_container[iZone]);

      /*--- Protect against the situation that we were not able to complete
       the agglomeration for this level, i.e., there weren't enough points.
       We need to check if we changed the total number of levels and delete
       the incomplete CMultiGridGeometry object. ---*/

      if (config_container[iZone]->GetnMGLevels() != requestedMGlevels) {
        delete geometry_container[iZone][iMGlevel];
        break;
      }

    }

  }

  /*--- For unsteady simulations, initialize the grid volumes
   and coordinates for previous solutions. Loop over all zones/grids ---*/

  for (iZone = 0; iZone < nZone; iZone++) {
    if (config_container[iZone]->GetUnsteady_Simulation() && config_container[iZone]->GetGrid_Movement()) {
      for (iMGlevel = 0; iMGlevel <= config_container[iZone]->GetnMGLevels(); iMGlevel++) {
        for (iPoint = 0; iPoint < geometry_container[iZone][iMGlevel]->GetnPoint(); iPoint++) {

          /*--- Update cell volume ---*/

          geometry_container[iZone][iMGlevel]->node[iPoint]->SetVolume_n();
          geometry_container[iZone][iMGlevel]->node[iPoint]->SetVolume_nM1();

          /*--- Update point coordinates ---*/
          geometry_container[iZone][iMGlevel]->node[iPoint]->SetCoord_n();
          geometry_container[iZone][iMGlevel]->node[iPoint]->SetCoord_n1();

        }
      }
    }
  }

}

void CDriver::Solver_Preprocessing(CSolver ***solver_container, CGeometry **geometry,
                                   CConfig *config) {
  
  unsigned short iMGlevel;
  bool euler, ns, turbulent,
  adj_euler, adj_ns, adj_turb,
  poisson, wave, heat, fem,
  spalart_allmaras, neg_spalart_allmaras, menter_sst, transition,
  template_solver, disc_adj;
  
  /*--- Initialize some useful booleans ---*/
  
  euler            = false;  ns              = false;  turbulent = false;
  adj_euler        = false;  adj_ns          = false;  adj_turb  = false;
  spalart_allmaras = false;  menter_sst      = false;
  poisson          = false;  neg_spalart_allmaras = false;
  wave             = false;   disc_adj        = false;
  fem = false;
  heat             = false;
  transition       = false;
  template_solver  = false;
  
  bool compressible   = (config->GetKind_Regime() == COMPRESSIBLE);
  bool incompressible = (config->GetKind_Regime() == INCOMPRESSIBLE);
  
  /*--- Assign booleans ---*/
  
  switch (config->GetKind_Solver()) {
    case TEMPLATE_SOLVER: template_solver = true; break;
    case EULER : euler = true; break;
    case NAVIER_STOKES: ns = true; break;
    case RANS : ns = true; turbulent = true; if (config->GetKind_Trans_Model() == LM) transition = true; break;
    case POISSON_EQUATION: poisson = true; break;
    case WAVE_EQUATION: wave = true; break;
    case HEAT_EQUATION: heat = true; break;
    case FEM_ELASTICITY: fem = true; break;
    case ADJ_EULER : euler = true; adj_euler = true; break;
    case ADJ_NAVIER_STOKES : ns = true; turbulent = (config->GetKind_Turb_Model() != NONE); adj_ns = true; break;
    case ADJ_RANS : ns = true; turbulent = true; adj_ns = true; adj_turb = (!config->GetFrozen_Visc()); break;
    case DISC_ADJ_EULER: euler = true; disc_adj = true; break;
    case DISC_ADJ_NAVIER_STOKES: ns = true; disc_adj = true; break;
    case DISC_ADJ_RANS: ns = true; turbulent = true; disc_adj = true; break;
  }
  
  /*--- Assign turbulence model booleans ---*/
  
  if (turbulent)
    switch (config->GetKind_Turb_Model()) {
      case SA:     spalart_allmaras = true;     break;
      case SA_NEG: neg_spalart_allmaras = true; break;
      case SST:    menter_sst = true;           break;
        
      default: cout << "Specified turbulence model unavailable or none selected" << endl; exit(EXIT_FAILURE); break;
    }
  
  /*--- Definition of the Class for the solution: solver_container[DOMAIN][MESH_LEVEL][EQUATION]. Note that euler, ns
   and potential are incompatible, they use the same position in sol container ---*/
  
  for (iMGlevel = 0; iMGlevel <= config->GetnMGLevels(); iMGlevel++) {
    
    /*--- Allocate solution for a template problem ---*/
    
    if (template_solver) {
      solver_container[iMGlevel][TEMPLATE_SOL] = new CTemplateSolver(geometry[iMGlevel], config);
    }
    
    /*--- Allocate solution for direct problem, and run the preprocessing and postprocessing ---*/
    
    if (euler) {
      if (compressible) {
        solver_container[iMGlevel][FLOW_SOL] = new CEulerSolver(geometry[iMGlevel], config, iMGlevel);
        solver_container[iMGlevel][FLOW_SOL]->Preprocessing(geometry[iMGlevel], solver_container[iMGlevel], config, iMGlevel, NO_RK_ITER, RUNTIME_FLOW_SYS, false);
      }
      if (incompressible) {
        solver_container[iMGlevel][FLOW_SOL] = new CIncEulerSolver(geometry[iMGlevel], config, iMGlevel);
        solver_container[iMGlevel][FLOW_SOL]->Preprocessing(geometry[iMGlevel], solver_container[iMGlevel], config, iMGlevel, NO_RK_ITER, RUNTIME_FLOW_SYS, false);
      }
    }
    if (ns) {
      if (compressible) {
        solver_container[iMGlevel][FLOW_SOL] = new CNSSolver(geometry[iMGlevel], config, iMGlevel);
      }
      if (incompressible) {
        solver_container[iMGlevel][FLOW_SOL] = new CIncNSSolver(geometry[iMGlevel], config, iMGlevel);
      }
    }
    if (turbulent) {
      if (spalart_allmaras) {
        solver_container[iMGlevel][TURB_SOL] = new CTurbSASolver(geometry[iMGlevel], config, iMGlevel, solver_container[iMGlevel][FLOW_SOL]->GetFluidModel() );
        solver_container[iMGlevel][FLOW_SOL]->Preprocessing(geometry[iMGlevel], solver_container[iMGlevel], config, iMGlevel, NO_RK_ITER, RUNTIME_FLOW_SYS, false);
        solver_container[iMGlevel][TURB_SOL]->Postprocessing(geometry[iMGlevel], solver_container[iMGlevel], config, iMGlevel);
      }
      else if (neg_spalart_allmaras) {
        solver_container[iMGlevel][TURB_SOL] = new CTurbSASolver(geometry[iMGlevel], config, iMGlevel, solver_container[iMGlevel][FLOW_SOL]->GetFluidModel() );
        solver_container[iMGlevel][FLOW_SOL]->Preprocessing(geometry[iMGlevel], solver_container[iMGlevel], config, iMGlevel, NO_RK_ITER, RUNTIME_FLOW_SYS, false);
        solver_container[iMGlevel][TURB_SOL]->Postprocessing(geometry[iMGlevel], solver_container[iMGlevel], config, iMGlevel);
      }
      else if (menter_sst) {
        solver_container[iMGlevel][TURB_SOL] = new CTurbSSTSolver(geometry[iMGlevel], config, iMGlevel);
        solver_container[iMGlevel][FLOW_SOL]->Preprocessing(geometry[iMGlevel], solver_container[iMGlevel], config, iMGlevel, NO_RK_ITER, RUNTIME_FLOW_SYS, false);
        solver_container[iMGlevel][TURB_SOL]->Postprocessing(geometry[iMGlevel], solver_container[iMGlevel], config, iMGlevel);
      }
      if (transition) {
        solver_container[iMGlevel][TRANS_SOL] = new CTransLMSolver(geometry[iMGlevel], config, iMGlevel);
      }
    }
    if (poisson) {
      solver_container[iMGlevel][POISSON_SOL] = new CPoissonSolver(geometry[iMGlevel], config);
    }
    if (wave) {
      solver_container[iMGlevel][WAVE_SOL] = new CWaveSolver(geometry[iMGlevel], config);
    }
    if (heat) {
      solver_container[iMGlevel][HEAT_SOL] = new CHeatSolver(geometry[iMGlevel], config);
    }
    if (fem) {
      solver_container[iMGlevel][FEA_SOL] = new CFEM_ElasticitySolver(geometry[iMGlevel], config);
    }
    
    /*--- Allocate solution for adjoint problem ---*/
    
    if (adj_euler) {
      if (compressible) {
        solver_container[iMGlevel][ADJFLOW_SOL] = new CAdjEulerSolver(geometry[iMGlevel], config, iMGlevel);
      }
      if (incompressible) {
        solver_container[iMGlevel][ADJFLOW_SOL] = new CAdjIncEulerSolver(geometry[iMGlevel], config, iMGlevel);
      }
    }
    if (adj_ns) {
      if (compressible) {
        solver_container[iMGlevel][ADJFLOW_SOL] = new CAdjNSSolver(geometry[iMGlevel], config, iMGlevel);
      }
      if (incompressible) {
        solver_container[iMGlevel][ADJFLOW_SOL] = new CAdjIncNSSolver(geometry[iMGlevel], config, iMGlevel);
      }
    }
    if (adj_turb) {
      solver_container[iMGlevel][ADJTURB_SOL] = new CAdjTurbSolver(geometry[iMGlevel], config, iMGlevel);
    }
    
    if (disc_adj) {
      solver_container[iMGlevel][ADJFLOW_SOL] = new CDiscAdjSolver(geometry[iMGlevel], config, solver_container[iMGlevel][FLOW_SOL], RUNTIME_FLOW_SYS, iMGlevel);
      if (turbulent)
        solver_container[iMGlevel][ADJTURB_SOL] = new CDiscAdjSolver(geometry[iMGlevel], config, solver_container[iMGlevel][TURB_SOL], RUNTIME_TURB_SYS, iMGlevel);
    }
  }
  
}

void CDriver::Solver_Postprocessing(CSolver ***solver_container, CGeometry **geometry,
                                    CConfig *config) {
  unsigned short iMGlevel;
  bool euler, ns, turbulent,
  adj_euler, adj_ns, adj_turb,
  poisson, wave, heat, fem,
  spalart_allmaras, neg_spalart_allmaras, menter_sst, transition,
  template_solver, disc_adj;
  
  /*--- Initialize some useful booleans ---*/
  
  euler            = false;  ns              = false;  turbulent = false;
  adj_euler        = false;  adj_ns          = false;  adj_turb  = false;
  spalart_allmaras = false;  menter_sst      = false;
  poisson          = false;  neg_spalart_allmaras = false;
  wave             = false;  disc_adj        = false;
  fem = false;
  heat             = false;
  transition       = false;
  template_solver  = false;
  
  /*--- Assign booleans ---*/
  
  switch (config->GetKind_Solver()) {
    case TEMPLATE_SOLVER: template_solver = true; break;
    case EULER : euler = true; break;
    case NAVIER_STOKES: ns = true; break;
    case RANS : ns = true; turbulent = true; if (config->GetKind_Trans_Model() == LM) transition = true; break;
    case POISSON_EQUATION: poisson = true; break;
    case WAVE_EQUATION: wave = true; break;
    case HEAT_EQUATION: heat = true; break;
    case FEM_ELASTICITY: fem = true; break;
    case ADJ_EULER : euler = true; adj_euler = true; break;
    case ADJ_NAVIER_STOKES : ns = true; turbulent = (config->GetKind_Turb_Model() != NONE); adj_ns = true; break;
    case ADJ_RANS : ns = true; turbulent = true; adj_ns = true; adj_turb = (!config->GetFrozen_Visc()); break;
    case DISC_ADJ_EULER: euler = true; disc_adj = true; break;
    case DISC_ADJ_NAVIER_STOKES: ns = true; disc_adj = true; break;
    case DISC_ADJ_RANS: ns = true; turbulent = true; disc_adj = true; break;
  }
  
  /*--- Assign turbulence model booleans ---*/
  
  if (turbulent)
    switch (config->GetKind_Turb_Model()) {
      case SA:     spalart_allmaras = true;     break;
      case SA_NEG: neg_spalart_allmaras = true; break;
      case SST:    menter_sst = true;           break;
    }
  
  /*--- Definition of the Class for the solution: solver_container[DOMAIN][MESH_LEVEL][EQUATION]. Note that euler, ns
   and potential are incompatible, they use the same position in sol container ---*/
  
  for (iMGlevel = 0; iMGlevel <= config->GetnMGLevels(); iMGlevel++) {
    
    /*--- DeAllocate solution for a template problem ---*/
    
    if (template_solver) {
      delete solver_container[iMGlevel][TEMPLATE_SOL];
    }
    
    /*--- DeAllocate solution for adjoint problem ---*/
    
    if (adj_euler || adj_ns || disc_adj) {
      delete solver_container[iMGlevel][ADJFLOW_SOL];
      if ((turbulent && disc_adj) || adj_turb) {
        delete solver_container[iMGlevel][ADJTURB_SOL];
      }
    }
    
    /*--- DeAllocate solution for direct problem ---*/
    
    if (euler || ns) {
      delete solver_container[iMGlevel][FLOW_SOL];
    }
    
    if (turbulent) {
      if (spalart_allmaras || neg_spalart_allmaras || menter_sst ) {
        delete solver_container[iMGlevel][TURB_SOL];
      }
      if (transition) {
        delete solver_container[iMGlevel][TRANS_SOL];
      }
    }
    if (poisson) {
      delete solver_container[iMGlevel][POISSON_SOL];
    }
    if (wave) {
      delete solver_container[iMGlevel][WAVE_SOL];
    }
    if (heat) {
      delete solver_container[iMGlevel][HEAT_SOL];
    }
    if (fem) {
      delete solver_container[iMGlevel][FEA_SOL];
    }
    
    delete [] solver_container[iMGlevel];
  }
  
}

void CDriver::Integration_Preprocessing(CIntegration **integration_container,
    CGeometry **geometry, CConfig *config) {

  bool euler, adj_euler, ns, adj_ns, turbulent, adj_turb, poisson, wave, fem,
      heat, template_solver, transition, disc_adj;

  /*--- Initialize some useful booleans ---*/
  euler            = false; adj_euler        = false;
  ns               = false; adj_ns           = false;
  turbulent        = false; adj_turb         = false;
  poisson          = false; disc_adj         = false;
  wave             = false;
  heat             = false;
  fem = false;
  transition       = false;
  template_solver  = false;

  /*--- Assign booleans ---*/
  switch (config->GetKind_Solver()) {
    case TEMPLATE_SOLVER: template_solver = true; break;
    case EULER : euler = true; break;
    case NAVIER_STOKES: ns = true; break;
    case RANS : ns = true; turbulent = true; if (config->GetKind_Trans_Model() == LM) transition = true; break;
    case POISSON_EQUATION: poisson = true; break;
    case WAVE_EQUATION: wave = true; break;
    case HEAT_EQUATION: heat = true; break;
    case FEM_ELASTICITY: fem = true; break;
    case ADJ_EULER : euler = true; adj_euler = true; break;
    case ADJ_NAVIER_STOKES : ns = true; turbulent = (config->GetKind_Turb_Model() != NONE); adj_ns = true; break;
    case ADJ_RANS : ns = true; turbulent = true; adj_ns = true; adj_turb = (!config->GetFrozen_Visc()); break;
    case DISC_ADJ_EULER : euler = true; disc_adj = true; break;
    case DISC_ADJ_NAVIER_STOKES: ns = true; disc_adj = true; break;
    case DISC_ADJ_RANS : ns = true; turbulent = true; disc_adj = true; break;

  }

  /*--- Allocate solution for a template problem ---*/
  if (template_solver) integration_container[TEMPLATE_SOL] = new CSingleGridIntegration(config);

  /*--- Allocate solution for direct problem ---*/
  if (euler) integration_container[FLOW_SOL] = new CMultiGridIntegration(config);
  if (ns) integration_container[FLOW_SOL] = new CMultiGridIntegration(config);
  if (turbulent) integration_container[TURB_SOL] = new CSingleGridIntegration(config);
  if (transition) integration_container[TRANS_SOL] = new CSingleGridIntegration(config);
  if (poisson) integration_container[POISSON_SOL] = new CSingleGridIntegration(config);
  if (wave) integration_container[WAVE_SOL] = new CSingleGridIntegration(config);
  if (heat) integration_container[HEAT_SOL] = new CSingleGridIntegration(config);
  if (fem) integration_container[FEA_SOL] = new CStructuralIntegration(config);

  /*--- Allocate solution for adjoint problem ---*/
  if (adj_euler) integration_container[ADJFLOW_SOL] = new CMultiGridIntegration(config);
  if (adj_ns) integration_container[ADJFLOW_SOL] = new CMultiGridIntegration(config);
  if (adj_turb) integration_container[ADJTURB_SOL] = new CSingleGridIntegration(config);

  if (disc_adj) integration_container[ADJFLOW_SOL] = new CIntegration(config);

}

void CDriver::Integration_Postprocessing(CIntegration **integration_container,
    CGeometry **geometry, CConfig *config) {
  bool euler, adj_euler, ns, adj_ns, turbulent, adj_turb, poisson, wave, fem,
      heat, template_solver, transition, disc_adj;

  /*--- Initialize some useful booleans ---*/
  euler            = false; adj_euler        = false;
  ns               = false; adj_ns           = false;
  turbulent        = false; adj_turb         = false;
  poisson          = false; disc_adj         = false;
  wave             = false;
  heat             = false;
  fem = false;
  transition       = false;
  template_solver  = false;

  /*--- Assign booleans ---*/
  switch (config->GetKind_Solver()) {
    case TEMPLATE_SOLVER: template_solver = true; break;
    case EULER : euler = true; break;
    case NAVIER_STOKES: ns = true; break;
    case RANS : ns = true; turbulent = true; if (config->GetKind_Trans_Model() == LM) transition = true; break;
    case POISSON_EQUATION: poisson = true; break;
    case WAVE_EQUATION: wave = true; break;
    case HEAT_EQUATION: heat = true; break;
    case FEM_ELASTICITY: fem = true; break;
    case ADJ_EULER : euler = true; adj_euler = true; break;
    case ADJ_NAVIER_STOKES : ns = true; turbulent = (config->GetKind_Turb_Model() != NONE); adj_ns = true; break;
    case ADJ_RANS : ns = true; turbulent = true; adj_ns = true; adj_turb = (!config->GetFrozen_Visc()); break;
    case DISC_ADJ_EULER : euler = true; disc_adj = true; break;
    case DISC_ADJ_NAVIER_STOKES: ns = true; disc_adj = true; break;
    case DISC_ADJ_RANS : ns = true; turbulent = true; disc_adj = true; break;

  }

  /*--- DeAllocate solution for a template problem ---*/
  if (template_solver) integration_container[TEMPLATE_SOL] = new CSingleGridIntegration(config);

  /*--- DeAllocate solution for direct problem ---*/
  if (euler || ns) delete integration_container[FLOW_SOL];
  if (turbulent) delete integration_container[TURB_SOL];
  if (transition) delete integration_container[TRANS_SOL];
  if (poisson) delete integration_container[POISSON_SOL];
  if (wave) delete integration_container[WAVE_SOL];
  if (heat) delete integration_container[HEAT_SOL];
  if (fem) delete integration_container[FEA_SOL];

  /*--- DeAllocate solution for adjoint problem ---*/
  if (adj_euler || adj_ns || disc_adj) delete integration_container[ADJFLOW_SOL];
  if (adj_turb) delete integration_container[ADJTURB_SOL];
  

}

void CDriver::Numerics_Preprocessing(CNumerics ****numerics_container,
                                     CSolver ***solver_container, CGeometry **geometry,
                                     CConfig *config) {
  
  unsigned short iMGlevel, iSol, nDim,
  
  nVar_Template         = 0,
  nVar_Flow             = 0,
  nVar_Trans            = 0,
  nVar_Turb             = 0,
  nVar_Adj_Flow         = 0,
  nVar_Adj_Turb         = 0,
  nVar_Poisson          = 0,
  nVar_FEM        = 0,
  nVar_Wave             = 0,
  nVar_Heat             = 0;
  
  su2double *constants = NULL;
  
  bool
  euler, adj_euler,
  ns, adj_ns,
  turbulent, adj_turb,
  spalart_allmaras, neg_spalart_allmaras, menter_sst,
  poisson,
  wave,
  fem,
  heat,
  transition,
  template_solver;
  
  bool compressible = (config->GetKind_Regime() == COMPRESSIBLE);
  bool incompressible = (config->GetKind_Regime() == INCOMPRESSIBLE);
  bool ideal_gas = (config->GetKind_FluidModel() == STANDARD_AIR || config->GetKind_FluidModel() == IDEAL_GAS );
  
  /*--- Initialize some useful booleans ---*/
  euler            = false;   ns               = false;   turbulent        = false;
  poisson          = false;
  adj_euler        = false;   adj_ns           = false;   adj_turb         = false;
  wave             = false;   heat             = false;   fem        = false;
  spalart_allmaras = false; neg_spalart_allmaras = false;  menter_sst       = false;
  transition       = false;
  template_solver  = false;
  
  /*--- Assign booleans ---*/
  switch (config->GetKind_Solver()) {
    case TEMPLATE_SOLVER: template_solver = true; break;
    case EULER : case DISC_ADJ_EULER: euler = true; break;
    case NAVIER_STOKES: case DISC_ADJ_NAVIER_STOKES: ns = true; break;
    case RANS : case DISC_ADJ_RANS:  ns = true; turbulent = true; if (config->GetKind_Trans_Model() == LM) transition = true; break;
    case POISSON_EQUATION: poisson = true; break;
    case WAVE_EQUATION: wave = true; break;
    case HEAT_EQUATION: heat = true; break;
    case FEM_ELASTICITY: fem = true; break;
    case ADJ_EULER : euler = true; adj_euler = true; break;
    case ADJ_NAVIER_STOKES : ns = true; turbulent = (config->GetKind_Turb_Model() != NONE); adj_ns = true; break;
    case ADJ_RANS : ns = true; turbulent = true; adj_ns = true; adj_turb = (!config->GetFrozen_Visc()); break;
  }
  
  /*--- Assign turbulence model booleans ---*/
  
  if (turbulent)
    switch (config->GetKind_Turb_Model()) {
      case SA:     spalart_allmaras = true;     break;
      case SA_NEG: neg_spalart_allmaras = true; break;
      case SST:    menter_sst = true; constants = solver_container[MESH_0][TURB_SOL]->GetConstants(); break;
      default: cout << "Specified turbulence model unavailable or none selected" << endl; exit(EXIT_FAILURE); break;
    }
  
  /*--- Number of variables for the template ---*/
  
  if (template_solver) nVar_Flow = solver_container[MESH_0][FLOW_SOL]->GetnVar();
  
  /*--- Number of variables for direct problem ---*/
  
  if (euler)        nVar_Flow = solver_container[MESH_0][FLOW_SOL]->GetnVar();
  if (ns)           nVar_Flow = solver_container[MESH_0][FLOW_SOL]->GetnVar();
  if (turbulent)    nVar_Turb = solver_container[MESH_0][TURB_SOL]->GetnVar();
  if (transition)   nVar_Trans = solver_container[MESH_0][TRANS_SOL]->GetnVar();
  if (poisson)      nVar_Poisson = solver_container[MESH_0][POISSON_SOL]->GetnVar();
  
  if (wave)        nVar_Wave = solver_container[MESH_0][WAVE_SOL]->GetnVar();
  if (fem)        nVar_FEM = solver_container[MESH_0][FEA_SOL]->GetnVar();
  if (heat)        nVar_Heat = solver_container[MESH_0][HEAT_SOL]->GetnVar();
  
  /*--- Number of variables for adjoint problem ---*/
  
  if (adj_euler)        nVar_Adj_Flow = solver_container[MESH_0][ADJFLOW_SOL]->GetnVar();
  if (adj_ns)           nVar_Adj_Flow = solver_container[MESH_0][ADJFLOW_SOL]->GetnVar();
  if (adj_turb)         nVar_Adj_Turb = solver_container[MESH_0][ADJTURB_SOL]->GetnVar();
  
  /*--- Number of dimensions ---*/
  
  nDim = geometry[MESH_0]->GetnDim();
  
  /*--- Definition of the Class for the numerical method: numerics_container[MESH_LEVEL][EQUATION][EQ_TERM] ---*/
  
  for (iMGlevel = 0; iMGlevel <= config->GetnMGLevels(); iMGlevel++) {
    numerics_container[iMGlevel] = new CNumerics** [MAX_SOLS];
    for (iSol = 0; iSol < MAX_SOLS; iSol++)
      numerics_container[iMGlevel][iSol] = new CNumerics* [MAX_TERMS];
  }
  
  /*--- Solver definition for the template problem ---*/
  if (template_solver) {
    
    /*--- Definition of the convective scheme for each equation and mesh level ---*/
    switch (config->GetKind_ConvNumScheme_Template()) {
      case SPACE_CENTERED : case SPACE_UPWIND :
        for (iMGlevel = 0; iMGlevel <= config->GetnMGLevels(); iMGlevel++)
          numerics_container[iMGlevel][TEMPLATE_SOL][CONV_TERM] = new CConvective_Template(nDim, nVar_Template, config);
        break;
      default : cout << "Convective scheme not implemented (template_solver)." << endl; exit(EXIT_FAILURE); break;
    }
    
    /*--- Definition of the viscous scheme for each equation and mesh level ---*/
    for (iMGlevel = 0; iMGlevel <= config->GetnMGLevels(); iMGlevel++)
      numerics_container[iMGlevel][TEMPLATE_SOL][VISC_TERM] = new CViscous_Template(nDim, nVar_Template, config);
    
    /*--- Definition of the source term integration scheme for each equation and mesh level ---*/
    for (iMGlevel = 0; iMGlevel <= config->GetnMGLevels(); iMGlevel++)
      numerics_container[iMGlevel][TEMPLATE_SOL][SOURCE_FIRST_TERM] = new CSource_Template(nDim, nVar_Template, config);
    
    /*--- Definition of the boundary condition method ---*/
    for (iMGlevel = 0; iMGlevel <= config->GetnMGLevels(); iMGlevel++) {
      numerics_container[iMGlevel][TEMPLATE_SOL][CONV_BOUND_TERM] = new CConvective_Template(nDim, nVar_Template, config);
    }
    
  }
  
  /*--- Solver definition for the Potential, Euler, Navier-Stokes problems ---*/
  if ((euler) || (ns)) {
    
    /*--- Definition of the convective scheme for each equation and mesh level ---*/
    switch (config->GetKind_ConvNumScheme_Flow()) {
      case NO_CONVECTIVE :
        cout << "No convective scheme." << endl; exit(EXIT_FAILURE);
        break;
        
      case SPACE_CENTERED :
        if (compressible) {
          /*--- Compressible flow ---*/
          switch (config->GetKind_Centered_Flow()) {
            case NO_CENTERED : cout << "No centered scheme." << endl; break;
            case LAX : numerics_container[MESH_0][FLOW_SOL][CONV_TERM] = new CCentLax_Flow(nDim, nVar_Flow, config); break;
            case JST : numerics_container[MESH_0][FLOW_SOL][CONV_TERM] = new CCentJST_Flow(nDim, nVar_Flow, config); break;
            case JST_KE : numerics_container[MESH_0][FLOW_SOL][CONV_TERM] = new CCentJST_KE_Flow(nDim, nVar_Flow, config); break;
            default : cout << "Centered scheme not implemented." << endl; exit(EXIT_FAILURE); break;
          }
          
          if (!config->GetLowFidelitySim()) {
            for (iMGlevel = 1; iMGlevel <= config->GetnMGLevels(); iMGlevel++)
              numerics_container[iMGlevel][FLOW_SOL][CONV_TERM] = new CCentLax_Flow(nDim, nVar_Flow, config);
          }
          else {
            numerics_container[MESH_1][FLOW_SOL][CONV_TERM] = new CCentJST_Flow(nDim, nVar_Flow, config);
            for (iMGlevel = 2; iMGlevel <= config->GetnMGLevels(); iMGlevel++)
              numerics_container[iMGlevel][FLOW_SOL][CONV_TERM] = new CCentLax_Flow(nDim, nVar_Flow, config);
          }
          
          /*--- Definition of the boundary condition method ---*/
          for (iMGlevel = 0; iMGlevel <= config->GetnMGLevels(); iMGlevel++)
            numerics_container[iMGlevel][FLOW_SOL][CONV_BOUND_TERM] = new CUpwRoe_Flow(nDim, nVar_Flow, config);
          
        }
        if (incompressible) {
          /*--- Incompressible flow, use artificial compressibility method ---*/
          switch (config->GetKind_Centered_Flow()) {
            case NO_CENTERED : cout << "No centered scheme." << endl; break;
            case LAX : numerics_container[MESH_0][FLOW_SOL][CONV_TERM] = new CCentLaxArtComp_Flow(nDim, nVar_Flow, config); break;
            case JST : numerics_container[MESH_0][FLOW_SOL][CONV_TERM] = new CCentJSTArtComp_Flow(nDim, nVar_Flow, config); break;
            default : cout << "Centered scheme not implemented." << endl; exit(EXIT_FAILURE); break;
          }
          for (iMGlevel = 1; iMGlevel <= config->GetnMGLevels(); iMGlevel++)
            numerics_container[iMGlevel][FLOW_SOL][CONV_TERM] = new CCentLaxArtComp_Flow(nDim, nVar_Flow, config);
          
          /*--- Definition of the boundary condition method ---*/
          for (iMGlevel = 0; iMGlevel <= config->GetnMGLevels(); iMGlevel++)
            numerics_container[iMGlevel][FLOW_SOL][CONV_BOUND_TERM] = new CUpwArtComp_Flow(nDim, nVar_Flow, config);
          
        }
        break;
      case SPACE_UPWIND :
        if (compressible) {
          /*--- Compressible flow ---*/
          switch (config->GetKind_Upwind_Flow()) {
            case NO_UPWIND : cout << "No upwind scheme." << endl; break;
            case ROE:
              if (ideal_gas) {
                
                for (iMGlevel = 0; iMGlevel <= config->GetnMGLevels(); iMGlevel++) {
                  numerics_container[iMGlevel][FLOW_SOL][CONV_TERM] = new CUpwRoe_Flow(nDim, nVar_Flow, config);
                  numerics_container[iMGlevel][FLOW_SOL][CONV_BOUND_TERM] = new CUpwRoe_Flow(nDim, nVar_Flow, config);
                }
              } else {
                
                for (iMGlevel = 0; iMGlevel <= config->GetnMGLevels(); iMGlevel++) {
                  numerics_container[iMGlevel][FLOW_SOL][CONV_TERM] = new CUpwGeneralRoe_Flow(nDim, nVar_Flow, config);
                  numerics_container[iMGlevel][FLOW_SOL][CONV_BOUND_TERM] = new CUpwGeneralRoe_Flow(nDim, nVar_Flow, config);
                }
              }
              break;
              
            case AUSM:
              for (iMGlevel = 0; iMGlevel <= config->GetnMGLevels(); iMGlevel++) {
                numerics_container[iMGlevel][FLOW_SOL][CONV_TERM] = new CUpwAUSM_Flow(nDim, nVar_Flow, config);
                numerics_container[iMGlevel][FLOW_SOL][CONV_BOUND_TERM] = new CUpwAUSM_Flow(nDim, nVar_Flow, config);
              }
              break;
              
            case TURKEL:
              for (iMGlevel = 0; iMGlevel <= config->GetnMGLevels(); iMGlevel++) {
                numerics_container[iMGlevel][FLOW_SOL][CONV_TERM] = new CUpwTurkel_Flow(nDim, nVar_Flow, config);
                numerics_container[iMGlevel][FLOW_SOL][CONV_BOUND_TERM] = new CUpwTurkel_Flow(nDim, nVar_Flow, config);
              }
              break;
              
            case HLLC:
              if (ideal_gas) {
                for (iMGlevel = 0; iMGlevel <= config->GetnMGLevels(); iMGlevel++) {
                  numerics_container[iMGlevel][FLOW_SOL][CONV_TERM] = new CUpwHLLC_Flow(nDim, nVar_Flow, config);
                  numerics_container[iMGlevel][FLOW_SOL][CONV_BOUND_TERM] = new CUpwHLLC_Flow(nDim, nVar_Flow, config);
                }
              }
              else {
                for (iMGlevel = 0; iMGlevel <= config->GetnMGLevels(); iMGlevel++) {
                  numerics_container[iMGlevel][FLOW_SOL][CONV_TERM] = new CUpwGeneralHLLC_Flow(nDim, nVar_Flow, config);
                  numerics_container[iMGlevel][FLOW_SOL][CONV_BOUND_TERM] = new CUpwGeneralHLLC_Flow(nDim, nVar_Flow, config);
                }
              }
              break;
              
            case MSW:
              for (iMGlevel = 0; iMGlevel <= config->GetnMGLevels(); iMGlevel++) {
                numerics_container[iMGlevel][FLOW_SOL][CONV_TERM] = new CUpwMSW_Flow(nDim, nVar_Flow, config);
                numerics_container[iMGlevel][FLOW_SOL][CONV_BOUND_TERM] = new CUpwMSW_Flow(nDim, nVar_Flow, config);
              }
              break;
              
            case CUSP:
              for (iMGlevel = 0; iMGlevel <= config->GetnMGLevels(); iMGlevel++) {
                numerics_container[iMGlevel][FLOW_SOL][CONV_TERM] = new CUpwCUSP_Flow(nDim, nVar_Flow, config);
                numerics_container[iMGlevel][FLOW_SOL][CONV_BOUND_TERM] = new CUpwCUSP_Flow(nDim, nVar_Flow, config);
              }
              break;
              
            default : cout << "Upwind scheme not implemented." << endl; exit(EXIT_FAILURE); break;
          }
          
        }
        if (incompressible) {
          /*--- Incompressible flow, use artificial compressibility method ---*/
          switch (config->GetKind_Upwind_Flow()) {
            case NO_UPWIND : cout << "No upwind scheme." << endl; break;
            case ROE:
              for (iMGlevel = 0; iMGlevel <= config->GetnMGLevels(); iMGlevel++) {
                numerics_container[iMGlevel][FLOW_SOL][CONV_TERM] = new CUpwArtComp_Flow(nDim, nVar_Flow, config);
                numerics_container[iMGlevel][FLOW_SOL][CONV_BOUND_TERM] = new CUpwArtComp_Flow(nDim, nVar_Flow, config);
              }
              break;
            default : cout << "Upwind scheme not implemented." << endl; exit(EXIT_FAILURE); break;
          }
        }
        break;
        
      default :
        cout << "Convective scheme not implemented (euler and ns)." << endl; exit(EXIT_FAILURE);
        break;
    }
    
    /*--- Definition of the viscous scheme for each equation and mesh level ---*/
    if (compressible) {
      if (ideal_gas) {
        
        /*--- Compressible flow Ideal gas ---*/
        numerics_container[MESH_0][FLOW_SOL][VISC_TERM] = new CAvgGradCorrected_Flow(nDim, nVar_Flow, config);
        for (iMGlevel = 1; iMGlevel <= config->GetnMGLevels(); iMGlevel++)
          numerics_container[iMGlevel][FLOW_SOL][VISC_TERM] = new CAvgGrad_Flow(nDim, nVar_Flow, config);
        
        /*--- Definition of the boundary condition method ---*/
        for (iMGlevel = 0; iMGlevel <= config->GetnMGLevels(); iMGlevel++)
          numerics_container[iMGlevel][FLOW_SOL][VISC_BOUND_TERM] = new CAvgGrad_Flow(nDim, nVar_Flow, config);
        
      } else {
        
        /*--- Compressible flow Realgas ---*/
        numerics_container[MESH_0][FLOW_SOL][VISC_TERM] = new CGeneralAvgGradCorrected_Flow(nDim, nVar_Flow, config);
        for (iMGlevel = 1; iMGlevel <= config->GetnMGLevels(); iMGlevel++)
          numerics_container[iMGlevel][FLOW_SOL][VISC_TERM] = new CGeneralAvgGrad_Flow(nDim, nVar_Flow, config);
        
        /*--- Definition of the boundary condition method ---*/
        for (iMGlevel = 0; iMGlevel <= config->GetnMGLevels(); iMGlevel++)
          numerics_container[iMGlevel][FLOW_SOL][VISC_BOUND_TERM] = new CGeneralAvgGrad_Flow(nDim, nVar_Flow, config);
        
      }
    }
    if (incompressible) {
      /*--- Incompressible flow, use artificial compressibility method ---*/
      numerics_container[MESH_0][FLOW_SOL][VISC_TERM] = new CAvgGradCorrectedArtComp_Flow(nDim, nVar_Flow, config);
      for (iMGlevel = 1; iMGlevel <= config->GetnMGLevels(); iMGlevel++)
        numerics_container[iMGlevel][FLOW_SOL][VISC_TERM] = new CAvgGradArtComp_Flow(nDim, nVar_Flow, config);
      
      /*--- Definition of the boundary condition method ---*/
      for (iMGlevel = 0; iMGlevel <= config->GetnMGLevels(); iMGlevel++)
        numerics_container[iMGlevel][FLOW_SOL][VISC_BOUND_TERM] = new CAvgGradArtComp_Flow(nDim, nVar_Flow, config);
    }
    
    /*--- Definition of the source term integration scheme for each equation and mesh level ---*/
    for (iMGlevel = 0; iMGlevel <= config->GetnMGLevels(); iMGlevel++) {
      
      if (config->GetRotating_Frame() == YES)
        numerics_container[iMGlevel][FLOW_SOL][SOURCE_FIRST_TERM] = new CSourceRotatingFrame_Flow(nDim, nVar_Flow, config);
      else if (config->GetAxisymmetric() == YES)
        numerics_container[iMGlevel][FLOW_SOL][SOURCE_FIRST_TERM] = new CSourceAxisymmetric_Flow(nDim, nVar_Flow, config);
      else if (config->GetGravityForce() == YES)
        numerics_container[iMGlevel][FLOW_SOL][SOURCE_FIRST_TERM] = new CSourceGravity(nDim, nVar_Flow, config);
      else if (config->GetWind_Gust() == YES)
        numerics_container[iMGlevel][FLOW_SOL][SOURCE_FIRST_TERM] = new CSourceWindGust(nDim, nVar_Flow, config);
      else
        numerics_container[iMGlevel][FLOW_SOL][SOURCE_FIRST_TERM] = new CSourceNothing(nDim, nVar_Flow, config);
      
      numerics_container[iMGlevel][FLOW_SOL][SOURCE_SECOND_TERM] = new CSourceNothing(nDim, nVar_Flow, config);
    }
    
  }
  
  /*--- Solver definition for the turbulent model problem ---*/
  
  if (turbulent) {
    
    /*--- Definition of the convective scheme for each equation and mesh level ---*/
    
    switch (config->GetKind_ConvNumScheme_Turb()) {
      case NONE :
        break;
      case SPACE_UPWIND :
        for (iMGlevel = 0; iMGlevel <= config->GetnMGLevels(); iMGlevel++) {
          if (spalart_allmaras) numerics_container[iMGlevel][TURB_SOL][CONV_TERM] = new CUpwSca_TurbSA(nDim, nVar_Turb, config);
          else if (neg_spalart_allmaras) numerics_container[iMGlevel][TURB_SOL][CONV_TERM] = new CUpwSca_TurbSA(nDim, nVar_Turb, config);
          else if (menter_sst) numerics_container[iMGlevel][TURB_SOL][CONV_TERM] = new CUpwSca_TurbSST(nDim, nVar_Turb, config);
        }
        break;
      default :
        cout << "Convective scheme not implemented (turbulent)." << endl; exit(EXIT_FAILURE);
        break;
    }
    
    /*--- Definition of the viscous scheme for each equation and mesh level ---*/
    
    for (iMGlevel = 0; iMGlevel <= config->GetnMGLevels(); iMGlevel++) {
      if (spalart_allmaras) numerics_container[iMGlevel][TURB_SOL][VISC_TERM] = new CAvgGradCorrected_TurbSA(nDim, nVar_Turb, config);
      else if (neg_spalart_allmaras) numerics_container[iMGlevel][TURB_SOL][VISC_TERM] = new CAvgGradCorrected_TurbSA_Neg(nDim, nVar_Turb, config);
      else if (menter_sst) numerics_container[iMGlevel][TURB_SOL][VISC_TERM] = new CAvgGradCorrected_TurbSST(nDim, nVar_Turb, constants, config);
    }
    
    /*--- Definition of the source term integration scheme for each equation and mesh level ---*/
    
    for (iMGlevel = 0; iMGlevel <= config->GetnMGLevels(); iMGlevel++) {
      if (spalart_allmaras) numerics_container[iMGlevel][TURB_SOL][SOURCE_FIRST_TERM] = new CSourcePieceWise_TurbSA(nDim, nVar_Turb, config);
      else if (neg_spalart_allmaras) numerics_container[iMGlevel][TURB_SOL][SOURCE_FIRST_TERM] = new CSourcePieceWise_TurbSA_Neg(nDim, nVar_Turb, config);
      else if (menter_sst) numerics_container[iMGlevel][TURB_SOL][SOURCE_FIRST_TERM] = new CSourcePieceWise_TurbSST(nDim, nVar_Turb, constants, config);
      numerics_container[iMGlevel][TURB_SOL][SOURCE_SECOND_TERM] = new CSourceNothing(nDim, nVar_Turb, config);
    }
    
    /*--- Definition of the boundary condition method ---*/
    
    for (iMGlevel = 0; iMGlevel <= config->GetnMGLevels(); iMGlevel++) {
      if (spalart_allmaras) {
        numerics_container[iMGlevel][TURB_SOL][CONV_BOUND_TERM] = new CUpwSca_TurbSA(nDim, nVar_Turb, config);
        numerics_container[iMGlevel][TURB_SOL][VISC_BOUND_TERM] = new CAvgGrad_TurbSA(nDim, nVar_Turb, config);
      }
      else if (neg_spalart_allmaras) {
        numerics_container[iMGlevel][TURB_SOL][CONV_BOUND_TERM] = new CUpwSca_TurbSA(nDim, nVar_Turb, config);
        numerics_container[iMGlevel][TURB_SOL][VISC_BOUND_TERM] = new CAvgGrad_TurbSA_Neg(nDim, nVar_Turb, config);
      }
      else if (menter_sst) {
        numerics_container[iMGlevel][TURB_SOL][CONV_BOUND_TERM] = new CUpwSca_TurbSST(nDim, nVar_Turb, config);
        numerics_container[iMGlevel][TURB_SOL][VISC_BOUND_TERM] = new CAvgGrad_TurbSST(nDim, nVar_Turb, constants, config);
      }
    }
  }
  
  /*--- Solver definition for the transition model problem ---*/
  if (transition) {
    
    /*--- Definition of the convective scheme for each equation and mesh level ---*/
    switch (config->GetKind_ConvNumScheme_Turb()) {
      case NONE :
        break;
      case SPACE_UPWIND :
        for (iMGlevel = 0; iMGlevel <= config->GetnMGLevels(); iMGlevel++) {
          numerics_container[iMGlevel][TRANS_SOL][CONV_TERM] = new CUpwSca_TransLM(nDim, nVar_Trans, config);
        }
        break;
      default :
        cout << "Convective scheme not implemented (transition)." << endl; exit(EXIT_FAILURE);
        break;
    }
    
    /*--- Definition of the viscous scheme for each equation and mesh level ---*/
    for (iMGlevel = 0; iMGlevel <= config->GetnMGLevels(); iMGlevel++) {
      numerics_container[iMGlevel][TRANS_SOL][VISC_TERM] = new CAvgGradCorrected_TransLM(nDim, nVar_Trans, config);
    }
    
    /*--- Definition of the source term integration scheme for each equation and mesh level ---*/
    for (iMGlevel = 0; iMGlevel <= config->GetnMGLevels(); iMGlevel++) {
      numerics_container[iMGlevel][TRANS_SOL][SOURCE_FIRST_TERM] = new CSourcePieceWise_TransLM(nDim, nVar_Trans, config);
      numerics_container[iMGlevel][TRANS_SOL][SOURCE_SECOND_TERM] = new CSourceNothing(nDim, nVar_Trans, config);
    }
    
    /*--- Definition of the boundary condition method ---*/
    for (iMGlevel = 0; iMGlevel <= config->GetnMGLevels(); iMGlevel++) {
      numerics_container[iMGlevel][TRANS_SOL][CONV_BOUND_TERM] = new CUpwLin_TransLM(nDim, nVar_Trans, config);
    }
  }
  
  /*--- Solver definition for the poisson potential problem ---*/
  if (poisson) {
    
    /*--- Definition of the viscous scheme for each equation and mesh level ---*/
    numerics_container[MESH_0][POISSON_SOL][VISC_TERM] = new CGalerkin_Flow(nDim, nVar_Poisson, config);
    
    /*--- Definition of the source term integration scheme for each equation and mesh level ---*/
    numerics_container[MESH_0][POISSON_SOL][SOURCE_FIRST_TERM] = new CSourceNothing(nDim, nVar_Poisson, config);
    numerics_container[MESH_0][POISSON_SOL][SOURCE_SECOND_TERM] = new CSourceNothing(nDim, nVar_Poisson, config);
    
  }
  
  /*--- Solver definition for the poisson potential problem ---*/
  if (heat) {
    
    /*--- Definition of the viscous scheme for each equation and mesh level ---*/
    numerics_container[MESH_0][HEAT_SOL][VISC_TERM] = new CGalerkin_Flow(nDim, nVar_Heat, config);
    
    /*--- Definition of the source term integration scheme for each equation and mesh level ---*/
    numerics_container[MESH_0][HEAT_SOL][SOURCE_FIRST_TERM] = new CSourceNothing(nDim, nVar_Heat, config);
    numerics_container[MESH_0][HEAT_SOL][SOURCE_SECOND_TERM] = new CSourceNothing(nDim, nVar_Heat, config);
    
  }
  
  /*--- Solver definition for the flow adjoint problem ---*/
  
  if (adj_euler || adj_ns) {
    
    /*--- Definition of the convective scheme for each equation and mesh level ---*/
    
    switch (config->GetKind_ConvNumScheme_AdjFlow()) {
      case NO_CONVECTIVE :
        cout << "No convective scheme." << endl; exit(EXIT_FAILURE);
        break;
        
      case SPACE_CENTERED :
        
        if (compressible) {
          
          /*--- Compressible flow ---*/
          
          switch (config->GetKind_Centered_AdjFlow()) {
            case NO_CENTERED : cout << "No centered scheme." << endl; break;
            case LAX : numerics_container[MESH_0][ADJFLOW_SOL][CONV_TERM] = new CCentLax_AdjFlow(nDim, nVar_Adj_Flow, config); break;
            case JST : numerics_container[MESH_0][ADJFLOW_SOL][CONV_TERM] = new CCentJST_AdjFlow(nDim, nVar_Adj_Flow, config); break;
            default : cout << "Centered scheme not implemented." << endl; exit(EXIT_FAILURE); break;
          }
          
          for (iMGlevel = 1; iMGlevel <= config->GetnMGLevels(); iMGlevel++)
            numerics_container[iMGlevel][ADJFLOW_SOL][CONV_TERM] = new CCentLax_AdjFlow(nDim, nVar_Adj_Flow, config);
          
          for (iMGlevel = 0; iMGlevel <= config->GetnMGLevels(); iMGlevel++)
            numerics_container[iMGlevel][ADJFLOW_SOL][CONV_BOUND_TERM] = new CUpwRoe_AdjFlow(nDim, nVar_Adj_Flow, config);
          
        }
        
        if (incompressible) {
          
          /*--- Incompressible flow, use artificial compressibility method ---*/
          
          switch (config->GetKind_Centered_AdjFlow()) {
            case NO_CENTERED : cout << "No centered scheme." << endl; break;
            case LAX : numerics_container[MESH_0][ADJFLOW_SOL][CONV_TERM] = new CCentLaxArtComp_AdjFlow(nDim, nVar_Adj_Flow, config); break;
            case JST : numerics_container[MESH_0][ADJFLOW_SOL][CONV_TERM] = new CCentJSTArtComp_AdjFlow(nDim, nVar_Adj_Flow, config); break;
            default : cout << "Centered scheme not implemented." << endl; exit(EXIT_FAILURE); break;
          }
          
          for (iMGlevel = 1; iMGlevel <= config->GetnMGLevels(); iMGlevel++)
            numerics_container[iMGlevel][ADJFLOW_SOL][CONV_TERM] = new CCentLaxArtComp_AdjFlow(nDim, nVar_Adj_Flow, config);
          
          for (iMGlevel = 0; iMGlevel <= config->GetnMGLevels(); iMGlevel++)
            numerics_container[iMGlevel][ADJFLOW_SOL][CONV_BOUND_TERM] = new CUpwRoeArtComp_AdjFlow(nDim, nVar_Adj_Flow, config);
          
        }
        
        break;
        
      case SPACE_UPWIND :
        
        if (compressible) {
          
          /*--- Compressible flow ---*/
          
          switch (config->GetKind_Upwind_AdjFlow()) {
            case NO_UPWIND : cout << "No upwind scheme." << endl; break;
            case ROE:
              for (iMGlevel = 0; iMGlevel <= config->GetnMGLevels(); iMGlevel++) {
                numerics_container[iMGlevel][ADJFLOW_SOL][CONV_TERM] = new CUpwRoe_AdjFlow(nDim, nVar_Adj_Flow, config);
                numerics_container[iMGlevel][ADJFLOW_SOL][CONV_BOUND_TERM] = new CUpwRoe_AdjFlow(nDim, nVar_Adj_Flow, config);
              }
              break;
            default : cout << "Upwind scheme not implemented." << endl; exit(EXIT_FAILURE); break;
          }
        }
        
        if (incompressible) {
          
          /*--- Incompressible flow, use artificial compressibility method ---*/
          
          switch (config->GetKind_Upwind_AdjFlow()) {
            case NO_UPWIND : cout << "No upwind scheme." << endl; break;
            case ROE:
              for (iMGlevel = 0; iMGlevel <= config->GetnMGLevels(); iMGlevel++) {
                numerics_container[iMGlevel][ADJFLOW_SOL][CONV_TERM] = new CUpwRoeArtComp_AdjFlow(nDim, nVar_Adj_Flow, config);
                numerics_container[iMGlevel][ADJFLOW_SOL][CONV_BOUND_TERM] = new CUpwRoeArtComp_AdjFlow(nDim, nVar_Adj_Flow, config);
              }
              break;
            default : cout << "Upwind scheme not implemented." << endl; exit(EXIT_FAILURE); break;
          }
        }
        
        break;
        
      default :
        cout << "Convective scheme not implemented (adj_euler and adj_ns)." << endl; exit(EXIT_FAILURE);
        break;
    }
    
    /*--- Definition of the viscous scheme for each equation and mesh level ---*/
    
    if (compressible) {
      
      /*--- Compressible flow ---*/
      
      numerics_container[MESH_0][ADJFLOW_SOL][VISC_TERM] = new CAvgGradCorrected_AdjFlow(nDim, nVar_Adj_Flow, config);
      numerics_container[MESH_0][ADJFLOW_SOL][VISC_BOUND_TERM] = new CAvgGrad_AdjFlow(nDim, nVar_Adj_Flow, config);
      
      for (iMGlevel = 1; iMGlevel <= config->GetnMGLevels(); iMGlevel++) {
        numerics_container[iMGlevel][ADJFLOW_SOL][VISC_TERM] = new CAvgGrad_AdjFlow(nDim, nVar_Adj_Flow, config);
        numerics_container[iMGlevel][ADJFLOW_SOL][VISC_BOUND_TERM] = new CAvgGrad_AdjFlow(nDim, nVar_Adj_Flow, config);
      }
      
    }
    
    if (incompressible) {
      
      /*--- Incompressible flow, use artificial compressibility method ---*/
      
      numerics_container[MESH_0][ADJFLOW_SOL][VISC_TERM] = new CAvgGradCorrectedArtComp_AdjFlow(nDim, nVar_Adj_Flow, config);
      numerics_container[MESH_0][ADJFLOW_SOL][VISC_BOUND_TERM] = new CAvgGradArtComp_AdjFlow(nDim, nVar_Adj_Flow, config);
      
      for (iMGlevel = 1; iMGlevel <= config->GetnMGLevels(); iMGlevel++) {
        numerics_container[iMGlevel][ADJFLOW_SOL][VISC_TERM] = new CAvgGradArtComp_AdjFlow(nDim, nVar_Adj_Flow, config);
        numerics_container[iMGlevel][ADJFLOW_SOL][VISC_BOUND_TERM] = new CAvgGradArtComp_AdjFlow(nDim, nVar_Adj_Flow, config);
      }
      
    }
    
    /*--- Definition of the source term integration scheme for each equation and mesh level ---*/
    
    for (iMGlevel = 0; iMGlevel <= config->GetnMGLevels(); iMGlevel++) {
      
      /*--- Note that RANS is incompatible with Axisymmetric or Rotational (Fix it!) ---*/
      
      if (compressible) {
        
        if (adj_ns) {
          
          numerics_container[iMGlevel][ADJFLOW_SOL][SOURCE_FIRST_TERM] = new CSourceViscous_AdjFlow(nDim, nVar_Adj_Flow, config);
          
          if (config->GetRotating_Frame() == YES)
            numerics_container[iMGlevel][ADJFLOW_SOL][SOURCE_SECOND_TERM] = new CSourceRotatingFrame_AdjFlow(nDim, nVar_Adj_Flow, config);
          else
            numerics_container[iMGlevel][ADJFLOW_SOL][SOURCE_SECOND_TERM] = new CSourceConservative_AdjFlow(nDim, nVar_Adj_Flow, config);
          
        }
        
        else {
          
          if (config->GetRotating_Frame() == YES)
            numerics_container[iMGlevel][ADJFLOW_SOL][SOURCE_FIRST_TERM] = new CSourceRotatingFrame_AdjFlow(nDim, nVar_Adj_Flow, config);
          else if (config->GetAxisymmetric() == YES)
            numerics_container[iMGlevel][ADJFLOW_SOL][SOURCE_FIRST_TERM] = new CSourceAxisymmetric_AdjFlow(nDim, nVar_Adj_Flow, config);
          else
            numerics_container[iMGlevel][ADJFLOW_SOL][SOURCE_FIRST_TERM] = new CSourceNothing(nDim, nVar_Adj_Flow, config);
          
          numerics_container[iMGlevel][ADJFLOW_SOL][SOURCE_SECOND_TERM] = new CSourceNothing(nDim, nVar_Adj_Flow, config);
          
        }
        
      }
      
      if (incompressible) {
        
        numerics_container[iMGlevel][ADJFLOW_SOL][SOURCE_FIRST_TERM] = new CSourceNothing(nDim, nVar_Adj_Flow, config);
        numerics_container[iMGlevel][ADJFLOW_SOL][SOURCE_SECOND_TERM] = new CSourceNothing(nDim, nVar_Adj_Flow, config);
        
      }
      
    }
    
  }
  
  /*--- Solver definition for the turbulent adjoint problem ---*/
  if (adj_turb) {
    /*--- Definition of the convective scheme for each equation and mesh level ---*/
    switch (config->GetKind_ConvNumScheme_AdjTurb()) {
      case NONE :
        break;
      case SPACE_UPWIND :
        for (iMGlevel = 0; iMGlevel <= config->GetnMGLevels(); iMGlevel++)
          if (spalart_allmaras) {
            numerics_container[iMGlevel][ADJTURB_SOL][CONV_TERM] = new CUpwSca_AdjTurb(nDim, nVar_Adj_Turb, config);
          }
          else if (neg_spalart_allmaras) {cout << "Adjoint Neg SA turbulence model not implemented." << endl; exit(EXIT_FAILURE);}
          else if (menter_sst) {cout << "Adjoint SST turbulence model not implemented." << endl; exit(EXIT_FAILURE);}
        break;
      default :
        cout << "Convective scheme not implemented (adj_turb)." << endl; exit(EXIT_FAILURE);
        break;
    }
    
    /*--- Definition of the viscous scheme for each equation and mesh level ---*/
    for (iMGlevel = 0; iMGlevel <= config->GetnMGLevels(); iMGlevel++) {
      if (spalart_allmaras) {
        numerics_container[iMGlevel][ADJTURB_SOL][VISC_TERM] = new CAvgGradCorrected_AdjTurb(nDim, nVar_Adj_Turb, config);
      }
      else if (neg_spalart_allmaras) {cout << "Adjoint Neg SA turbulence model not implemented." << endl; exit(EXIT_FAILURE);}
      else if (menter_sst) {cout << "Adjoint SST turbulence model not implemented." << endl; exit(EXIT_FAILURE);}
    }
    
    /*--- Definition of the source term integration scheme for each equation and mesh level ---*/
    for (iMGlevel = 0; iMGlevel <= config->GetnMGLevels(); iMGlevel++) {
      if (spalart_allmaras) {
        numerics_container[iMGlevel][ADJTURB_SOL][SOURCE_FIRST_TERM] = new CSourcePieceWise_AdjTurb(nDim, nVar_Adj_Turb, config);
        numerics_container[iMGlevel][ADJTURB_SOL][SOURCE_SECOND_TERM] = new CSourceConservative_AdjTurb(nDim, nVar_Adj_Turb, config);
      }
      else if (neg_spalart_allmaras) {cout << "Adjoint Neg SA turbulence model not implemented." << endl; exit(EXIT_FAILURE);}
      else if (menter_sst) {cout << "Adjoint SST turbulence model not implemented." << endl; exit(EXIT_FAILURE);}
    }
    
    /*--- Definition of the boundary condition method ---*/
    for (iMGlevel = 0; iMGlevel <= config->GetnMGLevels(); iMGlevel++) {
      if (spalart_allmaras) numerics_container[iMGlevel][ADJTURB_SOL][CONV_BOUND_TERM] = new CUpwLin_AdjTurb(nDim, nVar_Adj_Turb, config);
      else if (neg_spalart_allmaras) {cout << "Adjoint Neg SA turbulence model not implemented." << endl; exit(EXIT_FAILURE);}
      else if (menter_sst) {cout << "Adjoint SST turbulence model not implemented." << endl; exit(EXIT_FAILURE);}
    }
    
  }

  /*--- Solver definition for the wave problem ---*/
  if (wave) {

    /*--- Definition of the viscous scheme for each equation and mesh level ---*/
    numerics_container[MESH_0][WAVE_SOL][VISC_TERM] = new CGalerkin_Flow(nDim, nVar_Wave, config);

  }

  /*--- Solver definition for the FEM problem ---*/
  if (fem) {
    switch (config->GetGeometricConditions()) {
      case SMALL_DEFORMATIONS :
      switch (config->GetMaterialModel()) {
          case LINEAR_ELASTIC: numerics_container[MESH_0][FEA_SOL][FEA_TERM] = new CFEM_LinearElasticity(nDim, nVar_FEM, config); break;
          case NEO_HOOKEAN : cout << "Material model does not correspond to geometric conditions." << endl; exit(EXIT_FAILURE); break;
          default: cout << "Material model not implemented." << endl; exit(EXIT_FAILURE); break;
      }
      break;
      case LARGE_DEFORMATIONS :
      switch (config->GetMaterialModel()) {
          case LINEAR_ELASTIC: cout << "Material model does not correspond to geometric conditions." << endl; exit(EXIT_FAILURE); break;
          case NEO_HOOKEAN :
        switch (config->GetMaterialCompressibility()) {
              case COMPRESSIBLE_MAT : numerics_container[MESH_0][FEA_SOL][FEA_TERM] = new CFEM_NeoHookean_Comp(nDim, nVar_FEM, config); break;
              case INCOMPRESSIBLE_MAT : numerics_container[MESH_0][FEA_SOL][FEA_TERM] = new CFEM_NeoHookean_Incomp(nDim, nVar_FEM, config); break;
              default: cout << "Material model not implemented." << endl; exit(EXIT_FAILURE); break;
        }
        break;
          default: cout << "Material model not implemented." << endl; exit(EXIT_FAILURE); break;
      }
      break;
      default: cout << " Solver not implemented." << endl; exit(EXIT_FAILURE); break;
    }

  }

}

void CDriver::Numerics_Postprocessing(CNumerics ****numerics_container,
                                      CSolver ***solver_container, CGeometry **geometry,
                                      CConfig *config) {
  
  unsigned short iMGlevel, iSol;
  
  
  bool
  euler, adj_euler,
  ns, adj_ns,
  turbulent, adj_turb,
  spalart_allmaras, neg_spalart_allmaras, menter_sst,
  poisson,
  wave,
  fem,
  heat,
  transition,
  template_solver;
  
  bool compressible = (config->GetKind_Regime() == COMPRESSIBLE);
  bool incompressible = (config->GetKind_Regime() == INCOMPRESSIBLE);
  
  /*--- Initialize some useful booleans ---*/
  euler            = false;   ns               = false;   turbulent        = false;
  poisson          = false;
  adj_euler        = false;   adj_ns           = false;   adj_turb         = false;
  wave             = false;   heat             = false;   fem        = false;
  spalart_allmaras = false; neg_spalart_allmaras = false; menter_sst       = false;
  transition       = false;
  template_solver  = false;
  
  /*--- Assign booleans ---*/
  switch (config->GetKind_Solver()) {
    case TEMPLATE_SOLVER: template_solver = true; break;
    case EULER : case DISC_ADJ_EULER: euler = true; break;
    case NAVIER_STOKES: case DISC_ADJ_NAVIER_STOKES: ns = true; break;
    case RANS : case DISC_ADJ_RANS:  ns = true; turbulent = true; if (config->GetKind_Trans_Model() == LM) transition = true; break;
    case POISSON_EQUATION: poisson = true; break;
    case WAVE_EQUATION: wave = true; break;
    case HEAT_EQUATION: heat = true; break;
    case FEM_ELASTICITY: fem = true; break;
    case ADJ_EULER : euler = true; adj_euler = true; break;
    case ADJ_NAVIER_STOKES : ns = true; turbulent = (config->GetKind_Turb_Model() != NONE); adj_ns = true; break;
    case ADJ_RANS : ns = true; turbulent = true; adj_ns = true; adj_turb = (!config->GetFrozen_Visc()); break;
  }
  
  /*--- Assign turbulence model booleans ---*/
  
  if (turbulent)
    switch (config->GetKind_Turb_Model()) {
      case SA:     spalart_allmaras = true;     break;
      case SA_NEG: neg_spalart_allmaras = true; break;
      case SST:    menter_sst = true;  break;
        
    }
  
  /*--- Solver definition for the template problem ---*/
  if (template_solver) {
    
    /*--- Definition of the convective scheme for each equation and mesh level ---*/
    switch (config->GetKind_ConvNumScheme_Template()) {
      case SPACE_CENTERED : case SPACE_UPWIND :
        for (iMGlevel = 0; iMGlevel <= config->GetnMGLevels(); iMGlevel++)
          delete numerics_container[iMGlevel][TEMPLATE_SOL][CONV_TERM];
        break;
    }
    
    for (iMGlevel = 0; iMGlevel <= config->GetnMGLevels(); iMGlevel++) {
      /*--- Definition of the viscous scheme for each equation and mesh level ---*/
      delete numerics_container[iMGlevel][TEMPLATE_SOL][VISC_TERM];
      /*--- Definition of the source term integration scheme for each equation and mesh level ---*/
      delete numerics_container[iMGlevel][TEMPLATE_SOL][SOURCE_FIRST_TERM];
      /*--- Definition of the boundary condition method ---*/
      delete numerics_container[iMGlevel][TEMPLATE_SOL][CONV_BOUND_TERM];
    }
    
  }
  
  /*--- Solver definition for the Potential, Euler, Navier-Stokes problems ---*/
  if ((euler) || (ns)) {
    
    /*--- Definition of the convective scheme for each equation and mesh level ---*/
    switch (config->GetKind_ConvNumScheme_Flow()) {
        
      case SPACE_CENTERED :
        if (compressible) {
          
          /*--- Compressible flow ---*/
          switch (config->GetKind_Centered_Flow()) {
            case LAX : case JST :  case JST_KE : delete numerics_container[MESH_0][FLOW_SOL][CONV_TERM]; break;
          }
          for (iMGlevel = 1; iMGlevel <= config->GetnMGLevels(); iMGlevel++)
            delete numerics_container[iMGlevel][FLOW_SOL][CONV_TERM];
          
          /*--- Definition of the boundary condition method ---*/
          for (iMGlevel = 0; iMGlevel <= config->GetnMGLevels(); iMGlevel++)
            delete numerics_container[iMGlevel][FLOW_SOL][CONV_BOUND_TERM];
          
        }
        if (incompressible) {
          /*--- Incompressible flow, use artificial compressibility method ---*/
          switch (config->GetKind_Centered_Flow()) {
              
            case LAX : case JST : delete numerics_container[MESH_0][FLOW_SOL][CONV_TERM]; break;
              
          }
          for (iMGlevel = 1; iMGlevel <= config->GetnMGLevels(); iMGlevel++)
            delete numerics_container[iMGlevel][FLOW_SOL][CONV_TERM];
          
          /*--- Definition of the boundary condition method ---*/
          for (iMGlevel = 0; iMGlevel <= config->GetnMGLevels(); iMGlevel++)
            delete numerics_container[iMGlevel][FLOW_SOL][CONV_BOUND_TERM];
          
        }
        break;
      case SPACE_UPWIND :
        
        if (compressible) {
          /*--- Compressible flow ---*/
          switch (config->GetKind_Upwind_Flow()) {
            case ROE: case AUSM : case TURKEL: case HLLC: case MSW:  case CUSP:
              for (iMGlevel = 0; iMGlevel <= config->GetnMGLevels(); iMGlevel++) {
                delete numerics_container[iMGlevel][FLOW_SOL][CONV_TERM];
                delete numerics_container[iMGlevel][FLOW_SOL][CONV_BOUND_TERM];
              }
              
              break;
          }
          
        }
        if (incompressible) {
          /*--- Incompressible flow, use artificial compressibility method ---*/
          switch (config->GetKind_Upwind_Flow()) {
            case ROE:
              for (iMGlevel = 0; iMGlevel <= config->GetnMGLevels(); iMGlevel++) {
                delete numerics_container[iMGlevel][FLOW_SOL][CONV_TERM];
                delete numerics_container[iMGlevel][FLOW_SOL][CONV_BOUND_TERM];
              }
              break;
          }
        }
        
        break;
    }
    
    /*--- Definition of the viscous scheme for each equation and mesh level ---*/
    if (compressible||incompressible) {
      /*--- Compressible flow Ideal gas ---*/
      delete numerics_container[MESH_0][FLOW_SOL][VISC_TERM];
      for (iMGlevel = 1; iMGlevel <= config->GetnMGLevels(); iMGlevel++)
        delete numerics_container[iMGlevel][FLOW_SOL][VISC_TERM];
      
      /*--- Definition of the boundary condition method ---*/
      for (iMGlevel = 0; iMGlevel <= config->GetnMGLevels(); iMGlevel++)
        delete numerics_container[iMGlevel][FLOW_SOL][VISC_BOUND_TERM];
      
    }
    
    /*--- Definition of the source term integration scheme for each equation and mesh level ---*/
    for (iMGlevel = 0; iMGlevel <= config->GetnMGLevels(); iMGlevel++) {
      delete numerics_container[iMGlevel][FLOW_SOL][SOURCE_FIRST_TERM];
      delete numerics_container[iMGlevel][FLOW_SOL][SOURCE_SECOND_TERM];
    }
    
  }
  
  
  /*--- Solver definition for the turbulent model problem ---*/
  
  if (turbulent) {
    
    /*--- Definition of the convective scheme for each equation and mesh level ---*/
    
    switch (config->GetKind_ConvNumScheme_Turb()) {
      case SPACE_UPWIND :
        for (iMGlevel = 0; iMGlevel <= config->GetnMGLevels(); iMGlevel++) {
          if (spalart_allmaras || neg_spalart_allmaras ||menter_sst)
            delete numerics_container[iMGlevel][TURB_SOL][CONV_TERM];
        }
        break;
    }
    
    /*--- Definition of the viscous scheme for each equation and mesh level ---*/
    if (spalart_allmaras || neg_spalart_allmaras || menter_sst) {
      for (iMGlevel = 0; iMGlevel <= config->GetnMGLevels(); iMGlevel++) {
        delete numerics_container[iMGlevel][TURB_SOL][VISC_TERM];
        delete numerics_container[iMGlevel][TURB_SOL][SOURCE_FIRST_TERM];
        delete numerics_container[iMGlevel][TURB_SOL][SOURCE_SECOND_TERM];
        /*--- Definition of the boundary condition method ---*/
        delete numerics_container[iMGlevel][TURB_SOL][CONV_BOUND_TERM];
        delete numerics_container[iMGlevel][TURB_SOL][VISC_BOUND_TERM];
        
      }
    }
    
  }
  
  /*--- Solver definition for the transition model problem ---*/
  if (transition) {
    
    /*--- Definition of the convective scheme for each equation and mesh level ---*/
    switch (config->GetKind_ConvNumScheme_Turb()) {
      case SPACE_UPWIND :
        for (iMGlevel = 0; iMGlevel <= config->GetnMGLevels(); iMGlevel++) {
          delete numerics_container[iMGlevel][TRANS_SOL][CONV_TERM];
        }
        break;
    }
    
    for (iMGlevel = 0; iMGlevel <= config->GetnMGLevels(); iMGlevel++) {
      /*--- Definition of the viscous scheme for each equation and mesh level ---*/
      delete numerics_container[iMGlevel][TRANS_SOL][VISC_TERM];
      /*--- Definition of the source term integration scheme for each equation and mesh level ---*/
      delete numerics_container[iMGlevel][TRANS_SOL][SOURCE_FIRST_TERM];
      delete numerics_container[iMGlevel][TRANS_SOL][SOURCE_SECOND_TERM];
      /*--- Definition of the boundary condition method ---*/
      delete numerics_container[iMGlevel][TRANS_SOL][CONV_BOUND_TERM];
    }
  }
  
  /*--- Solver definition for the poisson potential problem ---*/
  if (poisson || heat) {
    
    /*--- Definition of the viscous scheme for each equation and mesh level ---*/
    delete numerics_container[MESH_0][POISSON_SOL][VISC_TERM];
    
    /*--- Definition of the source term integration scheme for each equation and mesh level ---*/
    delete numerics_container[MESH_0][POISSON_SOL][SOURCE_FIRST_TERM];
    delete numerics_container[MESH_0][POISSON_SOL][SOURCE_SECOND_TERM];
    
  }
  
  /*--- Solver definition for the flow adjoint problem ---*/
  
  if (adj_euler || adj_ns ) {
    
    /*--- Definition of the convective scheme for each equation and mesh level ---*/
    
    switch (config->GetKind_ConvNumScheme_AdjFlow()) {
      case SPACE_CENTERED :
        
        if (compressible) {
          
          /*--- Compressible flow ---*/
          
          switch (config->GetKind_Centered_AdjFlow()) {
            case LAX : case JST:
              delete numerics_container[MESH_0][ADJFLOW_SOL][CONV_TERM];
              break;
          }
          
          for (iMGlevel = 1; iMGlevel <= config->GetnMGLevels(); iMGlevel++)
            delete numerics_container[iMGlevel][ADJFLOW_SOL][CONV_TERM];
          
          for (iMGlevel = 0; iMGlevel <= config->GetnMGLevels(); iMGlevel++)
            delete numerics_container[iMGlevel][ADJFLOW_SOL][CONV_BOUND_TERM];
          
        }
        
        if (incompressible) {
          
          /*--- Incompressible flow, use artificial compressibility method ---*/
          
          switch (config->GetKind_Centered_AdjFlow()) {
            case LAX : case JST:
              delete numerics_container[MESH_0][ADJFLOW_SOL][CONV_TERM]; break;
          }
          
          for (iMGlevel = 1; iMGlevel <= config->GetnMGLevels(); iMGlevel++)
            delete numerics_container[iMGlevel][ADJFLOW_SOL][CONV_TERM];
          
          for (iMGlevel = 0; iMGlevel <= config->GetnMGLevels(); iMGlevel++)
            delete numerics_container[iMGlevel][ADJFLOW_SOL][CONV_BOUND_TERM];
          
        }
        
        break;
        
      case SPACE_UPWIND :
        
        if (compressible || incompressible) {
          
          /*--- Compressible flow ---*/
          
          switch (config->GetKind_Upwind_AdjFlow()) {
            case ROE:
              for (iMGlevel = 0; iMGlevel <= config->GetnMGLevels(); iMGlevel++) {
                delete numerics_container[iMGlevel][ADJFLOW_SOL][CONV_TERM];
                delete numerics_container[iMGlevel][ADJFLOW_SOL][CONV_BOUND_TERM];
              }
              break;
          }
        }
        
        break;
    }
    
    /*--- Definition of the viscous scheme for each equation and mesh level ---*/
    
    if (compressible || incompressible) {
      
      /*--- Compressible flow ---*/
      for (iMGlevel = 0; iMGlevel <= config->GetnMGLevels(); iMGlevel++) {
        delete numerics_container[iMGlevel][ADJFLOW_SOL][VISC_TERM];
        delete numerics_container[iMGlevel][ADJFLOW_SOL][VISC_BOUND_TERM];
      }
    }
    
    /*--- Definition of the source term integration scheme for each equation and mesh level ---*/
    
    for (iMGlevel = 0; iMGlevel <= config->GetnMGLevels(); iMGlevel++) {
      
      
      if (compressible || incompressible) {
        
        delete numerics_container[iMGlevel][ADJFLOW_SOL][SOURCE_FIRST_TERM];
        delete numerics_container[iMGlevel][ADJFLOW_SOL][SOURCE_SECOND_TERM];
        
      }
    }
    
  }
  
  
  /*--- Solver definition for the turbulent adjoint problem ---*/
  if (adj_turb) {
    /*--- Definition of the convective scheme for each equation and mesh level ---*/
    switch (config->GetKind_ConvNumScheme_AdjTurb()) {
        
      case SPACE_UPWIND :
        for (iMGlevel = 0; iMGlevel <= config->GetnMGLevels(); iMGlevel++)
          if (spalart_allmaras) {
            delete numerics_container[iMGlevel][ADJTURB_SOL][CONV_TERM];
          }
        break;
    }
    
    
    for (iMGlevel = 0; iMGlevel <= config->GetnMGLevels(); iMGlevel++) {
      if (spalart_allmaras) {
        /*--- Definition of the viscous scheme for each equation and mesh level ---*/
        delete numerics_container[iMGlevel][ADJTURB_SOL][VISC_TERM];
        /*--- Definition of the source term integration scheme for each equation and mesh level ---*/
        delete numerics_container[iMGlevel][ADJTURB_SOL][SOURCE_FIRST_TERM];
        delete numerics_container[iMGlevel][ADJTURB_SOL][SOURCE_SECOND_TERM];
        /*--- Definition of the boundary condition method ---*/
        delete numerics_container[iMGlevel][ADJTURB_SOL][CONV_BOUND_TERM];
      }
    }
  }
  
  /*--- Solver definition for the wave problem ---*/
  if (wave) {
    
    /*--- Definition of the viscous scheme for each equation and mesh level ---*/
    delete numerics_container[MESH_0][WAVE_SOL][VISC_TERM];
    
  }
  
  /*--- Solver definition for the FEA problem ---*/
  if (fem) {
    
    /*--- Definition of the viscous scheme for each equation and mesh level ---*/
    delete numerics_container[MESH_0][FEA_SOL][FEA_TERM];
    
  }
  
  /*--- Definition of the Class for the numerical method: numerics_container[MESH_LEVEL][EQUATION][EQ_TERM] ---*/
  for (iMGlevel = 0; iMGlevel <= config->GetnMGLevels(); iMGlevel++) {
    for (iSol = 0; iSol < MAX_SOLS; iSol++) {
      delete [] numerics_container[iMGlevel][iSol];
    }
    delete[] numerics_container[iMGlevel];
  }
  
}

void CDriver::Iteration_Preprocessing() {

  int rank = MASTER_NODE;
#ifdef HAVE_MPI
  MPI_Comm_rank(MPI_COMM_WORLD, &rank);
#endif

  /*--- Initial print to console for this zone. ---*/

  if (rank == MASTER_NODE) cout << "Zone " << iZone+1;

  /*--- Loop over all zones and instantiate the physics iteration. ---*/

  switch (config_container[iZone]->GetKind_Solver()) {

    case EULER: case NAVIER_STOKES: case RANS:
    if (rank == MASTER_NODE)
      cout << ": Euler/Navier-Stokes/RANS flow iteration." << endl;
      iteration_container[iZone] = new CMeanFlowIteration(config_container[iZone]);
    break;

  case WAVE_EQUATION:
    if (rank == MASTER_NODE)
      cout << ": wave iteration." << endl;
    iteration_container[iZone] = new CWaveIteration(config_container[iZone]);
    break;

  case HEAT_EQUATION:
    if (rank == MASTER_NODE)
      cout << ": heat iteration." << endl;
    iteration_container[iZone] = new CHeatIteration(config_container[iZone]);
    break;

  case POISSON_EQUATION:
    if (rank == MASTER_NODE)
      cout << ": poisson iteration." << endl;
    iteration_container[iZone] = new CPoissonIteration(config_container[iZone]);
    break;

  case FEM_ELASTICITY:
    if (rank == MASTER_NODE)
      cout << ": FEM iteration." << endl;
      iteration_container[iZone] = new CFEM_StructuralAnalysis(config_container[iZone]);
    break;
    case ADJ_EULER: case ADJ_NAVIER_STOKES: case ADJ_RANS:
    if (rank == MASTER_NODE)
      cout << ": adjoint Euler/Navier-Stokes/RANS flow iteration." << endl;
      iteration_container[iZone] = new CAdjMeanFlowIteration(config_container[iZone]);
    break;

    case DISC_ADJ_EULER: case DISC_ADJ_NAVIER_STOKES: case DISC_ADJ_RANS:
    if (rank == MASTER_NODE)
        cout << ": discrete adjoint Euler/Navier-Stokes/RANS flow iteration." << endl;
      iteration_container[iZone] = new CDiscAdjMeanFlowIteration(config_container[iZone]);
    break;
  }

}

void CDriver::Interface_Preprocessing() {

  int rank = MASTER_NODE;
  unsigned short donorZone, targetZone;
  unsigned short nVar, nVarTransfer;

  unsigned short nMarkerTarget, iMarkerTarget, nMarkerDonor, iMarkerDonor;

  /*--- Initialize some useful booleans ---*/
  bool fluid_donor, structural_donor;
  bool fluid_target, structural_target;

  int markDonor, markTarget, Donor_check, Target_check, iMarkerInt, nMarkerInt;

#ifdef HAVE_MPI
  int *Buffer_Recv_mark = NULL, iRank, nProcessor = 1;;

  MPI_Comm_rank(config_container[ZONE_0]->GetMPICommunicator(), &rank);
  MPI_Comm_size(config_container[ZONE_0]->GetMPICommunicator(), &nProcessor);

  if (rank == MASTER_NODE)
  Buffer_Recv_mark = new int[nProcessor];
#endif

  if (config_container[ZONE_0]->GetFSI_Simulation() && nZone != 2 && rank == MASTER_NODE) {
    cout << "Error, cannot run the FSI solver on more than 2 zones!" << endl;
    exit(EXIT_FAILURE);
  }

  /*--- Coupling between zones ---*/
  // There's a limit here, the interface boundary must connect only 2 zones
  /*--- Loops over all target and donor zones to find which ones are connected through an interface boundary (fsi or sliding mesh) ---*/
<<<<<<< HEAD
  for (targetZone = 0; targetZone < nZone; targetZone++){
    
    for (donorZone = 0; donorZone < nZone; donorZone++){
  
=======
  for (targetZone = 0; targetZone < nZone; targetZone++) {

    for (donorZone = 0; donorZone < nZone; donorZone++) {

>>>>>>> 588f1849
      if ( donorZone == targetZone ) // We're processing the same zone, so skip the following
        continue;

      nMarkerInt = (int) ( config_container[donorZone]->GetMarker_n_FSIinterface() / 2 );

      /*--- Loops on Interface markers to find if the 2 zones are sharing the boundary and to determine donor and target marker tag ---*/
      for (iMarkerInt = 1; iMarkerInt <= nMarkerInt; iMarkerInt++) {

        markDonor  = -1;
        markTarget = -1;

        /*--- On the donor side ---*/
        nMarkerDonor = config_container[donorZone]->GetnMarker_All();

        for (iMarkerDonor = 0; iMarkerDonor < nMarkerDonor; iMarkerDonor++) {

          /*--- If the tag GetMarker_All_FSIinterface(iMarker) equals the index we are looping at ---*/
          if ( config_container[donorZone]->GetMarker_All_FSIinterface(iMarkerDonor) == iMarkerInt ) {
            /*--- We have identified the identifier for the interface marker ---*/
            markDonor = iMarkerDonor;

            break;
          }
        }

        /*--- On the target side ---*/
        nMarkerTarget = config_container[targetZone]->GetnMarker_All();

      for (iMarkerTarget = 0; iMarkerTarget < nMarkerTarget; iMarkerTarget++) {

          /*--- If the tag GetMarker_All_FSIinterface(iMarker) equals the index we are looping at ---*/
        if ( config_container[targetZone]->GetMarker_All_FSIinterface(iMarkerTarget) == iMarkerInt ) {
            /*--- We have identified the identifier for the interface marker ---*/
            markTarget = iMarkerTarget;

            break;
        } 
        }

#ifdef HAVE_MPI

      Donor_check  = -1;
        Target_check = -1;

        /*--- We gather a vector in MASTER_NODE that determines if the boundary is not on the processor because of the partition or because the zone does not include it ---*/

        SU2_MPI::Gather(&markDonor , 1, MPI_INT, Buffer_Recv_mark, 1, MPI_INT, MASTER_NODE, MPI_COMM_WORLD);

      if (rank == MASTER_NODE) {
        for (iRank = 0; iRank < nProcessor; iRank++) {
          if( Buffer_Recv_mark[iRank] != -1 ) {
              Donor_check = Buffer_Recv_mark[iRank];

              break;
            }
          }
        }

        SU2_MPI::Bcast(&Donor_check , 1, MPI_INT, MASTER_NODE, MPI_COMM_WORLD);

        SU2_MPI::Gather(&markTarget, 1, MPI_INT, Buffer_Recv_mark, 1, MPI_INT, MASTER_NODE, MPI_COMM_WORLD);

      if (rank == MASTER_NODE){
        for (iRank = 0; iRank < nProcessor; iRank++){
          if( Buffer_Recv_mark[iRank] != -1 ){
              Target_check = Buffer_Recv_mark[iRank];

              break;
            }
          }
        }

        SU2_MPI::Bcast(&Target_check, 1, MPI_INT, MASTER_NODE, MPI_COMM_WORLD);

#else
      Donor_check  = markDonor;
      Target_check = markTarget;  
#endif

      /* --- Check ifzones are actually sharing the interface boundary, if not skip ---*/        
      if(Target_check == -1 || Donor_check == -1)
          continue;

        /*--- Set some boolean to properly allocate data structure later ---*/
      fluid_target      = false; 
        structural_target = false;

      fluid_donor       = false; 
      structural_donor  = false;

      switch ( config_container[targetZone]->GetKind_Solver() ) {

        case EULER : case NAVIER_STOKES: case RANS: 
          fluid_target  = true;   

          break;

        case FEM_ELASTICITY:            
          structural_target = true;   

          break;
        }


      switch ( config_container[donorZone]->GetKind_Solver() ) {

      case EULER : case NAVIER_STOKES: case RANS: 
        fluid_donor  = true;   

          break;

      case FEM_ELASTICITY:            
        structural_donor = true;  

          break;
        }

        /*--- Begin the creation of the communication pattern among zones ---*/

        /*--- Retrieve the number of conservative variables (for problems not involving structural analysis ---*/
        if (!structural_donor && !structural_target)
          nVar = solver_container[donorZone][MESH_0][FLOW_SOL]->GetnVar();
        else
          /*--- If at least one of the components is structural ---*/
          nVar = nDim;

      if (rank == MASTER_NODE) cout << "From zone " << donorZone << " to zone " << targetZone << ": ";

        /*--- Match Zones ---*/
      if (rank == MASTER_NODE) cout << "Setting coupling "<<endl;

        /*--- If the mesh is matching: match points ---*/
      if ( config_container[donorZone]->GetMatchingMesh() ) {
        if (rank == MASTER_NODE) 
            cout << "between matching meshes. " << endl;
        geometry_container[donorZone][MESH_0]->MatchZone(config_container[donorZone], geometry_container[targetZone][MESH_0], config_container[targetZone], donorZone, nZone);
        }
        /*--- Else: interpolate ---*/
        else {
        switch (config_container[donorZone]->GetKindInterpolation()) {

          case NEAREST_NEIGHBOR:
            interpolator_container[donorZone][targetZone] = new CNearestNeighbor(geometry_container, config_container, donorZone, targetZone);
            if (rank == MASTER_NODE) cout << "using a nearest-neighbor approach." << endl;

            break;

          case ISOPARAMETRIC:
            interpolator_container[donorZone][targetZone] = new CIsoparametric(geometry_container, config_container, donorZone, targetZone);
            if (rank == MASTER_NODE) cout << "using an isoparametric approach." << endl;

            break;

          case CONSISTCONSERVE:
            if ( targetZone > 0 && structural_target ) {
              interpolator_container[donorZone][targetZone] = new CMirror(geometry_container, config_container, donorZone, targetZone);
              if (rank == MASTER_NODE) cout << "using a mirror approach: matching coefficients from opposite mesh." << endl;
            }
            else{
              interpolator_container[donorZone][targetZone] = new CIsoparametric(geometry_container, config_container, donorZone, targetZone);
              if (rank == MASTER_NODE) cout << "using an isoparametric approach." << endl;
            }
            if ( targetZone == 0 && structural_target ) {
              if (rank == MASTER_NODE) cout << "Consistent and conservative interpolation assumes the structure model mesh is evaluated second. Somehow this has not happened. The isoparametric coefficients will be calculated for both meshes, and are not guaranteed to be consistent." << endl;
            }

            break;

          }
        }

        /*--- Initialize the appropriate transfer strategy ---*/
      if (rank == MASTER_NODE) cout << "Transferring ";

        if (fluid_donor && structural_target) {
          nVarTransfer = 2;
        transfer_container[donorZone][targetZone] = new CTransfer_FlowTraction(nVar, nVarTransfer, config_container[donorZone]);
        if (rank == MASTER_NODE) cout << "flow tractions. "<< endl;
      }
      else if (structural_donor && fluid_target) {
          nVarTransfer = 0;
        transfer_container[donorZone][targetZone] = new CTransfer_StructuralDisplacements(nVar, nVarTransfer, config_container[donorZone]);
        if (rank == MASTER_NODE) cout << "structural displacements. "<< endl;
      }
      else if (fluid_donor && fluid_target && config_container[donorZone]->GetBoolMixingPlaneInterface()){
        nVarTransfer = 0;
        transfer_container[donorZone][targetZone] = new CTransfer_MixingPlaneInterface(nVar, nVarTransfer, config_container[donorZone]);
        if (rank == MASTER_NODE) cout << "mixing-plane averages. "<< endl;
      }
      else if (!structural_donor && !structural_target) {
          nVarTransfer = 0;
          nVar = solver_container[donorZone][MESH_0][FLOW_SOL]->GetnPrimVar();
        transfer_container[donorZone][targetZone] = new CTransfer_SlidingInterface(nVar, nVarTransfer, config_container[donorZone]);
        if (rank == MASTER_NODE) cout << "sliding interface. " << endl;
      }
      else {
          nVarTransfer = 0;
        transfer_container[donorZone][targetZone] = new CTransfer_ConservativeVars(nVar, nVarTransfer, config_container[donorZone]);
        if (rank == MASTER_NODE) cout << "generic conservative variables. " << endl;  
        }

        break;

      }

    }

  }

#ifdef HAVE_MPI
  if (rank == MASTER_NODE) 
  delete [] Buffer_Recv_mark;
#endif

}

void CDriver::StartSolver() {

  int rank = MASTER_NODE;

#ifdef HAVE_MPI
  MPI_Comm_rank(MPI_COMM_WORLD, &rank);
#endif

  /*--- Main external loop of the solver. Within this loop, each iteration ---*/

  if (rank == MASTER_NODE)
    cout << endl <<"------------------------------ Begin Solver -----------------------------" << endl;

  /*--- This is temporal and just to check. It will have to be added to the regular history file ---*/

  ofstream historyFile_FSI;
  bool writeHistFSI = config_container[ZONE_0]->GetWrite_Conv_FSI();
  if (writeHistFSI && (rank == MASTER_NODE)) {
    char cstrFSI[200];
    string filenameHistFSI = config_container[ZONE_0]->GetConv_FileName_FSI();
    strcpy (cstrFSI, filenameHistFSI.data());
    historyFile_FSI.open (cstrFSI);
    historyFile_FSI << "Time,Iteration,Aitken,URes,logResidual,orderMagnResidual" << endl;
    historyFile_FSI.close();
  }

  while ( ExtIter < config_container[ZONE_0]->GetnExtIter() ) {

    /*--- Perform some external iteration preprocessing. ---*/

    PreprocessExtIter(ExtIter);

    /*--- Perform a single iteration of the chosen PDE solver. ---*/

    if (!fsi) {

      /*--- Perform a dynamic mesh update if required. ---*/

      DynamicMeshUpdate(ExtIter);

      /*--- Run a single iteration of the problem (mean flow, wave, heat, ...). ---*/

      Run();

      /*--- Update the solution for dual time stepping strategy ---*/

      Update();

    }
    else {
      Run();      // In the FSIDriver case, mesh and solution updates are already included into the Run function
    }

    /*--- Monitor the computations after each iteration. ---*/

    Monitor(ExtIter);

    /*--- Output the solution in files. ---*/

    Output(ExtIter);

    /*--- If the convergence criteria has been met, terminate the simulation. ---*/

    if (StopCalc) break;

    ExtIter++;

  }

}

void CDriver::PreprocessExtIter(unsigned long ExtIter) {

  /*--- Set the value of the external iteration. ---*/

  for (iZone = 0; iZone < nZone; iZone++) config_container[iZone]->SetExtIter(ExtIter);
  

  /*--- Read the target pressure ---*/

  if (config_container[ZONE_0]->GetInvDesign_Cp() == YES)
    output->SetCp_InverseDesign(solver_container[ZONE_0][MESH_0][FLOW_SOL],
        geometry_container[ZONE_0][MESH_0], config_container[ZONE_0], ExtIter);

  /*--- Read the target heat flux ---*/

  if (config_container[ZONE_0]->GetInvDesign_HeatFlux() == YES)
    output->SetHeat_InverseDesign(solver_container[ZONE_0][MESH_0][FLOW_SOL],
        geometry_container[ZONE_0][MESH_0], config_container[ZONE_0], ExtIter);

  /*--- Set the initial condition for EULER/N-S/RANS and for a non FSI simulation ---*/

  if ( (!fsi) &&
      ( (config_container[ZONE_0]->GetKind_Solver() ==  EULER) ||
       (config_container[ZONE_0]->GetKind_Solver() ==  NAVIER_STOKES) ||
       (config_container[ZONE_0]->GetKind_Solver() ==  RANS) ) ) {
        for(iZone = 0; iZone < nZone; iZone++) {
          solver_container[iZone][MESH_0][FLOW_SOL]->SetInitialCondition(geometry_container[iZone], solver_container[iZone], config_container[iZone], ExtIter);
    }
  }

#ifdef HAVE_MPI
  MPI_Barrier(MPI_COMM_WORLD);
#endif

}

bool CDriver::Monitor(unsigned long ExtIter) {

  /*--- Synchronization point after a single solver iteration. Compute the
   wall clock time required. ---*/

#ifndef HAVE_MPI
  StopTime = su2double(clock())/su2double(CLOCKS_PER_SEC);
#else
  StopTime = MPI_Wtime();
#endif
  
  UsedTime = (StopTime - StartTime);
  
  
  /*--- Check if there is any change in the runtime parameters ---*/
  
  CConfig *runtime = NULL;
  strcpy(runtime_file_name, "runtime.dat");
  runtime = new CConfig(runtime_file_name, config_container[ZONE_0]);
  runtime->SetExtIter(ExtIter);
  delete runtime;
  
  /*--- Update the convergence history file (serial and parallel computations). ---*/
  
  if (!fsi) {
    output->SetConvHistory_Body(&ConvHist_file, geometry_container, solver_container,
                                config_container, integration_container, false, UsedTime, ZONE_0);
    
  }
  
  
  /*--- Evaluate the new CFL number (adaptive). ---*/
  
  if (config_container[ZONE_0]->GetCFL_Adapt() == YES) {
    output->SetCFL_Number(solver_container, config_container, ZONE_0);
  }
  
  /*--- Check whether the current simulation has reached the specified
   convergence criteria, and set StopCalc to true, if so. ---*/
  
  switch (config_container[ZONE_0]->GetKind_Solver()) {
    case EULER: case NAVIER_STOKES: case RANS:
      StopCalc = integration_container[ZONE_0][FLOW_SOL]->GetConvergence(); break;
    case WAVE_EQUATION:
      StopCalc = integration_container[ZONE_0][WAVE_SOL]->GetConvergence(); break;
    case HEAT_EQUATION:
      StopCalc = integration_container[ZONE_0][HEAT_SOL]->GetConvergence(); break;
    case FEM_ELASTICITY:
      StopCalc = integration_container[ZONE_0][FEA_SOL]->GetConvergence(); break;
    case ADJ_EULER: case ADJ_NAVIER_STOKES: case ADJ_RANS:
    case DISC_ADJ_EULER: case DISC_ADJ_NAVIER_STOKES: case DISC_ADJ_RANS:
      StopCalc = integration_container[ZONE_0][ADJFLOW_SOL]->GetConvergence(); break;
  }
  
  return StopCalc;
  
}


void CDriver::Output(unsigned long ExtIter) {
  
  int rank = MASTER_NODE;
#ifdef HAVE_MPI
  MPI_Comm_rank(MPI_COMM_WORLD, &rank);
#endif
<<<<<<< HEAD


    /*--- Solution output. Determine whether a solution needs to be written
     after the current iteration, and if so, execute the output file writing
     routines. ---*/

    if ((ExtIter+1 >= config_container[ZONE_0]->GetnExtIter())

	||

	((ExtIter % config_container[ZONE_0]->GetWrt_Sol_Freq() == 0) && (ExtIter != 0) &&
	 !((config_container[ZONE_0]->GetUnsteady_Simulation() == DT_STEPPING_1ST) ||
	   (config_container[ZONE_0]->GetUnsteady_Simulation() == DT_STEPPING_2ND) ||
	   (config_container[ZONE_0]->GetUnsteady_Simulation() == TIME_STEPPING)))

	||

	(StopCalc)

	||

	(((config_container[ZONE_0]->GetUnsteady_Simulation() == DT_STEPPING_1ST) ||
	  (config_container[ZONE_0]->GetUnsteady_Simulation() == TIME_STEPPING)) &&
	 ((ExtIter == 0) || (ExtIter % config_container[ZONE_0]->GetWrt_Sol_Freq_DualTime() == 0)))

	||

	((config_container[ZONE_0]->GetUnsteady_Simulation() == DT_STEPPING_2ND) && (!fsi) &&
         ((ExtIter == 0) || ((ExtIter % config_container[ZONE_0]->GetWrt_Sol_Freq_DualTime() == 0) ||
			     ((ExtIter-1) % config_container[ZONE_0]->GetWrt_Sol_Freq_DualTime() == 0))))

	||

	((config_container[ZONE_0]->GetUnsteady_Simulation() == DT_STEPPING_2ND) && (fsi) &&
	 ((ExtIter == 0) || ((ExtIter % config_container[ZONE_0]->GetWrt_Sol_Freq_DualTime() == 0))))

	||

	(((config_container[ZONE_0]->GetDynamic_Analysis() == DYNAMIC) &&
	  ((ExtIter == 0) || (ExtIter % config_container[ZONE_0]->GetWrt_Sol_Freq_DualTime() == 0))))) {


      /*--- Low-fidelity simulations (using a coarser multigrid level
       approximation to the solution) require an interpolation back to the
       finest grid. ---*/

      if (config_container[ZONE_0]->GetLowFidelitySim()) {
        integration_container[ZONE_0][FLOW_SOL]->SetProlongated_Solution(RUNTIME_FLOW_SYS, solver_container[ZONE_0][MESH_0][FLOW_SOL], solver_container[ZONE_0][MESH_1][FLOW_SOL], geometry_container[ZONE_0][MESH_0], geometry_container[ZONE_0][MESH_1], config_container[ZONE_0]);
        integration_container[ZONE_0][FLOW_SOL]->Smooth_Solution(RUNTIME_FLOW_SYS, solver_container[ZONE_0][MESH_0][FLOW_SOL], geometry_container[ZONE_0][MESH_0], 3, 1.25, config_container[ZONE_0]);
        solver_container[ZONE_0][MESH_0][config_container[ZONE_0]->GetContainerPosition(RUNTIME_FLOW_SYS)]->Set_MPI_Solution(geometry_container[ZONE_0][MESH_0], config_container[ZONE_0]);
        solver_container[ZONE_0][MESH_0][config_container[ZONE_0]->GetContainerPosition(RUNTIME_FLOW_SYS)]->Preprocessing(geometry_container[ZONE_0][MESH_0], solver_container[ZONE_0][MESH_0], config_container[ZONE_0], MESH_0, 0, RUNTIME_FLOW_SYS, true);
      }


      if (rank == MASTER_NODE) cout << endl << "-------------------------- File Output Summary --------------------------";

      /*--- For specific applications, evaluate and plot the surface. ---*/

      if (config_container[ZONE_0]->GetnMarker_Analyze() != 0) {
        
        output->WriteSurface_Analysis(config_container[ZONE_0], geometry_container[ZONE_0][MESH_0],
                                     solver_container[ZONE_0][MESH_0][FLOW_SOL]);
      }
=======
  
  /*--- Solution output. Determine whether a solution needs to be written
   after the current iteration, and if so, execute the output file writing
   routines. ---*/
  
  if ((ExtIter+1 >= config_container[ZONE_0]->GetnExtIter())
      
      ||
>>>>>>> 588f1849
      
      ((ExtIter % config_container[ZONE_0]->GetWrt_Sol_Freq() == 0) && (ExtIter != 0) &&
       !((config_container[ZONE_0]->GetUnsteady_Simulation() == DT_STEPPING_1ST) ||
         (config_container[ZONE_0]->GetUnsteady_Simulation() == DT_STEPPING_2ND) ||
         (config_container[ZONE_0]->GetUnsteady_Simulation() == TIME_STEPPING)))
      
      ||
      
<<<<<<< HEAD
      /*--- Print in screen values of convergence history for last iteration ---*/
      int val_iZone=0;
      bool turbo = config_container[val_iZone]->GetBoolTurbomachinery();
      for (val_iZone=0; val_iZone<nZone; val_iZone++){
        output->SetConvHistory_Body(NULL, geometry_container, solver_container, config_container, integration_container, true, 0.0, val_iZone);
        if (rank == MASTER_NODE) cout << endl << "Writing file with turboperformance spanwise output";
        if (turbo){
          /*--- Write file with turboperformance spanwise output ---*/
          output->SpanwiseFile(geometry_container,solver_container,config_container,val_iZone);
        }
      }

      /*--- Execute the routine for writing restart, volume solution,
       surface solution, and surface comma-separated value files. ---*/

      output->SetResult_Files(solver_container, geometry_container, config_container, ExtIter, nZone);

      /*--- Output a file with the forces breakdown. ---*/

      output->SetForces_Breakdown(geometry_container, solver_container,
                                  config_container, integration_container, ZONE_0);

      /*--- Compute the forces at different sections. ---*/

      if (config_container[ZONE_0]->GetPlot_Section_Forces()) {
        output->SetForceSections(solver_container[ZONE_0][MESH_0][FLOW_SOL],
                                 geometry_container[ZONE_0][MESH_0], config_container[ZONE_0], ExtIter);
      }


      if (rank == MASTER_NODE) cout << "-------------------------------------------------------------------------" << endl << endl;
=======
      (StopCalc)
      
      ||
      
      (((config_container[ZONE_0]->GetUnsteady_Simulation() == DT_STEPPING_1ST) ||
        (config_container[ZONE_0]->GetUnsteady_Simulation() == TIME_STEPPING)) &&
       ((ExtIter == 0) || (ExtIter % config_container[ZONE_0]->GetWrt_Sol_Freq_DualTime() == 0)))
      
      ||
      
      ((config_container[ZONE_0]->GetUnsteady_Simulation() == DT_STEPPING_2ND) && (!fsi) &&
       ((ExtIter == 0) || ((ExtIter % config_container[ZONE_0]->GetWrt_Sol_Freq_DualTime() == 0) ||
                           ((ExtIter-1) % config_container[ZONE_0]->GetWrt_Sol_Freq_DualTime() == 0))))
      
      ||
      
      ((config_container[ZONE_0]->GetUnsteady_Simulation() == DT_STEPPING_2ND) && (fsi) &&
       ((ExtIter == 0) || ((ExtIter % config_container[ZONE_0]->GetWrt_Sol_Freq_DualTime() == 0))))
      
      ||
      
      (((config_container[ZONE_0]->GetDynamic_Analysis() == DYNAMIC) &&
        ((ExtIter == 0) || (ExtIter % config_container[ZONE_0]->GetWrt_Sol_Freq_DualTime() == 0))))) {
    
    /*--- Low-fidelity simulations (using a coarser multigrid level
     approximation to the solution) require an interpolation back to the
     finest grid. ---*/
    
    if (config_container[ZONE_0]->GetLowFidelitySim()) {
      integration_container[ZONE_0][FLOW_SOL]->SetProlongated_Solution(RUNTIME_FLOW_SYS, solver_container[ZONE_0][MESH_0][FLOW_SOL], solver_container[ZONE_0][MESH_1][FLOW_SOL], geometry_container[ZONE_0][MESH_0], geometry_container[ZONE_0][MESH_1], config_container[ZONE_0]);
      integration_container[ZONE_0][FLOW_SOL]->Smooth_Solution(RUNTIME_FLOW_SYS, solver_container[ZONE_0][MESH_0][FLOW_SOL], geometry_container[ZONE_0][MESH_0], 3, 1.25, config_container[ZONE_0]);
      solver_container[ZONE_0][MESH_0][config_container[ZONE_0]->GetContainerPosition(RUNTIME_FLOW_SYS)]->Set_MPI_Solution(geometry_container[ZONE_0][MESH_0], config_container[ZONE_0]);
      solver_container[ZONE_0][MESH_0][config_container[ZONE_0]->GetContainerPosition(RUNTIME_FLOW_SYS)]->Preprocessing(geometry_container[ZONE_0][MESH_0], solver_container[ZONE_0][MESH_0], config_container[ZONE_0], MESH_0, 0, RUNTIME_FLOW_SYS, true);
    }
    
    if (rank == MASTER_NODE) cout << endl << "-------------------------- File Output Summary --------------------------";
    
    /*--- For specific applications, evaluate and plot the surface. ---*/
    
    if (config_container[ZONE_0]->GetnMarker_Analyze() != 0) {
      
      output->WriteSurface_Analysis(config_container[ZONE_0], geometry_container[ZONE_0][MESH_0],
                                    solver_container[ZONE_0][MESH_0][FLOW_SOL]);
    }
    
    /*--- For specific applications, evaluate and plot the equivalent area. ---*/
    
    if (config_container[ZONE_0]->GetEquivArea() == YES) {
      
      output->SetEquivalentArea(solver_container[ZONE_0][MESH_0][FLOW_SOL],
                                geometry_container[ZONE_0][MESH_0], config_container[ZONE_0], ExtIter);
    }
    
    /*--- Execute the routine for writing restart, volume solution,
     surface solution, and surface comma-separated value files. ---*/
    
    output->SetResult_Files(solver_container, geometry_container, config_container, ExtIter, nZone);
>>>>>>> 588f1849

    /*--- Output a file with the forces breakdown. ---*/
    
    output->SetForces_Breakdown(geometry_container, solver_container,
                                config_container, integration_container, ZONE_0);
    
    /*--- Compute the forces at different sections. ---*/
    
    if (config_container[ZONE_0]->GetPlot_Section_Forces()) {
      output->SetForceSections(solver_container[ZONE_0][MESH_0][FLOW_SOL],
                               geometry_container[ZONE_0][MESH_0], config_container[ZONE_0], ExtIter);
    }
    
    if (rank == MASTER_NODE) cout << "-------------------------------------------------------------------------" << endl << endl;
    
  }

}


CDriver::~CDriver(void) {}

su2double CDriver::Get_Drag() {

  unsigned short val_iZone = ZONE_0;
  unsigned short FinestMesh = config_container[val_iZone]->GetFinestMesh();
  su2double CDrag, RefDensity, RefAreaCoeff, RefVel2, factor;

  /*--- Export free-stream density and reference area ---*/
  RefDensity = solver_container[val_iZone][FinestMesh][FLOW_SOL]->GetDensity_Inf();
  RefAreaCoeff = config_container[val_iZone]->GetRefAreaCoeff();

  /*--- Calculate free-stream velocity (squared) ---*/
  RefVel2 = 0.0;
  for(unsigned short iDim = 0; iDim < nDim; iDim++)
    RefVel2 += pow(solver_container[val_iZone][FinestMesh][FLOW_SOL]->GetVelocity_Inf(iDim),2);

  /*--- Calculate drag force based on drag coefficient ---*/
  factor = 0.5*RefDensity*RefAreaCoeff*RefVel2;
  CDrag = solver_container[val_iZone][FinestMesh][FLOW_SOL]->GetTotal_CD();

  return CDrag*factor;
}

su2double CDriver::Get_Lift() {

  unsigned short val_iZone = ZONE_0;
  unsigned short FinestMesh = config_container[val_iZone]->GetFinestMesh();
  su2double CLift, RefDensity, RefAreaCoeff, RefVel2, factor;

  /*--- Export free-stream density and reference area ---*/
  RefDensity = solver_container[val_iZone][FinestMesh][FLOW_SOL]->GetDensity_Inf();
  RefAreaCoeff = config_container[val_iZone]->GetRefAreaCoeff();

  /*--- Calculate free-stream velocity (squared) ---*/
  RefVel2 = 0.0;
  for(unsigned short iDim = 0; iDim < nDim; iDim++)
    RefVel2 += pow(solver_container[val_iZone][FinestMesh][FLOW_SOL]->GetVelocity_Inf(iDim),2);

  /*--- Calculate drag force based on drag coefficient ---*/
  factor = 0.5*RefDensity*RefAreaCoeff*RefVel2;
  CLift = solver_container[val_iZone][FinestMesh][FLOW_SOL]->GetTotal_CL();

  return CLift*factor;
}

su2double CDriver::Get_Mx(){

  unsigned short val_iZone = ZONE_0;
  unsigned short FinestMesh = config_container[val_iZone]->GetFinestMesh();
  su2double CMx, RefDensity, RefAreaCoeff, RefLengthCoeff, RefVel2, factor;

  /*--- Export free-stream density and reference area ---*/
  RefDensity = solver_container[val_iZone][FinestMesh][FLOW_SOL]->GetDensity_Inf();
  RefAreaCoeff = config_container[val_iZone]->GetRefAreaCoeff();
  RefLengthCoeff = config_container[val_iZone]->GetRefLengthMoment();

  /*--- Calculate free-stream velocity (squared) ---*/
  RefVel2 = 0.0;
  for (unsigned short iDim = 0; iDim < nDim; iDim++)
    RefVel2 += pow(solver_container[val_iZone][FinestMesh][FLOW_SOL]->GetVelocity_Inf(iDim),2);

  /*--- Calculate moment around x-axis based on coefficients ---*/
  factor = 0.5*RefDensity*RefAreaCoeff*RefVel2;
  CMx = solver_container[val_iZone][FinestMesh][FLOW_SOL]->GetTotal_CMx();

  return CMx*factor*RefLengthCoeff;

}

su2double CDriver::Get_My(){

  unsigned short val_iZone = ZONE_0;
  unsigned short FinestMesh = config_container[val_iZone]->GetFinestMesh();
  su2double CMy, RefDensity, RefAreaCoeff, RefLengthCoeff, RefVel2, factor;

  /*--- Export free-stream density and reference area ---*/
  RefDensity = solver_container[val_iZone][FinestMesh][FLOW_SOL]->GetDensity_Inf();
  RefAreaCoeff = config_container[val_iZone]->GetRefAreaCoeff();
  RefLengthCoeff = config_container[val_iZone]->GetRefLengthMoment();

  /*--- Calculate free-stream velocity (squared) ---*/
  RefVel2 = 0.0;
  for (unsigned short iDim = 0; iDim < nDim; iDim++)
    RefVel2 += pow(solver_container[val_iZone][FinestMesh][FLOW_SOL]->GetVelocity_Inf(iDim),2);

  /*--- Calculate moment around x-axis based on coefficients ---*/
  factor = 0.5*RefDensity*RefAreaCoeff*RefVel2;
  CMy = solver_container[val_iZone][FinestMesh][FLOW_SOL]->GetTotal_CMy();

  return CMy*factor*RefLengthCoeff;

}

su2double CDriver::Get_Mz() {

  unsigned short val_iZone = ZONE_0;
  unsigned short FinestMesh = config_container[val_iZone]->GetFinestMesh();
  su2double CMz, RefDensity, RefAreaCoeff, RefLengthCoeff, RefVel2, factor;

  /*--- Export free-stream density and reference area ---*/
  RefDensity = solver_container[val_iZone][FinestMesh][FLOW_SOL]->GetDensity_Inf();
  RefAreaCoeff = config_container[val_iZone]->GetRefAreaCoeff();
  RefLengthCoeff = config_container[val_iZone]->GetRefLengthMoment();

  /*--- Calculate free-stream velocity (squared) ---*/
  RefVel2 = 0.0;
  for(unsigned short iDim = 0; iDim < nDim; iDim++)
    RefVel2 += pow(solver_container[val_iZone][FinestMesh][FLOW_SOL]->GetVelocity_Inf(iDim),2);

  /*--- Calculate moment around z-axis based on coefficients ---*/
  factor = 0.5*RefDensity*RefAreaCoeff*RefVel2;
  CMz = solver_container[val_iZone][FinestMesh][FLOW_SOL]->GetTotal_CMz();

  return CMz*factor*RefLengthCoeff;

}

su2double CDriver::Get_DragCoeff() {

    unsigned short val_iZone = ZONE_0;
    unsigned short FinestMesh = config_container[val_iZone]->GetFinestMesh();
    su2double CDrag;

    CDrag = solver_container[val_iZone][FinestMesh][FLOW_SOL]->GetTotal_CD();

    return CDrag;
}

su2double CDriver::Get_LiftCoeff() {

    unsigned short val_iZone = ZONE_0;
    unsigned short FinestMesh = config_container[val_iZone]->GetFinestMesh();
    su2double CLift;

    CLift = solver_container[val_iZone][FinestMesh][FLOW_SOL]->GetTotal_CL();

    return CLift;
}

unsigned short CDriver::GetMovingMarker() {

  unsigned short IDtoSend,iMarker, jMarker, Moving;
  string Marker_Tag, Moving_Tag;

  IDtoSend = 0;
  for (iMarker = 0; iMarker < config_container[ZONE_0]->GetnMarker_All(); iMarker++) {
    Moving = config_container[ZONE_0]->GetMarker_All_Moving(iMarker);
    if (Moving == YES) {
      for (jMarker = 0; jMarker<config_container[ZONE_0]->GetnMarker_Moving(); jMarker++) {
        Moving_Tag = config_container[ZONE_0]->GetMarker_Moving_TagBound(jMarker);
        Marker_Tag = config_container[ZONE_0]->GetMarker_All_TagBound(iMarker);
        if (Marker_Tag == Moving_Tag) {
          IDtoSend = iMarker;
          break;
        }
      }
    }
  }

  return IDtoSend;

}

unsigned long CDriver::GetNumberVertices(unsigned short iMarker) {

  unsigned long nVertices;
  unsigned short jMarker, Moving;
  string Marker_Tag, Moving_Tag;

  nVertices = 0;
  Moving = config_container[ZONE_0]->GetMarker_All_Moving(iMarker);
  if (Moving == YES) {
    for (jMarker = 0; jMarker<config_container[ZONE_0]->GetnMarker_Moving(); jMarker++) {
      Moving_Tag = config_container[ZONE_0]->GetMarker_Moving_TagBound(jMarker);
      Marker_Tag = config_container[ZONE_0]->GetMarker_All_TagBound(iMarker);
      if (Marker_Tag == Moving_Tag) {
        nVertices = geometry_container[ZONE_0][MESH_0]->nVertex[iMarker];
      }
    }
  }

  return nVertices;

}

unsigned long CDriver::GetNumberHaloVertices(unsigned short iMarker) {

  unsigned long nHalovertices, iVertex, iPoint;
  unsigned short jMarker, Moving;
  string Marker_Tag, Moving_Tag;

  nHalovertices = 0;
  Moving = config_container[ZONE_0]->GetMarker_All_Moving(iMarker);
  if (Moving == YES) {
    for (jMarker = 0; jMarker<config_container[ZONE_0]->GetnMarker_Moving(); jMarker++) {
      Moving_Tag = config_container[ZONE_0]->GetMarker_Moving_TagBound(jMarker);
      Marker_Tag = config_container[ZONE_0]->GetMarker_All_TagBound(iMarker);
      if (Marker_Tag == Moving_Tag) {
        for(iVertex = 0; iVertex < geometry_container[ZONE_0][MESH_0]->nVertex[iMarker]; iVertex++){
          iPoint = geometry_container[ZONE_0][MESH_0]->vertex[iMarker][iVertex]->GetNode();
          if(!(geometry_container[ZONE_0][MESH_0]->node[iPoint]->GetDomain())) nHalovertices += 1;
        }
      }
    }
  }

  return nHalovertices;
}

unsigned long CDriver::GetVertexGlobalIndex(unsigned short iMarker, unsigned short iVertex) {

  unsigned long iPoint, GlobalIndex;

  iPoint = geometry_container[ZONE_0][MESH_0]->vertex[iMarker][iVertex]->GetNode();
  GlobalIndex = geometry_container[ZONE_0][MESH_0]->node[iPoint]->GetGlobalIndex();

  return GlobalIndex;

}

bool CDriver::IsAHaloNode(unsigned short iMarker, unsigned short iVertex) {
 
  unsigned long iPoint; 
  
  iPoint = geometry_container[ZONE_0][MESH_0]->vertex[iMarker][iVertex]->GetNode();
  if(geometry_container[ZONE_0][MESH_0]->node[iPoint]->GetDomain()) return false;
  else return true;

}

unsigned long CDriver::GetnExtIter() {

    return config_container[ZONE_0]->GetnExtIter();
}

su2double CDriver::GetVertexCoordX(unsigned short iMarker, unsigned short iVertex) {

  su2double* Coord;
  unsigned long iPoint;

  iPoint = geometry_container[ZONE_0][MESH_0]->vertex[iMarker][iVertex]->GetNode();
  Coord = geometry_container[ZONE_0][MESH_0]->node[iPoint]->GetCoord();
  return Coord[0];

}

su2double CDriver::GetVertexCoordY(unsigned short iMarker, unsigned short iVertex) {

  su2double* Coord;
  unsigned long iPoint;

  iPoint = geometry_container[ZONE_0][MESH_0]->vertex[iMarker][iVertex]->GetNode();
  Coord = geometry_container[ZONE_0][MESH_0]->node[iPoint]->GetCoord();
  return Coord[1];
}

su2double CDriver::GetVertexCoordZ(unsigned short iMarker, unsigned short iVertex) {

  su2double* Coord;
  unsigned long iPoint;

  if(nDim == 3) {
    iPoint = geometry_container[ZONE_0][MESH_0]->vertex[iMarker][iVertex]->GetNode();
    Coord = geometry_container[ZONE_0][MESH_0]->node[iPoint]->GetCoord();
    return Coord[2];
  }
  else {
    return 0.0;
  }

}

bool CDriver::ComputeVertexForces(unsigned short iMarker, unsigned short iVertex) {

  unsigned long iPoint;
  unsigned short iDim, jDim;
  su2double *Normal, AreaSquare, Area;
  bool halo;

  unsigned short FinestMesh = config_container[ZONE_0]->GetFinestMesh();

  /*--- Check the kind of fluid problem ---*/
  bool compressible       = (config_container[ZONE_0]->GetKind_Regime() == COMPRESSIBLE);
  bool incompressible     = (config_container[ZONE_0]->GetKind_Regime() == INCOMPRESSIBLE);
  bool viscous_flow       = ((config_container[ZONE_0]->GetKind_Solver() == NAVIER_STOKES) ||
                 (config_container[ZONE_0]->GetKind_Solver() == RANS) );

  /*--- Parameters for the calculations ---*/
  // Pn: Pressure
  // Pinf: Pressure_infinite
  // div_vel: Velocity divergence
  // Dij: Dirac delta
  su2double Pn = 0.0, div_vel = 0.0, Dij = 0.0;
  su2double Viscosity = 0.0;
  su2double Grad_Vel[3][3] = { {0.0, 0.0, 0.0} ,
              {0.0, 0.0, 0.0} ,
              {0.0, 0.0, 0.0} } ;
  su2double Tau[3][3] = { {0.0, 0.0, 0.0} ,
              {0.0, 0.0, 0.0} ,
              {0.0, 0.0, 0.0} } ;

  su2double Pinf = solver_container[ZONE_0][FinestMesh][FLOW_SOL]->GetPressure_Inf();

  iPoint = geometry_container[ZONE_0][MESH_0]->vertex[iMarker][iVertex]->GetNode();

  /*--- It is necessary to distinguish the halo nodes from the others, since they introduce non physical forces. ---*/
  if(geometry_container[ZONE_0][MESH_0]->node[iPoint]->GetDomain()) {
    /*--- Get the normal at the vertex: this normal goes inside the fluid domain. ---*/
    Normal = geometry_container[ZONE_0][MESH_0]->vertex[iMarker][iVertex]->GetNormal();
    AreaSquare = 0.0;
    for(iDim = 0; iDim < nDim; iDim++) {
      AreaSquare += Normal[iDim]*Normal[iDim];
    }
    Area = sqrt(AreaSquare);

    /*--- Get the values of pressure and viscosity ---*/
    Pn = solver_container[ZONE_0][MESH_0][FLOW_SOL]->node[iPoint]->GetPressure();
    if (viscous_flow) {
      for(iDim=0; iDim<nDim; iDim++) {
        for(jDim=0; jDim<nDim; jDim++) {
          Grad_Vel[iDim][jDim] = solver_container[ZONE_0][FinestMesh][FLOW_SOL]->node[iPoint]->GetGradient_Primitive(iDim+1, jDim);
        }
      }
      Viscosity = solver_container[ZONE_0][MESH_0][FLOW_SOL]->node[iPoint]->GetLaminarViscosity();
    }

    /*--- Calculate the inviscid (pressure) part of tn in the fluid nodes (force units) ---*/
    for (iDim = 0; iDim < nDim; iDim++) {
     APINodalForce[iDim] = -(Pn-Pinf)*Normal[iDim];     //NB : norm(Normal) = Area
    }

    /*--- Calculate the viscous (shear stress) part of tn in the fluid nodes (force units) ---*/
    if ((incompressible || compressible) && viscous_flow) {
      div_vel = 0.0;
      for (iDim = 0; iDim < nDim; iDim++)
        div_vel += Grad_Vel[iDim][iDim];
     if (incompressible) div_vel = 0.0;

      for (iDim = 0; iDim < nDim; iDim++) {
       for (jDim = 0 ; jDim < nDim; jDim++) {
         Dij = 0.0; if (iDim == jDim) Dij = 1.0;
         Tau[iDim][jDim] = Viscosity*(Grad_Vel[jDim][iDim] + Grad_Vel[iDim][jDim]) - TWO3*Viscosity*div_vel*Dij;
         APINodalForce[iDim] += Tau[iDim][jDim]*Normal[jDim];
        }
      }
    }

    //Divide by local are in case of force density communication.
   for(iDim = 0; iDim < nDim; iDim++) {
     APINodalForceDensity[iDim] = APINodalForce[iDim]/Area;
    }

    halo = false;
  }
  else {
    halo = true;
  }

  return halo;

}

su2double CDriver::GetVertexForceX(unsigned short iMarker, unsigned short iVertex) {

  return APINodalForce[0];

}

su2double CDriver::GetVertexForceY(unsigned short iMarker, unsigned short iVertex) {

  return APINodalForce[1];

}

su2double CDriver::GetVertexForceZ(unsigned short iMarker, unsigned short iVertex) {

  return APINodalForce[2];

}

su2double CDriver::GetVertexForceDensityX(unsigned short iMarker, unsigned short iVertex) {
  return APINodalForceDensity[0];
}

su2double CDriver::GetVertexForceDensityY(unsigned short iMarker, unsigned short iVertex) {
  return APINodalForceDensity[1];
}

su2double CDriver::GetVertexForceDensityZ(unsigned short iMarker, unsigned short iVertex) {
  return APINodalForceDensity[2];
}

void CDriver::SetVertexCoordX(unsigned short iMarker, unsigned short iVertex, su2double newPosX) {

  unsigned long iPoint;
  su2double *Coord, *Coord_n;
  su2double dispX;

  iPoint = geometry_container[ZONE_0][MESH_0]->vertex[iMarker][iVertex]->GetNode();
  Coord = geometry_container[ZONE_0][MESH_0]->node[iPoint]->GetCoord();

  if(config_container[ZONE_0]->GetUnsteady_Simulation()) {
    Coord_n = geometry_container[ZONE_0][MESH_0]->node[iPoint]->GetCoord_n();
    dispX = newPosX - Coord_n[0];
    APIVarCoord[0] = dispX - Coord[0] + Coord_n[0];
  }
  else {
    APIVarCoord[0] = newPosX - Coord[0];
  }

}

void CDriver::SetVertexCoordY(unsigned short iMarker, unsigned short iVertex, su2double newPosY) {

  unsigned long iPoint;
  su2double *Coord, *Coord_n;
  su2double dispY;

  iPoint = geometry_container[ZONE_0][MESH_0]->vertex[iMarker][iVertex]->GetNode();
  Coord = geometry_container[ZONE_0][MESH_0]->node[iPoint]->GetCoord();

  if(config_container[ZONE_0]->GetUnsteady_Simulation()) {
    Coord_n = geometry_container[ZONE_0][MESH_0]->node[iPoint]->GetCoord_n();
    dispY = newPosY - Coord_n[1];
    APIVarCoord[1] = dispY - Coord[1] + Coord_n[1];
  }
  else {
    APIVarCoord[1] = newPosY - Coord[1];
  }
}

void CDriver::SetVertexCoordZ(unsigned short iMarker, unsigned short iVertex, su2double newPosZ) {

  unsigned long iPoint;
  su2double *Coord, *Coord_n;
  su2double dispZ;

  iPoint = geometry_container[ZONE_0][MESH_0]->vertex[iMarker][iVertex]->GetNode();
  Coord = geometry_container[ZONE_0][MESH_0]->node[iPoint]->GetCoord();
  Coord_n = geometry_container[ZONE_0][MESH_0]->node[iPoint]->GetCoord_n();
  if(nDim > 2) {
    if(config_container[ZONE_0]->GetUnsteady_Simulation()) {
      Coord_n = geometry_container[ZONE_0][MESH_0]->node[iPoint]->GetCoord_n();
      dispZ = newPosZ - Coord_n[2];
      APIVarCoord[2] = dispZ - Coord[2] + Coord_n[2];
    }
    else {
      APIVarCoord[2] = newPosZ - Coord[2];
    }
  }
  else {
    APIVarCoord[2] = 0.0;
  }
}

su2double CDriver::SetVertexVarCoord(unsigned short iMarker, unsigned short iVertex) {

  su2double nodalVarCoordNorm;

    geometry_container[ZONE_0][MESH_0]->vertex[iMarker][iVertex]->SetVarCoord(APIVarCoord);
    nodalVarCoordNorm = sqrt((APIVarCoord[0])*(APIVarCoord[0]) + (APIVarCoord[1])*(APIVarCoord[1]) + (APIVarCoord[2])*(APIVarCoord[2]));

  return nodalVarCoordNorm;

}

CGeneralDriver::CGeneralDriver(char* confFile, unsigned short val_nZone,
                               unsigned short val_nDim, 
                               SU2_Comm MPICommunicator) : CDriver(confFile,
                                                                   val_nZone,
                                                                   val_nDim,
                                                                   MPICommunicator) { }

CGeneralDriver::~CGeneralDriver(void) { }

void CGeneralDriver::Run() {

  unsigned short iZone;

  /*--- Run a single iteration of a fem problem by looping over all
   zones and executing the iterations. Note that data transers between zones
   and other intermediate procedures may be required. ---*/

  for (iZone = 0; iZone < nZone; iZone++) {

    iteration_container[iZone]->Preprocess(output, integration_container, geometry_container,
                                           solver_container, numerics_container, config_container,
                                           surface_movement, grid_movement, FFDBox, iZone);

    iteration_container[iZone]->Iterate(output, integration_container, geometry_container,
                                        solver_container, numerics_container, config_container,
                                        surface_movement, grid_movement, FFDBox, iZone);
  }

}

void CGeneralDriver::Update() {

  for (iZone = 0; iZone < nZone; iZone++)
    iteration_container[ZONE_0]->Update(output, integration_container, geometry_container,
                                      solver_container, numerics_container, config_container,
                                      surface_movement, grid_movement, FFDBox, ZONE_0);

}

void CGeneralDriver::ResetConvergence() {

  switch (config_container[ZONE_0]->GetKind_Solver()) {

    case EULER: case NAVIER_STOKES: case RANS:
    integration_container[ZONE_0][FLOW_SOL]->SetConvergence(false);
      if (config_container[ZONE_0]->GetKind_Solver() == RANS) integration_container[ZONE_0][TURB_SOL]->SetConvergence(false);
      if(config_container[ZONE_0]->GetKind_Trans_Model() == LM) integration_container[ZONE_0][TRANS_SOL]->SetConvergence(false);
    break;

  case WAVE_EQUATION:
    integration_container[ZONE_0][WAVE_SOL]->SetConvergence(false);
    break;

  case HEAT_EQUATION:
    integration_container[ZONE_0][HEAT_SOL]->SetConvergence(false);
    break;

  case POISSON_EQUATION:
    break;

  case FEM_ELASTICITY:
    integration_container[ZONE_0][FEA_SOL]->SetConvergence(false);
    break;

    case ADJ_EULER: case ADJ_NAVIER_STOKES: case ADJ_RANS: case DISC_ADJ_EULER: case DISC_ADJ_NAVIER_STOKES: case DISC_ADJ_RANS:
    integration_container[ZONE_0][ADJFLOW_SOL]->SetConvergence(false);
      if( (config_container[ZONE_0]->GetKind_Solver() == ADJ_RANS) || (config_container[ZONE_0]->GetKind_Solver() == DISC_ADJ_RANS) )
      integration_container[ZONE_0][ADJTURB_SOL]->SetConvergence(false);
    break;

  }

}

void CGeneralDriver::DynamicMeshUpdate(unsigned long ExtIter) {

  bool harmonic_balance;

  for (iZone = 0; iZone < nZone; iZone++) {
   harmonic_balance = (config_container[iZone]->GetUnsteady_Simulation() == HARMONIC_BALANCE);
    /*--- Dynamic mesh update ---*/
    if ((config_container[iZone]->GetGrid_Movement()) && (!harmonic_balance)) {
      iteration_container[iZone]->SetGrid_Movement(geometry_container, surface_movement, grid_movement, FFDBox, solver_container, config_container, iZone, 0, ExtIter );
    }
  }
}

void CGeneralDriver::StaticMeshUpdate() {

  int rank = MASTER_NODE;

#ifdef HAVE_MPI
  MPI_Comm_rank(MPI_COMM_WORLD, &rank);
#endif

  if(rank == MASTER_NODE) cout << " Deforming the volume grid." << endl;
  grid_movement[ZONE_0]->SetVolume_Deformation(geometry_container[ZONE_0][MESH_0], config_container[ZONE_0], true);

  if(rank == MASTER_NODE) cout << "No grid velocity to be computed : static grid deformation." << endl;

  if(rank == MASTER_NODE) cout << " Updating multigrid structure." << endl;
  grid_movement[ZONE_0]->UpdateMultiGrid(geometry_container[ZONE_0], config_container[ZONE_0]);

}

void CGeneralDriver::SetInitialMesh() {

  unsigned long iPoint;

  StaticMeshUpdate();

  /*--- Propagate the initial deformation to the past ---*/
  //if (!restart) {
  for (iMesh = 0; iMesh <= config_container[ZONE_0]->GetnMGLevels(); iMesh++) {
      for(iPoint = 0; iPoint < geometry_container[ZONE_0][iMesh]->GetnPoint(); iPoint++) {
      //solver_container[ZONE_0][iMesh][FLOW_SOL]->node[iPoint]->Set_Solution_time_n();
      //solver_container[ZONE_0][iMesh][FLOW_SOL]->node[iPoint]->Set_Solution_time_n1();
      geometry_container[ZONE_0][iMesh]->node[iPoint]->SetVolume_n();
      geometry_container[ZONE_0][iMesh]->node[iPoint]->SetVolume_nM1();
      geometry_container[ZONE_0][iMesh]->node[iPoint]->SetCoord_n();
      geometry_container[ZONE_0][iMesh]->node[iPoint]->SetCoord_n1();
    }
  }
  //}

}

CFluidDriver::CFluidDriver(char* confFile, unsigned short val_nZone, unsigned short val_nDim, SU2_Comm MPICommunicator) : CDriver(confFile, val_nZone, val_nDim, MPICommunicator) { }

CFluidDriver::~CFluidDriver(void) { }

void CFluidDriver::Run() {

  unsigned short iZone, jZone, checkConvergence;
  unsigned long IntIter, nIntIter;
  bool unsteady;

  /*--- Run a single iteration of a multi-zone problem by looping over all
   zones and executing the iterations. Note that data transers between zones
   and other intermediate procedures may be required. ---*/

  unsteady = (config_container[MESH_0]->GetUnsteady_Simulation() == DT_STEPPING_1ST) || (config_container[MESH_0]->GetUnsteady_Simulation() == DT_STEPPING_2ND);

  /*--- Zone preprocessing ---*/

  for (iZone = 0; iZone < nZone; iZone++)
    iteration_container[iZone]->Preprocess(output, integration_container, geometry_container, solver_container, numerics_container, config_container, surface_movement, grid_movement, FFDBox, iZone);

  /*--- Updating zone interface communication patterns,
   needed only for unsteady simulation since for steady problems
  this is done once in the interpolator_container constructor 
   at the beginning of the computation ---*/

  if ( unsteady ) {
    for (iZone = 0; iZone < nZone; iZone++) {   
      for (jZone = 0; jZone < nZone; jZone++)
        if(jZone != iZone && interpolator_container[iZone][jZone] != NULL)
        interpolator_container[iZone][jZone]->Set_TransferCoeff(config_container);
    }
  }

  /*--- Begin Unsteady pseudo-time stepping internal loop, if not unsteady it does only one step --*/

  if (unsteady) 
    nIntIter = config_container[MESH_0]->GetUnst_nIntIter();
  else
    nIntIter = 1;

  for (IntIter = 0; IntIter < nIntIter; IntIter++) {

    /*--- At each pseudo time-step updates transfer data ---*/
    for (iZone = 0; iZone < nZone; iZone++)   
      for (jZone = 0; jZone < nZone; jZone++)
      if(jZone != iZone && transfer_container[iZone][jZone] != NULL)
          Transfer_Data(iZone, jZone);

    /*--- For each zone runs one single iteration ---*/

    for (iZone = 0; iZone < nZone; iZone++) {
      config_container[iZone]->SetIntIter(IntIter);

      iteration_container[iZone]->Iterate(output, integration_container, geometry_container, solver_container, numerics_container, config_container, surface_movement, grid_movement, FFDBox, iZone);
    }

    /*--- Check convergence in each zone --*/

    checkConvergence = 0;
    for (iZone = 0; iZone < nZone; iZone++)
    checkConvergence += (int) integration_container[iZone][FLOW_SOL]->GetConvergence();

    /*--- If convergence was reached in every zone --*/

  if (checkConvergence == nZone) break;
  }

}

void CFluidDriver::Transfer_Data(unsigned short donorZone, unsigned short targetZone) {

#ifdef HAVE_MPI
  int rank;
  MPI_Comm_rank(MPI_COMM_WORLD, &rank);
#endif

  bool MatchingMesh = config_container[targetZone]->GetMatchingMesh();

  /*--- Select the transfer method and the appropriate mesh properties (matching or nonmatching mesh) ---*/

  switch (config_container[targetZone]->GetKind_TransferMethod()) {

  case BROADCAST_DATA:
      if (MatchingMesh) {
        transfer_container[donorZone][targetZone]->Broadcast_InterfaceData_Matching(solver_container[donorZone][MESH_0][FLOW_SOL],solver_container[targetZone][MESH_0][FLOW_SOL],
        geometry_container[donorZone][MESH_0],geometry_container[targetZone][MESH_0],
        config_container[donorZone], config_container[targetZone]);
      /*--- Set the volume deformation for the fluid zone ---*/
      //      grid_movement[targetZone]->SetVolume_Deformation(geometry_container[targetZone][MESH_0], config_container[targetZone], true);
      }
      else {
        transfer_container[donorZone][targetZone]->Broadcast_InterfaceData_Interpolate(solver_container[donorZone][MESH_0][FLOW_SOL],solver_container[targetZone][MESH_0][FLOW_SOL],
        geometry_container[donorZone][MESH_0],geometry_container[targetZone][MESH_0],
        config_container[donorZone], config_container[targetZone]);
      /*--- Set the volume deformation for the fluid zone ---*/
      //      grid_movement[targetZone]->SetVolume_Deformation(geometry_container[targetZone][MESH_0], config_container[targetZone], true);
    }
    break;

  case SCATTER_DATA:
    if (MatchingMesh) {
      transfer_container[donorZone][targetZone]->Scatter_InterfaceData(solver_container[donorZone][MESH_0][FLOW_SOL],solver_container[targetZone][MESH_0][FLOW_SOL],
      geometry_container[donorZone][MESH_0],geometry_container[targetZone][MESH_0],
      config_container[donorZone], config_container[targetZone]);
      /*--- Set the volume deformation for the fluid zone ---*/
      //      grid_movement[targetZone]->SetVolume_Deformation(geometry_container[targetZone][MESH_0], config_container[targetZone], true);
    }
    else {
      cout << "Scatter method not implemented for non-matching meshes. Exiting..." << endl;
      exit(EXIT_FAILURE);
    }
    break;

  case ALLGATHER_DATA:
    if (MatchingMesh) {
      cout << "Allgather method not yet implemented for matching meshes. Exiting..." << endl;
      exit(EXIT_FAILURE);
    }
    else {
      transfer_container[donorZone][targetZone]->Allgather_InterfaceData(solver_container[donorZone][MESH_0][FLOW_SOL],solver_container[targetZone][MESH_0][FLOW_SOL],
      geometry_container[donorZone][MESH_0],geometry_container[targetZone][MESH_0],
      config_container[donorZone], config_container[targetZone]);
      /*--- Set the volume deformation for the fluid zone ---*/
      //      grid_movement[targetZone]->SetVolume_Deformation(geometry_container[targetZone][MESH_0], config_container[targetZone], true);
    }
    break;
  }

}

void CFluidDriver::Update() {

  for(iZone = 0; iZone < nZone; iZone++)
    iteration_container[iZone]->Update(output, integration_container, geometry_container,
                                       solver_container, numerics_container, config_container,
                                       surface_movement, grid_movement, FFDBox, iZone);
}

void CFluidDriver::ResetConvergence() {

  for(iZone = 0; iZone < nZone; iZone++) {
    switch (config_container[iZone]->GetKind_Solver()) {

    case EULER: case NAVIER_STOKES: case RANS:
      integration_container[iZone][FLOW_SOL]->SetConvergence(false);
      if (config_container[iZone]->GetKind_Solver() == RANS) integration_container[iZone][TURB_SOL]->SetConvergence(false);
      if(config_container[iZone]->GetKind_Trans_Model() == LM) integration_container[iZone][TRANS_SOL]->SetConvergence(false);
      break;

    case WAVE_EQUATION:
      integration_container[iZone][WAVE_SOL]->SetConvergence(false);
      break;

    case HEAT_EQUATION:
      integration_container[iZone][HEAT_SOL]->SetConvergence(false);
      break;

    case POISSON_EQUATION:
      break;

    case FEM_ELASTICITY:
      integration_container[iZone][FEA_SOL]->SetConvergence(false);
      break;

    case ADJ_EULER: case ADJ_NAVIER_STOKES: case ADJ_RANS: case DISC_ADJ_EULER: case DISC_ADJ_NAVIER_STOKES: case DISC_ADJ_RANS:
      integration_container[iZone][ADJFLOW_SOL]->SetConvergence(false);
      if( (config_container[iZone]->GetKind_Solver() == ADJ_RANS) || (config_container[iZone]->GetKind_Solver() == DISC_ADJ_RANS) )
        integration_container[iZone][ADJTURB_SOL]->SetConvergence(false);
      break;
    }
  }

}

void CFluidDriver::DynamicMeshUpdate(unsigned long ExtIter) {

  bool harmonic_balance;

  for (iZone = 0; iZone < nZone; iZone++) {
   harmonic_balance = (config_container[iZone]->GetUnsteady_Simulation() == HARMONIC_BALANCE);
    /*--- Dynamic mesh update ---*/
    if ((config_container[iZone]->GetGrid_Movement()) && (!harmonic_balance)) {
      iteration_container[iZone]->SetGrid_Movement(geometry_container, surface_movement, grid_movement, FFDBox, solver_container, config_container, iZone, 0, ExtIter );
    }
  }

}

void CFluidDriver::StaticMeshUpdate() {

  int rank = MASTER_NODE;

#ifdef HAVE_MPI
  MPI_Comm_rank(MPI_COMM_WORLD, &rank);
#endif

  for(iZone = 0; iZone < nZone; iZone++) {
    if(rank == MASTER_NODE) cout << " Deforming the volume grid." << endl;
    grid_movement[iZone]->SetVolume_Deformation(geometry_container[iZone][MESH_0], config_container[iZone], true);

    if(rank == MASTER_NODE) cout << "No grid velocity to be computde : static grid deformation." << endl;

    if(rank == MASTER_NODE) cout << " Updating multigrid structure." << endl;
    grid_movement[iZone]->UpdateMultiGrid(geometry_container[iZone], config_container[iZone]);
  }
}

void CFluidDriver::SetInitialMesh() {

  unsigned long iPoint;

  StaticMeshUpdate();

  /*--- Propagate the initial deformation to the past ---*/
  //if (!restart) {
    for(iZone = 0; iZone < nZone; iZone++) {
    for (iMesh = 0; iMesh <= config_container[iZone]->GetnMGLevels(); iMesh++) {
        for(iPoint = 0; iPoint < geometry_container[iZone][iMesh]->GetnPoint(); iPoint++) {
        //solver_container[iZone][iMesh][FLOW_SOL]->node[iPoint]->Set_Solution_time_n();
        //solver_container[iZone][iMesh][FLOW_SOL]->node[iPoint]->Set_Solution_time_n1();
        geometry_container[iZone][iMesh]->node[iPoint]->SetVolume_n();
        geometry_container[iZone][iMesh]->node[iPoint]->SetVolume_nM1();
        geometry_container[iZone][iMesh]->node[iPoint]->SetCoord_n();
        geometry_container[iZone][iMesh]->node[iPoint]->SetCoord_n1();
      }
    }
  }
  //}
}

CTurbomachineryDriver::CTurbomachineryDriver(char* confFile,
                                   unsigned short val_nZone,
                                   unsigned short val_nDim) : CFluidDriver(confFile,
                                                                      val_nZone,
                                                                      val_nDim) {
	for (iZone = 0; iZone < nZone; iZone++) {
    geometry_container[iZone][MESH_0]->SetAvgTurboValue(config_container[iZone], iZone, INFLOW, true);
    geometry_container[iZone][MESH_0]->SetAvgTurboValue(config_container[iZone],iZone, OUTFLOW, true);
    geometry_container[iZone][MESH_0]->GatherInOutAverageValues(config_container[iZone], true);

  }
}

CTurbomachineryDriver::~CTurbomachineryDriver(void) { }

void CTurbomachineryDriver::Run() {


  unsigned short iZone =0;
  unsigned long ExtIter = config_container[ZONE_0]->GetExtIter();

  int rank = MASTER_NODE;

#ifdef HAVE_MPI
  MPI_Comm_rank(MPI_COMM_WORLD, &rank);
#endif

  /* --- Set the mixing-plane interface ---*/
	for (iZone = 0; iZone < nZone; iZone++) {
		solver_container[iZone][MESH_0][FLOW_SOL]->SpanWiseAverageProcess(geometry_container[iZone][MESH_0],config_container[iZone],INFLOW);
		solver_container[iZone][MESH_0][FLOW_SOL]->SpanWiseAverageProcess(geometry_container[iZone][MESH_0],config_container[iZone],OUTFLOW);
		solver_container[iZone][MESH_0][FLOW_SOL]->AverageProcess1D(geometry_container[iZone][MESH_0],config_container[iZone],INFLOW);
		solver_container[iZone][MESH_0][FLOW_SOL]->AverageProcess1D(geometry_container[iZone][MESH_0],config_container[iZone],OUTFLOW);
		if(mixingplane)SetMixingPlane(iZone);
  }

  /*--- Run a single iteration of a multi-zone problem by looping over all
   zones and executing the iterations. Note that data transers between zones
   and other intermediate procedures may be required. ---*/

  for (iZone = 0; iZone < nZone; iZone++) {

    iteration_container[iZone]->Preprocess(output, integration_container, geometry_container,
                                           solver_container, numerics_container, config_container,
                                           surface_movement, grid_movement, FFDBox, iZone);

    iteration_container[iZone]->Iterate(output, integration_container, geometry_container,
                                        solver_container, numerics_container, config_container,
                                        surface_movement, grid_movement, FFDBox, iZone);

  }

  /* --- Set turboperformance for multi-zone ---*/
  for (iZone = 0; iZone < nZone ; iZone++){
		solver_container[iZone][MESH_0][FLOW_SOL]->SpanWiseAverageProcess(geometry_container[iZone][MESH_0],config_container[iZone],INFLOW);
		solver_container[iZone][MESH_0][FLOW_SOL]->SpanWiseAverageProcess(geometry_container[iZone][MESH_0],config_container[iZone],OUTFLOW);
		solver_container[iZone][MESH_0][FLOW_SOL]->AverageProcess1D(geometry_container[iZone][MESH_0],config_container[iZone],INFLOW);
		solver_container[iZone][MESH_0][FLOW_SOL]->AverageProcess1D(geometry_container[iZone][MESH_0],config_container[iZone],OUTFLOW);
		solver_container[iZone][MESH_0][FLOW_SOL]->GatherInOutAverageValues(config_container[iZone], geometry_container[iZone][MESH_0]);
	}
	if (rank == MASTER_NODE){
		SetTurboPerformance(ZONE_0);
	}


}

void CTurbomachineryDriver::SetMixingPlane(unsigned short donorZone){

  unsigned short targetZone, nMarkerInt, iMarkerInt ;
	nMarkerInt     = config_container[donorZone]->GetnMarker_MixingPlaneInterface()/2;

  /* --- transfer the average value from the donorZone to the targetZone*/
	for (iMarkerInt = 1; iMarkerInt <= nMarkerInt; iMarkerInt++){
		for (targetZone = 0; targetZone < nZone; targetZone++) {
			if (targetZone != donorZone){
				transfer_container[donorZone][targetZone]->Allgather_InterfaceAverage(solver_container[donorZone][MESH_0][FLOW_SOL],solver_container[targetZone][MESH_0][FLOW_SOL],
						geometry_container[donorZone][MESH_0],geometry_container[targetZone][MESH_0],
						config_container[donorZone], config_container[targetZone], iMarkerInt );
			}
		}
	}
}

void CTurbomachineryDriver::SetTurboPerformance(unsigned short targetZone){

  unsigned short donorZone;
  //IMPORTANT this approach of multi-zone performances rely upon the fact that turbomachinery markers follow the natural (stator-rotor) development of the real machine.
  /* --- transfer the local turboperfomance quantities (for each blade)  from all the donorZones to the targetZone (ZONE_0) ---*/
  for (donorZone = 1; donorZone < nZone; donorZone++) {
      transfer_container[donorZone][targetZone]->GatherAverageValues(solver_container[donorZone][MESH_0][FLOW_SOL],solver_container[targetZone][MESH_0][FLOW_SOL],
                                                                     geometry_container[donorZone][MESH_0],geometry_container[targetZone][MESH_0],
                                                                     config_container[donorZone], config_container[targetZone], donorZone);
  }

  /* --- compute turboperformance for each stage and the global machine ---*/

  output->ComputeTurboPerformance(solver_container[targetZone][MESH_0][FLOW_SOL], geometry_container[targetZone][MESH_0], config_container[targetZone]);

}


CDiscAdjMultiZoneDriver::CDiscAdjMultiZoneDriver(char* confFile,
    																						 unsigned short val_nZone,
                                                 unsigned short val_nDim) : CFluidDriver(confFile,
																										 	 	 	 	 	 	 	 	 	 	 	 	 	 	 	 	val_nZone,
                                                                                    val_nDim) {
  RecordingState = NONE;
  unsigned short iZone;

  direct_iteration = new CIteration*[nZone];

  for (iZone = 0; iZone < nZone; iZone++){
    direct_iteration[iZone] = new CMeanFlowIteration(config_container[iZone]);
  }

}

CDiscAdjMultiZoneDriver::~CDiscAdjMultiZoneDriver(){

  for (iZone = 0; iZone < nZone; iZone++){
    delete direct_iteration[iZone];
  }

  delete [] direct_iteration;

}

void CDiscAdjMultiZoneDriver::Run() {

  unsigned short iZone = 0;


  /*--- For the adjoint iteration we need the derivatives of the iteration function with
   *    respect to the conservative flow variables. Since these derivatives do not change in the steady state case
   *    we only have to record if the current recording is different from cons. variables. ---*/

  if (RecordingState != CONS_VARS){

    /*--- SetRecording stores the computational graph on one iteration of the direct problem. Calling it with NONE
     *    as argument ensures that all information from a previous recording is removed. ---*/

    SetRecording(NONE);

    /*--- Store the computational graph of one direct iteration with the conservative variables as input. ---*/

    SetRecording(CONS_VARS);

  }

  /*--- Initialize the adjoint of the output variables of the iteration with the adjoint solution
   *    of the previous iteration. The values are passed to the AD tool. ---*/

  for (iZone = 0; iZone < nZone; iZone++) {

    iteration_container[iZone]->InitializeAdjoint(solver_container, geometry_container, config_container, iZone);

  }

  /*--- Initialize the adjoint of the objective function with 1.0. ---*/

  SetAdj_ObjFunction();

  /*--- Interpret the stored information by calling the corresponding routine of the AD tool. ---*/

  AD::ComputeAdjoint();

  /*--- Extract the computed adjoint values of the input variables and store them for the next iteration. ---*/

  for (iZone = 0; iZone < nZone; iZone++) {
    iteration_container[iZone]->Iterate(output, integration_container, geometry_container,
                                        solver_container, numerics_container, config_container,
                                        surface_movement, grid_movement, FFDBox, iZone);
  }

  /*--- Clear the stored adjoint information to be ready for a new evaluation. ---*/

  AD::ClearAdjoints();

  if ((ExtIter+1 >= config_container[ZONE_0]->GetnExtIter()) ||
      integration_container[ZONE_0][ADJFLOW_SOL]->GetConvergence() ||
      (ExtIter % config_container[ZONE_0]->GetWrt_Sol_Freq() == 0)){

    /*--- SetRecording stores the computational graph on one iteration of the direct problem. Calling it with NONE
     * as argument ensures that all information from a previous recording is removed. ---*/

    SetRecording(NONE);

    /*--- Store the computational graph of one direct iteration with the mesh coordinates as input. ---*/

    SetRecording(MESH_COORDS);

    /*--- Initialize the adjoint of the output variables of the iteration with the adjoint solution
     *    of the current iteration. The values are passed to the AD tool. ---*/

    for (iZone = 0; iZone < nZone; iZone++) {

      iteration_container[iZone]->InitializeAdjoint(solver_container, geometry_container, config_container, iZone);

    }

    /*--- Initialize the adjoint of the objective function with 1.0. ---*/

    SetAdj_ObjFunction();

    /*--- Interpret the stored information by calling the corresponding routine of the AD tool. ---*/

    AD::ComputeAdjoint();

    /*--- Extract the computed sensitivity values. ---*/

    for (iZone = 0; iZone < nZone; iZone++) {
      solver_container[iZone][MESH_0][ADJFLOW_SOL]->SetSensitivity(geometry_container[iZone][MESH_0],config_container[iZone]);
    }

    /*--- Clear the stored adjoint information to be ready for a new evaluation. ---*/

    AD::ClearAdjoints();

  }

}


void CDiscAdjMultiZoneDriver::SetRecording(unsigned short kind_recording){
  unsigned short iZone;
  int rank = MASTER_NODE;
#ifdef HAVE_MPI
  MPI_Comm_rank(MPI_COMM_WORLD, &rank);
#endif

  AD::Reset();

  for (iZone = 0; iZone < nZone; iZone++) {

    iteration_container[iZone]->Preprocess(output, integration_container, geometry_container,
                                                     solver_container, numerics_container, config_container,
                                                     surface_movement, grid_movement, FFDBox, iZone);
  }

  if (kind_recording != NONE){

    AD::StartRecording();

    if ((rank == MASTER_NODE)){
       if (kind_recording == CONS_VARS  && (config_container[ZONE_0]->GetExtIter() == 0))
         cout << endl << "Direct iteration to store computational graph." << endl;
    }

    for (iZone = 0; iZone < nZone; iZone++) {
      iteration_container[iZone]->RegisterInput(solver_container, geometry_container, config_container, iZone, kind_recording);
    }

  }

  for (iZone = 0; iZone < nZone; iZone++) {
    iteration_container[iZone]->SetDependencies(solver_container, geometry_container, config_container, iZone, kind_recording);
  }

  DirectRun();

  RecordingState = kind_recording;

  /*--- Print residuals in the first iteration ---*/
  for (iZone = 0; iZone < nZone; iZone++) {

    if ((rank == MASTER_NODE) && (kind_recording == CONS_VARS) && (config_container[iZone]->GetExtIter() == 0)){
      cout << "Convergence of direct solver for Zone " << iZone << ": " << endl;

      cout << "  log10[RMS Density]: "<< log10(solver_container[iZone][MESH_0][FLOW_SOL]->GetRes_RMS(0))
           <<", Drag: " <<solver_container[iZone][MESH_0][FLOW_SOL]->GetTotal_CD()
          <<", Lift: " << solver_container[iZone][MESH_0][FLOW_SOL]->GetTotal_CL() << "." << endl;

      if (config_container[iZone]->GetKind_Turb_Model() != NONE){
        cout << "  log10[RMS k]:       " << log10(solver_container[iZone][MESH_0][TURB_SOL]->GetRes_RMS(0)) << endl;
        if (config_container[iZone]->GetKind_Turb_Model() == SST){
          cout << "  log10[RMS omega]:   " << log10(solver_container[iZone][MESH_0][TURB_SOL]->GetRes_RMS(1)) << endl;
        }
      }
    }
  }

  for (iZone = 0; iZone < nZone; iZone++) {
    iteration_container[iZone]->RegisterOutput(solver_container, geometry_container, config_container, output, iZone);
  }

  SetObjFunction();

  AD::StopRecording();

}

void CDiscAdjMultiZoneDriver::SetAdj_ObjFunction(){

  int rank = MASTER_NODE;

  bool time_stepping = config_container[ZONE_0]->GetUnsteady_Simulation() != STEADY;
  unsigned long IterAvg_Obj = config_container[ZONE_0]->GetIter_Avg_Objective();
  unsigned long ExtIter = config_container[ZONE_0]->GetExtIter();
  su2double seeding = 1.0;

  if (time_stepping){
    if (ExtIter < IterAvg_Obj){
      seeding = 1.0/((su2double)IterAvg_Obj);
    }
    else{
      seeding = 0.0;
    }
  }

#ifdef HAVE_MPI
  MPI_Comm_rank(MPI_COMM_WORLD, &rank);
#endif

  if (rank == MASTER_NODE){
    SU2_TYPE::SetDerivative(ObjFunc, SU2_TYPE::GetValue(seeding));
  } else {
    SU2_TYPE::SetDerivative(ObjFunc, 0.0);
  }

}

void CDiscAdjMultiZoneDriver::SetObjFunction(){

  bool output_1d       = config_container[ZONE_0]->GetWrt_1D_Output();
  bool output_massflow = (config_container[ZONE_0]->GetKind_ObjFunc() == MASS_FLOW_RATE);

  int rank = MASTER_NODE;
#ifdef HAVE_MPI
  MPI_Comm_rank(MPI_COMM_WORLD, &rank);
#endif

  solver_container[ZONE_0][MESH_0][FLOW_SOL]->SetTotal_ComboObj(0.0);

  for (iZone = 0; iZone < nZone; iZone++){
    if (output_1d) {
      switch (config_container[iZone]->GetKind_Solver()) {
        case EULER:                   case NAVIER_STOKES:                   case RANS:
        case DISC_ADJ_EULER:          case DISC_ADJ_NAVIER_STOKES:          case DISC_ADJ_RANS:
          output->OneDimensionalOutput(solver_container[iZone][MESH_0][FLOW_SOL], geometry_container[iZone][MESH_0], config_container[iZone]);
          break;
      }
    }
    if (output_massflow && !output_1d) {
      switch (config_container[iZone]->GetKind_Solver()) {
        case EULER:                   case NAVIER_STOKES:                   case RANS:
        case DISC_ADJ_EULER:          case DISC_ADJ_NAVIER_STOKES:          case DISC_ADJ_RANS:
          output->SetMassFlowRate(solver_container[iZone][MESH_0][FLOW_SOL], geometry_container[iZone][MESH_0], config_container[iZone]);
          break;
      }
    }
  }

  /*--- Here we can add new (scalar) objective functions ---*/

  /*--- Surface based obj. function ---*/

  solver_container[ZONE_0][MESH_0][FLOW_SOL]->Compute_ComboObj(config_container[ZONE_0]);

  switch (config_container[ZONE_0]->GetKind_ObjFunc()){
    case ENTROPY_GENERATION:
      solver_container[ZONE_0][MESH_0][FLOW_SOL]->AddTotal_ComboObj(output->GetEntropyGen(config_container[ZONE_0]->GetnMarker_TurboPerformance() - 1, 0));
      break;
    default:
      break;
  }

  ObjFunc = solver_container[ZONE_0][MESH_0][FLOW_SOL]->GetTotal_ComboObj();

  if (rank == MASTER_NODE){
    AD::RegisterOutput(ObjFunc);
  }
}




void CDiscAdjMultiZoneDriver::DirectRun(){

  unsigned short iZone = 0;

  int rank = MASTER_NODE;

#ifdef HAVE_MPI
  MPI_Comm_rank(MPI_COMM_WORLD, &rank);
#endif

  /*--- Run a single iteration of a multi-zone problem by looping over all
   zones and executing the iterations. Note that data transers between zones
   and other intermediate procedures may be required. ---*/

  for (iZone = 0; iZone < nZone; iZone++) {

    direct_iteration[iZone]->Preprocess(output, integration_container, geometry_container,
                                           solver_container, numerics_container, config_container,
                                           surface_movement, grid_movement, FFDBox, iZone);

    direct_iteration[iZone]->Iterate(output, integration_container, geometry_container,
                                        solver_container, numerics_container, config_container,
                                        surface_movement, grid_movement, FFDBox, iZone);

  }

}


CDiscAdjTurbomachineryDriver::CDiscAdjTurbomachineryDriver(char* confFile,
    																						 	 	 	 	 	 unsigned short val_nZone,
																													 unsigned short val_nDim): CDiscAdjMultiZoneDriver(confFile, val_nZone, val_nDim){

	for (iZone = 0; iZone < nZone; iZone++) {
    geometry_container[iZone][MESH_0]->SetAvgTurboValue(config_container[iZone], iZone, INFLOW, true);
    geometry_container[iZone][MESH_0]->SetAvgTurboValue(config_container[iZone],iZone, OUTFLOW, true);
    geometry_container[iZone][MESH_0]->GatherInOutAverageValues(config_container[iZone], true);

  }

}


CDiscAdjTurbomachineryDriver::~CDiscAdjTurbomachineryDriver(){

}


void CDiscAdjTurbomachineryDriver::DirectRun(){

  unsigned short iZone = 0;

  int rank = MASTER_NODE;

#ifdef HAVE_MPI
  MPI_Comm_rank(MPI_COMM_WORLD, &rank);
#endif

  /* --- Set the mixing-plane interface ---*/
  if (config_container[ZONE_0]->GetBoolTurbomachinery()){
    for (iZone = 0; iZone < nZone; iZone++) {
      solver_container[iZone][MESH_0][FLOW_SOL]->SpanWiseAverageProcess(geometry_container[iZone][MESH_0],config_container[iZone],INFLOW);
      solver_container[iZone][MESH_0][FLOW_SOL]->SpanWiseAverageProcess(geometry_container[iZone][MESH_0],config_container[iZone],OUTFLOW);
      solver_container[iZone][MESH_0][FLOW_SOL]->AverageProcess1D(geometry_container[iZone][MESH_0],config_container[iZone],INFLOW);
      solver_container[iZone][MESH_0][FLOW_SOL]->AverageProcess1D(geometry_container[iZone][MESH_0],config_container[iZone],OUTFLOW);
      if (nZone > 1)
        SetMixingPlane(iZone);
    }
  }

  /*--- Run a single iteration of a multi-zone problem by looping over all
   zones and executing the iterations. Note that data transers between zones
   and other intermediate procedures may be required. ---*/

  for (iZone = 0; iZone < nZone; iZone++) {

    direct_iteration[iZone]->Preprocess(output, integration_container, geometry_container,
                                           solver_container, numerics_container, config_container,
                                           surface_movement, grid_movement, FFDBox, iZone);

    direct_iteration[iZone]->Iterate(output, integration_container, geometry_container,
                                        solver_container, numerics_container, config_container,
                                        surface_movement, grid_movement, FFDBox, iZone);

  }
  /* --- Set turboperformance for multi-zone ---*/
  if (config_container[ZONE_0]->GetBoolTurbomachinery()){
    for (iZone = 0; iZone < nZone ; iZone++){
      solver_container[iZone][MESH_0][FLOW_SOL]->SpanWiseAverageProcess(geometry_container[iZone][MESH_0],config_container[iZone],INFLOW);
      solver_container[iZone][MESH_0][FLOW_SOL]->SpanWiseAverageProcess(geometry_container[iZone][MESH_0],config_container[iZone],OUTFLOW);
      solver_container[iZone][MESH_0][FLOW_SOL]->AverageProcess1D(geometry_container[iZone][MESH_0],config_container[iZone],INFLOW);
      solver_container[iZone][MESH_0][FLOW_SOL]->AverageProcess1D(geometry_container[iZone][MESH_0],config_container[iZone],OUTFLOW);
      solver_container[iZone][MESH_0][FLOW_SOL]->GatherInOutAverageValues(config_container[iZone], geometry_container[iZone][MESH_0]);
    }
    if(rank == MASTER_NODE){
      output->ComputeTurboPerformance(solver_container[ZONE_0][MESH_0][FLOW_SOL], geometry_container[ZONE_0][MESH_0], config_container[ZONE_0]);
    }
  }
}

void CDiscAdjTurbomachineryDriver::SetObjFunction(){


  int rank = MASTER_NODE;
#ifdef HAVE_MPI
  MPI_Comm_rank(MPI_COMM_WORLD, &rank);
#endif

  solver_container[ZONE_0][MESH_0][FLOW_SOL]->SetTotal_ComboObj(0.0);

  solver_container[ZONE_0][MESH_0][FLOW_SOL]->Compute_ComboObj(config_container[ZONE_0]);

  switch (config_container[ZONE_0]->GetKind_ObjFunc()){
    case ENTROPY_GENERATION:
      solver_container[ZONE_0][MESH_0][FLOW_SOL]->AddTotal_ComboObj(output->GetEntropyGen(config_container[ZONE_0]->GetnMarker_TurboPerformance() - 1, 0));
      break;
    default:
      break;
  }

  ObjFunc = solver_container[ZONE_0][MESH_0][FLOW_SOL]->GetTotal_ComboObj();

  if (rank == MASTER_NODE){
    AD::RegisterOutput(ObjFunc);
  }
}

void CDiscAdjTurbomachineryDriver::SetMixingPlane(unsigned short donorZone){

  unsigned short targetZone, nMarkerInt, iMarkerInt ;
	nMarkerInt     = config_container[donorZone]->GetnMarker_MixingPlaneInterface()/2;

  /* --- transfer the average value from the donorZone to the targetZone*/
	for (iMarkerInt = 1; iMarkerInt <= nMarkerInt; iMarkerInt++){
		for (targetZone = 0; targetZone < nZone; targetZone++) {
			if (targetZone != donorZone){
				transfer_container[donorZone][targetZone]->Allgather_InterfaceAverage(solver_container[donorZone][MESH_0][FLOW_SOL],solver_container[targetZone][MESH_0][FLOW_SOL],
						geometry_container[donorZone][MESH_0],geometry_container[targetZone][MESH_0],
						config_container[donorZone], config_container[targetZone], iMarkerInt );
			}
		}
	}
}

void CDiscAdjTurbomachineryDriver::SetTurboPerformance(unsigned short targetZone){

  unsigned short donorZone;
  //IMPORTANT this approach of multi-zone performances rely upon the fact that turbomachinery markers follow the natural (stator-rotor) development of the real machine.
  /* --- transfer the local turboperfomance quantities (for each blade)  from all the donorZones to the targetZone (ZONE_0) ---*/
  for (donorZone = 1; donorZone < nZone; donorZone++) {
      transfer_container[donorZone][targetZone]->GatherAverageValues(solver_container[donorZone][MESH_0][FLOW_SOL],solver_container[targetZone][MESH_0][FLOW_SOL],
                                                                     geometry_container[donorZone][MESH_0],geometry_container[targetZone][MESH_0],
                                                                     config_container[donorZone], config_container[targetZone], donorZone);
  }

  /* --- compute turboperformance for each stage and the global machine ---*/

  output->ComputeTurboPerformance(solver_container[targetZone][MESH_0][FLOW_SOL], geometry_container[targetZone][MESH_0], config_container[targetZone]);

}

CHBDriver::CHBDriver(char* confFile,
                                 unsigned short val_nZone,
                                 unsigned short val_nDim,
                                 SU2_Comm MPICommunicator) : CDriver(confFile,
                                                                    val_nZone,
                                                                    val_nDim,
                                                                    MPICommunicator) {
  unsigned short kZone;

  D = NULL;
  /*--- allocate dynamic memory for the Harmonic Balance operator ---*/
  D = new su2double*[nZone]; for (kZone = 0; kZone < nZone; kZone++) D[kZone] = new su2double[nZone];

}

CHBDriver::~CHBDriver(void) {

  unsigned short kZone;

  /*--- delete dynamic memory for the Harmonic Balance operator ---*/
    for (kZone = 0; kZone < nZone; kZone++) if (D[kZone] != NULL) delete [] D[kZone];
    if (D[kZone] != NULL) delete [] D;

}

void CHBDriver::Run() {

  /*--- Run a single iteration of a Harmonic Balance problem. Preprocess all
   all zones before beginning the iteration. ---*/

  for (iZone = 0; iZone < nZone; iZone++)
    iteration_container[iZone]->Preprocess(output, integration_container, geometry_container,
                                           solver_container, numerics_container, config_container,
                                           surface_movement, grid_movement, FFDBox, iZone);

  for (iZone = 0; iZone < nZone; iZone++)
    iteration_container[iZone]->Iterate(output, integration_container, geometry_container,
                                        solver_container, numerics_container, config_container,
                                        surface_movement, grid_movement, FFDBox, iZone);

}

void CHBDriver::Update() {

  for (iZone = 0; iZone < nZone; iZone++) {

    /*--- Update the harmonic balance terms across all zones ---*/
    SetHarmonicBalance(iZone);

    iteration_container[iZone]->Update(output, integration_container, geometry_container,
                                       solver_container, numerics_container, config_container,
                                       surface_movement, grid_movement, FFDBox, iZone);

    output->HarmonicBalanceOutput(solver_container, config_container, nZone, iZone);

  }

}

void CHBDriver::ResetConvergence() {

  for(iZone = 0; iZone < nZone; iZone++) {
    switch (config_container[iZone]->GetKind_Solver()) {

    case EULER: case NAVIER_STOKES: case RANS:
      integration_container[iZone][FLOW_SOL]->SetConvergence(false);
      if (config_container[iZone]->GetKind_Solver() == RANS) integration_container[iZone][TURB_SOL]->SetConvergence(false);
      if(config_container[iZone]->GetKind_Trans_Model() == LM) integration_container[iZone][TRANS_SOL]->SetConvergence(false);
      break;

    case WAVE_EQUATION:
      integration_container[iZone][WAVE_SOL]->SetConvergence(false);
      break;

    case HEAT_EQUATION:
      integration_container[iZone][HEAT_SOL]->SetConvergence(false);
      break;

    case POISSON_EQUATION:
      break;

    case FEM_ELASTICITY:
      integration_container[iZone][FEA_SOL]->SetConvergence(false);
      break;

    case ADJ_EULER: case ADJ_NAVIER_STOKES: case ADJ_RANS: case DISC_ADJ_EULER: case DISC_ADJ_NAVIER_STOKES: case DISC_ADJ_RANS:
      integration_container[iZone][ADJFLOW_SOL]->SetConvergence(false);
      if( (config_container[iZone]->GetKind_Solver() == ADJ_RANS) || (config_container[iZone]->GetKind_Solver() == DISC_ADJ_RANS) )
        integration_container[iZone][ADJTURB_SOL]->SetConvergence(false);
      break;
    }
  }

}

void CHBDriver::SetHarmonicBalance(unsigned short iZone) {

#ifdef HAVE_MPI
  int rank = MASTER_NODE;
  MPI_Comm_rank(MPI_COMM_WORLD, &rank);
#endif

  unsigned short iVar, jZone, iMGlevel;
  unsigned short nVar = solver_container[ZONE_0][MESH_0][FLOW_SOL]->GetnVar();
  unsigned long iPoint;
  bool implicit = (config_container[ZONE_0]->GetKind_TimeIntScheme_Flow() == EULER_IMPLICIT);
  bool adjoint = (config_container[ZONE_0]->GetContinuous_Adjoint());
  if (adjoint) {
    implicit = (config_container[ZONE_0]->GetKind_TimeIntScheme_AdjFlow() == EULER_IMPLICIT);
  }

  unsigned long ExtIter = config_container[ZONE_0]->GetExtIter();

  /*--- Retrieve values from the config file ---*/
  su2double *U = new su2double[nVar];
  su2double *U_old = new su2double[nVar];
  su2double *Psi = new su2double[nVar];
  su2double *Psi_old = new su2double[nVar];
  su2double *Source = new su2double[nVar];
  su2double deltaU, deltaPsi;

  /*--- Compute period of oscillation ---*/
  su2double period = config_container[ZONE_0]->GetHarmonicBalance_Period();

  /*--- Non-dimensionalize the input period, if necessary.  */
  period /= config_container[ZONE_0]->GetTime_Ref();

  if (ExtIter == 0)
    ComputeHB_Operator();

  /*--- Compute various source terms for explicit direct, implicit direct, and adjoint problems ---*/
  /*--- Loop over all grid levels ---*/
  for (iMGlevel = 0; iMGlevel <= config_container[ZONE_0]->GetnMGLevels(); iMGlevel++) {

    /*--- Loop over each node in the volume mesh ---*/
    for (iPoint = 0; iPoint < geometry_container[ZONE_0][iMGlevel]->GetnPoint(); iPoint++) {

      for (iVar = 0; iVar < nVar; iVar++) {
        Source[iVar] = 0.0;
      }

      /*--- Step across the columns ---*/
      for (jZone = 0; jZone < nZone; jZone++) {

        /*--- Retrieve solution at this node in current zone ---*/
        for (iVar = 0; iVar < nVar; iVar++) {

          if (!adjoint) {
            U[iVar] = solver_container[jZone][iMGlevel][FLOW_SOL]->node[iPoint]->GetSolution(iVar);
            Source[iVar] += U[iVar]*D[iZone][jZone];

            if (implicit) {
              U_old[iVar] = solver_container[jZone][iMGlevel][FLOW_SOL]->node[iPoint]->GetSolution_Old(iVar);
              deltaU = U[iVar] - U_old[iVar];
              Source[iVar] += deltaU*D[iZone][jZone];
            }

          }

          else {
            Psi[iVar] = solver_container[jZone][iMGlevel][ADJFLOW_SOL]->node[iPoint]->GetSolution(iVar);
            Source[iVar] += Psi[iVar]*D[jZone][iZone];

            if (implicit) {
              Psi_old[iVar] = solver_container[jZone][iMGlevel][ADJFLOW_SOL]->node[iPoint]->GetSolution_Old(iVar);
              deltaPsi = Psi[iVar] - Psi_old[iVar];
              Source[iVar] += deltaPsi*D[jZone][iZone];
            }
          }
        }

        /*--- Store sources for current row ---*/
        for (iVar = 0; iVar < nVar; iVar++) {
          if (!adjoint) {
            solver_container[iZone][iMGlevel][FLOW_SOL]->node[iPoint]->SetHarmonicBalance_Source(iVar, Source[iVar]);
          }
          else {
            solver_container[iZone][iMGlevel][ADJFLOW_SOL]->node[iPoint]->SetHarmonicBalance_Source(iVar, Source[iVar]);
          }
        }

      }
    }
  }

  /*--- Source term for a turbulence model ---*/
  if (config_container[ZONE_0]->GetKind_Solver() == RANS) {

    /*--- Extra variables needed if we have a turbulence model. ---*/
    unsigned short nVar_Turb = solver_container[ZONE_0][MESH_0][TURB_SOL]->GetnVar();
    su2double *U_Turb = new su2double[nVar_Turb];
    su2double *Source_Turb = new su2double[nVar_Turb];

    /*--- Loop over only the finest mesh level (turbulence is always solved
     on the original grid only). ---*/
    for (iPoint = 0; iPoint < geometry_container[ZONE_0][MESH_0]->GetnPoint(); iPoint++) {
      for (iVar = 0; iVar < nVar_Turb; iVar++) Source_Turb[iVar] = 0.0;
      for (jZone = 0; jZone < nZone; jZone++) {

        /*--- Retrieve solution at this node in current zone ---*/
        for (iVar = 0; iVar < nVar_Turb; iVar++) {
          U_Turb[iVar] = solver_container[jZone][MESH_0][TURB_SOL]->node[iPoint]->GetSolution(iVar);
          Source_Turb[iVar] += U_Turb[iVar]*D[iZone][jZone];
        }
      }

      /*--- Store sources for current iZone ---*/
      for (iVar = 0; iVar < nVar_Turb; iVar++)
        solver_container[iZone][MESH_0][TURB_SOL]->node[iPoint]->SetHarmonicBalance_Source(iVar, Source_Turb[iVar]);
    }

    delete [] U_Turb;
    delete [] Source_Turb;
  }

  delete [] U;
  delete [] U_old;
  delete [] Psi;
  delete [] Psi_old;

}

void CHBDriver::ComputeHB_Operator() {

  const   complex<su2double> J(0.0,1.0);
  unsigned short i, j, k, iZone;

  su2double *Omega_HB       = new su2double[nZone];
  complex<su2double> **E    = new complex<su2double>*[nZone];
  complex<su2double> **Einv = new complex<su2double>*[nZone];
  complex<su2double> **DD   = new complex<su2double>*[nZone];
  for (iZone = 0; iZone < nZone; iZone++) {
    E[iZone]    = new complex<su2double>[nZone];
    Einv[iZone] = new complex<su2double>[nZone];
    DD[iZone]   = new complex<su2double>[nZone];
  }

  /*--- Get simualation period from config file ---*/
  su2double Period = config_container[ZONE_0]->GetHarmonicBalance_Period();

  /*--- Non-dimensionalize the input period, if necessary.      */
  Period /= config_container[ZONE_0]->GetTime_Ref();

  /*--- Build the array containing the selected frequencies to solve ---*/
  for (iZone = 0; iZone < nZone; iZone++) {
    Omega_HB[iZone]  = config_container[iZone]->GetOmega_HB()[iZone];
    Omega_HB[iZone] /= config_container[iZone]->GetOmega_Ref();
  }

  /*--- Build the diagonal matrix of the frequencies DD ---*/
  for (i = 0; i < nZone; i++) {
    for (k = 0; k < nZone; k++) {
      if (k == i ) {
        DD[i][k] = J*Omega_HB[k];
      }
    }
  }


  /*--- Build the harmonic balance inverse matrix ---*/
  for (i = 0; i < nZone; i++) {
    for (k = 0; k < nZone; k++) {
      Einv[i][k] = complex<su2double>(cos(Omega_HB[k]*(i*Period/nZone))) + J*complex<su2double>(sin(Omega_HB[k]*(i*Period/nZone)));
    }
  }

  /*---  Invert inverse harmonic balance Einv with Gauss elimination ---*/

  /*--  A temporary matrix to hold the inverse, dynamically allocated ---*/
  complex<su2double> **temp = new complex<su2double>*[nZone];
  for (i = 0; i < nZone; i++) {
    temp[i] = new complex<su2double>[2 * nZone];
  }

  /*---  Copy the desired matrix into the temporary matrix ---*/
  for (i = 0; i < nZone; i++) {
    for (j = 0; j < nZone; j++) {
      temp[i][j] = Einv[i][j];
      temp[i][nZone + j] = 0;
    }
    temp[i][nZone + i] = 1;
  }

  su2double max_val;
  unsigned short max_idx;

  /*---  Pivot each column such that the largest number possible divides the other rows  ---*/
  for (k = 0; k < nZone - 1; k++) {
    max_idx = k;
    max_val = abs(temp[k][k]);
    /*---  Find the largest value (pivot) in the column  ---*/
    for (j = k; j < nZone; j++) {
      if (abs(temp[j][k]) > max_val) {
        max_idx = j;
        max_val = abs(temp[j][k]);
      }
    }
    /*---  Move the row with the highest value up  ---*/
    for (j = 0; j < (nZone * 2); j++) {
      complex<su2double> d = temp[k][j];
      temp[k][j] = temp[max_idx][j];
      temp[max_idx][j] = d;
    }
    /*---  Subtract the moved row from all other rows ---*/
    for (i = k + 1; i < nZone; i++) {
      complex<su2double> c = temp[i][k] / temp[k][k];
      for (j = 0; j < (nZone * 2); j++) {
        temp[i][j] = temp[i][j] - temp[k][j] * c;
      }
    }
  }
  /*---  Back-substitution  ---*/
  for (k = nZone - 1; k > 0; k--) {
    if (temp[k][k] != complex<su2double>(0.0)) {
      for (int i = k - 1; i > -1; i--) {
        complex<su2double> c = temp[i][k] / temp[k][k];
        for (j = 0; j < (nZone * 2); j++) {
          temp[i][j] = temp[i][j] - temp[k][j] * c;
        }
      }
    }
  }
  /*---  Normalize the inverse  ---*/
  for (i = 0; i < nZone; i++) {
    complex<su2double> c = temp[i][i];
    for (j = 0; j < nZone; j++) {
      temp[i][j + nZone] = temp[i][j + nZone] / c;
    }
  }
  /*---  Copy the inverse back to the main program flow ---*/
  for (i = 0; i < nZone; i++) {
    for (j = 0; j < nZone; j++) {
      E[i][j] = temp[i][j + nZone];
    }
  }
  /*---  Delete dynamic template  ---*/
  for (i = 0; i < nZone; i++) {
    delete[] temp[i];
  }
  delete[] temp;


  /*---  Temporary matrix for performing product  ---*/
  complex<su2double> **Temp    = new complex<su2double>*[nZone];

  /*---  Temporary complex HB operator  ---*/
  complex<su2double> **Dcpx    = new complex<su2double>*[nZone];

  for (iZone = 0; iZone < nZone; iZone++){
    Temp[iZone]    = new complex<su2double>[nZone];
    Dcpx[iZone]   = new complex<su2double>[nZone];
  }


  /*---  Calculation of the HB operator matrix ---*/
  for (int row = 0; row < nZone; row++) {
    for (int col = 0; col < nZone; col++) {
      for (int inner = 0; inner < nZone; inner++) {
        Temp[row][col] += Einv[row][inner] * DD[inner][col];
      }
    }
  }

  unsigned short row, col, inner;

  for (row = 0; row < nZone; row++) {
    for (col = 0; col < nZone; col++) {
      for (inner = 0; inner < nZone; inner++) {
        Dcpx[row][col] += Temp[row][inner] * E[inner][col];
      }
    }
  }

  /*---  Take just the real part of the HB operator matrix ---*/
  for (i = 0; i < nZone; i++) {
    for (k = 0; k < nZone; k++) {
      D[i][k] = real(Dcpx[i][k]);
    }
  }

  /*--- Deallocate dynamic memory ---*/
  for (iZone = 0; iZone < nZone; iZone++){
    delete [] E[iZone];
    delete [] Einv[iZone];
    delete [] DD[iZone];
    delete [] Temp[iZone];
    delete [] Dcpx[iZone];
  }
  delete [] E;
  delete [] Einv;
  delete [] DD;
  delete [] Temp;
  delete [] Dcpx;
  delete [] Omega_HB;

}

CFSIDriver::CFSIDriver(char* confFile,
                       unsigned short val_nZone,
                       unsigned short val_nDim,
                       SU2_Comm MPICommunicator) : CDriver(confFile,
                                                          val_nZone,
                                                          val_nDim,
                                                          MPICommunicator) { }

CFSIDriver::~CFSIDriver(void) { }

void CFSIDriver::Run() {

  /*--- As of now, we are coding it for just 2 zones. ---*/
  /*--- This will become more general, but we need to modify the configuration for that ---*/
  unsigned short ZONE_FLOW = 0, ZONE_STRUCT = 1;
  unsigned short iZone;

  unsigned long IntIter = 0; for (iZone = 0; iZone < nZone; iZone++) config_container[iZone]->SetIntIter(IntIter);
  unsigned long FSIIter = 0; for (iZone = 0; iZone < nZone; iZone++) config_container[iZone]->SetFSIIter(FSIIter);
  unsigned long nFSIIter = config_container[ZONE_FLOW]->GetnIterFSI();
  unsigned long nIntIter;

#ifdef HAVE_MPI
  int rank = MASTER_NODE;
  MPI_Comm_rank(MPI_COMM_WORLD, &rank);
#endif

  /*--- If there is a restart, we need to get the old geometry from the fluid field ---*/
  bool restart = (config_container[ZONE_FLOW]->GetRestart() || config_container[ZONE_FLOW]->GetRestart_Flow());
  ExtIter = config_container[ZONE_FLOW]->GetExtIter();

  if (restart && (long)ExtIter == config_container[ZONE_FLOW]->GetUnst_RestartIter()) {
    unsigned short ZONE_FLOW = 0;
    solver_container[ZONE_FLOW][MESH_0][FLOW_SOL]->Restart_OldGeometry(geometry_container[ZONE_FLOW][MESH_0],config_container[ZONE_FLOW]);
  }

  /*-----------------------------------------------------------------*/
  /*---------------- Predict structural displacements ---------------*/
  /*-----------------------------------------------------------------*/

  Predict_Displacements(ZONE_STRUCT, ZONE_FLOW);

  while (FSIIter < nFSIIter) {

    /*-----------------------------------------------------------------*/
    /*------------------- Transfer Displacements ----------------------*/
    /*-----------------------------------------------------------------*/
  if(transfer_container[ZONE_STRUCT][ZONE_FLOW] != NULL)
      Transfer_Displacements(ZONE_STRUCT, ZONE_FLOW);

    /*-----------------------------------------------------------------*/
    /*-------------------- Fluid subiteration -------------------------*/
    /*-----------------------------------------------------------------*/

  iteration_container[ZONE_FLOW]->SetGrid_Movement(geometry_container,surface_movement, grid_movement, FFDBox, solver_container,
        config_container, ZONE_FLOW, 0, ExtIter);

  iteration_container[ZONE_FLOW]->Preprocess(output, integration_container, geometry_container,
                                           solver_container, numerics_container, config_container,
                                           surface_movement, grid_movement, FFDBox, ZONE_FLOW);

  if ( (config_container[ZONE_FLOW]->GetUnsteady_Simulation() == DT_STEPPING_1ST) || (config_container[ZONE_FLOW]->GetUnsteady_Simulation() == DT_STEPPING_2ND) ) 
      nIntIter = config_container[ZONE_FLOW]->GetUnst_nIntIter();
    else
      nIntIter = 1;

  for (IntIter = 0; IntIter < nIntIter; IntIter++){

      config_container[ZONE_FLOW]->SetIntIter(IntIter);

    iteration_container[ZONE_FLOW]->Iterate(output, integration_container, geometry_container, solver_container, numerics_container, config_container, surface_movement, grid_movement, FFDBox, ZONE_FLOW);

      /*--- If convergence was reached in every zone --*/

    if (integration_container[ZONE_FLOW][FLOW_SOL]->GetConvergence() == 1) break;
    }

    /*--- Write the convergence history for the fluid (only screen output) ---*/

        output->SetConvHistory_Body(NULL, geometry_container, solver_container, config_container, integration_container, true, 0.0, ZONE_FLOW);

    /*--- Set the fluid convergence to false (to make sure FSI subiterations converge) ---*/

    integration_container[ZONE_FLOW][FLOW_SOL]->SetConvergence(false);

    /*-----------------------------------------------------------------*/
    /*------------------- Set FEA loads from fluid --------------------*/
    /*-----------------------------------------------------------------*/
  if(transfer_container[ZONE_FLOW][ZONE_STRUCT] != NULL)
      Transfer_Tractions(ZONE_FLOW, ZONE_STRUCT);

    /*-----------------------------------------------------------------*/
    /*------------------ Structural subiteration ----------------------*/
    /*-----------------------------------------------------------------*/

  iteration_container[ZONE_STRUCT]->Iterate(output, integration_container, geometry_container,
                                  solver_container, numerics_container, config_container,
                                  surface_movement, grid_movement, FFDBox, ZONE_STRUCT);

    /*--- Write the convergence history for the structure (only screen output) ---*/

        output->SetConvHistory_Body(NULL, geometry_container, solver_container, config_container, integration_container, true, 0.0, ZONE_STRUCT);

    /*--- Set the fluid convergence to false (to make sure FSI subiterations converge) ---*/

    integration_container[ZONE_STRUCT][FEA_SOL]->SetConvergence(false);

    /*-----------------------------------------------------------------*/
    /*----------------- Displacements relaxation ----------------------*/
    /*-----------------------------------------------------------------*/

    Relaxation_Displacements(ZONE_STRUCT, ZONE_FLOW, FSIIter);

    /*-----------------------------------------------------------------*/
    /*-------------------- Check convergence --------------------------*/
    /*-----------------------------------------------------------------*/

  integration_container[ZONE_STRUCT][FEA_SOL]->Convergence_Monitoring_FSI(geometry_container[ZONE_STRUCT][MESH_0], config_container[ZONE_STRUCT], solver_container[ZONE_STRUCT][MESH_0][FEA_SOL], FSIIter);

  if (integration_container[ZONE_STRUCT][FEA_SOL]->GetConvergence_FSI()) break;

    /*-----------------------------------------------------------------*/
    /*--------------------- Update FSIIter ---------------------------*/
    /*-----------------------------------------------------------------*/

  FSIIter++; for (iZone = 0; iZone < nZone; iZone++) config_container[iZone]->SetFSIIter(FSIIter);

  }

  /*-----------------------------------------------------------------*/
  /*------------------ Update coupled solver ------------------------*/
  /*-----------------------------------------------------------------*/

  Update(ZONE_FLOW, ZONE_STRUCT);

  /*-----------------------------------------------------------------*/
  /*-------------------- Update fluid solver ------------------------*/
  /*-----------------------------------------------------------------*/

  iteration_container[ZONE_FLOW]->Update(output, integration_container, geometry_container,
                       solver_container, numerics_container, config_container,
                       surface_movement, grid_movement, FFDBox, ZONE_FLOW);

  /*-----------------------------------------------------------------*/
  /*----------------- Update structural solver ----------------------*/
  /*-----------------------------------------------------------------*/

  iteration_container[ZONE_STRUCT]->Update(output, integration_container, geometry_container,
                         solver_container, numerics_container, config_container,
                         surface_movement, grid_movement, FFDBox, ZONE_STRUCT);


  /*-----------------------------------------------------------------*/
  /*--------------- Update convergence parameter --------------------*/
  /*-----------------------------------------------------------------*/
  integration_container[ZONE_STRUCT][FEA_SOL]->SetConvergence_FSI(false);

}

void CFSIDriver::Predict_Displacements(unsigned short donorZone, unsigned short targetZone) {

#ifdef HAVE_MPI
  int rank;
  MPI_Comm_rank(MPI_COMM_WORLD, &rank);
#endif

  solver_container[donorZone][MESH_0][FEA_SOL]->PredictStruct_Displacement(geometry_container[donorZone], config_container[donorZone],
      solver_container[donorZone]);

  /*--- For parallel simulations we need to communicate the predicted solution before updating the fluid mesh ---*/

  solver_container[donorZone][MESH_0][FEA_SOL]->Set_MPI_Solution_Pred(geometry_container[donorZone][MESH_0], config_container[donorZone]);
  

}

void CFSIDriver::Predict_Tractions(unsigned short donorZone, unsigned short targetZone) {

}

void CFSIDriver::Transfer_Displacements(unsigned short donorZone, unsigned short targetZone) {

#ifdef HAVE_MPI
  int rank;
  MPI_Comm_rank(MPI_COMM_WORLD, &rank);
#endif

  bool MatchingMesh = config_container[targetZone]->GetMatchingMesh();

  /*--- Select the transfer method and the appropriate mesh properties (matching or nonmatching mesh) ---*/

  switch (config_container[targetZone]->GetKind_TransferMethod()) {
  case BROADCAST_DATA:
    if (MatchingMesh) {
        transfer_container[donorZone][targetZone]->Broadcast_InterfaceData_Matching(solver_container[donorZone][MESH_0][FEA_SOL],solver_container[targetZone][MESH_0][FLOW_SOL],
                                                                                    geometry_container[donorZone][MESH_0],geometry_container[targetZone][MESH_0],
                                                                                    config_container[donorZone], config_container[targetZone]);
      /*--- Set the volume deformation for the fluid zone ---*/
      //      grid_movement[targetZone]->SetVolume_Deformation(geometry_container[targetZone][MESH_0], config_container[targetZone], true);
        
      }
      else {
        transfer_container[donorZone][targetZone]->Broadcast_InterfaceData_Interpolate(solver_container[donorZone][MESH_0][FEA_SOL],solver_container[targetZone][MESH_0][FLOW_SOL],
                                                                                       geometry_container[donorZone][MESH_0],geometry_container[targetZone][MESH_0],
                                                                                       config_container[donorZone], config_container[targetZone]);
      /*--- Set the volume deformation for the fluid zone ---*/
      //      grid_movement[targetZone]->SetVolume_Deformation(geometry_container[targetZone][MESH_0], config_container[targetZone], true);
    }
    break;
  case SCATTER_DATA:
    if (MatchingMesh) {
        transfer_container[donorZone][targetZone]->Scatter_InterfaceData(solver_container[donorZone][MESH_0][FEA_SOL],solver_container[targetZone][MESH_0][FLOW_SOL],
                                                                         geometry_container[donorZone][MESH_0],geometry_container[targetZone][MESH_0],
                                                                         config_container[donorZone], config_container[targetZone]);
      /*--- Set the volume deformation for the fluid zone ---*/
      //      grid_movement[targetZone]->SetVolume_Deformation(geometry_container[targetZone][MESH_0], config_container[targetZone], true);
      }
      else {
        cout << "Scatter method not implemented for non-matching meshes. Exiting..." << endl;
      exit(EXIT_FAILURE);
    }
    break;
  case ALLGATHER_DATA:
    if (MatchingMesh) {
        cout << "Allgather method not yet implemented for matching meshes. Exiting..." << endl;
      exit(EXIT_FAILURE);
      }
      else {
        transfer_container[donorZone][targetZone]->Allgather_InterfaceData(solver_container[donorZone][MESH_0][FEA_SOL],solver_container[targetZone][MESH_0][FLOW_SOL],
                                                                           geometry_container[donorZone][MESH_0],geometry_container[targetZone][MESH_0],
                                                                           config_container[donorZone], config_container[targetZone]);
      /*--- Set the volume deformation for the fluid zone ---*/
      //      grid_movement[targetZone]->SetVolume_Deformation(geometry_container[targetZone][MESH_0], config_container[targetZone], true);
    }
    break;
  case LEGACY_METHOD:
    if (MatchingMesh) {
        solver_container[targetZone][MESH_0][FLOW_SOL]->SetFlow_Displacement(geometry_container[targetZone], grid_movement[targetZone],
          config_container[targetZone], config_container[donorZone],
          geometry_container[donorZone], solver_container[donorZone]);
      }
      else {
        solver_container[targetZone][MESH_0][FLOW_SOL]->SetFlow_Displacement_Int(geometry_container[targetZone], grid_movement[targetZone],
          config_container[targetZone], config_container[donorZone],
          geometry_container[donorZone], solver_container[donorZone]);
    }
    break;
  }

}

void CFSIDriver::Transfer_Tractions(unsigned short donorZone, unsigned short targetZone) {

#ifdef HAVE_MPI
  int rank;
  MPI_Comm_rank(MPI_COMM_WORLD, &rank);
#endif

  bool MatchingMesh = config_container[donorZone]->GetMatchingMesh();

  /*--- Load transfer --  This will have to be modified for non-matching meshes ---*/

  unsigned short SolContainer_Position_fea = config_container[targetZone]->GetContainerPosition(RUNTIME_FEA_SYS);

  /*--- FEA equations -- Necessary as the SetFEA_Load routine is as of now contained in the structural solver ---*/
  unsigned long ExtIter = config_container[targetZone]->GetExtIter();
  config_container[targetZone]->SetGlobalParam(FEM_ELASTICITY, RUNTIME_FEA_SYS, ExtIter);

  /*--- Select the transfer method and the appropriate mesh properties (matching or nonmatching mesh) ---*/

  switch (config_container[donorZone]->GetKind_TransferMethod()) {
  case BROADCAST_DATA:
    if (MatchingMesh) {
        transfer_container[donorZone][targetZone]->Broadcast_InterfaceData_Matching(solver_container[donorZone][MESH_0][FLOW_SOL],solver_container[targetZone][MESH_0][FEA_SOL],
                                                                                    geometry_container[donorZone][MESH_0],geometry_container[targetZone][MESH_0],
                                                                                    config_container[donorZone], config_container[targetZone]);
      }
      else {
        transfer_container[donorZone][targetZone]->Broadcast_InterfaceData_Interpolate(solver_container[donorZone][MESH_0][FLOW_SOL],solver_container[targetZone][MESH_0][FEA_SOL],
                                                                                       geometry_container[donorZone][MESH_0],geometry_container[targetZone][MESH_0],
                                                                                       config_container[donorZone], config_container[targetZone]);
    }
    break;
  case SCATTER_DATA:
    if (MatchingMesh) {
        transfer_container[donorZone][targetZone]->Scatter_InterfaceData(solver_container[donorZone][MESH_0][FLOW_SOL],solver_container[targetZone][MESH_0][FEA_SOL],
                                                                         geometry_container[donorZone][MESH_0],geometry_container[targetZone][MESH_0],
                                                                         config_container[donorZone], config_container[targetZone]);
      }
      else {
        cout << "Scatter method not implemented for non-matching meshes. Exiting..." << endl;
      exit(EXIT_FAILURE);
    }
    break;
  case ALLGATHER_DATA:
    if (MatchingMesh) {
        cout << "Allgather method not yet implemented for matching meshes. Exiting..." << endl;
      exit(EXIT_FAILURE);
      }
      else {
        transfer_container[donorZone][targetZone]->Allgather_InterfaceData(solver_container[donorZone][MESH_0][FLOW_SOL],solver_container[targetZone][MESH_0][FEA_SOL],
                                                                           geometry_container[donorZone][MESH_0],geometry_container[targetZone][MESH_0],
                                                                           config_container[donorZone], config_container[targetZone]);
    }
    break;
  case LEGACY_METHOD:
    if (MatchingMesh) {
        solver_container[targetZone][MESH_0][FEA_SOL]->SetFEA_Load(solver_container[donorZone], geometry_container[targetZone], geometry_container[donorZone],
                                                                   config_container[targetZone], config_container[donorZone], numerics_container[targetZone][MESH_0][SolContainer_Position_fea][FEA_TERM]);
      }
      else {
        solver_container[targetZone][MESH_0][FEA_SOL]->SetFEA_Load_Int(solver_container[donorZone], geometry_container[targetZone], geometry_container[donorZone],
                                                                       config_container[targetZone], config_container[donorZone], numerics_container[targetZone][MESH_0][SolContainer_Position_fea][FEA_TERM]);
    }
    break;
  }

}

void CFSIDriver::Relaxation_Displacements(unsigned short donorZone, unsigned short targetZone, unsigned long FSIIter) {

#ifdef HAVE_MPI
  int rank;
  MPI_Comm_rank(MPI_COMM_WORLD, &rank);
#endif

  /*-------------------- Aitken's relaxation ------------------------*/

  /*------------------- Compute the coefficient ---------------------*/

  solver_container[donorZone][MESH_0][FEA_SOL]->ComputeAitken_Coefficient(geometry_container[donorZone], config_container[donorZone],
      solver_container[donorZone], FSIIter);

  /*----------------- Set the relaxation parameter ------------------*/

  solver_container[donorZone][MESH_0][FEA_SOL]->SetAitken_Relaxation(geometry_container[donorZone], config_container[donorZone],
      solver_container[donorZone]);

  /*----------------- Communicate the predicted solution and the old one ------------------*/
  solver_container[donorZone][MESH_0][FEA_SOL]->Set_MPI_Solution_Pred_Old(geometry_container[donorZone][MESH_0], config_container[donorZone]);
  

}

void CFSIDriver::Relaxation_Tractions(unsigned short donorZone, unsigned short targetZone, unsigned long FSIIter) {

}

void CFSIDriver::Update(unsigned short ZONE_FLOW, unsigned short ZONE_STRUCT) {

  unsigned long IntIter = 0; // This doesn't affect here but has to go into the function
  ExtIter = config_container[ZONE_FLOW]->GetExtIter();

  /*-----------------------------------------------------------------*/
  /*--------------------- Enforce continuity ------------------------*/
  /*-----------------------------------------------------------------*/

  /*--- Enforces that the geometry of the flow corresponds to the converged, relaxed solution ---*/

  /*-------------------- Transfer the displacements --------------------*/

  Transfer_Displacements(ZONE_STRUCT, ZONE_FLOW);

  /*-------------------- Set the grid movement -------------------------*/

  iteration_container[ZONE_FLOW]->SetGrid_Movement(geometry_container, surface_movement,
                                                   grid_movement, FFDBox, solver_container,
      config_container, ZONE_FLOW, IntIter, ExtIter);

  /*----------- Store the solution_pred as solution_pred_old --------------*/

}
<|MERGE_RESOLUTION|>--- conflicted
+++ resolved
@@ -344,7 +344,6 @@
   if (rank == MASTER_NODE)
     output->SetConvHistory_Header(&ConvHist_file, config_container[ZONE_0]);
 
-
   /*--- Check for an unsteady restart. Update ExtIter if necessary. ---*/
   if (config_container[ZONE_0]->GetWrt_Unsteady() && config_container[ZONE_0]->GetRestart())
     ExtIter = config_container[ZONE_0]->GetUnst_RestartIter();
@@ -354,16 +353,7 @@
       && config_container[ZONE_0]->GetWrt_Dynamic() && config_container[ZONE_0]->GetRestart())
     ExtIter = config_container[ZONE_0]->GetDyn_RestartIter();
 
-<<<<<<< HEAD
-  /*--- Initiate some variables used for external communications trough the Py wrapper. ---*/
-=======
-  /*--- Initiate value at each interface for the mixing plane ---*/
-  if(config_container[ZONE_0]->GetBoolMixingPlane())
-    for (iZone = 0; iZone < nZone; iZone++)
-      iteration_container[iZone]->Preprocess(output, integration_container, geometry_container, solver_container, numerics_container, config_container, surface_movement, grid_movement, FFDBox, iZone);
-
   /*--- Initialize some variables used for external communications trough the Py wrapper. ---*/
->>>>>>> 588f1849
   APIVarCoord[0] = 0.0;
   APIVarCoord[1] = 0.0;
   APIVarCoord[2] = 0.0;
@@ -2223,17 +2213,10 @@
   /*--- Coupling between zones ---*/
   // There's a limit here, the interface boundary must connect only 2 zones
   /*--- Loops over all target and donor zones to find which ones are connected through an interface boundary (fsi or sliding mesh) ---*/
-<<<<<<< HEAD
-  for (targetZone = 0; targetZone < nZone; targetZone++){
-    
-    for (donorZone = 0; donorZone < nZone; donorZone++){
-  
-=======
   for (targetZone = 0; targetZone < nZone; targetZone++) {
 
     for (donorZone = 0; donorZone < nZone; donorZone++) {
 
->>>>>>> 588f1849
       if ( donorZone == targetZone ) // We're processing the same zone, so skip the following
         continue;
 
@@ -2622,8 +2605,6 @@
 #ifdef HAVE_MPI
   MPI_Comm_rank(MPI_COMM_WORLD, &rank);
 #endif
-<<<<<<< HEAD
-
 
     /*--- Solution output. Determine whether a solution needs to be written
      after the current iteration, and if so, execute the output file writing
@@ -2640,103 +2621,6 @@
 
 	||
 
-	(StopCalc)
-
-	||
-
-	(((config_container[ZONE_0]->GetUnsteady_Simulation() == DT_STEPPING_1ST) ||
-	  (config_container[ZONE_0]->GetUnsteady_Simulation() == TIME_STEPPING)) &&
-	 ((ExtIter == 0) || (ExtIter % config_container[ZONE_0]->GetWrt_Sol_Freq_DualTime() == 0)))
-
-	||
-
-	((config_container[ZONE_0]->GetUnsteady_Simulation() == DT_STEPPING_2ND) && (!fsi) &&
-         ((ExtIter == 0) || ((ExtIter % config_container[ZONE_0]->GetWrt_Sol_Freq_DualTime() == 0) ||
-			     ((ExtIter-1) % config_container[ZONE_0]->GetWrt_Sol_Freq_DualTime() == 0))))
-
-	||
-
-	((config_container[ZONE_0]->GetUnsteady_Simulation() == DT_STEPPING_2ND) && (fsi) &&
-	 ((ExtIter == 0) || ((ExtIter % config_container[ZONE_0]->GetWrt_Sol_Freq_DualTime() == 0))))
-
-	||
-
-	(((config_container[ZONE_0]->GetDynamic_Analysis() == DYNAMIC) &&
-	  ((ExtIter == 0) || (ExtIter % config_container[ZONE_0]->GetWrt_Sol_Freq_DualTime() == 0))))) {
-
-
-      /*--- Low-fidelity simulations (using a coarser multigrid level
-       approximation to the solution) require an interpolation back to the
-       finest grid. ---*/
-
-      if (config_container[ZONE_0]->GetLowFidelitySim()) {
-        integration_container[ZONE_0][FLOW_SOL]->SetProlongated_Solution(RUNTIME_FLOW_SYS, solver_container[ZONE_0][MESH_0][FLOW_SOL], solver_container[ZONE_0][MESH_1][FLOW_SOL], geometry_container[ZONE_0][MESH_0], geometry_container[ZONE_0][MESH_1], config_container[ZONE_0]);
-        integration_container[ZONE_0][FLOW_SOL]->Smooth_Solution(RUNTIME_FLOW_SYS, solver_container[ZONE_0][MESH_0][FLOW_SOL], geometry_container[ZONE_0][MESH_0], 3, 1.25, config_container[ZONE_0]);
-        solver_container[ZONE_0][MESH_0][config_container[ZONE_0]->GetContainerPosition(RUNTIME_FLOW_SYS)]->Set_MPI_Solution(geometry_container[ZONE_0][MESH_0], config_container[ZONE_0]);
-        solver_container[ZONE_0][MESH_0][config_container[ZONE_0]->GetContainerPosition(RUNTIME_FLOW_SYS)]->Preprocessing(geometry_container[ZONE_0][MESH_0], solver_container[ZONE_0][MESH_0], config_container[ZONE_0], MESH_0, 0, RUNTIME_FLOW_SYS, true);
-      }
-
-
-      if (rank == MASTER_NODE) cout << endl << "-------------------------- File Output Summary --------------------------";
-
-      /*--- For specific applications, evaluate and plot the surface. ---*/
-
-      if (config_container[ZONE_0]->GetnMarker_Analyze() != 0) {
-        
-        output->WriteSurface_Analysis(config_container[ZONE_0], geometry_container[ZONE_0][MESH_0],
-                                     solver_container[ZONE_0][MESH_0][FLOW_SOL]);
-      }
-=======
-  
-  /*--- Solution output. Determine whether a solution needs to be written
-   after the current iteration, and if so, execute the output file writing
-   routines. ---*/
-  
-  if ((ExtIter+1 >= config_container[ZONE_0]->GetnExtIter())
-      
-      ||
->>>>>>> 588f1849
-      
-      ((ExtIter % config_container[ZONE_0]->GetWrt_Sol_Freq() == 0) && (ExtIter != 0) &&
-       !((config_container[ZONE_0]->GetUnsteady_Simulation() == DT_STEPPING_1ST) ||
-         (config_container[ZONE_0]->GetUnsteady_Simulation() == DT_STEPPING_2ND) ||
-         (config_container[ZONE_0]->GetUnsteady_Simulation() == TIME_STEPPING)))
-      
-      ||
-      
-<<<<<<< HEAD
-      /*--- Print in screen values of convergence history for last iteration ---*/
-      int val_iZone=0;
-      bool turbo = config_container[val_iZone]->GetBoolTurbomachinery();
-      for (val_iZone=0; val_iZone<nZone; val_iZone++){
-        output->SetConvHistory_Body(NULL, geometry_container, solver_container, config_container, integration_container, true, 0.0, val_iZone);
-        if (rank == MASTER_NODE) cout << endl << "Writing file with turboperformance spanwise output";
-        if (turbo){
-          /*--- Write file with turboperformance spanwise output ---*/
-          output->SpanwiseFile(geometry_container,solver_container,config_container,val_iZone);
-        }
-      }
-
-      /*--- Execute the routine for writing restart, volume solution,
-       surface solution, and surface comma-separated value files. ---*/
-
-      output->SetResult_Files(solver_container, geometry_container, config_container, ExtIter, nZone);
-
-      /*--- Output a file with the forces breakdown. ---*/
-
-      output->SetForces_Breakdown(geometry_container, solver_container,
-                                  config_container, integration_container, ZONE_0);
-
-      /*--- Compute the forces at different sections. ---*/
-
-      if (config_container[ZONE_0]->GetPlot_Section_Forces()) {
-        output->SetForceSections(solver_container[ZONE_0][MESH_0][FLOW_SOL],
-                                 geometry_container[ZONE_0][MESH_0], config_container[ZONE_0], ExtIter);
-      }
-
-
-      if (rank == MASTER_NODE) cout << "-------------------------------------------------------------------------" << endl << endl;
-=======
       (StopCalc)
       
       ||
@@ -2794,7 +2678,6 @@
      surface solution, and surface comma-separated value files. ---*/
     
     output->SetResult_Files(solver_container, geometry_container, config_container, ExtIter, nZone);
->>>>>>> 588f1849
 
     /*--- Output a file with the forces breakdown. ---*/
     
@@ -3642,9 +3525,10 @@
 
 CTurbomachineryDriver::CTurbomachineryDriver(char* confFile,
                                    unsigned short val_nZone,
-                                   unsigned short val_nDim) : CFluidDriver(confFile,
+                                   unsigned short val_nDim, SU2_Comm MPICommunicator) : CFluidDriver(confFile,
                                                                       val_nZone,
-                                                                      val_nDim) {
+                                                                      val_nDim,
+                                                                      MPICommunicator) {
 	for (iZone = 0; iZone < nZone; iZone++) {
     geometry_container[iZone][MESH_0]->SetAvgTurboValue(config_container[iZone], iZone, INFLOW, true);
     geometry_container[iZone][MESH_0]->SetAvgTurboValue(config_container[iZone],iZone, OUTFLOW, true);
@@ -3743,10 +3627,10 @@
 
 
 CDiscAdjMultiZoneDriver::CDiscAdjMultiZoneDriver(char* confFile,
-    																						 unsigned short val_nZone,
-                                                 unsigned short val_nDim) : CFluidDriver(confFile,
+                                                 unsigned short val_nZone,
+                                                 unsigned short val_nDim, SU2_Comm MPICommunicator) : CFluidDriver(confFile,
 																										 	 	 	 	 	 	 	 	 	 	 	 	 	 	 	 	val_nZone,
-                                                                                    val_nDim) {
+                                                                                    val_nDim, MPICommunicator) {
   RecordingState = NONE;
   unsigned short iZone;
 
@@ -4048,7 +3932,8 @@
 
 CDiscAdjTurbomachineryDriver::CDiscAdjTurbomachineryDriver(char* confFile,
     																						 	 	 	 	 	 unsigned short val_nZone,
-																													 unsigned short val_nDim): CDiscAdjMultiZoneDriver(confFile, val_nZone, val_nDim){
+                                                           unsigned short val_nDim,
+                                                           SU2_Comm MPICommunicator): CDiscAdjMultiZoneDriver(confFile, val_nZone, val_nDim, MPICommunicator){
 
 	for (iZone = 0; iZone < nZone; iZone++) {
     geometry_container[iZone][MESH_0]->SetAvgTurboValue(config_container[iZone], iZone, INFLOW, true);
