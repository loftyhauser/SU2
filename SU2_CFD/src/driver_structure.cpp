﻿/*!
 * \file driver_structure.cpp
 * \brief The main subroutines for driving single or multi-zone problems.
 * \author T. Economon, H. Kline, R. Sanchez, F. Palacios
 * \version 5.0.0 "Raven"
 *
 * SU2 Original Developers: Dr. Francisco D. Palacios.
 *                          Dr. Thomas D. Economon.
 *
 * SU2 Developers: Prof. Juan J. Alonso's group at Stanford University.
 *                 Prof. Piero Colonna's group at Delft University of Technology.
 *                 Prof. Nicolas R. Gauger's group at Kaiserslautern University of Technology.
 *                 Prof. Alberto Guardone's group at Polytechnic University of Milan.
 *                 Prof. Rafael Palacios' group at Imperial College London.
 *                 Prof. Edwin van der Weide's group at the University of Twente.
 *                 Prof. Vincent Terrapon's group at the University of Liege.
 *
 * Copyright (C) 2012-2017 SU2, the open-source CFD code.
 *
 * SU2 is free software; you can redistribute it and/or
 * modify it under the terms of the GNU Lesser General Public
 * License as published by the Free Software Foundation; either
 * version 2.1 of the License, or (at your option) any later version.
 *
 * SU2 is distributed in the hope that it will be useful,
 * but WITHOUT ANY WARRANTY; without even the implied warranty of
 * MERCHANTABILITY or FITNESS FOR A PARTICULAR PURPOSE. See the GNU
 * Lesser General Public License for more details.
 *
 * You should have received a copy of the GNU Lesser General Public
 * License along with SU2. If not, see <http://www.gnu.org/licenses/>.
 */

#include "../include/driver_structure.hpp"
#include "../include/definition_structure.hpp"

#ifdef VTUNEPROF
#include <ittnotify.h>
#endif

CDriver::CDriver(char* confFile,
                 unsigned short val_nZone,
                 unsigned short val_nDim,
                 SU2_Comm MPICommunicator):config_file_name(confFile), StartTime(0.0), StopTime(0.0), UsedTime(0.0), ExtIter(0), nZone(val_nZone), nDim(val_nDim), StopCalc(false), fsi(false), fem_solver(false) {


  unsigned short jZone, iSol;
  unsigned short Kind_Grid_Movement;
  bool initStaticMovement;
  double tick = 0.0;

  int rank = MASTER_NODE;
#ifdef HAVE_MPI
  MPI_Comm_rank(MPICommunicator, &rank);
#endif

  /*--- Start timer to track preprocessing for benchmarking. ---*/
#ifndef HAVE_MPI
  StartTime = su2double(clock())/su2double(CLOCKS_PER_SEC);
#else
  StartTime = MPI_Wtime();
#endif

  /*--- Create pointers to all of the classes that may be used throughout
   the SU2_CFD code. In general, the pointers are instantiated down a
   hierarchy over all zones, multigrid levels, equation sets, and equation
   terms as described in the comments below. ---*/

  iteration_container            = NULL;
  output                         = NULL;
  integration_container          = NULL;
  geometry_container             = NULL;
  solver_container               = NULL;
  numerics_container             = NULL;
  config_container               = NULL;
  surface_movement               = NULL;
  grid_movement                  = NULL;
  FFDBox                         = NULL;
  interpolator_container         = NULL;
  transfer_container             = NULL;

  /*--- Definition and of the containers for all possible zones. ---*/

  iteration_container            = new CIteration*[nZone];
  solver_container               = new CSolver***[nZone];
  integration_container          = new CIntegration**[nZone];
  numerics_container             = new CNumerics****[nZone];
  config_container               = new CConfig*[nZone];
  geometry_container             = new CGeometry**[nZone];
  surface_movement               = new CSurfaceMovement*[nZone];
  grid_movement                  = new CVolumetricMovement*[nZone];
  FFDBox                         = new CFreeFormDefBox**[nZone];
  interpolator_container         = new CInterpolator**[nZone];
  transfer_container             = new CTransfer**[nZone];

  for (iZone = 0; iZone < nZone; iZone++) {
    solver_container[iZone]               = NULL;
    integration_container[iZone]          = NULL;
    numerics_container[iZone]             = NULL;
    config_container[iZone]               = NULL;
    geometry_container[iZone]             = NULL;
    surface_movement[iZone]               = NULL;
    grid_movement[iZone]                  = NULL;
    FFDBox[iZone]                         = NULL;
    interpolator_container[iZone]         = NULL;
    transfer_container[iZone]             = NULL;
  }

  /*--- Loop over all zones to initialize the various classes. In most
   cases, nZone is equal to one. This represents the solution of a partial
   differential equation on a single block, unstructured mesh. ---*/

  for (iZone = 0; iZone < nZone; iZone++) {

    /*--- Definition of the configuration option class for all zones. In this
     constructor, the input configuration file is parsed and all options are
     read and stored. ---*/

    config_container[iZone] = new CConfig(config_file_name, SU2_CFD, iZone, nZone, nDim, VERB_HIGH);

    /*--- Determine whether or not the FEM solver is used, which decides the
     type of geometry classes that are instantiated. ---*/
    fem_solver = ((config_container[iZone]->GetKind_Solver() == FEM_EULER)         ||
                  (config_container[iZone]->GetKind_Solver() == FEM_NAVIER_STOKES) ||
                  (config_container[iZone]->GetKind_Solver() == FEM_RANS)          ||
                  (config_container[iZone]->GetKind_Solver() == FEM_LES));

    /*--- Set the MPI communicator ---*/

    config_container[iZone]->SetMPICommunicator(MPICommunicator);

    /*--- Definition of the geometry class to store the primal grid in the
     partitioning process. ---*/

    CGeometry *geometry_aux = NULL;

    /*--- For the FEM solver with time-accurate local time-stepping, use
     a dummy solver class to retrieve the initial flow state. ---*/

    CSolver *solver_aux = NULL;
    if (fem_solver) solver_aux = new CFEM_DG_EulerSolver(config_container[iZone], nDim, MESH_0);

    /*--- All ranks process the grid and call ParMETIS for partitioning ---*/

    config_container[ZONE_0]->Tick(&tick);
    geometry_aux = new CPhysicalGeometry(config_container[iZone], iZone, nZone);
    config_container[ZONE_0]->Tock(tick,"CPhysicalGeometry_1",1);

    /*--- Color the initial grid and set the send-receive domains (ParMETIS) ---*/

    config_container[ZONE_0]->Tick(&tick);
    if ( fem_solver ) geometry_aux->SetColorFEMGrid_Parallel(config_container[iZone]);
    else              geometry_aux->SetColorGrid_Parallel(config_container[iZone]);
    config_container[ZONE_0]->Tock(tick,"SetColorGrid_Parallel",1);

    /*--- Allocate the memory of the current domain, and divide the grid
     between the ranks. ---*/

    config_container[ZONE_0]->Tick(&tick);
    geometry_container[iZone] = new CGeometry *[config_container[iZone]->GetnMGLevels()+1];

    if( fem_solver ) {
      switch( config_container[iZone]->GetKind_FEM_Flow() ) {
        case DG: {
          geometry_container[iZone][MESH_0] = new CMeshFEM_DG(geometry_aux, config_container[iZone]);
          break;
        }
      }
    }
    else {
      geometry_container[iZone][MESH_0] = new CPhysicalGeometry(geometry_aux, config_container[iZone]);
    }
    config_container[ZONE_0]->Tock(tick,"CPhysicalGeometry_2",1);

    /*--- Deallocate the memory of geometry_aux and solver_aux ---*/

    delete geometry_aux;
    if (solver_aux != NULL) delete solver_aux;

    /*--- Add the Send/Receive boundaries ---*/
    config_container[ZONE_0]->Tick(&tick);
    geometry_container[iZone][MESH_0]->SetSendReceive(config_container[iZone]);
    config_container[ZONE_0]->Tock(tick,"SetSendReceive",1);

    /*--- Add the Send/Receive boundaries ---*/
    config_container[ZONE_0]->Tick(&tick);
    geometry_container[iZone][MESH_0]->SetBoundaries(config_container[iZone]);
    config_container[ZONE_0]->Tock(tick,"SetBoundaries",1);

  }

  /*--- Preprocessing of the geometry for all zones. In this routine, the edge-
   based data structure is constructed, i.e. node and cell neighbors are
   identified and linked, face areas and volumes of the dual mesh cells are
   computed, and the multigrid levels are created using an agglomeration procedure. ---*/

  if (rank == MASTER_NODE)
    cout << endl <<"------------------------- Geometry Preprocessing ------------------------" << endl;

  config_container[ZONE_0]->Tick(&tick);
  if( fem_solver ) {
    switch( config_container[ZONE_0]->GetKind_FEM_Flow() ) {
      case DG: {
        Geometrical_Preprocessing_DGFEM();
        break;
      }
    }
  }
  else {
    Geometrical_Preprocessing();
  }
  config_container[ZONE_0]->Tock(tick,"Geometrical_Preprocessing",1);

  for (iZone = 0; iZone < nZone; iZone++) {

    /*--- Computation of wall distances for turbulence modeling ---*/

    if ((config_container[iZone]->GetKind_Solver() == RANS) ||
        (config_container[iZone]->GetKind_Solver() == ADJ_RANS) ||
        (config_container[iZone]->GetKind_Solver() == DISC_ADJ_RANS) ||
        (config_container[iZone]->GetKind_Solver() == FEM_RANS) ||
        (config_container[iZone]->GetKind_Solver() == FEM_LES) ) {

      if (rank == MASTER_NODE)
        cout << "Computing wall distances." << endl;

      config_container[ZONE_0]->Tick(&tick);
      geometry_container[iZone][MESH_0]->ComputeWall_Distance(config_container[iZone]);
      config_container[ZONE_0]->Tock(tick,"ComputeWall_Distance",1);
    }

    /*--- Computation of positive surface area in the z-plane which is used for
     the calculation of force coefficient (non-dimensionalization). ---*/

    config_container[ZONE_0]->Tick(&tick);
    geometry_container[iZone][MESH_0]->SetPositive_ZArea(config_container[iZone]);
    config_container[ZONE_0]->Tock(tick,"SetPositive_ZArea",1);

    /*--- Set the near-field, interface and actuator disk boundary conditions, if necessary. ---*/

    for (iMesh = 0; iMesh <= config_container[iZone]->GetnMGLevels(); iMesh++) {
      geometry_container[iZone][iMesh]->MatchNearField(config_container[iZone]);
      geometry_container[iZone][iMesh]->MatchInterface(config_container[iZone]);
      geometry_container[iZone][iMesh]->MatchActuator_Disk(config_container[iZone]);
    }

  }

  /*--- If activated by the compile directive, perform a partition analysis. ---*/
#if PARTITION
  if( fem_solver ) Partition_Analysis_FEM(geometry_container[ZONE_0][MESH_0], config_container[ZONE_0]);
  else Partition_Analysis(geometry_container[ZONE_0][MESH_0], config_container[ZONE_0]);
#endif

  /*--- Output some information about the driver that has been instantiated for the problem. ---*/

  if (rank == MASTER_NODE)
    cout << endl <<"------------------------- Driver information --------------------------" << endl;

  fsi = config_container[ZONE_0]->GetFSI_Simulation();
  bool stat_fsi = ((config_container[ZONE_0]->GetDynamic_Analysis() == STATIC) && (config_container[ZONE_0]->GetUnsteady_Simulation() == STEADY));
  bool disc_adj_fsi = (config_container[ZONE_0]->GetDiscrete_Adjoint());

  if ( (config_container[ZONE_0]->GetKind_Solver() == FEM_ELASTICITY ||
        config_container[ZONE_0]->GetKind_Solver() == DISC_ADJ_FEM ||
        config_container[ZONE_0]->GetKind_Solver() == POISSON_EQUATION ||
        config_container[ZONE_0]->GetKind_Solver() == WAVE_EQUATION ||
        config_container[ZONE_0]->GetKind_Solver() == HEAT_EQUATION) ) {
    if (rank == MASTER_NODE) cout << "A General driver has been instantiated." << endl;
  }
  else if (config_container[ZONE_0]->GetUnsteady_Simulation() == HARMONIC_BALANCE) {
    if (rank == MASTER_NODE) cout << "A Harmonic Balance driver has been instantiated." << endl;
  }
  else if (nZone == 2 && fsi) {
    if (disc_adj_fsi) {
      if (stat_fsi)
        if (rank == MASTER_NODE) cout << "A Discrete-Adjoint driver for Fluid-Structure Interaction has been instantiated." << endl;
    }
    else{
      if (stat_fsi){if (rank == MASTER_NODE) cout << "A Static Fluid-Structure Interaction driver has been instantiated." << endl;}
      else{if (rank == MASTER_NODE) cout << "A Dynamic Fluid-Structure Interaction driver has been instantiated." << endl;}
    }

  }
  else {
    if (rank == MASTER_NODE) cout << "A Fluid driver has been instantiated." << endl;
  }

  for (iZone = 0; iZone < nZone; iZone++) {

    /*--- Instantiate the type of physics iteration to be executed within each zone. For
     example, one can execute the same physics across multiple zones (mixing plane),
     different physics in different zones (fluid-structure interaction), or couple multiple
     systems tightly within a single zone by creating a new iteration class (e.g., RANS). ---*/

    if (rank == MASTER_NODE) {
      cout << endl <<"------------------------ Iteration Preprocessing ------------------------" << endl;
    }
    config_container[ZONE_0]->Tick(&tick);
    Iteration_Preprocessing();
    config_container[ZONE_0]->Tock(tick,"Iteration_Preprocessing",1);

    /*--- Definition of the solver class: solver_container[#ZONES][#MG_GRIDS][#EQ_SYSTEMS].
     The solver classes are specific to a particular set of governing equations,
     and they contain the subroutines with instructions for computing each spatial
     term of the PDE, i.e. loops over the edges to compute convective and viscous
     fluxes, loops over the nodes to compute source terms, and routines for
     imposing various boundary condition type for the PDE. ---*/

    if (rank == MASTER_NODE)
      cout << endl <<"------------------------- Solver Preprocessing --------------------------" << endl;

    solver_container[iZone] = new CSolver** [config_container[iZone]->GetnMGLevels()+1];
    for (iMesh = 0; iMesh <= config_container[iZone]->GetnMGLevels(); iMesh++)
      solver_container[iZone][iMesh] = NULL;

    for (iMesh = 0; iMesh <= config_container[iZone]->GetnMGLevels(); iMesh++) {
      solver_container[iZone][iMesh] = new CSolver* [MAX_SOLS];
      for (iSol = 0; iSol < MAX_SOLS; iSol++)
        solver_container[iZone][iMesh][iSol] = NULL;
    }
    config_container[ZONE_0]->Tick(&tick);
    Solver_Preprocessing(solver_container[iZone], geometry_container[iZone],
                         config_container[iZone]);
    config_container[ZONE_0]->Tock(tick,"Solver_Preprocessing",1);

    if (rank == MASTER_NODE)
      cout << endl <<"----------------- Integration and Numerics Preprocessing ----------------" << endl;

    /*--- Definition of the integration class: integration_container[#ZONES][#EQ_SYSTEMS].
     The integration class orchestrates the execution of the spatial integration
     subroutines contained in the solver class (including multigrid) for computing
     the residual at each node, R(U) and then integrates the equations to a
     steady state or time-accurately. ---*/

    integration_container[iZone] = new CIntegration*[MAX_SOLS];
    config_container[ZONE_0]->Tick(&tick);
    Integration_Preprocessing(integration_container[iZone], geometry_container[iZone],
                              config_container[iZone]);
    config_container[ZONE_0]->Tock(tick,"Integration_Preprocessing",1);

    if (rank == MASTER_NODE) cout << "Integration Preprocessing." << endl;

    /*--- Definition of the numerical method class:
     numerics_container[#ZONES][#MG_GRIDS][#EQ_SYSTEMS][#EQ_TERMS].
     The numerics class contains the implementation of the numerical methods for
     evaluating convective or viscous fluxes between any two nodes in the edge-based
     data structure (centered, upwind, galerkin), as well as any source terms
     (piecewise constant reconstruction) evaluated in each dual mesh volume. ---*/

    numerics_container[iZone] = new CNumerics***[config_container[iZone]->GetnMGLevels()+1];
    config_container[ZONE_0]->Tick(&tick);
    Numerics_Preprocessing(numerics_container[iZone], solver_container[iZone],
                           geometry_container[iZone], config_container[iZone]);
    config_container[ZONE_0]->Tock(tick,"Numerics_Preprocessing",1);

    if (rank == MASTER_NODE) cout << "Numerics Preprocessing." << endl;
  }

  /*--- Definition of the interface and transfer conditions between different zones.
   *--- The transfer container is defined for zones paired one to one.
   *--- This only works for a multizone FSI problem (nZone > 1).
   *--- Also, at the moment this capability is limited to two zones (nZone < 3).
   *--- This will change in the future. ---*/

  if ((rank == MASTER_NODE) && nZone > 1)
    cout << endl <<"------------------- Multizone Interface Preprocessing -------------------" << endl;

  if ( nZone > 1 ) {
    for (iZone = 0; iZone < nZone; iZone++){
      transfer_container[iZone] = new CTransfer*[nZone];
      interpolator_container[iZone] = new CInterpolator*[nZone];
      for (jZone = 0; jZone < nZone; jZone++){
        transfer_container[iZone][jZone]             = NULL;
        interpolator_container[iZone][jZone]         = NULL;
      }
    }

    Interface_Preprocessing();
  }

  /*--- Instantiate the geometry movement classes for the solution of unsteady
   flows on dynamic meshes, including rigid mesh transformations, dynamically
   deforming meshes, and preprocessing of harmonic balance. ---*/

  for (iZone = 0; iZone < nZone; iZone++) {

    if (!fem_solver && (config_container[iZone]->GetGrid_Movement() ||
                        (config_container[iZone]->GetDirectDiff() == D_DESIGN))) {
      if (rank == MASTER_NODE)
        cout << "Setting dynamic mesh structure for zone "<< iZone<<"." << endl;
      grid_movement[iZone] = new CVolumetricMovement(geometry_container[iZone][MESH_0], config_container[iZone]);
      FFDBox[iZone] = new CFreeFormDefBox*[MAX_NUMBER_FFD];
      surface_movement[iZone] = new CSurfaceMovement();
      surface_movement[iZone]->CopyBoundary(geometry_container[iZone][MESH_0], config_container[iZone]);
      if (config_container[iZone]->GetUnsteady_Simulation() == HARMONIC_BALANCE)
        iteration_container[iZone]->SetGrid_Movement(geometry_container, surface_movement, grid_movement, FFDBox, solver_container, config_container, iZone, 0, 0);
    }

    if (config_container[iZone]->GetDirectDiff() == D_DESIGN) {
      if (rank == MASTER_NODE)
        cout << "Setting surface/volume derivatives." << endl;

      /*--- Set the surface derivatives, i.e. the derivative of the surface mesh nodes with respect to the design variables ---*/

      surface_movement[iZone]->SetSurface_Derivative(geometry_container[iZone][MESH_0],config_container[iZone]);

      /*--- Call the volume deformation routine with derivative mode enabled.
       This computes the derivative of the volume mesh with respect to the surface nodes ---*/

      grid_movement[iZone]->SetVolume_Deformation(geometry_container[iZone][MESH_0],config_container[iZone], true, true);

      /*--- Update the multi-grid structure to propagate the derivative information to the coarser levels ---*/

      geometry_container[iZone][MESH_0]->UpdateGeometry(geometry_container[iZone],config_container[iZone]);

      /*--- Set the derivative of the wall-distance with respect to the surface nodes ---*/

      if ( (config_container[iZone]->GetKind_Solver() == RANS) ||
          (config_container[iZone]->GetKind_Solver() == ADJ_RANS) ||
          (config_container[iZone]->GetKind_Solver() == DISC_ADJ_RANS))
        geometry_container[iZone][MESH_0]->ComputeWall_Distance(config_container[iZone]);
    }

<<<<<<< HEAD
=======
    if (config_container[iZone]->GetKind_GridMovement(iZone) == FLUID_STRUCTURE_STATIC){
      if (rank == MASTER_NODE)
        cout << "Setting moving mesh structure for static FSI problems." << endl;
        /*--- Instantiate the container for the grid movement structure ---*/
        grid_movement[iZone]    = new CElasticityMovement(geometry_container[iZone][MESH_0], config_container[iZone]);
    }

  }

  if(fsi && (config_container[ZONE_0]->GetRestart() || config_container[ZONE_0]->GetDiscrete_Adjoint())){
    if (rank == MASTER_NODE)cout << endl <<"Restarting Fluid and Structural Solvers." << endl;

    for (iZone = 0; iZone < nZone; iZone++) {
        Solver_Restart(solver_container[iZone], geometry_container[iZone],
                       config_container[iZone], true);
    }

>>>>>>> ca443fdc
  }

  /*---If the Grid Movement is static initialize the static mesh movment ---*/
  Kind_Grid_Movement = config_container[ZONE_0]->GetKind_GridMovement(ZONE_0);
  initStaticMovement = (config_container[ZONE_0]->GetGrid_Movement() && (Kind_Grid_Movement == MOVING_WALL
                        || Kind_Grid_Movement == ROTATING_FRAME || Kind_Grid_Movement == STEADY_TRANSLATION));


  if(initStaticMovement){
    if (rank == MASTER_NODE)cout << endl <<"--------------------- Initialize Static Mesh Movement --------------------" << endl;

      InitStaticMeshMovement();
  }

 if (config_container[ZONE_0]->GetBoolTurbomachinery()){
   if (rank == MASTER_NODE)cout << endl <<"---------------------- Turbomachinery Preprocessing ---------------------" << endl;
      TurbomachineryPreprocessing();
  }


  /*--- Definition of the output class (one for all zones). The output class
   manages the writing of all restart, volume solution, surface solution,
   surface comma-separated value, and convergence history files (both in serial
   and in parallel). ---*/

  output = new COutput(config_container[ZONE_0]);

  /*--- Open the convergence history file ---*/

  if (rank == MASTER_NODE){
    ConvHist_file = new ofstream[nZone];
    for (iZone = 0; iZone < nZone; iZone++) {
      output->SetConvHistory_Header(&ConvHist_file[iZone], config_container[ZONE_0], iZone);
    }
  }
  /*--- Check for an unsteady restart. Update ExtIter if necessary. ---*/
  if (config_container[ZONE_0]->GetWrt_Unsteady() && config_container[ZONE_0]->GetRestart())
    ExtIter = config_container[ZONE_0]->GetUnst_RestartIter();

  /*--- Check for a dynamic restart (structural analysis). Update ExtIter if necessary. ---*/
  if (config_container[ZONE_0]->GetKind_Solver() == FEM_ELASTICITY
      && config_container[ZONE_0]->GetWrt_Dynamic() && config_container[ZONE_0]->GetRestart())
    ExtIter = config_container[ZONE_0]->GetDyn_RestartIter();

  /*--- Initialize some variables used for external communications trough the Py wrapper. ---*/
  APIVarCoord[0] = 0.0;
  APIVarCoord[1] = 0.0;
  APIVarCoord[2] = 0.0;
  APINodalForce[0] = 0.0;
  APINodalForce[1] = 0.0;
  APINodalForce[2] = 0.0;
  APINodalForceDensity[0] = 0.0;
  APINodalForceDensity[1] = 0.0;
  APINodalForceDensity[2] = 0.0;

  /*--- Preprocessing time is reported now, but not included in the next compute portion. ---*/

#ifndef HAVE_MPI
  StopTime = su2double(clock())/su2double(CLOCKS_PER_SEC);
#else
  StopTime = MPI_Wtime();
#endif

  /*--- Compute/print the total time for performance benchmarking. ---*/

  UsedTime = StopTime-StartTime;
  UsedTimePreproc = UsedTime;

  /*--- Reset timer for compute performance benchmarking. ---*/
#ifndef HAVE_MPI
  StartTime = su2double(clock())/su2double(CLOCKS_PER_SEC);
#else
  StartTime = MPI_Wtime();
#endif

}

void CDriver::Postprocessing() {

  int rank = MASTER_NODE;
  int size = SINGLE_NODE;

#ifdef HAVE_MPI
  MPI_Comm_rank(MPI_COMM_WORLD, &rank);
  MPI_Comm_size(MPI_COMM_WORLD, &size);
#endif

  double tick = 0.0;
  config_container[ZONE_0]->Tick(&tick);

    /*--- Output some information to the console. ---*/

  if (rank == MASTER_NODE) {

    /*--- Print out the number of non-physical points and reconstructions ---*/

    if (config_container[ZONE_0]->GetNonphysical_Points() > 0)
      cout << "Warning: there are " << config_container[ZONE_0]->GetNonphysical_Points() << " non-physical points in the solution." << endl;
    if (config_container[ZONE_0]->GetNonphysical_Reconstr() > 0)
      cout << "Warning: " << config_container[ZONE_0]->GetNonphysical_Reconstr() << " reconstructed states for upwinding are non-physical." << endl;

    /*--- Close the convergence history file. ---*/
    for (iZone = 0; iZone < nZone; iZone++) {
      ConvHist_file[iZone].close();
    }

  }

  if (rank == MASTER_NODE)
    cout << endl <<"------------------------- Solver Postprocessing -------------------------" << endl;

  for (iZone = 0; iZone < nZone; iZone++) {
     Numerics_Postprocessing(numerics_container[iZone], solver_container[iZone],
     geometry_container[iZone], config_container[iZone]);
    delete [] numerics_container[iZone];
  }
  delete [] numerics_container;
  if (rank == MASTER_NODE) cout << "Deleted CNumerics container." << endl;

  for (iZone = 0; iZone < nZone; iZone++) {
    Integration_Postprocessing(integration_container[iZone],
                               geometry_container[iZone],
                               config_container[iZone]);
    delete [] integration_container[iZone];
  }
  delete [] integration_container;
  if (rank == MASTER_NODE) cout << "Deleted CIntegration container." << endl;

  for (iZone = 0; iZone < nZone; iZone++) {
    Solver_Postprocessing(solver_container[iZone],
                          geometry_container[iZone],
                          config_container[iZone]);
    delete [] solver_container[iZone];
  }
  delete [] solver_container;
  if (rank == MASTER_NODE) cout << "Deleted CSolver container." << endl;

  for (iZone = 0; iZone < nZone; iZone++) {
    delete iteration_container[iZone];
  }
  delete [] iteration_container;
  if (rank == MASTER_NODE) cout << "Deleted CIteration container." << endl;

  if (interpolator_container != NULL) {
    for (iZone = 0; iZone < nZone; iZone++) {
    if (interpolator_container[iZone] != NULL){
            delete [] interpolator_container[iZone];
      }
    }
    delete [] interpolator_container;
    if (rank == MASTER_NODE) cout << "Deleted CInterpolator container." << endl;
  }

  if (transfer_container != NULL) {
    for (iZone = 0; iZone < nZone; iZone++) {
        if (transfer_container[iZone] != NULL)
          delete [] transfer_container[iZone];
    }
    delete [] transfer_container;
    if (rank == MASTER_NODE) cout << "Deleted CTransfer container." << endl;
  }

  for (iZone = 0; iZone < nZone; iZone++) {
    if (geometry_container[iZone] != NULL) {
      for (unsigned short iMGlevel = 0; iMGlevel < config_container[iZone]->GetnMGLevels()+1; iMGlevel++) {
        if (geometry_container[iZone][iMGlevel] != NULL) delete geometry_container[iZone][iMGlevel];
      }
      delete [] geometry_container[iZone];
    }
  }
  delete [] geometry_container;
  if (rank == MASTER_NODE) cout << "Deleted CGeometry container." << endl;

  for (iZone = 0; iZone < nZone; iZone++) {
    delete [] FFDBox[iZone];
  }
  delete [] FFDBox;
  if (rank == MASTER_NODE) cout << "Deleted CFreeFormDefBox class." << endl;

  for (iZone = 0; iZone < nZone; iZone++) {
    delete surface_movement[iZone];
  }
  delete [] surface_movement;
  if (rank == MASTER_NODE) cout << "Deleted CSurfaceMovement class." << endl;

  for (iZone = 0; iZone < nZone; iZone++) {
    delete grid_movement[iZone];
  }
  delete [] grid_movement;
  if (rank == MASTER_NODE) cout << "Deleted CVolumetricMovement class." << endl;

  /*--- Deallocate output container ---*/
  if (output!= NULL) delete output;
  if (rank == MASTER_NODE) cout << "Deleted COutput class." << endl;

  if (rank == MASTER_NODE) cout << "-------------------------------------------------------------------------" << endl;


  /*--- Print the time for the compute portion for performance benchmarking.
   Note that the StopTime was computed in the Monitor() routine, so that
   we do not include solution output time in the reported value. ---*/

  UsedTime = StopTime-StartTime;
  UsedTimeCompute = UsedTime;

  if (rank == MASTER_NODE) {
    cout << "\nPreprocessing phase completed in " << fixed << UsedTimePreproc << " seconds on "<< size;
    if (size == 1) cout << " core." << endl; else cout << " cores." << endl;
  }
  if (rank == MASTER_NODE) {
    cout << "Compute phase completed in " << fixed << UsedTimeCompute << " seconds on "<< size;
    if (size == 1) cout << " core." << endl; else cout << " cores." << endl;
  }

  config_container[ZONE_0]->Tock(tick,"Postprocessing",1);

  /*--- Output profiling information ---*/
  // Note that for now this is called only by a single thread, but all
  // necessary variables have been made thread private for safety (tick/tock)!!
  config_container[ZONE_0]->SetProfilingCSV();
  config_container[ZONE_0]->GEMMProfilingCSV();

  /*--- Deallocate config container ---*/
  if (config_container!= NULL) {
    for (iZone = 0; iZone < nZone; iZone++) {
      if (config_container[iZone] != NULL) {
        delete config_container[iZone];
      }
    }
    delete [] config_container;
  }
  if (rank == MASTER_NODE) cout << "Deleted CConfig container." << endl;


  /*--- Exit the solver cleanly ---*/

  if (rank == MASTER_NODE)
    cout << endl <<"------------------------- Exit Success (SU2_CFD) ------------------------" << endl << endl;

}

void CDriver::Geometrical_Preprocessing() {

  unsigned short iMGlevel;
  unsigned short requestedMGlevels = config_container[ZONE_0]->GetnMGLevels();
  unsigned long iPoint;
  int rank = MASTER_NODE;

#ifdef HAVE_MPI
  MPI_Comm_rank(MPI_COMM_WORLD, &rank);
#endif

  for (iZone = 0; iZone < nZone; iZone++) {

    /*--- Compute elements surrounding points, points surrounding points ---*/

    if (rank == MASTER_NODE) cout << "Setting point connectivity." << endl;
    geometry_container[iZone][MESH_0]->SetPoint_Connectivity();

    /*--- Renumbering points using Reverse Cuthill McKee ordering ---*/

    if (rank == MASTER_NODE) cout << "Renumbering points (Reverse Cuthill McKee Ordering)." << endl;
    geometry_container[iZone][MESH_0]->SetRCM_Ordering(config_container[iZone]);

    /*--- recompute elements surrounding points, points surrounding points ---*/

    if (rank == MASTER_NODE) cout << "Recomputing point connectivity." << endl;
    geometry_container[iZone][MESH_0]->SetPoint_Connectivity();

    /*--- Compute elements surrounding elements ---*/

    if (rank == MASTER_NODE) cout << "Setting element connectivity." << endl;
    geometry_container[iZone][MESH_0]->SetElement_Connectivity();

    /*--- Check the orientation before computing geometrical quantities ---*/

    if (rank == MASTER_NODE) cout << "Checking the numerical grid orientation." << endl;
    geometry_container[iZone][MESH_0]->SetBoundVolume();
    geometry_container[iZone][MESH_0]->Check_IntElem_Orientation(config_container[iZone]);
    geometry_container[iZone][MESH_0]->Check_BoundElem_Orientation(config_container[iZone]);

    /*--- Create the edge structure ---*/

    if (rank == MASTER_NODE) cout << "Identifying edges and vertices." << endl;
    geometry_container[iZone][MESH_0]->SetEdges();
    geometry_container[iZone][MESH_0]->SetVertex(config_container[iZone]);

    /*--- Compute cell center of gravity ---*/

    if (rank == MASTER_NODE) cout << "Computing centers of gravity." << endl;
    geometry_container[iZone][MESH_0]->SetCoord_CG();

    /*--- Create the control volume structures ---*/

    if (rank == MASTER_NODE) cout << "Setting the control volume structure." << endl;
    geometry_container[iZone][MESH_0]->SetControlVolume(config_container[iZone], ALLOCATE);
    geometry_container[iZone][MESH_0]->SetBoundControlVolume(config_container[iZone], ALLOCATE);

    /*--- Visualize a dual control volume if requested ---*/

    if ((config_container[iZone]->GetVisualize_CV() >= 0) &&
        (config_container[iZone]->GetVisualize_CV() < (long)geometry_container[iZone][MESH_0]->GetnPointDomain()))
      geometry_container[iZone][MESH_0]->VisualizeControlVolume(config_container[iZone], UPDATE);

    /*--- Identify closest normal neighbor ---*/

    if (rank == MASTER_NODE) cout << "Searching for the closest normal neighbors to the surfaces." << endl;
    geometry_container[iZone][MESH_0]->FindNormal_Neighbor(config_container[iZone]);

    /*--- Store the global to local mapping. ---*/

    if (rank == MASTER_NODE) cout << "Storing a mapping from global to local point index." << endl;
    geometry_container[iZone][MESH_0]->SetGlobal_to_Local_Point();

    /*--- Compute the surface curvature ---*/

    if (rank == MASTER_NODE) cout << "Compute the surface curvature." << endl;
    geometry_container[iZone][MESH_0]->ComputeSurf_Curvature(config_container[iZone]);

    /*--- Check for periodicity and disable MG if necessary. ---*/

    if (rank == MASTER_NODE) cout << "Checking for periodicity." << endl;
    geometry_container[iZone][MESH_0]->Check_Periodicity(config_container[iZone]);

    if ((config_container[iZone]->GetnMGLevels() != 0) && (rank == MASTER_NODE))
      cout << "Setting the multigrid structure." << endl;

  }

  /*--- Loop over all zones at each grid level. ---*/

  for (iZone = 0; iZone < nZone; iZone++) {

    /*--- Loop over all the new grid ---*/

    for (iMGlevel = 1; iMGlevel <= config_container[iZone]->GetnMGLevels(); iMGlevel++) {

      /*--- Create main agglomeration structure ---*/

      geometry_container[iZone][iMGlevel] = new CMultiGridGeometry(geometry_container, config_container, iMGlevel, iZone);

      /*--- Compute points surrounding points. ---*/

      geometry_container[iZone][iMGlevel]->SetPoint_Connectivity(geometry_container[iZone][iMGlevel-1]);

      /*--- Create the edge structure ---*/

      geometry_container[iZone][iMGlevel]->SetEdges();
      geometry_container[iZone][iMGlevel]->SetVertex(geometry_container[iZone][iMGlevel-1], config_container[iZone]);

      /*--- Create the control volume structures ---*/

      geometry_container[iZone][iMGlevel]->SetControlVolume(config_container[iZone], geometry_container[iZone][iMGlevel-1], ALLOCATE);
      geometry_container[iZone][iMGlevel]->SetBoundControlVolume(config_container[iZone], geometry_container[iZone][iMGlevel-1], ALLOCATE);
      geometry_container[iZone][iMGlevel]->SetCoord(geometry_container[iZone][iMGlevel-1]);

      /*--- Find closest neighbor to a surface point ---*/

      geometry_container[iZone][iMGlevel]->FindNormal_Neighbor(config_container[iZone]);

      /*--- Protect against the situation that we were not able to complete
       the agglomeration for this level, i.e., there weren't enough points.
       We need to check if we changed the total number of levels and delete
       the incomplete CMultiGridGeometry object. ---*/

      if (config_container[iZone]->GetnMGLevels() != requestedMGlevels) {
        delete geometry_container[iZone][iMGlevel];
        break;
      }

    }

  }

  /*--- For unsteady simulations, initialize the grid volumes
   and coordinates for previous solutions. Loop over all zones/grids ---*/

  for (iZone = 0; iZone < nZone; iZone++) {
    if (config_container[iZone]->GetUnsteady_Simulation() && config_container[iZone]->GetGrid_Movement()) {
      for (iMGlevel = 0; iMGlevel <= config_container[iZone]->GetnMGLevels(); iMGlevel++) {
        for (iPoint = 0; iPoint < geometry_container[iZone][iMGlevel]->GetnPoint(); iPoint++) {

          /*--- Update cell volume ---*/

          geometry_container[iZone][iMGlevel]->node[iPoint]->SetVolume_n();
          geometry_container[iZone][iMGlevel]->node[iPoint]->SetVolume_nM1();

          /*--- Update point coordinates ---*/
          geometry_container[iZone][iMGlevel]->node[iPoint]->SetCoord_n();
          geometry_container[iZone][iMGlevel]->node[iPoint]->SetCoord_n1();

        }
      }
    }
  }

}

void CDriver::Geometrical_Preprocessing_DGFEM() {

  int rank = MASTER_NODE;

#ifdef HAVE_MPI
  MPI_Comm_rank(MPI_COMM_WORLD, &rank);
#endif

  /*--- Loop over the number of zones of the fine grid. ---*/

  for(unsigned short iZone = 0; iZone < nZone; iZone++) {

    /*--- Carry out a dynamic cast to CMeshFEM_DG, such that it is not needed to
     define all virtual functions in the base class CGeometry. ---*/
    CMeshFEM_DG *DGMesh = dynamic_cast<CMeshFEM_DG *>(geometry_container[iZone][MESH_0]);

    /*--- Determine the standard elements for the volume elements. ---*/
    if (rank == MASTER_NODE) cout << "Creating standard volume elements." << endl;
    DGMesh->CreateStandardVolumeElements(config_container[iZone]);

    /*--- Create the face information needed to compute the contour integral
     for the elements in the Discontinuous Galerkin formulation. ---*/
    if (rank == MASTER_NODE) cout << "Creating face information." << endl;
    DGMesh->CreateFaces(config_container[iZone]);

    /*--- Compute the metric terms of the volume elements. ---*/
    if (rank == MASTER_NODE) cout << "Computing metric terms volume elements." << endl;
    DGMesh->MetricTermsVolumeElements(config_container[iZone]);

    /*--- Compute the metric terms of the surface elements. ---*/
    if (rank == MASTER_NODE) cout << "Computing metric terms surface elements." << endl;
    DGMesh->MetricTermsSurfaceElements(config_container[iZone]);

    /*--- Compute a length scale of the volume elements. ---*/
    if (rank == MASTER_NODE) cout << "Computing length scale volume elements." << endl;
    DGMesh->LengthScaleVolumeElements();

    /*--- Compute the coordinates of the integration points. ---*/
    if (rank == MASTER_NODE) cout << "Computing coordinates of the integration points." << endl;
    DGMesh->CoordinatesIntegrationPoints();

    /*--- Compute the coordinates of the location of the solution DOFs. This is different
          from the grid points when a different polynomial degree is used to represent the
          geometry and solution. ---*/
    if (rank == MASTER_NODE) cout << "Computing coordinates of the solution DOFs." << endl;
    DGMesh->CoordinatesSolDOFs();

    /*--- Store the global to local mapping. ---*/
    if (rank == MASTER_NODE) cout << "Storing a mapping from global to local DOF index." << endl;
    geometry_container[iZone][MESH_0]->SetGlobal_to_Local_Point();
  }

  /*--- Loop to create the coarser grid levels. ---*/

  for(unsigned short iMGlevel=1; iMGlevel<=config_container[ZONE_0]->GetnMGLevels(); iMGlevel++) {

    if (rank == MASTER_NODE)
      cout << "Geometrical_Preprocessing_DGFEM: Coarse grid levels not implemented yet." << endl;
#ifndef HAVE_MPI
    exit(EXIT_FAILURE);
#else
    MPI_Barrier(MPI_COMM_WORLD);
    MPI_Abort(MPI_COMM_WORLD,1);
    MPI_Finalize();
#endif

  }
}

void CDriver::Solver_Preprocessing(CSolver ***solver_container, CGeometry **geometry,
                                   CConfig *config) {

  unsigned short iMGlevel;
  bool euler, ns, turbulent,
  fem_euler, fem_ns, fem_turbulent, fem_transition,
  adj_euler, adj_ns, adj_turb,
  poisson, wave, heat,
  fem, disc_adj_fem,
  spalart_allmaras, neg_spalart_allmaras, menter_sst, transition,
<<<<<<< HEAD
  template_solver, disc_adj, fem_dg_flow, fem_dg_shock_persson;

  int val_iter = 0;

  int rank = MASTER_NODE;
#ifdef HAVE_MPI
  MPI_Comm_rank(MPI_COMM_WORLD, &rank);
#endif
=======
  template_solver, disc_adj;
>>>>>>> ca443fdc

  /*--- Initialize some useful booleans ---*/

  euler            = false;  ns              = false;  turbulent     = false;
  fem_euler        = false;  fem_ns          = false;  fem_turbulent = false;
  adj_euler        = false;  adj_ns          = false;  adj_turb      = false;
  spalart_allmaras = false;  menter_sst      = false;
  poisson          = false;  neg_spalart_allmaras = false;
<<<<<<< HEAD
  wave             = false;  disc_adj        = false;
  fem              = false;
=======
  wave             = false;	 disc_adj         = false;
  fem              = false;  disc_adj_fem     = false;
>>>>>>> ca443fdc
  heat             = false;
  transition       = false;  fem_transition  = false;
  template_solver  = false;
  fem_dg_flow      = false;  fem_dg_shock_persson = false;

  bool compressible   = (config->GetKind_Regime() == COMPRESSIBLE);
  bool incompressible = (config->GetKind_Regime() == INCOMPRESSIBLE);

  /*--- Assign booleans ---*/

  switch (config->GetKind_Solver()) {
    case TEMPLATE_SOLVER: template_solver = true; break;
    case EULER : euler = true; break;
    case NAVIER_STOKES: ns = true; break;
    case RANS : ns = true; turbulent = true; if (config->GetKind_Trans_Model() == LM) transition = true; break;
    case FEM_EULER : fem_euler = true; break;
    case FEM_NAVIER_STOKES: fem_ns = true; break;
    case FEM_RANS : fem_ns = true; fem_turbulent = true; if(config->GetKind_Trans_Model() == LM) fem_transition = true; break;
    case FEM_LES : fem_ns = true; break;
    case POISSON_EQUATION: poisson = true; break;
    case WAVE_EQUATION: wave = true; break;
    case HEAT_EQUATION: heat = true; break;
    case FEM_ELASTICITY: fem = true; break;
    case ADJ_EULER : euler = true; adj_euler = true; break;
    case ADJ_NAVIER_STOKES : ns = true; turbulent = (config->GetKind_Turb_Model() != NONE); adj_ns = true; break;
    case ADJ_RANS : ns = true; turbulent = true; adj_ns = true; adj_turb = (!config->GetFrozen_Visc_Cont()); break;
    case DISC_ADJ_EULER: euler = true; disc_adj = true; break;
    case DISC_ADJ_NAVIER_STOKES: ns = true; disc_adj = true; break;
    case DISC_ADJ_RANS: ns = true; turbulent = true; disc_adj = true; adj_turb = (!config->GetFrozen_Visc_Disc()); break;
    case DISC_ADJ_FEM: fem = true; disc_adj_fem = true; break;
  }

  /*--- Determine the kind of FEM solver used for the flow. ---*/

  switch( config->GetKind_FEM_Flow() ) {
    case DG: fem_dg_flow = true; break;
  }

  /*--- Determine the kind of shock capturing method for FEM DG solver. ---*/

  switch( config->GetKind_FEM_DG_Shock() ) {
    case PERSSON: fem_dg_shock_persson = true; break;
  }

  /*--- Assign turbulence model booleans ---*/

  if (turbulent || fem_turbulent)
    switch (config->GetKind_Turb_Model()) {
      case SA:     spalart_allmaras = true;     break;
      case SA_NEG: neg_spalart_allmaras = true; break;
      case SST:    menter_sst = true;           break;

      default: cout << "Specified turbulence model unavailable or none selected" << endl; exit(EXIT_FAILURE); break;
    }

  /*--- Definition of the Class for the solution: solver_container[DOMAIN][MESH_LEVEL][EQUATION]. Note that euler, ns
   and potential are incompatible, they use the same position in sol container ---*/

  for (iMGlevel = 0; iMGlevel <= config->GetnMGLevels(); iMGlevel++) {

    /*--- Allocate solution for a template problem ---*/

    if (template_solver) {
      solver_container[iMGlevel][TEMPLATE_SOL] = new CTemplateSolver(geometry[iMGlevel], config);
    }

    /*--- Allocate solution for direct problem, and run the preprocessing and postprocessing ---*/

    if (euler) {
      if (compressible) {
        solver_container[iMGlevel][FLOW_SOL] = new CEulerSolver(geometry[iMGlevel], config, iMGlevel);
        solver_container[iMGlevel][FLOW_SOL]->Preprocessing(geometry[iMGlevel], solver_container[iMGlevel], config, iMGlevel, NO_RK_ITER, RUNTIME_FLOW_SYS, false);
      }
      if (incompressible) {
        solver_container[iMGlevel][FLOW_SOL] = new CIncEulerSolver(geometry[iMGlevel], config, iMGlevel);
        solver_container[iMGlevel][FLOW_SOL]->Preprocessing(geometry[iMGlevel], solver_container[iMGlevel], config, iMGlevel, NO_RK_ITER, RUNTIME_FLOW_SYS, false);
      }
    }
    if (ns) {
      if (compressible) {
        solver_container[iMGlevel][FLOW_SOL] = new CNSSolver(geometry[iMGlevel], config, iMGlevel);
      }
      if (incompressible) {
        solver_container[iMGlevel][FLOW_SOL] = new CIncNSSolver(geometry[iMGlevel], config, iMGlevel);
      }
    }
    if (turbulent) {
      if (spalart_allmaras) {
        solver_container[iMGlevel][TURB_SOL] = new CTurbSASolver(geometry[iMGlevel], config, iMGlevel, solver_container[iMGlevel][FLOW_SOL]->GetFluidModel() );
        solver_container[iMGlevel][FLOW_SOL]->Preprocessing(geometry[iMGlevel], solver_container[iMGlevel], config, iMGlevel, NO_RK_ITER, RUNTIME_FLOW_SYS, false);
        solver_container[iMGlevel][TURB_SOL]->Postprocessing(geometry[iMGlevel], solver_container[iMGlevel], config, iMGlevel);
      }
      else if (neg_spalart_allmaras) {
        solver_container[iMGlevel][TURB_SOL] = new CTurbSASolver(geometry[iMGlevel], config, iMGlevel, solver_container[iMGlevel][FLOW_SOL]->GetFluidModel() );
        solver_container[iMGlevel][FLOW_SOL]->Preprocessing(geometry[iMGlevel], solver_container[iMGlevel], config, iMGlevel, NO_RK_ITER, RUNTIME_FLOW_SYS, false);
        solver_container[iMGlevel][TURB_SOL]->Postprocessing(geometry[iMGlevel], solver_container[iMGlevel], config, iMGlevel);
      }
      else if (menter_sst) {
        solver_container[iMGlevel][TURB_SOL] = new CTurbSSTSolver(geometry[iMGlevel], config, iMGlevel);
        solver_container[iMGlevel][FLOW_SOL]->Preprocessing(geometry[iMGlevel], solver_container[iMGlevel], config, iMGlevel, NO_RK_ITER, RUNTIME_FLOW_SYS, false);
        solver_container[iMGlevel][TURB_SOL]->Postprocessing(geometry[iMGlevel], solver_container[iMGlevel], config, iMGlevel);
        solver_container[iMGlevel][FLOW_SOL]->Preprocessing(geometry[iMGlevel], solver_container[iMGlevel], config, iMGlevel, NO_RK_ITER, RUNTIME_FLOW_SYS, false);
      }
      if (transition) {
        solver_container[iMGlevel][TRANS_SOL] = new CTransLMSolver(geometry[iMGlevel], config, iMGlevel);
      }
    }
    if (fem_euler) {
      if( fem_dg_flow ) {
          if( fem_dg_shock_persson ) {
              solver_container[iMGlevel][FLOW_SOL] = new CFEM_DG_NSSolver(geometry[iMGlevel], config, iMGlevel);
          }
          else {
              solver_container[iMGlevel][FLOW_SOL] = new CFEM_DG_EulerSolver(geometry[iMGlevel], config, iMGlevel);
          }
      }
    }
    if (fem_ns) {
      if( fem_dg_flow )
        solver_container[iMGlevel][FLOW_SOL] = new CFEM_DG_NSSolver(geometry[iMGlevel], config, iMGlevel);
    }
    if (fem_turbulent) {
      cout << "Finite element turbulence model not yet implemented." << endl; exit(EXIT_FAILURE);

      if(fem_transition) {
        cout << "Finite element transition model not yet implemented." << endl; exit(EXIT_FAILURE);
      }
    }
    if (poisson) {
      solver_container[iMGlevel][POISSON_SOL] = new CPoissonSolver(geometry[iMGlevel], config);
    }
    if (wave) {
      solver_container[iMGlevel][WAVE_SOL] = new CWaveSolver(geometry[iMGlevel], config);
    }
    if (heat) {
      solver_container[iMGlevel][HEAT_SOL] = new CHeatSolver(geometry[iMGlevel], config);
    }
    if (fem) {
      solver_container[iMGlevel][FEA_SOL] = new CFEM_ElasticitySolver(geometry[iMGlevel], config);
    }

    /*--- Allocate solution for adjoint problem ---*/

    if (adj_euler) {
      if (compressible) {
        solver_container[iMGlevel][ADJFLOW_SOL] = new CAdjEulerSolver(geometry[iMGlevel], config, iMGlevel);
      }
      if (incompressible) {
        solver_container[iMGlevel][ADJFLOW_SOL] = new CAdjIncEulerSolver(geometry[iMGlevel], config, iMGlevel);
      }
    }
    if (adj_ns) {
      if (compressible) {
        solver_container[iMGlevel][ADJFLOW_SOL] = new CAdjNSSolver(geometry[iMGlevel], config, iMGlevel);
      }
      if (incompressible) {
        solver_container[iMGlevel][ADJFLOW_SOL] = new CAdjIncNSSolver(geometry[iMGlevel], config, iMGlevel);
      }
    }
    if (adj_turb) {
      solver_container[iMGlevel][ADJTURB_SOL] = new CAdjTurbSolver(geometry[iMGlevel], config, iMGlevel);
    }

    if (disc_adj) {
      solver_container[iMGlevel][ADJFLOW_SOL] = new CDiscAdjSolver(geometry[iMGlevel], config, solver_container[iMGlevel][FLOW_SOL], RUNTIME_FLOW_SYS, iMGlevel);
      if (adj_turb)
        solver_container[iMGlevel][ADJTURB_SOL] = new CDiscAdjSolver(geometry[iMGlevel], config, solver_container[iMGlevel][TURB_SOL], RUNTIME_TURB_SYS, iMGlevel);
    }

    if (disc_adj_fem) {
      solver_container[iMGlevel][ADJFEA_SOL] = new CDiscAdjFEASolver(geometry[iMGlevel], config, solver_container[iMGlevel][FEA_SOL], RUNTIME_FEA_SYS, iMGlevel);
    }
  }
  

  /*--- Check for restarts and use the LoadRestart() routines. ---*/

  bool update_geo = true;
  if (config->GetFSI_Simulation()) update_geo = false;

  Solver_Restart(solver_container, geometry, config, update_geo);

}

void CDriver::Solver_Restart(CSolver ***solver_container, CGeometry **geometry,
                             CConfig *config, bool update_geo) {

  bool euler, ns, turbulent,
  adj_euler, adj_ns, adj_turb,
  poisson, wave, heat,
  fem,
  template_solver, disc_adj, disc_adj_fem;
  int val_iter = 0;

  int rank = MASTER_NODE;
#ifdef HAVE_MPI
  MPI_Comm_rank(MPI_COMM_WORLD, &rank);
#endif

  /*--- Initialize some useful booleans ---*/

  euler            = false;  ns              = false;  turbulent = false;
  adj_euler        = false;  adj_ns          = false;  adj_turb  = false;
  poisson          = false;
  wave             = false;  disc_adj         = false;
  fem              = false;  disc_adj_fem     = false;
  heat             = false;
  template_solver  = false;

  /*--- Check for restarts and use the LoadRestart() routines. ---*/

  bool restart      = config->GetRestart();
  bool restart_flow = config->GetRestart_Flow();
  bool no_restart   = false;

  /*--- Adjust iteration number for unsteady restarts. ---*/

  bool dual_time = ((config->GetUnsteady_Simulation() == DT_STEPPING_1ST) ||
                    (config->GetUnsteady_Simulation() == DT_STEPPING_2ND));
  bool time_stepping = config->GetUnsteady_Simulation() == TIME_STEPPING;
  bool adjoint = (config->GetDiscrete_Adjoint() || config->GetContinuous_Adjoint());
  bool dynamic = (config->GetDynamic_Analysis() == DYNAMIC); // Dynamic simulation (FSI).

  if (dual_time) {
    if (adjoint) val_iter = SU2_TYPE::Int(config->GetUnst_AdjointIter())-1;
    else if (config->GetUnsteady_Simulation() == DT_STEPPING_1ST)
      val_iter = SU2_TYPE::Int(config->GetUnst_RestartIter())-1;
    else val_iter = SU2_TYPE::Int(config->GetUnst_RestartIter())-2;
  }

  if (time_stepping) {
    if (adjoint) val_iter = SU2_TYPE::Int(config->GetUnst_AdjointIter())-1;
    else val_iter = SU2_TYPE::Int(config->GetUnst_RestartIter())-1;
  }

  /*--- Assign booleans ---*/

  switch (config->GetKind_Solver()) {
    case TEMPLATE_SOLVER: template_solver = true; break;
    case EULER : euler = true; break;
    case NAVIER_STOKES: ns = true; break;
    case RANS : ns = true; turbulent = true; break;
    case POISSON_EQUATION: poisson = true; break;
    case WAVE_EQUATION: wave = true; break;
    case HEAT_EQUATION: heat = true; break;
    case FEM_ELASTICITY: fem = true; break;
    case ADJ_EULER : euler = true; adj_euler = true; break;
    case ADJ_NAVIER_STOKES : ns = true; turbulent = (config->GetKind_Turb_Model() != NONE); adj_ns = true; break;
    case ADJ_RANS : ns = true; turbulent = true; adj_ns = true; adj_turb = (!config->GetFrozen_Visc_Cont()); break;
    case DISC_ADJ_EULER: euler = true; disc_adj = true; break;
    case DISC_ADJ_NAVIER_STOKES: ns = true; disc_adj = true; break;
    case DISC_ADJ_RANS: ns = true; turbulent = true; disc_adj = true; adj_turb = (!config->GetFrozen_Visc_Disc()); break;
    case DISC_ADJ_FEM: fem = true; disc_adj_fem = true; break;
  }


  /*--- Load restarts for any of the active solver containers. Note that
   these restart routines fill the fine grid and interpolate to all MG levels. ---*/

  if (restart || restart_flow) {
    if (euler || ns) {
      solver_container[MESH_0][FLOW_SOL]->LoadRestart(geometry, solver_container, config, val_iter, update_geo);
    }
    if (turbulent) {
      solver_container[MESH_0][TURB_SOL]->LoadRestart(geometry, solver_container, config, val_iter, update_geo);
    }
    if (fem) {
      if (dynamic) val_iter = SU2_TYPE::Int(config->GetDyn_RestartIter())-1;
      solver_container[MESH_0][FEA_SOL]->LoadRestart(geometry, solver_container, config, val_iter, update_geo);
    }
    if (fem_euler || fem_ns) {
      if (fem_dg_flow)
        solver_container[MESH_0][FLOW_SOL]->LoadRestart(geometry, solver_container, config, val_iter, update_geo);
    }
  }

  if (restart) {
    if (template_solver) {
      no_restart = true;
    }
    if (poisson) {
      no_restart = true;
    }
    if (wave) {
      no_restart = true;
    }
    if (heat) {
      no_restart = true;
    }
    if (adj_euler || adj_ns) {
      solver_container[MESH_0][ADJFLOW_SOL]->LoadRestart(geometry, solver_container, config, val_iter, update_geo);
    }
    if (adj_turb && !disc_adj) {
      no_restart = true;
    }
    if (disc_adj) {
      solver_container[MESH_0][ADJFLOW_SOL]->LoadRestart(geometry, solver_container, config, val_iter, update_geo);
      if (adj_turb)
        solver_container[MESH_0][ADJTURB_SOL]->LoadRestart(geometry, solver_container, config, val_iter, update_geo);
    }
    if (disc_adj_fem) {
        if (dynamic) val_iter = SU2_TYPE::Int(config->GetDyn_RestartIter())-1;
        solver_container[MESH_0][ADJFEA_SOL]->LoadRestart(geometry, solver_container, config, val_iter, update_geo);
    }
  }

  /*--- Exit if a restart was requested for a solver that is not available. ---*/

  if (no_restart) {
    if (rank == MASTER_NODE) {
      cout << endl << "A restart capability has not been implemented yet for this solver. " << endl;
      cout << "Please set RESTART_SOL= NO and try again." << endl << endl;
    }
#ifndef HAVE_MPI
    exit(EXIT_FAILURE);
#else
    MPI_Barrier(MPI_COMM_WORLD);
    MPI_Abort(MPI_COMM_WORLD,1);
    MPI_Finalize();
#endif
  }

  /*--- Think about calls to pre / post-processing here, plus realizability checks. ---*/


}

void CDriver::Solver_Postprocessing(CSolver ***solver_container, CGeometry **geometry,
                                    CConfig *config) {
  unsigned short iMGlevel;
  bool euler, ns, turbulent,
  adj_euler, adj_ns, adj_turb,
  poisson, wave, heat, fem,
  spalart_allmaras, neg_spalart_allmaras, menter_sst, transition,
<<<<<<< HEAD
  template_solver, disc_adj;

=======
  template_solver, disc_adj, disc_adj_fem;
  
>>>>>>> ca443fdc
  /*--- Initialize some useful booleans ---*/

  euler            = false;  ns              = false;  turbulent = false;
  adj_euler        = false;  adj_ns          = false;  adj_turb  = false;
  spalart_allmaras = false;  menter_sst      = false;
  poisson          = false;  neg_spalart_allmaras = false;
  wave             = false;  disc_adj        = false;
  fem              = false;  disc_adj_fem    = false;
  heat             = false;
  transition       = false;
  template_solver  = false;

  /*--- Assign booleans ---*/

  switch (config->GetKind_Solver()) {
    case TEMPLATE_SOLVER: template_solver = true; break;
    case EULER :
    case FEM_EULER : euler = true; break;
    case NAVIER_STOKES:
    case FEM_NAVIER_STOKES:
    case FEM_LES: ns = true; break;
    case RANS :
    case FEM_RANS: ns = true; turbulent = true; if (config->GetKind_Trans_Model() == LM) transition = true; break;
    case POISSON_EQUATION: poisson = true; break;
    case WAVE_EQUATION: wave = true; break;
    case HEAT_EQUATION: heat = true; break;
    case FEM_ELASTICITY: fem = true; break;
    case ADJ_EULER : euler = true; adj_euler = true; break;
    case ADJ_NAVIER_STOKES : ns = true; turbulent = (config->GetKind_Turb_Model() != NONE); adj_ns = true; break;
    case ADJ_RANS : ns = true; turbulent = true; adj_ns = true; adj_turb = (!config->GetFrozen_Visc_Cont()); break;
    case DISC_ADJ_EULER: euler = true; disc_adj = true; break;
    case DISC_ADJ_NAVIER_STOKES: ns = true; disc_adj = true; break;
    case DISC_ADJ_RANS: ns = true; turbulent = true; disc_adj = true; break;
    case DISC_ADJ_FEM: fem = true; disc_adj_fem = true; break;
  }

  /*--- Assign turbulence model booleans ---*/

  if (turbulent)
    switch (config->GetKind_Turb_Model()) {
      case SA:     spalart_allmaras = true;     break;
      case SA_NEG: neg_spalart_allmaras = true; break;
      case SST:    menter_sst = true;           break;
    }

  /*--- Definition of the Class for the solution: solver_container[DOMAIN][MESH_LEVEL][EQUATION]. Note that euler, ns
   and potential are incompatible, they use the same position in sol container ---*/

  for (iMGlevel = 0; iMGlevel <= config->GetnMGLevels(); iMGlevel++) {

    /*--- DeAllocate solution for a template problem ---*/

    if (template_solver) {
      delete solver_container[iMGlevel][TEMPLATE_SOL];
    }

    /*--- DeAllocate solution for adjoint problem ---*/

    if (adj_euler || adj_ns || disc_adj) {
      delete solver_container[iMGlevel][ADJFLOW_SOL];
      if ((turbulent && disc_adj) || adj_turb) {
        delete solver_container[iMGlevel][ADJTURB_SOL];
      }
    }

    /*--- DeAllocate solution for direct problem ---*/

    if (euler || ns) {
      delete solver_container[iMGlevel][FLOW_SOL];
    }

    if (turbulent) {
      if (spalart_allmaras || neg_spalart_allmaras || menter_sst ) {
        delete solver_container[iMGlevel][TURB_SOL];
      }
      if (transition) {
        delete solver_container[iMGlevel][TRANS_SOL];
      }
    }
    if (poisson) {
      delete solver_container[iMGlevel][POISSON_SOL];
    }
    if (wave) {
      delete solver_container[iMGlevel][WAVE_SOL];
    }
    if (heat) {
      delete solver_container[iMGlevel][HEAT_SOL];
    }
    if (fem) {
      delete solver_container[iMGlevel][FEA_SOL];
    }
<<<<<<< HEAD

=======
    if (disc_adj_fem) {
      delete solver_container[iMGlevel][ADJFEA_SOL];
    }
    
>>>>>>> ca443fdc
    delete [] solver_container[iMGlevel];
  }

}

void CDriver::Integration_Preprocessing(CIntegration **integration_container,
                                        CGeometry **geometry, CConfig *config) {

  bool euler, adj_euler, ns, adj_ns, turbulent, adj_turb, poisson, wave, fem,
<<<<<<< HEAD
      fem_euler, fem_ns, fem_turbulent,
      heat, template_solver, transition, disc_adj;

=======
      heat, template_solver, transition, disc_adj, disc_adj_fem;
>>>>>>> ca443fdc
  /*--- Initialize some useful booleans ---*/
  euler            = false; adj_euler        = false;
  ns               = false; adj_ns           = false;
  turbulent        = false; adj_turb         = false;
  poisson          = false; disc_adj         = false;
  fem_euler        = false;
  fem_ns           = false;
  fem_turbulent    = false;
  wave             = false;
  heat             = false;
  fem 			       = false; disc_adj_fem     = false;
  transition       = false;
  template_solver  = false;

  /*--- Assign booleans ---*/
  switch (config->GetKind_Solver()) {
    case TEMPLATE_SOLVER: template_solver = true; break;
    case EULER : euler = true; break;
    case NAVIER_STOKES: ns = true; break;
    case RANS : ns = true; turbulent = true; if (config->GetKind_Trans_Model() == LM) transition = true; break;
    case FEM_EULER : fem_euler = true; break;
    case FEM_NAVIER_STOKES: fem_ns = true; break;
    case FEM_RANS : fem_ns = true; fem_turbulent = true; break;
    case FEM_LES :  fem_ns = true; break;
    case POISSON_EQUATION: poisson = true; break;
    case WAVE_EQUATION: wave = true; break;
    case HEAT_EQUATION: heat = true; break;
    case FEM_ELASTICITY: fem = true; break;
    case ADJ_EULER : euler = true; adj_euler = true; break;
    case ADJ_NAVIER_STOKES : ns = true; turbulent = (config->GetKind_Turb_Model() != NONE); adj_ns = true; break;
    case ADJ_RANS : ns = true; turbulent = true; adj_ns = true; adj_turb = (!config->GetFrozen_Visc_Cont()); break;
    case DISC_ADJ_EULER : euler = true; disc_adj = true; break;
    case DISC_ADJ_NAVIER_STOKES: ns = true; disc_adj = true; break;
    case DISC_ADJ_RANS : ns = true; turbulent = true; disc_adj = true; break;
    case DISC_ADJ_FEM: fem = true; disc_adj_fem = true; break;
  }

  /*--- Allocate solution for a template problem ---*/
  if (template_solver) integration_container[TEMPLATE_SOL] = new CSingleGridIntegration(config);

  /*--- Allocate solution for direct problem ---*/
  if (euler) integration_container[FLOW_SOL] = new CMultiGridIntegration(config);
  if (ns) integration_container[FLOW_SOL] = new CMultiGridIntegration(config);
  if (turbulent) integration_container[TURB_SOL] = new CSingleGridIntegration(config);
  if (transition) integration_container[TRANS_SOL] = new CSingleGridIntegration(config);
  if (poisson) integration_container[POISSON_SOL] = new CSingleGridIntegration(config);
  if (wave) integration_container[WAVE_SOL] = new CSingleGridIntegration(config);
  if (heat) integration_container[HEAT_SOL] = new CSingleGridIntegration(config);
  if (fem) integration_container[FEA_SOL] = new CStructuralIntegration(config);

  /*--- Allocate integration container for finite element flow solver. ---*/

  if (fem_euler) integration_container[FLOW_SOL] = new CFEM_DG_Integration(config);
  if (fem_ns)    integration_container[FLOW_SOL] = new CFEM_DG_Integration(config);
  //if (fem_turbulent) integration_container[FEM_TURB_SOL] = new CSingleGridIntegration(config);

  /*--- Allocate solution for adjoint problem ---*/
  if (adj_euler) integration_container[ADJFLOW_SOL] = new CMultiGridIntegration(config);
  if (adj_ns) integration_container[ADJFLOW_SOL] = new CMultiGridIntegration(config);
  if (adj_turb) integration_container[ADJTURB_SOL] = new CSingleGridIntegration(config);

  if (disc_adj) integration_container[ADJFLOW_SOL] = new CIntegration(config);
  if (disc_adj_fem) integration_container[ADJFEA_SOL] = new CIntegration(config);

}

void CDriver::Integration_Postprocessing(CIntegration **integration_container,
    CGeometry **geometry, CConfig *config) {
  bool euler, adj_euler, ns, adj_ns, turbulent, adj_turb, poisson, wave, fem,
<<<<<<< HEAD
      fem_euler, fem_ns, fem_turbulent,
      heat, template_solver, transition, disc_adj;
=======
      heat, template_solver, transition, disc_adj, disc_adj_fem;
>>>>>>> ca443fdc

  /*--- Initialize some useful booleans ---*/
  euler            = false; adj_euler        = false;
  ns               = false; adj_ns           = false;
  turbulent        = false; adj_turb         = false;
  poisson          = false; disc_adj         = false;
  fem_euler        = false;
  fem_ns           = false;
  fem_turbulent    = false;
  wave             = false;
  heat             = false;
  fem              = false; disc_adj_fem     = false;
  transition       = false;
  template_solver  = false;

  /*--- Assign booleans ---*/
  switch (config->GetKind_Solver()) {
    case TEMPLATE_SOLVER: template_solver = true; break;
    case EULER : euler = true; break;
    case NAVIER_STOKES: ns = true; break;
    case RANS : ns = true; turbulent = true; if (config->GetKind_Trans_Model() == LM) transition = true; break;
    case FEM_EULER : fem_euler = true; break;
    case FEM_NAVIER_STOKES: fem_ns = true; break;
    case FEM_RANS : fem_ns = true; fem_turbulent = true; break;
    case FEM_LES :  fem_ns = true; break;
    case POISSON_EQUATION: poisson = true; break;
    case WAVE_EQUATION: wave = true; break;
    case HEAT_EQUATION: heat = true; break;
    case FEM_ELASTICITY: fem = true; break;
    case ADJ_EULER : euler = true; adj_euler = true; break;
    case ADJ_NAVIER_STOKES : ns = true; turbulent = (config->GetKind_Turb_Model() != NONE); adj_ns = true; break;
    case ADJ_RANS : ns = true; turbulent = true; adj_ns = true; adj_turb = (!config->GetFrozen_Visc_Cont()); break;
    case DISC_ADJ_EULER : euler = true; disc_adj = true; break;
    case DISC_ADJ_NAVIER_STOKES: ns = true; disc_adj = true; break;
    case DISC_ADJ_RANS : ns = true; turbulent = true; disc_adj = true; break;
    case DISC_ADJ_FEM: fem = true; disc_adj_fem = true; break;
  }

  /*--- DeAllocate solution for a template problem ---*/
  if (template_solver) integration_container[TEMPLATE_SOL] = new CSingleGridIntegration(config);

  /*--- DeAllocate solution for direct problem ---*/
  if (euler || ns) delete integration_container[FLOW_SOL];
  if (turbulent) delete integration_container[TURB_SOL];
  if (transition) delete integration_container[TRANS_SOL];
  if (poisson) delete integration_container[POISSON_SOL];
  if (wave) delete integration_container[WAVE_SOL];
  if (heat) delete integration_container[HEAT_SOL];
  if (fem) delete integration_container[FEA_SOL];
  if (disc_adj_fem) delete integration_container[ADJFEA_SOL];

  /*--- DeAllocate solution for adjoint problem ---*/
  if (adj_euler || adj_ns || disc_adj) delete integration_container[ADJFLOW_SOL];
  if (adj_turb) delete integration_container[ADJTURB_SOL];

  /*--- DeAllocate integration container for finite element flow solver. ---*/
  if (fem_euler || fem_ns) delete integration_container[FLOW_SOL];
  //if (fem_turbulent)     delete integration_container[FEM_TURB_SOL];
}

void CDriver::Numerics_Preprocessing(CNumerics ****numerics_container,
                                     CSolver ***solver_container, CGeometry **geometry,
                                     CConfig *config) {

  unsigned short iMGlevel, iSol, nDim,

  nVar_Template         = 0,
  nVar_Flow             = 0,
  nVar_Trans            = 0,
  nVar_Turb             = 0,
  nVar_Adj_Flow         = 0,
  nVar_Adj_Turb         = 0,
  nVar_Poisson          = 0,
  nVar_FEM              = 0,
  nVar_Wave             = 0,
  nVar_Heat             = 0;

  su2double *constants = NULL;

  bool
  euler, adj_euler,
  ns, adj_ns,
  turbulent, adj_turb,
  fem_euler, fem_ns, fem_turbulent,
  spalart_allmaras, neg_spalart_allmaras, menter_sst,
  poisson,
  wave,
  fem,
  heat,
  transition,
  template_solver;

  bool compressible = (config->GetKind_Regime() == COMPRESSIBLE);
  bool incompressible = (config->GetKind_Regime() == INCOMPRESSIBLE);
  bool ideal_gas = (config->GetKind_FluidModel() == STANDARD_AIR || config->GetKind_FluidModel() == IDEAL_GAS );

  /*--- Initialize some useful booleans ---*/
  euler            = false; ns     = false; turbulent     = false;
  fem_euler        = false; fem_ns = false; fem_turbulent = false;
  poisson          = false;
  adj_euler        = false;   adj_ns           = false;   adj_turb         = false;
  wave             = false;   heat             = false;
  fem              = false;
  spalart_allmaras = false; neg_spalart_allmaras = false;	menter_sst       = false;
  transition       = false;
  template_solver  = false;

  /*--- Assign booleans ---*/
  switch (config->GetKind_Solver()) {
    case TEMPLATE_SOLVER: template_solver = true; break;
    case EULER : case DISC_ADJ_EULER: euler = true; break;
    case NAVIER_STOKES: case DISC_ADJ_NAVIER_STOKES: ns = true; break;
    case RANS : case DISC_ADJ_RANS:  ns = true; turbulent = true; if (config->GetKind_Trans_Model() == LM) transition = true; break;
    case FEM_EULER : fem_euler = true; break;
    case FEM_NAVIER_STOKES: fem_ns = true; break;
    case FEM_RANS : fem_ns = true; fem_turbulent = true; break;
    case FEM_LES :  fem_ns = true; break;
    case POISSON_EQUATION: poisson = true; break;
    case WAVE_EQUATION: wave = true; break;
    case HEAT_EQUATION: heat = true; break;
    case FEM_ELASTICITY: case DISC_ADJ_FEM: fem = true; break;
    case ADJ_EULER : euler = true; adj_euler = true; break;
    case ADJ_NAVIER_STOKES : ns = true; turbulent = (config->GetKind_Turb_Model() != NONE); adj_ns = true; break;
    case ADJ_RANS : ns = true; turbulent = true; adj_ns = true; adj_turb = (!config->GetFrozen_Visc_Cont()); break;
  }

  /*--- Assign turbulence model booleans ---*/

  if (turbulent || fem_turbulent)
    switch (config->GetKind_Turb_Model()) {
      case SA:     spalart_allmaras = true;     break;
      case SA_NEG: neg_spalart_allmaras = true; break;
      case SST:    menter_sst = true; constants = solver_container[MESH_0][TURB_SOL]->GetConstants(); break;
      default: cout << "Specified turbulence model unavailable or none selected" << endl; exit(EXIT_FAILURE); break;
    }

  /*--- Number of variables for the template ---*/

  if (template_solver) nVar_Flow = solver_container[MESH_0][FLOW_SOL]->GetnVar();

  /*--- Number of variables for direct problem ---*/

  if (euler)        nVar_Flow = solver_container[MESH_0][FLOW_SOL]->GetnVar();
  if (ns)           nVar_Flow = solver_container[MESH_0][FLOW_SOL]->GetnVar();
  if (turbulent)    nVar_Turb = solver_container[MESH_0][TURB_SOL]->GetnVar();
  if (transition)   nVar_Trans = solver_container[MESH_0][TRANS_SOL]->GetnVar();
  if (poisson)      nVar_Poisson = solver_container[MESH_0][POISSON_SOL]->GetnVar();
<<<<<<< HEAD

  if (fem_euler)        nVar_Flow = solver_container[MESH_0][FLOW_SOL]->GetnVar();
  if (fem_ns)           nVar_Flow = solver_container[MESH_0][FLOW_SOL]->GetnVar();
  //if (fem_turbulent)    nVar_Turb = solver_container[MESH_0][FEM_TURB_SOL]->GetnVar();

  if (wave)				nVar_Wave = solver_container[MESH_0][WAVE_SOL]->GetnVar();
  if (fem)				nVar_FEM = solver_container[MESH_0][FEA_SOL]->GetnVar();
  if (heat)				nVar_Heat = solver_container[MESH_0][HEAT_SOL]->GetnVar();

=======
  
  if (wave)         nVar_Wave = solver_container[MESH_0][WAVE_SOL]->GetnVar();
  if (fem)          nVar_FEM = solver_container[MESH_0][FEA_SOL]->GetnVar();
  if (heat)         nVar_Heat = solver_container[MESH_0][HEAT_SOL]->GetnVar();
  
>>>>>>> ca443fdc
  /*--- Number of variables for adjoint problem ---*/

  if (adj_euler)        nVar_Adj_Flow = solver_container[MESH_0][ADJFLOW_SOL]->GetnVar();
  if (adj_ns)           nVar_Adj_Flow = solver_container[MESH_0][ADJFLOW_SOL]->GetnVar();
  if (adj_turb)         nVar_Adj_Turb = solver_container[MESH_0][ADJTURB_SOL]->GetnVar();

  /*--- Number of dimensions ---*/

  nDim = geometry[MESH_0]->GetnDim();

  /*--- Definition of the Class for the numerical method: numerics_container[MESH_LEVEL][EQUATION][EQ_TERM] ---*/
<<<<<<< HEAD

  for (iMGlevel = 0; iMGlevel <= config->GetnMGLevels(); iMGlevel++) {
    numerics_container[iMGlevel] = new CNumerics** [MAX_SOLS];
    for (iSol = 0; iSol < MAX_SOLS; iSol++)
      numerics_container[iMGlevel][iSol] = new CNumerics* [MAX_TERMS];
=======
  if (fem){
    for (iMGlevel = 0; iMGlevel <= config->GetnMGLevels(); iMGlevel++) {
      numerics_container[iMGlevel] = new CNumerics** [MAX_SOLS];
      for (iSol = 0; iSol < MAX_SOLS; iSol++)
        numerics_container[iMGlevel][iSol] = new CNumerics* [MAX_TERMS_FEA];
    }
  }
  else{
    for (iMGlevel = 0; iMGlevel <= config->GetnMGLevels(); iMGlevel++) {
      numerics_container[iMGlevel] = new CNumerics** [MAX_SOLS];
      for (iSol = 0; iSol < MAX_SOLS; iSol++)
        numerics_container[iMGlevel][iSol] = new CNumerics* [MAX_TERMS];
    }
>>>>>>> ca443fdc
  }

  /*--- Solver definition for the template problem ---*/
  if (template_solver) {

    /*--- Definition of the convective scheme for each equation and mesh level ---*/
    switch (config->GetKind_ConvNumScheme_Template()) {
      case SPACE_CENTERED : case SPACE_UPWIND :
        for (iMGlevel = 0; iMGlevel <= config->GetnMGLevels(); iMGlevel++)
          numerics_container[iMGlevel][TEMPLATE_SOL][CONV_TERM] = new CConvective_Template(nDim, nVar_Template, config);
        break;
      default : cout << "Convective scheme not implemented (template_solver)." << endl; exit(EXIT_FAILURE); break;
    }

    /*--- Definition of the viscous scheme for each equation and mesh level ---*/
    for (iMGlevel = 0; iMGlevel <= config->GetnMGLevels(); iMGlevel++)
      numerics_container[iMGlevel][TEMPLATE_SOL][VISC_TERM] = new CViscous_Template(nDim, nVar_Template, config);

    /*--- Definition of the source term integration scheme for each equation and mesh level ---*/
    for (iMGlevel = 0; iMGlevel <= config->GetnMGLevels(); iMGlevel++)
      numerics_container[iMGlevel][TEMPLATE_SOL][SOURCE_FIRST_TERM] = new CSource_Template(nDim, nVar_Template, config);

    /*--- Definition of the boundary condition method ---*/
    for (iMGlevel = 0; iMGlevel <= config->GetnMGLevels(); iMGlevel++) {
      numerics_container[iMGlevel][TEMPLATE_SOL][CONV_BOUND_TERM] = new CConvective_Template(nDim, nVar_Template, config);
    }

  }

  /*--- Solver definition for the Potential, Euler, Navier-Stokes problems ---*/
  if ((euler) || (ns)) {

    /*--- Definition of the convective scheme for each equation and mesh level ---*/
    switch (config->GetKind_ConvNumScheme_Flow()) {
      case NO_CONVECTIVE :
        cout << "No convective scheme." << endl; exit(EXIT_FAILURE);
        break;

      case SPACE_CENTERED :
        if (compressible) {
          /*--- Compressible flow ---*/
          switch (config->GetKind_Centered_Flow()) {
            case NO_CENTERED : cout << "No centered scheme." << endl; break;
            case LAX : numerics_container[MESH_0][FLOW_SOL][CONV_TERM] = new CCentLax_Flow(nDim, nVar_Flow, config); break;
            case JST : numerics_container[MESH_0][FLOW_SOL][CONV_TERM] = new CCentJST_Flow(nDim, nVar_Flow, config); break;
            case JST_KE : numerics_container[MESH_0][FLOW_SOL][CONV_TERM] = new CCentJST_KE_Flow(nDim, nVar_Flow, config); break;
            default : cout << "Centered scheme not implemented." << endl; exit(EXIT_FAILURE); break;
          }
          
          for (iMGlevel = 1; iMGlevel <= config->GetnMGLevels(); iMGlevel++)
            numerics_container[iMGlevel][FLOW_SOL][CONV_TERM] = new CCentLax_Flow(nDim, nVar_Flow, config);
          
          /*--- Definition of the boundary condition method ---*/
          for (iMGlevel = 0; iMGlevel <= config->GetnMGLevels(); iMGlevel++)
            numerics_container[iMGlevel][FLOW_SOL][CONV_BOUND_TERM] = new CUpwRoe_Flow(nDim, nVar_Flow, config);

        }
        if (incompressible) {
          /*--- Incompressible flow, use artificial compressibility method ---*/
          switch (config->GetKind_Centered_Flow()) {
            case NO_CENTERED : cout << "No centered scheme." << endl; break;
            case LAX : numerics_container[MESH_0][FLOW_SOL][CONV_TERM] = new CCentLaxArtComp_Flow(nDim, nVar_Flow, config); break;
            case JST : numerics_container[MESH_0][FLOW_SOL][CONV_TERM] = new CCentJSTArtComp_Flow(nDim, nVar_Flow, config); break;
            default : cout << "Centered scheme not implemented." << endl; exit(EXIT_FAILURE); break;
          }
          for (iMGlevel = 1; iMGlevel <= config->GetnMGLevels(); iMGlevel++)
            numerics_container[iMGlevel][FLOW_SOL][CONV_TERM] = new CCentLaxArtComp_Flow(nDim, nVar_Flow, config);

          /*--- Definition of the boundary condition method ---*/
          for (iMGlevel = 0; iMGlevel <= config->GetnMGLevels(); iMGlevel++)
            numerics_container[iMGlevel][FLOW_SOL][CONV_BOUND_TERM] = new CUpwArtComp_Flow(nDim, nVar_Flow, config);

        }
        break;
      case SPACE_UPWIND :
        if (compressible) {
          /*--- Compressible flow ---*/
          switch (config->GetKind_Upwind_Flow()) {
            case NO_UPWIND : cout << "No upwind scheme." << endl; break;
            case ROE:
              if (ideal_gas) {

                for (iMGlevel = 0; iMGlevel <= config->GetnMGLevels(); iMGlevel++) {
                  numerics_container[iMGlevel][FLOW_SOL][CONV_TERM] = new CUpwRoe_Flow(nDim, nVar_Flow, config);
                  numerics_container[iMGlevel][FLOW_SOL][CONV_BOUND_TERM] = new CUpwRoe_Flow(nDim, nVar_Flow, config);
                }
              } else {

                for (iMGlevel = 0; iMGlevel <= config->GetnMGLevels(); iMGlevel++) {
                  numerics_container[iMGlevel][FLOW_SOL][CONV_TERM] = new CUpwGeneralRoe_Flow(nDim, nVar_Flow, config);
                  numerics_container[iMGlevel][FLOW_SOL][CONV_BOUND_TERM] = new CUpwGeneralRoe_Flow(nDim, nVar_Flow, config);
                }
              }
              break;

            case AUSM:
              for (iMGlevel = 0; iMGlevel <= config->GetnMGLevels(); iMGlevel++) {
                numerics_container[iMGlevel][FLOW_SOL][CONV_TERM] = new CUpwAUSM_Flow(nDim, nVar_Flow, config);
                numerics_container[iMGlevel][FLOW_SOL][CONV_BOUND_TERM] = new CUpwAUSM_Flow(nDim, nVar_Flow, config);
              }
              break;

            case TURKEL:
              for (iMGlevel = 0; iMGlevel <= config->GetnMGLevels(); iMGlevel++) {
                numerics_container[iMGlevel][FLOW_SOL][CONV_TERM] = new CUpwTurkel_Flow(nDim, nVar_Flow, config);
                numerics_container[iMGlevel][FLOW_SOL][CONV_BOUND_TERM] = new CUpwTurkel_Flow(nDim, nVar_Flow, config);
              }
              break;

            case HLLC:
              if (ideal_gas) {
                for (iMGlevel = 0; iMGlevel <= config->GetnMGLevels(); iMGlevel++) {
                  numerics_container[iMGlevel][FLOW_SOL][CONV_TERM] = new CUpwHLLC_Flow(nDim, nVar_Flow, config);
                  numerics_container[iMGlevel][FLOW_SOL][CONV_BOUND_TERM] = new CUpwHLLC_Flow(nDim, nVar_Flow, config);
                }
              }
              else {
                for (iMGlevel = 0; iMGlevel <= config->GetnMGLevels(); iMGlevel++) {
                  numerics_container[iMGlevel][FLOW_SOL][CONV_TERM] = new CUpwGeneralHLLC_Flow(nDim, nVar_Flow, config);
                  numerics_container[iMGlevel][FLOW_SOL][CONV_BOUND_TERM] = new CUpwGeneralHLLC_Flow(nDim, nVar_Flow, config);
                }
              }
              break;

            case MSW:
              for (iMGlevel = 0; iMGlevel <= config->GetnMGLevels(); iMGlevel++) {
                numerics_container[iMGlevel][FLOW_SOL][CONV_TERM] = new CUpwMSW_Flow(nDim, nVar_Flow, config);
                numerics_container[iMGlevel][FLOW_SOL][CONV_BOUND_TERM] = new CUpwMSW_Flow(nDim, nVar_Flow, config);
              }
              break;

            case CUSP:
              for (iMGlevel = 0; iMGlevel <= config->GetnMGLevels(); iMGlevel++) {
                numerics_container[iMGlevel][FLOW_SOL][CONV_TERM] = new CUpwCUSP_Flow(nDim, nVar_Flow, config);
                numerics_container[iMGlevel][FLOW_SOL][CONV_BOUND_TERM] = new CUpwCUSP_Flow(nDim, nVar_Flow, config);
              }
              break;

            default : cout << "Upwind scheme not implemented." << endl; exit(EXIT_FAILURE); break;
          }

        }
        if (incompressible) {
          /*--- Incompressible flow, use artificial compressibility method ---*/
          switch (config->GetKind_Upwind_Flow()) {
            case NO_UPWIND : cout << "No upwind scheme." << endl; break;
            case ROE:
              for (iMGlevel = 0; iMGlevel <= config->GetnMGLevels(); iMGlevel++) {
                numerics_container[iMGlevel][FLOW_SOL][CONV_TERM] = new CUpwArtComp_Flow(nDim, nVar_Flow, config);
                numerics_container[iMGlevel][FLOW_SOL][CONV_BOUND_TERM] = new CUpwArtComp_Flow(nDim, nVar_Flow, config);
              }
              break;
            default : cout << "Upwind scheme not implemented." << endl; exit(EXIT_FAILURE); break;
          }
        }
        break;

      default :
        cout << "Convective scheme not implemented (euler and ns)." << endl; exit(EXIT_FAILURE);
        break;
    }

    /*--- Definition of the viscous scheme for each equation and mesh level ---*/
    if (compressible) {
      if (ideal_gas) {

        /*--- Compressible flow Ideal gas ---*/
        numerics_container[MESH_0][FLOW_SOL][VISC_TERM] = new CAvgGradCorrected_Flow(nDim, nVar_Flow, config);
        for (iMGlevel = 1; iMGlevel <= config->GetnMGLevels(); iMGlevel++)
          numerics_container[iMGlevel][FLOW_SOL][VISC_TERM] = new CAvgGrad_Flow(nDim, nVar_Flow, config);

        /*--- Definition of the boundary condition method ---*/
        for (iMGlevel = 0; iMGlevel <= config->GetnMGLevels(); iMGlevel++)
          numerics_container[iMGlevel][FLOW_SOL][VISC_BOUND_TERM] = new CAvgGrad_Flow(nDim, nVar_Flow, config);

      } else {

        /*--- Compressible flow Realgas ---*/
        numerics_container[MESH_0][FLOW_SOL][VISC_TERM] = new CGeneralAvgGradCorrected_Flow(nDim, nVar_Flow, config);
        for (iMGlevel = 1; iMGlevel <= config->GetnMGLevels(); iMGlevel++)
          numerics_container[iMGlevel][FLOW_SOL][VISC_TERM] = new CGeneralAvgGrad_Flow(nDim, nVar_Flow, config);

        /*--- Definition of the boundary condition method ---*/
        for (iMGlevel = 0; iMGlevel <= config->GetnMGLevels(); iMGlevel++)
          numerics_container[iMGlevel][FLOW_SOL][VISC_BOUND_TERM] = new CGeneralAvgGrad_Flow(nDim, nVar_Flow, config);

      }
    }
    if (incompressible) {
      /*--- Incompressible flow, use artificial compressibility method ---*/
      numerics_container[MESH_0][FLOW_SOL][VISC_TERM] = new CAvgGradCorrectedArtComp_Flow(nDim, nVar_Flow, config);
      for (iMGlevel = 1; iMGlevel <= config->GetnMGLevels(); iMGlevel++)
        numerics_container[iMGlevel][FLOW_SOL][VISC_TERM] = new CAvgGradArtComp_Flow(nDim, nVar_Flow, config);

      /*--- Definition of the boundary condition method ---*/
      for (iMGlevel = 0; iMGlevel <= config->GetnMGLevels(); iMGlevel++)
        numerics_container[iMGlevel][FLOW_SOL][VISC_BOUND_TERM] = new CAvgGradArtComp_Flow(nDim, nVar_Flow, config);
    }

    /*--- Definition of the source term integration scheme for each equation and mesh level ---*/
    for (iMGlevel = 0; iMGlevel <= config->GetnMGLevels(); iMGlevel++) {

      if (config->GetBody_Force() == YES)
        numerics_container[iMGlevel][FLOW_SOL][SOURCE_FIRST_TERM] = new CSourceBodyForce(nDim, nVar_Flow, config);
      else if (config->GetRotating_Frame() == YES)
        numerics_container[iMGlevel][FLOW_SOL][SOURCE_FIRST_TERM] = new CSourceRotatingFrame_Flow(nDim, nVar_Flow, config);
      else if (config->GetAxisymmetric() == YES)
        numerics_container[iMGlevel][FLOW_SOL][SOURCE_FIRST_TERM] = new CSourceAxisymmetric_Flow(nDim, nVar_Flow, config);
      else if (config->GetGravityForce() == YES)
        numerics_container[iMGlevel][FLOW_SOL][SOURCE_FIRST_TERM] = new CSourceGravity(nDim, nVar_Flow, config);
      else if (config->GetWind_Gust() == YES)
        numerics_container[iMGlevel][FLOW_SOL][SOURCE_FIRST_TERM] = new CSourceWindGust(nDim, nVar_Flow, config);
      else
        numerics_container[iMGlevel][FLOW_SOL][SOURCE_FIRST_TERM] = new CSourceNothing(nDim, nVar_Flow, config);

      numerics_container[iMGlevel][FLOW_SOL][SOURCE_SECOND_TERM] = new CSourceNothing(nDim, nVar_Flow, config);
    }

  }

  /*--- Riemann solver definition for the Potential, Euler, Navier-Stokes problems ---*/
  if ((fem_euler) || (fem_ns)) {

    switch (config->GetRiemann_Solver_FEM()) {
      case NO_UPWIND : cout << "Riemann solver disabled." << endl; break;
      case ROE:
          for (iMGlevel = 0; iMGlevel <= config->GetnMGLevels(); iMGlevel++) {
            numerics_container[iMGlevel][FLOW_SOL][CONV_TERM] = new CUpwRoe_Flow(nDim, nVar_Flow, config);
            numerics_container[iMGlevel][FLOW_SOL][CONV_BOUND_TERM] = new CUpwRoe_Flow(nDim, nVar_Flow, config);
          }
        break;

      case AUSM:
        for (iMGlevel = 0; iMGlevel <= config->GetnMGLevels(); iMGlevel++) {
          numerics_container[iMGlevel][FLOW_SOL][CONV_TERM] = new CUpwAUSM_Flow(nDim, nVar_Flow, config);
          numerics_container[iMGlevel][FLOW_SOL][CONV_BOUND_TERM] = new CUpwAUSM_Flow(nDim, nVar_Flow, config);
        }
        break;

      case TURKEL:
        for (iMGlevel = 0; iMGlevel <= config->GetnMGLevels(); iMGlevel++) {
          numerics_container[iMGlevel][FLOW_SOL][CONV_TERM] = new CUpwTurkel_Flow(nDim, nVar_Flow, config);
          numerics_container[iMGlevel][FLOW_SOL][CONV_BOUND_TERM] = new CUpwTurkel_Flow(nDim, nVar_Flow, config);
        }
        break;

      case HLLC:
          for (iMGlevel = 0; iMGlevel <= config->GetnMGLevels(); iMGlevel++) {
            numerics_container[iMGlevel][FLOW_SOL][CONV_TERM] = new CUpwHLLC_Flow(nDim, nVar_Flow, config);
            numerics_container[iMGlevel][FLOW_SOL][CONV_BOUND_TERM] = new CUpwHLLC_Flow(nDim, nVar_Flow, config);
          }
        break;

      case MSW:
        for (iMGlevel = 0; iMGlevel <= config->GetnMGLevels(); iMGlevel++) {
          numerics_container[iMGlevel][FLOW_SOL][CONV_TERM] = new CUpwMSW_Flow(nDim, nVar_Flow, config);
          numerics_container[iMGlevel][FLOW_SOL][CONV_BOUND_TERM] = new CUpwMSW_Flow(nDim, nVar_Flow, config);
        }
        break;

      case CUSP:
        for (iMGlevel = 0; iMGlevel <= config->GetnMGLevels(); iMGlevel++) {
          numerics_container[iMGlevel][FLOW_SOL][CONV_TERM] = new CUpwCUSP_Flow(nDim, nVar_Flow, config);
          numerics_container[iMGlevel][FLOW_SOL][CONV_BOUND_TERM] = new CUpwCUSP_Flow(nDim, nVar_Flow, config);
        }
        break;

      default : cout << "Riemann solver not implemented." << endl; exit(EXIT_FAILURE); break;
    }

    /*--- Note: if we don't end up using the other numerics classes for DG, we should remove them. ---*/

    /*--- Definition of the viscous scheme for each equation and mesh level ---*/

    numerics_container[MESH_0][FLOW_SOL][VISC_TERM] = new CFEMVisc_Flow(nDim, nVar_Flow, config);
    for (iMGlevel = 1; iMGlevel <= config->GetnMGLevels(); iMGlevel++)
      numerics_container[iMGlevel][FLOW_SOL][VISC_TERM] = new CFEMVisc_Flow(nDim, nVar_Flow, config);

    /*--- Definition of the boundary condition method ---*/
    for (iMGlevel = 0; iMGlevel <= config->GetnMGLevels(); iMGlevel++)
      numerics_container[iMGlevel][FLOW_SOL][VISC_BOUND_TERM] = new CFEMVisc_Flow(nDim, nVar_Flow, config);

    /*--- Definition of the source term integration scheme for each equation and mesh level ---*/
    for (iMGlevel = 0; iMGlevel <= config->GetnMGLevels(); iMGlevel++) {

      numerics_container[iMGlevel][FLOW_SOL][SOURCE_FIRST_TERM] = new CSourceFEM(nDim, nVar_Flow, config);

      numerics_container[iMGlevel][FLOW_SOL][SOURCE_SECOND_TERM] = new CSourceNothing(nDim, nVar_Flow, config);
    }

  }

  /*--- Solver definition for the turbulent model problem ---*/

  if (turbulent) {

    /*--- Definition of the convective scheme for each equation and mesh level ---*/

    switch (config->GetKind_ConvNumScheme_Turb()) {
      case NONE :
        break;
      case SPACE_UPWIND :
        for (iMGlevel = 0; iMGlevel <= config->GetnMGLevels(); iMGlevel++) {
          if (spalart_allmaras) numerics_container[iMGlevel][TURB_SOL][CONV_TERM] = new CUpwSca_TurbSA(nDim, nVar_Turb, config);
          else if (neg_spalart_allmaras) numerics_container[iMGlevel][TURB_SOL][CONV_TERM] = new CUpwSca_TurbSA(nDim, nVar_Turb, config);
          else if (menter_sst) numerics_container[iMGlevel][TURB_SOL][CONV_TERM] = new CUpwSca_TurbSST(nDim, nVar_Turb, config);
        }
        break;
      default :
        cout << "Convective scheme not implemented (turbulent)." << endl; exit(EXIT_FAILURE);
        break;
    }

    /*--- Definition of the viscous scheme for each equation and mesh level ---*/

    for (iMGlevel = 0; iMGlevel <= config->GetnMGLevels(); iMGlevel++) {
      if (spalart_allmaras) numerics_container[iMGlevel][TURB_SOL][VISC_TERM] = new CAvgGrad_TurbSA(nDim, nVar_Turb, true, config);
      else if (neg_spalart_allmaras) numerics_container[iMGlevel][TURB_SOL][VISC_TERM] = new CAvgGrad_TurbSA_Neg(nDim, nVar_Turb, true, config);
      else if (menter_sst) numerics_container[iMGlevel][TURB_SOL][VISC_TERM] = new CAvgGrad_TurbSST(nDim, nVar_Turb, constants, true, config);
    }

    /*--- Definition of the source term integration scheme for each equation and mesh level ---*/

    for (iMGlevel = 0; iMGlevel <= config->GetnMGLevels(); iMGlevel++) {
      if (spalart_allmaras) numerics_container[iMGlevel][TURB_SOL][SOURCE_FIRST_TERM] = new CSourcePieceWise_TurbSA(nDim, nVar_Turb, config);
      else if (neg_spalart_allmaras) numerics_container[iMGlevel][TURB_SOL][SOURCE_FIRST_TERM] = new CSourcePieceWise_TurbSA_Neg(nDim, nVar_Turb, config);
      else if (menter_sst) numerics_container[iMGlevel][TURB_SOL][SOURCE_FIRST_TERM] = new CSourcePieceWise_TurbSST(nDim, nVar_Turb, constants, config);
      numerics_container[iMGlevel][TURB_SOL][SOURCE_SECOND_TERM] = new CSourceNothing(nDim, nVar_Turb, config);
    }

    /*--- Definition of the boundary condition method ---*/

    for (iMGlevel = 0; iMGlevel <= config->GetnMGLevels(); iMGlevel++) {
      if (spalart_allmaras) {
        numerics_container[iMGlevel][TURB_SOL][CONV_BOUND_TERM] = new CUpwSca_TurbSA(nDim, nVar_Turb, config);
        numerics_container[iMGlevel][TURB_SOL][VISC_BOUND_TERM] = new CAvgGrad_TurbSA(nDim, nVar_Turb, false, config);
      }
      else if (neg_spalart_allmaras) {
        numerics_container[iMGlevel][TURB_SOL][CONV_BOUND_TERM] = new CUpwSca_TurbSA(nDim, nVar_Turb, config);
        numerics_container[iMGlevel][TURB_SOL][VISC_BOUND_TERM] = new CAvgGrad_TurbSA_Neg(nDim, nVar_Turb, false, config);
      }
      else if (menter_sst) {
        numerics_container[iMGlevel][TURB_SOL][CONV_BOUND_TERM] = new CUpwSca_TurbSST(nDim, nVar_Turb, config);
        numerics_container[iMGlevel][TURB_SOL][VISC_BOUND_TERM] = new CAvgGrad_TurbSST(nDim, nVar_Turb, constants, false, config);
      }
    }
  }

  /*--- Solver definition for the transition model problem ---*/
  if (transition) {

    /*--- Definition of the convective scheme for each equation and mesh level ---*/
    switch (config->GetKind_ConvNumScheme_Turb()) {
      case NONE :
        break;
      case SPACE_UPWIND :
        for (iMGlevel = 0; iMGlevel <= config->GetnMGLevels(); iMGlevel++) {
          numerics_container[iMGlevel][TRANS_SOL][CONV_TERM] = new CUpwSca_TransLM(nDim, nVar_Trans, config);
        }
        break;
      default :
        cout << "Convective scheme not implemented (transition)." << endl; exit(EXIT_FAILURE);
        break;
    }

    /*--- Definition of the viscous scheme for each equation and mesh level ---*/
    for (iMGlevel = 0; iMGlevel <= config->GetnMGLevels(); iMGlevel++) {
      numerics_container[iMGlevel][TRANS_SOL][VISC_TERM] = new CAvgGradCorrected_TransLM(nDim, nVar_Trans, config);
    }

    /*--- Definition of the source term integration scheme for each equation and mesh level ---*/
    for (iMGlevel = 0; iMGlevel <= config->GetnMGLevels(); iMGlevel++) {
      numerics_container[iMGlevel][TRANS_SOL][SOURCE_FIRST_TERM] = new CSourcePieceWise_TransLM(nDim, nVar_Trans, config);
      numerics_container[iMGlevel][TRANS_SOL][SOURCE_SECOND_TERM] = new CSourceNothing(nDim, nVar_Trans, config);
    }

    /*--- Definition of the boundary condition method ---*/
    for (iMGlevel = 0; iMGlevel <= config->GetnMGLevels(); iMGlevel++) {
      numerics_container[iMGlevel][TRANS_SOL][CONV_BOUND_TERM] = new CUpwLin_TransLM(nDim, nVar_Trans, config);
    }
  }

  /*--- Solver definition for the poisson potential problem ---*/
  if (poisson) {

    /*--- Definition of the viscous scheme for each equation and mesh level ---*/
    numerics_container[MESH_0][POISSON_SOL][VISC_TERM] = new CGalerkin_Flow(nDim, nVar_Poisson, config);

    /*--- Definition of the source term integration scheme for each equation and mesh level ---*/
    numerics_container[MESH_0][POISSON_SOL][SOURCE_FIRST_TERM] = new CSourceNothing(nDim, nVar_Poisson, config);
    numerics_container[MESH_0][POISSON_SOL][SOURCE_SECOND_TERM] = new CSourceNothing(nDim, nVar_Poisson, config);

  }

  /*--- Solver definition for the poisson potential problem ---*/
  if (heat) {

    /*--- Definition of the viscous scheme for each equation and mesh level ---*/
    numerics_container[MESH_0][HEAT_SOL][VISC_TERM] = new CGalerkin_Flow(nDim, nVar_Heat, config);

    /*--- Definition of the source term integration scheme for each equation and mesh level ---*/
    numerics_container[MESH_0][HEAT_SOL][SOURCE_FIRST_TERM] = new CSourceNothing(nDim, nVar_Heat, config);
    numerics_container[MESH_0][HEAT_SOL][SOURCE_SECOND_TERM] = new CSourceNothing(nDim, nVar_Heat, config);

  }

  /*--- Solver definition for the flow adjoint problem ---*/

  if (adj_euler || adj_ns) {

    /*--- Definition of the convective scheme for each equation and mesh level ---*/

    switch (config->GetKind_ConvNumScheme_AdjFlow()) {
      case NO_CONVECTIVE :
        cout << "No convective scheme." << endl; exit(EXIT_FAILURE);
        break;

      case SPACE_CENTERED :

        if (compressible) {

          /*--- Compressible flow ---*/

          switch (config->GetKind_Centered_AdjFlow()) {
            case NO_CENTERED : cout << "No centered scheme." << endl; break;
            case LAX : numerics_container[MESH_0][ADJFLOW_SOL][CONV_TERM] = new CCentLax_AdjFlow(nDim, nVar_Adj_Flow, config); break;
            case JST : numerics_container[MESH_0][ADJFLOW_SOL][CONV_TERM] = new CCentJST_AdjFlow(nDim, nVar_Adj_Flow, config); break;
            default : cout << "Centered scheme not implemented." << endl; exit(EXIT_FAILURE); break;
          }

          for (iMGlevel = 1; iMGlevel <= config->GetnMGLevels(); iMGlevel++)
            numerics_container[iMGlevel][ADJFLOW_SOL][CONV_TERM] = new CCentLax_AdjFlow(nDim, nVar_Adj_Flow, config);

          for (iMGlevel = 0; iMGlevel <= config->GetnMGLevels(); iMGlevel++)
            numerics_container[iMGlevel][ADJFLOW_SOL][CONV_BOUND_TERM] = new CUpwRoe_AdjFlow(nDim, nVar_Adj_Flow, config);

        }

        if (incompressible) {

          /*--- Incompressible flow, use artificial compressibility method ---*/

          switch (config->GetKind_Centered_AdjFlow()) {
            case NO_CENTERED : cout << "No centered scheme." << endl; break;
            case LAX : numerics_container[MESH_0][ADJFLOW_SOL][CONV_TERM] = new CCentLaxArtComp_AdjFlow(nDim, nVar_Adj_Flow, config); break;
            case JST : numerics_container[MESH_0][ADJFLOW_SOL][CONV_TERM] = new CCentJSTArtComp_AdjFlow(nDim, nVar_Adj_Flow, config); break;
            default : cout << "Centered scheme not implemented." << endl; exit(EXIT_FAILURE); break;
          }

          for (iMGlevel = 1; iMGlevel <= config->GetnMGLevels(); iMGlevel++)
            numerics_container[iMGlevel][ADJFLOW_SOL][CONV_TERM] = new CCentLaxArtComp_AdjFlow(nDim, nVar_Adj_Flow, config);

          for (iMGlevel = 0; iMGlevel <= config->GetnMGLevels(); iMGlevel++)
            numerics_container[iMGlevel][ADJFLOW_SOL][CONV_BOUND_TERM] = new CUpwRoeArtComp_AdjFlow(nDim, nVar_Adj_Flow, config);

        }

        break;

      case SPACE_UPWIND :

        if (compressible) {

          /*--- Compressible flow ---*/

          switch (config->GetKind_Upwind_AdjFlow()) {
            case NO_UPWIND : cout << "No upwind scheme." << endl; break;
            case ROE:
              for (iMGlevel = 0; iMGlevel <= config->GetnMGLevels(); iMGlevel++) {
                numerics_container[iMGlevel][ADJFLOW_SOL][CONV_TERM] = new CUpwRoe_AdjFlow(nDim, nVar_Adj_Flow, config);
                numerics_container[iMGlevel][ADJFLOW_SOL][CONV_BOUND_TERM] = new CUpwRoe_AdjFlow(nDim, nVar_Adj_Flow, config);
              }
              break;
            default : cout << "Upwind scheme not implemented." << endl; exit(EXIT_FAILURE); break;
          }
        }

        if (incompressible) {

          /*--- Incompressible flow, use artificial compressibility method ---*/

          switch (config->GetKind_Upwind_AdjFlow()) {
            case NO_UPWIND : cout << "No upwind scheme." << endl; break;
            case ROE:
              for (iMGlevel = 0; iMGlevel <= config->GetnMGLevels(); iMGlevel++) {
                numerics_container[iMGlevel][ADJFLOW_SOL][CONV_TERM] = new CUpwRoeArtComp_AdjFlow(nDim, nVar_Adj_Flow, config);
                numerics_container[iMGlevel][ADJFLOW_SOL][CONV_BOUND_TERM] = new CUpwRoeArtComp_AdjFlow(nDim, nVar_Adj_Flow, config);
              }
              break;
            default : cout << "Upwind scheme not implemented." << endl; exit(EXIT_FAILURE); break;
          }
        }

        break;

      default :
        cout << "Convective scheme not implemented (adj_euler and adj_ns)." << endl; exit(EXIT_FAILURE);
        break;
    }

    /*--- Definition of the viscous scheme for each equation and mesh level ---*/

    if (compressible) {

      /*--- Compressible flow ---*/

      numerics_container[MESH_0][ADJFLOW_SOL][VISC_TERM] = new CAvgGradCorrected_AdjFlow(nDim, nVar_Adj_Flow, config);
      numerics_container[MESH_0][ADJFLOW_SOL][VISC_BOUND_TERM] = new CAvgGrad_AdjFlow(nDim, nVar_Adj_Flow, config);

      for (iMGlevel = 1; iMGlevel <= config->GetnMGLevels(); iMGlevel++) {
        numerics_container[iMGlevel][ADJFLOW_SOL][VISC_TERM] = new CAvgGrad_AdjFlow(nDim, nVar_Adj_Flow, config);
        numerics_container[iMGlevel][ADJFLOW_SOL][VISC_BOUND_TERM] = new CAvgGrad_AdjFlow(nDim, nVar_Adj_Flow, config);
      }

    }

    if (incompressible) {

      /*--- Incompressible flow, use artificial compressibility method ---*/

      numerics_container[MESH_0][ADJFLOW_SOL][VISC_TERM] = new CAvgGradCorrectedArtComp_AdjFlow(nDim, nVar_Adj_Flow, config);
      numerics_container[MESH_0][ADJFLOW_SOL][VISC_BOUND_TERM] = new CAvgGradArtComp_AdjFlow(nDim, nVar_Adj_Flow, config);

      for (iMGlevel = 1; iMGlevel <= config->GetnMGLevels(); iMGlevel++) {
        numerics_container[iMGlevel][ADJFLOW_SOL][VISC_TERM] = new CAvgGradArtComp_AdjFlow(nDim, nVar_Adj_Flow, config);
        numerics_container[iMGlevel][ADJFLOW_SOL][VISC_BOUND_TERM] = new CAvgGradArtComp_AdjFlow(nDim, nVar_Adj_Flow, config);
      }

    }

    /*--- Definition of the source term integration scheme for each equation and mesh level ---*/

    for (iMGlevel = 0; iMGlevel <= config->GetnMGLevels(); iMGlevel++) {

      /*--- Note that RANS is incompatible with Axisymmetric or Rotational (Fix it!) ---*/

      if (compressible) {

        if (adj_ns) {

          numerics_container[iMGlevel][ADJFLOW_SOL][SOURCE_FIRST_TERM] = new CSourceViscous_AdjFlow(nDim, nVar_Adj_Flow, config);

          if (config->GetRotating_Frame() == YES)
            numerics_container[iMGlevel][ADJFLOW_SOL][SOURCE_SECOND_TERM] = new CSourceRotatingFrame_AdjFlow(nDim, nVar_Adj_Flow, config);
          else
            numerics_container[iMGlevel][ADJFLOW_SOL][SOURCE_SECOND_TERM] = new CSourceConservative_AdjFlow(nDim, nVar_Adj_Flow, config);

        }

        else {

          if (config->GetRotating_Frame() == YES)
            numerics_container[iMGlevel][ADJFLOW_SOL][SOURCE_FIRST_TERM] = new CSourceRotatingFrame_AdjFlow(nDim, nVar_Adj_Flow, config);
          else if (config->GetAxisymmetric() == YES)
            numerics_container[iMGlevel][ADJFLOW_SOL][SOURCE_FIRST_TERM] = new CSourceAxisymmetric_AdjFlow(nDim, nVar_Adj_Flow, config);
          else
            numerics_container[iMGlevel][ADJFLOW_SOL][SOURCE_FIRST_TERM] = new CSourceNothing(nDim, nVar_Adj_Flow, config);

          numerics_container[iMGlevel][ADJFLOW_SOL][SOURCE_SECOND_TERM] = new CSourceNothing(nDim, nVar_Adj_Flow, config);

        }

      }

      if (incompressible) {

        numerics_container[iMGlevel][ADJFLOW_SOL][SOURCE_FIRST_TERM] = new CSourceNothing(nDim, nVar_Adj_Flow, config);
        numerics_container[iMGlevel][ADJFLOW_SOL][SOURCE_SECOND_TERM] = new CSourceNothing(nDim, nVar_Adj_Flow, config);

      }

    }

  }

  /*--- Solver definition for the turbulent adjoint problem ---*/
  if (adj_turb) {
    /*--- Definition of the convective scheme for each equation and mesh level ---*/
    switch (config->GetKind_ConvNumScheme_AdjTurb()) {
      case NONE :
        break;
      case SPACE_UPWIND :
        for (iMGlevel = 0; iMGlevel <= config->GetnMGLevels(); iMGlevel++)
          if (spalart_allmaras) {
            numerics_container[iMGlevel][ADJTURB_SOL][CONV_TERM] = new CUpwSca_AdjTurb(nDim, nVar_Adj_Turb, config);
          }
          else if (neg_spalart_allmaras) {cout << "Adjoint Neg SA turbulence model not implemented." << endl; exit(EXIT_FAILURE);}
          else if (menter_sst) {cout << "Adjoint SST turbulence model not implemented." << endl; exit(EXIT_FAILURE);}
        break;
      default :
        cout << "Convective scheme not implemented (adj_turb)." << endl; exit(EXIT_FAILURE);
        break;
    }

    /*--- Definition of the viscous scheme for each equation and mesh level ---*/
    for (iMGlevel = 0; iMGlevel <= config->GetnMGLevels(); iMGlevel++) {
      if (spalart_allmaras) {
        numerics_container[iMGlevel][ADJTURB_SOL][VISC_TERM] = new CAvgGradCorrected_AdjTurb(nDim, nVar_Adj_Turb, config);
      }
      else if (neg_spalart_allmaras) {cout << "Adjoint Neg SA turbulence model not implemented." << endl; exit(EXIT_FAILURE);}
      else if (menter_sst) {cout << "Adjoint SST turbulence model not implemented." << endl; exit(EXIT_FAILURE);}
    }

    /*--- Definition of the source term integration scheme for each equation and mesh level ---*/
    for (iMGlevel = 0; iMGlevel <= config->GetnMGLevels(); iMGlevel++) {
      if (spalart_allmaras) {
        numerics_container[iMGlevel][ADJTURB_SOL][SOURCE_FIRST_TERM] = new CSourcePieceWise_AdjTurb(nDim, nVar_Adj_Turb, config);
        numerics_container[iMGlevel][ADJTURB_SOL][SOURCE_SECOND_TERM] = new CSourceConservative_AdjTurb(nDim, nVar_Adj_Turb, config);
      }
      else if (neg_spalart_allmaras) {cout << "Adjoint Neg SA turbulence model not implemented." << endl; exit(EXIT_FAILURE);}
      else if (menter_sst) {cout << "Adjoint SST turbulence model not implemented." << endl; exit(EXIT_FAILURE);}
    }

    /*--- Definition of the boundary condition method ---*/
    for (iMGlevel = 0; iMGlevel <= config->GetnMGLevels(); iMGlevel++) {
      if (spalart_allmaras) numerics_container[iMGlevel][ADJTURB_SOL][CONV_BOUND_TERM] = new CUpwLin_AdjTurb(nDim, nVar_Adj_Turb, config);
      else if (neg_spalart_allmaras) {cout << "Adjoint Neg SA turbulence model not implemented." << endl; exit(EXIT_FAILURE);}
      else if (menter_sst) {cout << "Adjoint SST turbulence model not implemented." << endl; exit(EXIT_FAILURE);}
    }

  }

  /*--- Solver definition for the wave problem ---*/
  if (wave) {

    /*--- Definition of the viscous scheme for each equation and mesh level ---*/
    numerics_container[MESH_0][WAVE_SOL][VISC_TERM] = new CGalerkin_Flow(nDim, nVar_Wave, config);

  }

  /*--- Solver definition for the FEM problem ---*/
  if (fem) {

  /*--- Initialize the container for FEA_TERM. This will be the only one for most of the cases ---*/
  switch (config->GetGeometricConditions()) {
      case SMALL_DEFORMATIONS :
        switch (config->GetMaterialModel()) {
          case LINEAR_ELASTIC: numerics_container[MESH_0][FEA_SOL][FEA_TERM] = new CFEM_LinearElasticity(nDim, nVar_FEM, config); break;
          case NEO_HOOKEAN : cout << "Material model does not correspond to geometric conditions." << endl; exit(EXIT_FAILURE); break;
          default: cout << "Material model not implemented." << endl; exit(EXIT_FAILURE); break;
        }
        break;
      case LARGE_DEFORMATIONS :
        switch (config->GetMaterialModel()) {
        case LINEAR_ELASTIC: cout << "Material model does not correspond to geometric conditions." << endl; exit(EXIT_FAILURE); break;
          case NEO_HOOKEAN :
            switch (config->GetMaterialCompressibility()) {
              case COMPRESSIBLE_MAT : numerics_container[MESH_0][FEA_SOL][FEA_TERM] = new CFEM_NeoHookean_Comp(nDim, nVar_FEM, config); break;
              case INCOMPRESSIBLE_MAT : numerics_container[MESH_0][FEA_SOL][FEA_TERM] = new CFEM_NeoHookean_Incomp(nDim, nVar_FEM, config); break;
              default: cout << "Material model not implemented." << endl; exit(EXIT_FAILURE); break;
            }
            break;
          case KNOWLES:
            switch (config->GetMaterialCompressibility()) {
              case NEARLY_INCOMPRESSIBLE_MAT : numerics_container[MESH_0][FEA_SOL][FEA_TERM] = new CFEM_Knowles_NearInc(nDim, nVar_FEM, config); break;
              case INCOMPRESSIBLE_MAT : numerics_container[MESH_0][FEA_SOL][FEA_TERM] = new CFEM_Knowles_NearInc(nDim, nVar_FEM, config); break;
              default: cout << "Material model not implemented." << endl; exit(EXIT_FAILURE); break;
            }
            break;
          case IDEAL_DE:
            switch (config->GetMaterialCompressibility()) {
              case NEARLY_INCOMPRESSIBLE_MAT : numerics_container[MESH_0][FEA_SOL][FEA_TERM] = new CFEM_IdealDE(nDim, nVar_FEM, config); break;
              default: cout << "Material model not implemented." << endl; exit(EXIT_FAILURE); break;
            }
            break;
          default: cout << "Material model not implemented." << endl; exit(EXIT_FAILURE); break;
        }
        break;
      default: cout << " Solver not implemented." << endl; exit(EXIT_FAILURE); break;
    }

  /*--- The following definitions only make sense if we have a non-linear solution ---*/
  if (config->GetGeometricConditions() == LARGE_DEFORMATIONS){

      /*--- This allocates a container for electromechanical effects ---*/

      bool de_effects = config->GetDE_Effects();
      if (de_effects) numerics_container[MESH_0][FEA_SOL][DE_TERM] = new CFEM_DielectricElastomer(nDim, nVar_FEM, config);

      string filename;
      ifstream properties_file;

      filename = config->GetFEA_FileName();
      if (nZone > 1)
        filename = config->GetMultizone_FileName(filename, iZone);

      properties_file.open(filename.data(), ios::in);

      /*--- In case there is a properties file, containers are allocated for a number of material models ---*/

      if (!(properties_file.fail())) {

          numerics_container[MESH_0][FEA_SOL][MAT_NHCOMP]  = new CFEM_NeoHookean_Comp(nDim, nVar_FEM, config);
          numerics_container[MESH_0][FEA_SOL][MAT_NHINC]   = new CFEM_NeoHookean_Incomp(nDim, nVar_FEM, config);
          numerics_container[MESH_0][FEA_SOL][MAT_IDEALDE] = new CFEM_IdealDE(nDim, nVar_FEM, config);
          numerics_container[MESH_0][FEA_SOL][MAT_KNOWLES] = new CFEM_Knowles_NearInc(nDim, nVar_FEM, config);

          properties_file.close();
      }
  }

  }

}

void CDriver::Numerics_Postprocessing(CNumerics ****numerics_container,
                                      CSolver ***solver_container, CGeometry **geometry,
                                      CConfig *config) {

  unsigned short iMGlevel, iSol;


  bool
  euler, adj_euler,
  ns, adj_ns,
  fem_euler, fem_ns, fem_turbulent,
  turbulent, adj_turb,
  spalart_allmaras, neg_spalart_allmaras, menter_sst,
  poisson,
  wave,
  fem,
  heat,
  transition,
  template_solver;

  bool compressible = (config->GetKind_Regime() == COMPRESSIBLE);
  bool incompressible = (config->GetKind_Regime() == INCOMPRESSIBLE);

  /*--- Initialize some useful booleans ---*/
  euler            = false; ns     = false; turbulent     = false;
  fem_euler        = false; fem_ns = false; fem_turbulent = false;
  poisson          = false;
  adj_euler        = false; adj_ns           = false;   adj_turb         = false;
  wave             = false; heat             = false;   fem        = false;
  spalart_allmaras = false; neg_spalart_allmaras = false; menter_sst       = false;
  transition       = false;
  template_solver  = false;

  /*--- Assign booleans ---*/
  switch (config->GetKind_Solver()) {
    case TEMPLATE_SOLVER: template_solver = true; break;
    case EULER : case DISC_ADJ_EULER: euler = true; break;
    case NAVIER_STOKES: case DISC_ADJ_NAVIER_STOKES: ns = true; break;
    case RANS : case DISC_ADJ_RANS:  ns = true; turbulent = true; if (config->GetKind_Trans_Model() == LM) transition = true; break;
    case FEM_EULER : fem_euler = true; break;
    case FEM_NAVIER_STOKES: fem_ns = true; break;
    case FEM_RANS : fem_ns = true; fem_turbulent = true; break;
    case FEM_LES :  fem_ns = true; break;
    case POISSON_EQUATION: poisson = true; break;
    case WAVE_EQUATION: wave = true; break;
    case HEAT_EQUATION: heat = true; break;
    case FEM_ELASTICITY: case DISC_ADJ_FEM: fem = true; break;
    case ADJ_EULER : euler = true; adj_euler = true; break;
    case ADJ_NAVIER_STOKES : ns = true; turbulent = (config->GetKind_Turb_Model() != NONE); adj_ns = true; break;
    case ADJ_RANS : ns = true; turbulent = true; adj_ns = true; adj_turb = (!config->GetFrozen_Visc_Cont()); break;
  }

  /*--- Assign turbulence model booleans ---*/

  if (turbulent || fem_turbulent)
    switch (config->GetKind_Turb_Model()) {
      case SA:     spalart_allmaras = true;     break;
      case SA_NEG: neg_spalart_allmaras = true; break;
      case SST:    menter_sst = true;  break;

    }

  /*--- Solver definition for the template problem ---*/
  if (template_solver) {

    /*--- Definition of the convective scheme for each equation and mesh level ---*/
    switch (config->GetKind_ConvNumScheme_Template()) {
      case SPACE_CENTERED : case SPACE_UPWIND :
        for (iMGlevel = 0; iMGlevel <= config->GetnMGLevels(); iMGlevel++)
          delete numerics_container[iMGlevel][TEMPLATE_SOL][CONV_TERM];
        break;
    }

    for (iMGlevel = 0; iMGlevel <= config->GetnMGLevels(); iMGlevel++) {
      /*--- Definition of the viscous scheme for each equation and mesh level ---*/
      delete numerics_container[iMGlevel][TEMPLATE_SOL][VISC_TERM];
      /*--- Definition of the source term integration scheme for each equation and mesh level ---*/
      delete numerics_container[iMGlevel][TEMPLATE_SOL][SOURCE_FIRST_TERM];
      /*--- Definition of the boundary condition method ---*/
      delete numerics_container[iMGlevel][TEMPLATE_SOL][CONV_BOUND_TERM];
    }

  }

  /*--- Solver definition for the Potential, Euler, Navier-Stokes problems ---*/
  if ((euler) || (ns)) {

    /*--- Definition of the convective scheme for each equation and mesh level ---*/
    switch (config->GetKind_ConvNumScheme_Flow()) {

      case SPACE_CENTERED :
        if (compressible) {

          /*--- Compressible flow ---*/
          switch (config->GetKind_Centered_Flow()) {
            case LAX : case JST :  case JST_KE : delete numerics_container[MESH_0][FLOW_SOL][CONV_TERM]; break;
          }
          for (iMGlevel = 1; iMGlevel <= config->GetnMGLevels(); iMGlevel++)
            delete numerics_container[iMGlevel][FLOW_SOL][CONV_TERM];

          /*--- Definition of the boundary condition method ---*/
          for (iMGlevel = 0; iMGlevel <= config->GetnMGLevels(); iMGlevel++)
            delete numerics_container[iMGlevel][FLOW_SOL][CONV_BOUND_TERM];

        }
        if (incompressible) {
          /*--- Incompressible flow, use artificial compressibility method ---*/
          switch (config->GetKind_Centered_Flow()) {

            case LAX : case JST : delete numerics_container[MESH_0][FLOW_SOL][CONV_TERM]; break;

          }
          for (iMGlevel = 1; iMGlevel <= config->GetnMGLevels(); iMGlevel++)
            delete numerics_container[iMGlevel][FLOW_SOL][CONV_TERM];

          /*--- Definition of the boundary condition method ---*/
          for (iMGlevel = 0; iMGlevel <= config->GetnMGLevels(); iMGlevel++)
            delete numerics_container[iMGlevel][FLOW_SOL][CONV_BOUND_TERM];

        }
        break;
      case SPACE_UPWIND :

        if (compressible) {
          /*--- Compressible flow ---*/
          switch (config->GetKind_Upwind_Flow()) {
            case ROE: case AUSM : case TURKEL: case HLLC: case MSW:  case CUSP:
              for (iMGlevel = 0; iMGlevel <= config->GetnMGLevels(); iMGlevel++) {
                delete numerics_container[iMGlevel][FLOW_SOL][CONV_TERM];
                delete numerics_container[iMGlevel][FLOW_SOL][CONV_BOUND_TERM];
              }

              break;
          }

        }
        if (incompressible) {
          /*--- Incompressible flow, use artificial compressibility method ---*/
          switch (config->GetKind_Upwind_Flow()) {
            case ROE:
              for (iMGlevel = 0; iMGlevel <= config->GetnMGLevels(); iMGlevel++) {
                delete numerics_container[iMGlevel][FLOW_SOL][CONV_TERM];
                delete numerics_container[iMGlevel][FLOW_SOL][CONV_BOUND_TERM];
              }
              break;
          }
        }

        break;
    }

    /*--- Definition of the viscous scheme for each equation and mesh level ---*/
    if (compressible||incompressible) {
      /*--- Compressible flow Ideal gas ---*/
      delete numerics_container[MESH_0][FLOW_SOL][VISC_TERM];
      for (iMGlevel = 1; iMGlevel <= config->GetnMGLevels(); iMGlevel++)
        delete numerics_container[iMGlevel][FLOW_SOL][VISC_TERM];

      /*--- Definition of the boundary condition method ---*/
      for (iMGlevel = 0; iMGlevel <= config->GetnMGLevels(); iMGlevel++)
        delete numerics_container[iMGlevel][FLOW_SOL][VISC_BOUND_TERM];

    }

    /*--- Definition of the source term integration scheme for each equation and mesh level ---*/
    for (iMGlevel = 0; iMGlevel <= config->GetnMGLevels(); iMGlevel++) {
      delete numerics_container[iMGlevel][FLOW_SOL][SOURCE_FIRST_TERM];
      delete numerics_container[iMGlevel][FLOW_SOL][SOURCE_SECOND_TERM];
    }

  }

  /*--- DG-FEM solver definition for Euler, Navier-Stokes problems ---*/

  if ((fem_euler) || (fem_ns)) {

    /*--- Definition of the convective scheme for each equation and mesh level ---*/
    switch (config->GetRiemann_Solver_FEM()) {
      case ROE: case AUSM: case TURKEL: case HLLC: case MSW:

        for (iMGlevel = 0; iMGlevel <= config->GetnMGLevels(); iMGlevel++) {
          delete numerics_container[iMGlevel][FLOW_SOL][CONV_TERM];
          delete numerics_container[iMGlevel][FLOW_SOL][CONV_BOUND_TERM];
        }
        break;
    }

    /*--- Definition of the viscous scheme for each equation and mesh level ---*/
    delete numerics_container[MESH_0][FLOW_SOL][VISC_TERM];
    for (iMGlevel = 1; iMGlevel <= config->GetnMGLevels(); iMGlevel++)
      delete numerics_container[iMGlevel][FLOW_SOL][VISC_TERM];

    /*--- Definition of the boundary condition method ---*/
    for (iMGlevel = 0; iMGlevel <= config->GetnMGLevels(); iMGlevel++)
      delete numerics_container[iMGlevel][FLOW_SOL][VISC_BOUND_TERM];

    /*--- Definition of the source term integration scheme for each equation and mesh level ---*/
    for (iMGlevel = 0; iMGlevel <= config->GetnMGLevels(); iMGlevel++) {
      delete numerics_container[iMGlevel][FLOW_SOL][SOURCE_FIRST_TERM];
      delete numerics_container[iMGlevel][FLOW_SOL][SOURCE_SECOND_TERM];
    }
  }

  /*--- Solver definition for the turbulent model problem ---*/

  if (turbulent) {

    /*--- Definition of the convective scheme for each equation and mesh level ---*/

    switch (config->GetKind_ConvNumScheme_Turb()) {
      case SPACE_UPWIND :
        for (iMGlevel = 0; iMGlevel <= config->GetnMGLevels(); iMGlevel++) {
          if (spalart_allmaras || neg_spalart_allmaras ||menter_sst)
            delete numerics_container[iMGlevel][TURB_SOL][CONV_TERM];
        }
        break;
    }

    /*--- Definition of the viscous scheme for each equation and mesh level ---*/
    if (spalart_allmaras || neg_spalart_allmaras || menter_sst) {
      for (iMGlevel = 0; iMGlevel <= config->GetnMGLevels(); iMGlevel++) {
        delete numerics_container[iMGlevel][TURB_SOL][VISC_TERM];
        delete numerics_container[iMGlevel][TURB_SOL][SOURCE_FIRST_TERM];
        delete numerics_container[iMGlevel][TURB_SOL][SOURCE_SECOND_TERM];
        /*--- Definition of the boundary condition method ---*/
        delete numerics_container[iMGlevel][TURB_SOL][CONV_BOUND_TERM];
        delete numerics_container[iMGlevel][TURB_SOL][VISC_BOUND_TERM];

      }
    }

  }

  /*--- Solver definition for the transition model problem ---*/
  if (transition) {

    /*--- Definition of the convective scheme for each equation and mesh level ---*/
    switch (config->GetKind_ConvNumScheme_Turb()) {
      case SPACE_UPWIND :
        for (iMGlevel = 0; iMGlevel <= config->GetnMGLevels(); iMGlevel++) {
          delete numerics_container[iMGlevel][TRANS_SOL][CONV_TERM];
        }
        break;
    }

    for (iMGlevel = 0; iMGlevel <= config->GetnMGLevels(); iMGlevel++) {
      /*--- Definition of the viscous scheme for each equation and mesh level ---*/
      delete numerics_container[iMGlevel][TRANS_SOL][VISC_TERM];
      /*--- Definition of the source term integration scheme for each equation and mesh level ---*/
      delete numerics_container[iMGlevel][TRANS_SOL][SOURCE_FIRST_TERM];
      delete numerics_container[iMGlevel][TRANS_SOL][SOURCE_SECOND_TERM];
      /*--- Definition of the boundary condition method ---*/
      delete numerics_container[iMGlevel][TRANS_SOL][CONV_BOUND_TERM];
    }
  }

  /*--- Solver definition for the poisson potential problem ---*/
  if (poisson || heat) {

    /*--- Definition of the viscous scheme for each equation and mesh level ---*/
    delete numerics_container[MESH_0][POISSON_SOL][VISC_TERM];

    /*--- Definition of the source term integration scheme for each equation and mesh level ---*/
    delete numerics_container[MESH_0][POISSON_SOL][SOURCE_FIRST_TERM];
    delete numerics_container[MESH_0][POISSON_SOL][SOURCE_SECOND_TERM];

  }

  /*--- Solver definition for the flow adjoint problem ---*/

  if (adj_euler || adj_ns ) {

    /*--- Definition of the convective scheme for each equation and mesh level ---*/

    switch (config->GetKind_ConvNumScheme_AdjFlow()) {
      case SPACE_CENTERED :

        if (compressible) {

          /*--- Compressible flow ---*/

          switch (config->GetKind_Centered_AdjFlow()) {
            case LAX : case JST:
              delete numerics_container[MESH_0][ADJFLOW_SOL][CONV_TERM];
              break;
          }

          for (iMGlevel = 1; iMGlevel <= config->GetnMGLevels(); iMGlevel++)
            delete numerics_container[iMGlevel][ADJFLOW_SOL][CONV_TERM];

          for (iMGlevel = 0; iMGlevel <= config->GetnMGLevels(); iMGlevel++)
            delete numerics_container[iMGlevel][ADJFLOW_SOL][CONV_BOUND_TERM];

        }

        if (incompressible) {

          /*--- Incompressible flow, use artificial compressibility method ---*/

          switch (config->GetKind_Centered_AdjFlow()) {
            case LAX : case JST:
              delete numerics_container[MESH_0][ADJFLOW_SOL][CONV_TERM]; break;
          }

          for (iMGlevel = 1; iMGlevel <= config->GetnMGLevels(); iMGlevel++)
            delete numerics_container[iMGlevel][ADJFLOW_SOL][CONV_TERM];

          for (iMGlevel = 0; iMGlevel <= config->GetnMGLevels(); iMGlevel++)
            delete numerics_container[iMGlevel][ADJFLOW_SOL][CONV_BOUND_TERM];

        }

        break;

      case SPACE_UPWIND :

        if (compressible || incompressible) {

          /*--- Compressible flow ---*/

          switch (config->GetKind_Upwind_AdjFlow()) {
            case ROE:
              for (iMGlevel = 0; iMGlevel <= config->GetnMGLevels(); iMGlevel++) {
                delete numerics_container[iMGlevel][ADJFLOW_SOL][CONV_TERM];
                delete numerics_container[iMGlevel][ADJFLOW_SOL][CONV_BOUND_TERM];
              }
              break;
          }
        }

        break;
    }

    /*--- Definition of the viscous scheme for each equation and mesh level ---*/

    if (compressible || incompressible) {

      /*--- Compressible flow ---*/
      for (iMGlevel = 0; iMGlevel <= config->GetnMGLevels(); iMGlevel++) {
        delete numerics_container[iMGlevel][ADJFLOW_SOL][VISC_TERM];
        delete numerics_container[iMGlevel][ADJFLOW_SOL][VISC_BOUND_TERM];
      }
    }

    /*--- Definition of the source term integration scheme for each equation and mesh level ---*/

    for (iMGlevel = 0; iMGlevel <= config->GetnMGLevels(); iMGlevel++) {


      if (compressible || incompressible) {

        delete numerics_container[iMGlevel][ADJFLOW_SOL][SOURCE_FIRST_TERM];
        delete numerics_container[iMGlevel][ADJFLOW_SOL][SOURCE_SECOND_TERM];

      }
    }

  }


  /*--- Solver definition for the turbulent adjoint problem ---*/
  if (adj_turb) {
    /*--- Definition of the convective scheme for each equation and mesh level ---*/
    switch (config->GetKind_ConvNumScheme_AdjTurb()) {

      case SPACE_UPWIND :
        for (iMGlevel = 0; iMGlevel <= config->GetnMGLevels(); iMGlevel++)
          if (spalart_allmaras) {
            delete numerics_container[iMGlevel][ADJTURB_SOL][CONV_TERM];
          }
        break;
    }


    for (iMGlevel = 0; iMGlevel <= config->GetnMGLevels(); iMGlevel++) {
      if (spalart_allmaras) {
        /*--- Definition of the viscous scheme for each equation and mesh level ---*/
        delete numerics_container[iMGlevel][ADJTURB_SOL][VISC_TERM];
        /*--- Definition of the source term integration scheme for each equation and mesh level ---*/
        delete numerics_container[iMGlevel][ADJTURB_SOL][SOURCE_FIRST_TERM];
        delete numerics_container[iMGlevel][ADJTURB_SOL][SOURCE_SECOND_TERM];
        /*--- Definition of the boundary condition method ---*/
        delete numerics_container[iMGlevel][ADJTURB_SOL][CONV_BOUND_TERM];
      }
    }
  }

  /*--- Solver definition for the wave problem ---*/
  if (wave) {

    /*--- Definition of the viscous scheme for each equation and mesh level ---*/
    delete numerics_container[MESH_0][WAVE_SOL][VISC_TERM];

  }

  /*--- Solver definition for the FEA problem ---*/
  if (fem) {

    /*--- Definition of the viscous scheme for each equation and mesh level ---*/
    delete numerics_container[MESH_0][FEA_SOL][FEA_TERM];

  }

  /*--- Definition of the Class for the numerical method: numerics_container[MESH_LEVEL][EQUATION][EQ_TERM] ---*/
  for (iMGlevel = 0; iMGlevel <= config->GetnMGLevels(); iMGlevel++) {
    for (iSol = 0; iSol < MAX_SOLS; iSol++) {
      delete [] numerics_container[iMGlevel][iSol];
    }
    delete[] numerics_container[iMGlevel];
  }

}

void CDriver::Iteration_Preprocessing() {

  int rank = MASTER_NODE;
#ifdef HAVE_MPI
  MPI_Comm_rank(MPI_COMM_WORLD, &rank);
#endif

  /*--- Initial print to console for this zone. ---*/

  if (rank == MASTER_NODE) cout << "Zone " << iZone+1;

  /*--- Loop over all zones and instantiate the physics iteration. ---*/

  switch (config_container[iZone]->GetKind_Solver()) {

    case EULER: case NAVIER_STOKES: case RANS:

      if(config_container[iZone]->GetBoolTurbomachinery()){
        if (rank == MASTER_NODE)
          cout << ": Euler/Navier-Stokes/RANS turbomachinery fluid iteration." << endl;
      iteration_container[iZone] = new CTurboIteration(config_container[iZone]);

      }
      else{
        if (rank == MASTER_NODE)
          cout << ": Euler/Navier-Stokes/RANS fluid iteration." << endl;
      iteration_container[iZone] = new CFluidIteration(config_container[iZone]);
      }
      break;

    case FEM_EULER: case FEM_NAVIER_STOKES: case FEM_RANS: case FEM_LES:
      if (rank == MASTER_NODE)
        cout << ": finite element Euler/Navier-Stokes/RANS/LES flow iteration." << endl;
      iteration_container[iZone] = new CFEMFluidIteration(config_container[iZone]);
      break;

    case WAVE_EQUATION:
      if (rank == MASTER_NODE)
        cout << ": wave iteration." << endl;
      iteration_container[iZone] = new CWaveIteration(config_container[iZone]);
      break;

    case HEAT_EQUATION:
      if (rank == MASTER_NODE)
        cout << ": heat iteration." << endl;
      iteration_container[iZone] = new CHeatIteration(config_container[iZone]);
      break;

    case POISSON_EQUATION:
      if (rank == MASTER_NODE)
        cout << ": poisson iteration." << endl;
      iteration_container[iZone] = new CPoissonIteration(config_container[iZone]);
      break;

    case FEM_ELASTICITY:
      if (rank == MASTER_NODE)
        cout << ": FEM iteration." << endl;
      iteration_container[iZone] = new CFEM_StructuralAnalysis(config_container[iZone]);
      break;

    case ADJ_EULER: case ADJ_NAVIER_STOKES: case ADJ_RANS:
      if (rank == MASTER_NODE)
        cout << ": adjoint Euler/Navier-Stokes/RANS fluid iteration." << endl;
      iteration_container[iZone] = new CAdjFluidIteration(config_container[iZone]);
      break;

    case DISC_ADJ_EULER: case DISC_ADJ_NAVIER_STOKES: case DISC_ADJ_RANS:
      if (rank == MASTER_NODE)
        cout << ": discrete adjoint Euler/Navier-Stokes/RANS fluid iteration." << endl;
      iteration_container[iZone] = new CDiscAdjFluidIteration(config_container[iZone]);
      break;
<<<<<<< HEAD
  }
=======

    case DISC_ADJ_FEM:
      if (rank == MASTER_NODE)
        cout << ": discrete adjoint FEM structural iteration." << endl;
      iteration_container[iZone] = new CDiscAdjFEAIteration(config_container[iZone]);
      break;
  }
  
>>>>>>> ca443fdc
}

void CDriver::Interface_Preprocessing() {

  int rank = MASTER_NODE;
  unsigned short donorZone, targetZone;
  unsigned short nVar, nVarTransfer;

  unsigned short nMarkerTarget, iMarkerTarget, nMarkerDonor, iMarkerDonor;

  /*--- Initialize some useful booleans ---*/
  bool fluid_donor, structural_donor;
  bool fluid_target, structural_target;

  bool discrete_adjoint = config_container[ZONE_0]->GetDiscrete_Adjoint();

  int markDonor, markTarget, Donor_check, Target_check, iMarkerInt, nMarkerInt;

#ifdef HAVE_MPI
  int *Buffer_Recv_mark = NULL, iRank, nProcessor = 1;;

  MPI_Comm_rank(config_container[ZONE_0]->GetMPICommunicator(), &rank);
  MPI_Comm_size(config_container[ZONE_0]->GetMPICommunicator(), &nProcessor);

  if (rank == MASTER_NODE)
  Buffer_Recv_mark = new int[nProcessor];
#endif

  if (config_container[ZONE_0]->GetFSI_Simulation() && nZone != 2 && rank == MASTER_NODE) {
    cout << "Error, cannot run the FSI solver on more than 2 zones!" << endl;
    exit(EXIT_FAILURE);
  }

  /*--- Coupling between zones ---*/
  // There's a limit here, the interface boundary must connect only 2 zones

  /*--- Loops over all target and donor zones to find which ones are connected through an interface boundary (fsi or sliding mesh) ---*/
  for (targetZone = 0; targetZone < nZone; targetZone++) {

    for (donorZone = 0; donorZone < nZone; donorZone++) {

      if ( donorZone == targetZone ) // We're processing the same zone, so skip the following
        continue;

      nMarkerInt = (int) ( config_container[donorZone]->GetMarker_n_ZoneInterface() / 2 );

      /*--- Loops on Interface markers to find if the 2 zones are sharing the boundary and to determine donor and target marker tag ---*/
      for (iMarkerInt = 1; iMarkerInt <= nMarkerInt; iMarkerInt++) {

        markDonor  = -1;
        markTarget = -1;

        /*--- On the donor side ---*/
        nMarkerDonor = config_container[donorZone]->GetnMarker_All();

        for (iMarkerDonor = 0; iMarkerDonor < nMarkerDonor; iMarkerDonor++) {

          /*--- If the tag GetMarker_All_ZoneInterface(iMarker) equals the index we are looping at ---*/
          if ( config_container[donorZone]->GetMarker_All_ZoneInterface(iMarkerDonor) == iMarkerInt ) {
            /*--- We have identified the identifier for the interface marker ---*/
            markDonor = iMarkerDonor;

            break;
          }
        }

        /*--- On the target side ---*/
        nMarkerTarget = config_container[targetZone]->GetnMarker_All();

      for (iMarkerTarget = 0; iMarkerTarget < nMarkerTarget; iMarkerTarget++) {

          /*--- If the tag GetMarker_All_ZoneInterface(iMarker) equals the index we are looping at ---*/
        if ( config_container[targetZone]->GetMarker_All_ZoneInterface(iMarkerTarget) == iMarkerInt ) {
            /*--- We have identified the identifier for the interface marker ---*/
            markTarget = iMarkerTarget;

            break;
        }
        }

#ifdef HAVE_MPI

      Donor_check  = -1;
      Target_check = -1;

        /*--- We gather a vector in MASTER_NODE that determines if the boundary is not on the processor because of the partition or because the zone does not include it ---*/

        SU2_MPI::Gather(&markDonor , 1, MPI_INT, Buffer_Recv_mark, 1, MPI_INT, MASTER_NODE, MPI_COMM_WORLD);

      if (rank == MASTER_NODE) {
        for (iRank = 0; iRank < nProcessor; iRank++) {
          if( Buffer_Recv_mark[iRank] != -1 ) {
              Donor_check = Buffer_Recv_mark[iRank];

              break;
            }
          }
        }

        SU2_MPI::Bcast(&Donor_check , 1, MPI_INT, MASTER_NODE, MPI_COMM_WORLD);

        SU2_MPI::Gather(&markTarget, 1, MPI_INT, Buffer_Recv_mark, 1, MPI_INT, MASTER_NODE, MPI_COMM_WORLD);

      if (rank == MASTER_NODE){
        for (iRank = 0; iRank < nProcessor; iRank++){
          if( Buffer_Recv_mark[iRank] != -1 ){
              Target_check = Buffer_Recv_mark[iRank];

              break;
            }
          }
        }

        SU2_MPI::Bcast(&Target_check, 1, MPI_INT, MASTER_NODE, MPI_COMM_WORLD);

#else
      Donor_check  = markDonor;
      Target_check = markTarget;
#endif

      /* --- Check ifzones are actually sharing the interface boundary, if not skip ---*/
      if(Target_check == -1 || Donor_check == -1)
          continue;

        /*--- Set some boolean to properly allocate data structure later ---*/
      fluid_target      = false; 
      structural_target = false;

      fluid_donor       = false;
      structural_donor  = false;

      switch ( config_container[targetZone]->GetKind_Solver() ) {

<<<<<<< HEAD
        case EULER : case NAVIER_STOKES: case RANS:
          fluid_target  = true;

          break;

        case FEM_ELASTICITY:
          structural_target = true;
=======
        case EULER : case NAVIER_STOKES: case RANS: 
        case DISC_ADJ_EULER: case DISC_ADJ_NAVIER_STOKES: case DISC_ADJ_RANS:
          fluid_target  = true;   

          break;

        case FEM_ELASTICITY: case DISC_ADJ_FEM:
          structural_target = true;   
>>>>>>> ca443fdc

          break;
        }


      switch ( config_container[donorZone]->GetKind_Solver() ) {

<<<<<<< HEAD
      case EULER : case NAVIER_STOKES: case RANS:
        fluid_donor  = true;

          break;

      case FEM_ELASTICITY:
        structural_donor = true;
=======
      case EULER : case NAVIER_STOKES: case RANS: 
      case DISC_ADJ_EULER: case DISC_ADJ_NAVIER_STOKES: case DISC_ADJ_RANS:
        fluid_donor  = true;   

          break;

      case FEM_ELASTICITY: case DISC_ADJ_FEM:
        structural_donor = true;  
>>>>>>> ca443fdc

          break;
        }

        /*--- Begin the creation of the communication pattern among zones ---*/

        /*--- Retrieve the number of conservative variables (for problems not involving structural analysis ---*/
        if (!structural_donor && !structural_target)
          nVar = solver_container[donorZone][MESH_0][FLOW_SOL]->GetnVar();
        else
          /*--- If at least one of the components is structural ---*/
          nVar = nDim;

      if (rank == MASTER_NODE) cout << "From zone " << donorZone << " to zone " << targetZone << ": ";

        /*--- Match Zones ---*/
      if (rank == MASTER_NODE) cout << "Setting coupling "<<endl;

        /*--- If the mesh is matching: match points ---*/
      if ( config_container[donorZone]->GetMatchingMesh() ) {
        if (rank == MASTER_NODE)
            cout << "between matching meshes. " << endl;
        geometry_container[donorZone][MESH_0]->MatchZone(config_container[donorZone], geometry_container[targetZone][MESH_0], config_container[targetZone], donorZone, nZone);
        }
        /*--- Else: interpolate ---*/
        else {
        switch (config_container[donorZone]->GetKindInterpolation()) {

          case NEAREST_NEIGHBOR:
            interpolator_container[donorZone][targetZone] = new CNearestNeighbor(geometry_container, config_container, donorZone, targetZone);
            if (rank == MASTER_NODE) cout << "using a nearest-neighbor approach." << endl;

            break;

          case ISOPARAMETRIC:
            interpolator_container[donorZone][targetZone] = new CIsoparametric(geometry_container, config_container, donorZone, targetZone);
            if (rank == MASTER_NODE) cout << "using an isoparametric approach." << endl;

            break;

          case WEIGHTED_AVERAGE:
            interpolator_container[donorZone][targetZone] = new CSlidingMesh(geometry_container, config_container, donorZone, targetZone);
            if (rank == MASTER_NODE) cout << "using an sliding mesh approach." << endl;

            break;

          case CONSISTCONSERVE:
            if ( targetZone > 0 && structural_target ) {
              interpolator_container[donorZone][targetZone] = new CMirror(geometry_container, config_container, donorZone, targetZone);
              if (rank == MASTER_NODE) cout << "using a mirror approach: matching coefficients from opposite mesh." << endl;
            }
            else{
              interpolator_container[donorZone][targetZone] = new CIsoparametric(geometry_container, config_container, donorZone, targetZone);
              if (rank == MASTER_NODE) cout << "using an isoparametric approach." << endl;
            }
            if ( targetZone == 0 && structural_target ) {
              if (rank == MASTER_NODE) cout << "Consistent and conservative interpolation assumes the structure model mesh is evaluated second. Somehow this has not happened. The isoparametric coefficients will be calculated for both meshes, and are not guaranteed to be consistent." << endl;
            }


            break;

          }
        }

        /*--- Initialize the appropriate transfer strategy ---*/
      if (rank == MASTER_NODE) cout << "Transferring ";

        if (fluid_donor && structural_target && (!discrete_adjoint)) {
          nVarTransfer = 2;
        transfer_container[donorZone][targetZone] = new CTransfer_FlowTraction(nVar, nVarTransfer, config_container[donorZone]);
        if (rank == MASTER_NODE) cout << "flow tractions. "<< endl;
      }
      else if (structural_donor && fluid_target && (!discrete_adjoint)) {
        nVarTransfer = 0;
        transfer_container[donorZone][targetZone] = new CTransfer_StructuralDisplacements(nVar, nVarTransfer, config_container[donorZone]);
        if (rank == MASTER_NODE) cout << "structural displacements. "<< endl;
      }
      else if (fluid_donor && structural_target && discrete_adjoint) {
        nVarTransfer = 2;
        transfer_container[donorZone][targetZone] = new CTransfer_FlowTraction_DiscAdj(nVar, nVarTransfer, config_container[donorZone]);
        if (rank == MASTER_NODE) cout << "flow tractions. "<< endl;
      }
      else if (structural_donor && fluid_target && discrete_adjoint){
        nVarTransfer = 0;
        transfer_container[donorZone][targetZone] = new CTransfer_StructuralDisplacements_DiscAdj(nVar, nVarTransfer, config_container[donorZone]);
        if (rank == MASTER_NODE) cout << "structural displacements. "<< endl;
      }
      else if (!structural_donor && !structural_target) {
        nVarTransfer = 0;
        nVar = solver_container[donorZone][MESH_0][FLOW_SOL]->GetnPrimVar();
        transfer_container[donorZone][targetZone] = new CTransfer_SlidingInterface(nVar, nVarTransfer, config_container[donorZone]);
        if (rank == MASTER_NODE) cout << "sliding interface. " << endl;
      }
      else {
        nVarTransfer = 0;
        transfer_container[donorZone][targetZone] = new CTransfer_ConservativeVars(nVar, nVarTransfer, config_container[donorZone]);
        if (rank == MASTER_NODE) cout << "generic conservative variables. " << endl;
        }

      break;

      }

      if (config_container[donorZone]->GetBoolMixingPlaneInterface()){
      	nVarTransfer = 0;
      	nVar = solver_container[donorZone][MESH_0][FLOW_SOL]->GetnVar();
      	transfer_container[donorZone][targetZone] = new CTransfer_MixingPlaneInterface(nVar, nVarTransfer, config_container[donorZone], config_container[targetZone]);
        if (rank == MASTER_NODE) cout << "Set mixing-plane interface from donor zone "<< donorZone << " to target zone " << targetZone <<"."<<endl;
      }

    }

  }

#ifdef HAVE_MPI
  if (rank == MASTER_NODE)
  delete [] Buffer_Recv_mark;
#endif
}

void CDriver::InitStaticMeshMovement(){

  unsigned short iMGlevel;
  unsigned short Kind_Grid_Movement;

  int rank = MASTER_NODE;
#ifdef HAVE_MPI
  MPI_Comm_rank(MPI_COMM_WORLD, &rank);
#endif

  for (iZone = 0; iZone < nZone; iZone++) {
    Kind_Grid_Movement = config_container[iZone]->GetKind_GridMovement(iZone);

    switch (Kind_Grid_Movement) {

    case MOVING_WALL:

      /*--- Fixed wall velocities: set the grid velocities only one time
         before the first iteration flow solver. ---*/
      if (rank == MASTER_NODE)
        cout << endl << " Setting the moving wall velocities." << endl;

      surface_movement[iZone]->Moving_Walls(geometry_container[iZone][MESH_0],
          config_container[iZone], iZone, 0);

      /*--- Update the grid velocities on the coarser multigrid levels after
           setting the moving wall velocities for the finest mesh. ---*/

      grid_movement[iZone]->UpdateMultiGrid(geometry_container[iZone], config_container[iZone]);
      break;


    case ROTATING_FRAME:

      /*--- Steadily rotating frame: set the grid velocities just once
         before the first iteration flow solver. ---*/

      if (rank == MASTER_NODE) {
        cout << endl << " Setting rotating frame grid velocities";
        cout << " for zone " << iZone << "." << endl;
      }

      /*--- Set the grid velocities on all multigrid levels for a steadily
           rotating reference frame. ---*/

      for (iMGlevel = 0; iMGlevel <= config_container[ZONE_0]->GetnMGLevels(); iMGlevel++){
        geometry_container[iZone][iMGlevel]->SetRotationalVelocity(config_container[iZone], iZone, true);
        geometry_container[iZone][iMGlevel]->SetShroudVelocity(config_container[iZone]);
      }

      break;

    case STEADY_TRANSLATION:

      /*--- Set the translational velocity and hold the grid fixed during
         the calculation (similar to rotating frame, but there is no extra
         source term for translation). ---*/

      if (rank == MASTER_NODE)
        cout << endl << " Setting translational grid velocities." << endl;

      /*--- Set the translational velocity on all grid levels. ---*/

      for (iMGlevel = 0; iMGlevel <= config_container[ZONE_0]->GetnMGLevels(); iMGlevel++)
        geometry_container[iZone][iMGlevel]->SetTranslationalVelocity(config_container[iZone], iZone, true);



      break;
    }
  }
}

void CDriver::TurbomachineryPreprocessing(){

  int rank = MASTER_NODE;
  unsigned short donorZone,targetZone, nMarkerInt, iMarkerInt;
  unsigned short nSpanMax = 0;
  bool restart   = (config_container[ZONE_0]->GetRestart() || config_container[ZONE_0]->GetRestart_Flow());
  mixingplane = config_container[ZONE_0]->GetBoolMixingPlaneInterface();
  bool discrete_adjoint = config_container[ZONE_0]->GetDiscrete_Adjoint();
  su2double areaIn, areaOut, nBlades, flowAngleIn, flowAngleOut;
#ifdef HAVE_MPI
  MPI_Comm_rank(MPI_COMM_WORLD, &rank);
#endif

  /*--- Create turbovertex structure ---*/
  if (rank == MASTER_NODE) cout<<endl<<"Initialize Turbo Vertex Structure." << endl;
  for (iZone = 0; iZone < nZone; iZone++) {
    if (config_container[iZone]->GetBoolTurbomachinery()){
      geometry_container[iZone][MESH_0]->ComputeNSpan(config_container[iZone], iZone, INFLOW, true);
      geometry_container[iZone][MESH_0]->ComputeNSpan(config_container[iZone], iZone, OUTFLOW, true);
      if (rank == MASTER_NODE) cout <<"Number of span-wise sections in Zone "<< iZone<<": "<< config_container[iZone]->GetnSpanWiseSections() <<"."<< endl;
      if (config_container[iZone]->GetnSpanWiseSections() > nSpanMax){
        nSpanMax = config_container[iZone]->GetnSpanWiseSections();
      }

      config_container[ZONE_0]->SetnSpan_iZones(config_container[iZone]->GetnSpanWiseSections(), iZone);

      geometry_container[iZone][MESH_0]->SetTurboVertex(config_container[iZone], iZone, INFLOW, true);
      geometry_container[iZone][MESH_0]->SetTurboVertex(config_container[iZone], iZone, OUTFLOW, true);
    }
  }

  /*--- Set maximum number of Span among all zones ---*/
  for (iZone = 0; iZone < nZone; iZone++) {
    if (config_container[iZone]->GetBoolTurbomachinery()){
      config_container[iZone]->SetnSpanMaxAllZones(nSpanMax);
    }
  }
  if (rank == MASTER_NODE) cout<<"Max number of span-wise sections among all zones: "<< nSpanMax<<"."<< endl;


  if (rank == MASTER_NODE) cout<<"Initialize solver containers for average and performance quantities." << endl;
  for (iZone = 0; iZone < nZone; iZone++) {
    solver_container[iZone][MESH_0][FLOW_SOL]->InitTurboContainers(geometry_container[iZone][MESH_0],config_container[iZone]);
  }

//TODO(turbo) make it general for turbo HB
  if (rank == MASTER_NODE) cout<<"Compute inflow and outflow average geometric quantities." << endl;
  for (iZone = 0; iZone < nZone; iZone++) {
    geometry_container[iZone][MESH_0]->SetAvgTurboValue(config_container[iZone], iZone, INFLOW, true);
    geometry_container[iZone][MESH_0]->SetAvgTurboValue(config_container[iZone],iZone, OUTFLOW, true);
    geometry_container[iZone][MESH_0]->GatherInOutAverageValues(config_container[iZone], true);
  }


  if(mixingplane){
    if (rank == MASTER_NODE) cout << "Set span-wise sections between zones on Mixing-Plane interface." << endl;
    for (donorZone = 0; donorZone < nZone; donorZone++) {
      for (targetZone = 0; targetZone < nZone; targetZone++) {
        if (targetZone != donorZone){
          transfer_container[donorZone][targetZone]->SetSpanWiseLevels(config_container[donorZone], config_container[targetZone]);
        }
      }
    }
  }

  if (rank == MASTER_NODE) cout << "Transfer average geometric quantities to zone 0." << endl;
  for (iZone = 1; iZone < nZone; iZone++) {
    transfer_container[iZone][ZONE_0]->GatherAverageTurboGeoValues(geometry_container[iZone][MESH_0],geometry_container[ZONE_0][MESH_0], iZone);
  }

  /*--- Transfer number of blade to ZONE_0 to correctly compute turbo performance---*/
  for (iZone = 1; iZone < nZone; iZone++) {
    nBlades = config_container[iZone]->GetnBlades(iZone);
    config_container[ZONE_0]->SetnBlades(iZone, nBlades);
  }

  if (rank == MASTER_NODE){
    for (iZone = 0; iZone < nZone; iZone++) {
    areaIn  = geometry_container[iZone][MESH_0]->GetSpanAreaIn(iZone, config_container[iZone]->GetnSpanWiseSections());
    areaOut = geometry_container[iZone][MESH_0]->GetSpanAreaOut(iZone, config_container[iZone]->GetnSpanWiseSections());
    nBlades = config_container[iZone]->GetnBlades(iZone);
    cout << "Inlet area for Row "<< iZone + 1<< ": " << areaIn*10000.0 <<" cm^2."  <<endl;
    cout << "Oulet area for Row "<< iZone + 1<< ": " << areaOut*10000.0 <<" cm^2."  <<endl;
    cout << "Recomputed number of blades for Row "<< iZone + 1 << ": " << nBlades<<"."  <<endl;
    }
  }


  if(mixingplane){
    if (rank == MASTER_NODE) cout<<"Preprocessing of the Mixing-Plane Interface." << endl;
    for (donorZone = 0; donorZone < nZone; donorZone++) {
      nMarkerInt     = config_container[donorZone]->GetnMarker_MixingPlaneInterface()/2;
      for (iMarkerInt = 1; iMarkerInt <= nMarkerInt; iMarkerInt++){
        for (targetZone = 0; targetZone < nZone; targetZone++) {
          if (targetZone != donorZone){
            transfer_container[donorZone][targetZone]->Preprocessing_InterfaceAverage(geometry_container[donorZone][MESH_0], geometry_container[targetZone][MESH_0],
                config_container[donorZone], config_container[targetZone],
                iMarkerInt);
          }
        }
      }
    }
  }

  if(!restart && !discrete_adjoint){
    if (rank == MASTER_NODE) cout<<"Initialize turbomachinery solution quantities." << endl;
    for(iZone = 0; iZone < nZone; iZone++) {
      solver_container[iZone][MESH_0][FLOW_SOL]->SetFreeStream_TurboSolution(config_container[iZone]);
    }
  }

  if (rank == MASTER_NODE) cout<<"Initialize inflow and outflow average solution quantities." << endl;
  for(iZone = 0; iZone < nZone; iZone++) {
    solver_container[iZone][MESH_0][FLOW_SOL]->PreprocessAverage(solver_container[iZone][MESH_0], geometry_container[iZone][MESH_0],config_container[iZone],INFLOW);
    solver_container[iZone][MESH_0][FLOW_SOL]->PreprocessAverage(solver_container[iZone][MESH_0], geometry_container[iZone][MESH_0],config_container[iZone],OUTFLOW);
    solver_container[iZone][MESH_0][FLOW_SOL]->TurboAverageProcess(solver_container[iZone][MESH_0], geometry_container[iZone][MESH_0],config_container[iZone],INFLOW);
    solver_container[iZone][MESH_0][FLOW_SOL]->TurboAverageProcess(solver_container[iZone][MESH_0], geometry_container[iZone][MESH_0],config_container[iZone],OUTFLOW);
    solver_container[iZone][MESH_0][FLOW_SOL]->GatherInOutAverageValues(config_container[iZone], geometry_container[iZone][MESH_0]);
    if (rank == MASTER_NODE){
      flowAngleIn = solver_container[iZone][MESH_0][FLOW_SOL]->GetTurboVelocityIn(iZone, config_container[iZone]->GetnSpanWiseSections())[1];
      flowAngleIn /= solver_container[iZone][MESH_0][FLOW_SOL]->GetTurboVelocityIn(iZone, config_container[iZone]->GetnSpanWiseSections())[0];
      flowAngleIn = atan(flowAngleIn)*180.0/PI_NUMBER;
      cout << "Inlet flow angle for Row "<< iZone + 1<< ": "<< flowAngleIn <<"°."  <<endl;
      flowAngleOut = solver_container[iZone][MESH_0][FLOW_SOL]->GetTurboVelocityOut(iZone, config_container[iZone]->GetnSpanWiseSections())[1];
      flowAngleOut /= solver_container[iZone][MESH_0][FLOW_SOL]->GetTurboVelocityOut(iZone, config_container[iZone]->GetnSpanWiseSections())[0];
      flowAngleOut = atan(flowAngleOut)*180.0/PI_NUMBER;
      cout << "Outlet flow angle for Row "<< iZone + 1<< ": "<< flowAngleOut <<"°."  <<endl;

    }
  }

}

void CDriver::StartSolver(){

#ifdef VTUNEPROF
  __itt_resume();
#endif

  int rank = MASTER_NODE;
  double tick = 0.0;

#ifdef HAVE_MPI
  MPI_Comm_rank(MPI_COMM_WORLD, &rank);
#endif

  /*--- Main external loop of the solver. Within this loop, each iteration ---*/

  if (rank == MASTER_NODE)
    cout << endl <<"------------------------------ Begin Solver -----------------------------" << endl;

  while ( ExtIter < config_container[ZONE_0]->GetnExtIter() ) {

    /*--- Perform some external iteration preprocessing. ---*/

    config_container[ZONE_0]->Tick(&tick);
    PreprocessExtIter(ExtIter);
    config_container[ZONE_0]->Tock(tick,"PreprocessExtIter",1);

    /*--- Perform a single iteration of the chosen PDE solver. ---*/

    if (!fsi) {

      /*--- Perform a dynamic mesh update if required. ---*/
      if (!fem_solver) {
        config_container[ZONE_0]->Tick(&tick);
        DynamicMeshUpdate(ExtIter);
        config_container[ZONE_0]->Tock(tick,"DynamicMeshUpdate",1);
      }

<<<<<<< HEAD
      /*--- Run a single iteration of the problem (fluid, elasticty, wave, heat, ...). ---*/
      config_container[ZONE_0]->Tick(&tick);
=======
      /*--- Run a single iteration of the problem (fluid, elasticity, wave, heat, ...). ---*/

>>>>>>> ca443fdc
      Run();
      config_container[ZONE_0]->Tock(tick,"Run",1);

      /*--- Update the solution for dual time stepping strategy ---*/
      config_container[ZONE_0]->Tick(&tick);
      Update();
      config_container[ZONE_0]->Tock(tick,"Update",1);
    }
    
    /*--- In the FSIDriver case, mesh and solution updates are already included into the Run function ---*/
    
    else {
      
      Run();
      
    }

    /*--- Terminate the simulation if only the Jacobian must be computed. ---*/
    if (config_container[ZONE_0]->GetJacobian_Spatial_Discretization_Only()) break;

    /*--- Monitor the computations after each iteration. ---*/
    config_container[ZONE_0]->Tick(&tick);
    Monitor(ExtIter);
    config_container[ZONE_0]->Tock(tick,"Monitor",1);

    /*--- Output the solution in files. ---*/
    config_container[ZONE_0]->Tick(&tick);
    Output(ExtIter);
    config_container[ZONE_0]->Tock(tick,"Output",1);

    /*--- If the convergence criteria has been met, terminate the simulation. ---*/
    if (StopCalc) break;

    ExtIter++;

  }
#ifdef VTUNEPROF
  __itt_pause();
#endif
}

void CDriver::PreprocessExtIter(unsigned long ExtIter) {

  /*--- Set the value of the external iteration. ---*/

  for (iZone = 0; iZone < nZone; iZone++) config_container[iZone]->SetExtIter(ExtIter);


  /*--- Read the target pressure ---*/

  if (config_container[ZONE_0]->GetInvDesign_Cp() == YES)
    output->SetCp_InverseDesign(solver_container[ZONE_0][MESH_0][FLOW_SOL],
        geometry_container[ZONE_0][MESH_0], config_container[ZONE_0], ExtIter);

  /*--- Read the target heat flux ---*/

  if (config_container[ZONE_0]->GetInvDesign_HeatFlux() == YES)
    output->SetHeatFlux_InverseDesign(solver_container[ZONE_0][MESH_0][FLOW_SOL],
        geometry_container[ZONE_0][MESH_0], config_container[ZONE_0], ExtIter);

  /*--- Set the initial condition for EULER/N-S/RANS and for a non FSI simulation ---*/

  if ( (!fsi) &&
      ( (config_container[ZONE_0]->GetKind_Solver() ==  EULER) ||
       (config_container[ZONE_0]->GetKind_Solver() ==  NAVIER_STOKES) ||
       (config_container[ZONE_0]->GetKind_Solver() ==  RANS) ) ) {
        for(iZone = 0; iZone < nZone; iZone++) {
          solver_container[iZone][MESH_0][FLOW_SOL]->SetInitialCondition(geometry_container[iZone], solver_container[iZone], config_container[iZone], ExtIter);
    }
  }

#ifdef HAVE_MPI
  MPI_Barrier(MPI_COMM_WORLD);
#endif

}

bool CDriver::Monitor(unsigned long ExtIter) {

  /*--- Synchronization point after a single solver iteration. Compute the
   wall clock time required. ---*/

#ifndef HAVE_MPI
  StopTime = su2double(clock())/su2double(CLOCKS_PER_SEC);
#else
  StopTime = MPI_Wtime();
#endif

  UsedTime = (StopTime - StartTime);


  /*--- Check if there is any change in the runtime parameters ---*/

  CConfig *runtime = NULL;
  strcpy(runtime_file_name, "runtime.dat");
  runtime = new CConfig(runtime_file_name, config_container[ZONE_0]);
  runtime->SetExtIter(ExtIter);
  delete runtime;

  /*--- Update the convergence history file (serial and parallel computations). ---*/

  if (!fsi) {
    for (iZone = 0; iZone < nZone; iZone++) {
      output->SetConvHistory_Body(&ConvHist_file[iZone], geometry_container, solver_container,
          config_container, integration_container, false, UsedTime, iZone);
    }
  }

  /*--- Evaluate the new CFL number (adaptive). ---*/

  if (config_container[ZONE_0]->GetCFL_Adapt() == YES){
  	output->SetCFL_Number(solver_container, config_container, ZONE_0);
  }

  /*--- Check whether the current simulation has reached the specified
   convergence criteria, and set StopCalc to true, if so. ---*/

  switch (config_container[ZONE_0]->GetKind_Solver()) {
    case EULER: case NAVIER_STOKES: case RANS:
      StopCalc = integration_container[ZONE_0][FLOW_SOL]->GetConvergence(); break;
    case WAVE_EQUATION:
      StopCalc = integration_container[ZONE_0][WAVE_SOL]->GetConvergence(); break;
    case HEAT_EQUATION:
      StopCalc = integration_container[ZONE_0][HEAT_SOL]->GetConvergence(); break;
    case FEM_ELASTICITY:
      StopCalc = integration_container[ZONE_0][FEA_SOL]->GetConvergence(); break;
    case ADJ_EULER: case ADJ_NAVIER_STOKES: case ADJ_RANS:
    case DISC_ADJ_EULER: case DISC_ADJ_NAVIER_STOKES: case DISC_ADJ_RANS:
      StopCalc = integration_container[ZONE_0][ADJFLOW_SOL]->GetConvergence(); break;
  }

  return StopCalc;

}


void CDriver::Output(unsigned long ExtIter) {

  int rank = MASTER_NODE;
  unsigned long nExtIter = config_container[ZONE_0]->GetnExtIter();
  bool output_files = false;
  
#ifdef HAVE_MPI
  MPI_Comm_rank(MPI_COMM_WORLD, &rank);
#endif
  
  /*--- Determine whether a solution needs to be written
   after the current iteration ---*/
  
  if (
      
      /*--- General if statements to print output statements ---*/
      
      (ExtIter+1 >= nExtIter) || (StopCalc) ||
      
      /*--- Fixed CL problem ---*/
      
      ((config_container[ZONE_0]->GetFixed_CL_Mode()) &&
       (config_container[ZONE_0]->GetnExtIter()-config_container[ZONE_0]->GetIter_dCL_dAlpha() - 1 == ExtIter)) ||
      
      /*--- Steady problems ---*/
      
      ((ExtIter % config_container[ZONE_0]->GetWrt_Sol_Freq() == 0) && (ExtIter != 0) &&
       ((config_container[ZONE_0]->GetUnsteady_Simulation() == STEADY) ||
        (config_container[ZONE_0]->GetUnsteady_Simulation() == HARMONIC_BALANCE) ||
        (config_container[ZONE_0]->GetUnsteady_Simulation() == ROTATIONAL_FRAME))) ||
      
      /*--- Unsteady problems ---*/
      
      (((config_container[ZONE_0]->GetUnsteady_Simulation() == DT_STEPPING_1ST) ||
        (config_container[ZONE_0]->GetUnsteady_Simulation() == TIME_STEPPING)) &&
       ((ExtIter == 0) || (ExtIter % config_container[ZONE_0]->GetWrt_Sol_Freq_DualTime() == 0))) ||
      
      ((config_container[ZONE_0]->GetUnsteady_Simulation() == DT_STEPPING_2ND) && (!fsi) &&
       ((ExtIter == 0) || ((ExtIter % config_container[ZONE_0]->GetWrt_Sol_Freq_DualTime() == 0) ||
                           ((ExtIter-1) % config_container[ZONE_0]->GetWrt_Sol_Freq_DualTime() == 0)))) ||
      
      ((config_container[ZONE_0]->GetUnsteady_Simulation() == DT_STEPPING_2ND) && (fsi) &&
       ((ExtIter == 0) || ((ExtIter % config_container[ZONE_0]->GetWrt_Sol_Freq_DualTime() == 0)))) ||
      
      ((config_container[ZONE_0]->GetDynamic_Analysis() == DYNAMIC) &&
       ((ExtIter == 0) || (ExtIter % config_container[ZONE_0]->GetWrt_Sol_Freq_DualTime() == 0)))
      
      ) {
    
    output_files = true;
    
  }
  
  /*--- Determine whether a solution doesn't need to be written
   after the current iteration ---*/
  
  if (config_container[ZONE_0]->GetFixed_CL_Mode()) {
    if (config_container[ZONE_0]->GetnExtIter()-config_container[ZONE_0]->GetIter_dCL_dAlpha() - 1 < ExtIter) output_files = false;
    if (config_container[ZONE_0]->GetnExtIter() - 1 == ExtIter) output_files = true;
  }
  
  /*--- write the solution ---*/
  
  if (output_files) {
    
    if (rank == MASTER_NODE) cout << endl << "-------------------------- File Output Summary --------------------------";
    
    /*--- Execute the routine for writing restart, volume solution,
     surface solution, and surface comma-separated value files. ---*/
    
    output->SetResult_Files_Parallel(solver_container, geometry_container, config_container, ExtIter, nZone);
    
    
    if (rank == MASTER_NODE) cout << "-------------------------------------------------------------------------" << endl << endl;

  }
  
}
CDriver::~CDriver(void) {}

su2double CDriver::Get_Drag() {

  unsigned short val_iZone = ZONE_0;
  unsigned short FinestMesh = config_container[val_iZone]->GetFinestMesh();
  su2double CDrag, RefDensity, RefArea, RefVel2, factor;

  /*--- Export free-stream density and reference area ---*/
  RefDensity = solver_container[val_iZone][FinestMesh][FLOW_SOL]->GetDensity_Inf();
  RefArea = config_container[val_iZone]->GetRefArea();

  /*--- Calculate free-stream velocity (squared) ---*/
  RefVel2 = 0.0;
  for(unsigned short iDim = 0; iDim < nDim; iDim++)
    RefVel2 += pow(solver_container[val_iZone][FinestMesh][FLOW_SOL]->GetVelocity_Inf(iDim),2);

  /*--- Calculate drag force based on drag coefficient ---*/
  factor = 0.5*RefDensity*RefArea*RefVel2;
  CDrag = solver_container[val_iZone][FinestMesh][FLOW_SOL]->GetTotal_CD();

  return CDrag*factor;
}

su2double CDriver::Get_Lift() {

  unsigned short val_iZone = ZONE_0;
  unsigned short FinestMesh = config_container[val_iZone]->GetFinestMesh();
  su2double CLift, RefDensity, RefArea, RefVel2, factor;

  /*--- Export free-stream density and reference area ---*/
  RefDensity = solver_container[val_iZone][FinestMesh][FLOW_SOL]->GetDensity_Inf();
  RefArea = config_container[val_iZone]->GetRefArea();

  /*--- Calculate free-stream velocity (squared) ---*/
  RefVel2 = 0.0;
  for(unsigned short iDim = 0; iDim < nDim; iDim++)
    RefVel2 += pow(solver_container[val_iZone][FinestMesh][FLOW_SOL]->GetVelocity_Inf(iDim),2);

  /*--- Calculate drag force based on drag coefficient ---*/
  factor = 0.5*RefDensity*RefArea*RefVel2;
  CLift = solver_container[val_iZone][FinestMesh][FLOW_SOL]->GetTotal_CL();

  return CLift*factor;
}

su2double CDriver::Get_Mx(){

  unsigned short val_iZone = ZONE_0;
  unsigned short FinestMesh = config_container[val_iZone]->GetFinestMesh();
  su2double CMx, RefDensity, RefArea, RefLengthCoeff, RefVel2, factor;

  /*--- Export free-stream density and reference area ---*/
  RefDensity = solver_container[val_iZone][FinestMesh][FLOW_SOL]->GetDensity_Inf();
  RefArea = config_container[val_iZone]->GetRefArea();
  RefLengthCoeff = config_container[val_iZone]->GetRefLength();

  /*--- Calculate free-stream velocity (squared) ---*/
  RefVel2 = 0.0;
  for (unsigned short iDim = 0; iDim < nDim; iDim++)
    RefVel2 += pow(solver_container[val_iZone][FinestMesh][FLOW_SOL]->GetVelocity_Inf(iDim),2);

  /*--- Calculate moment around x-axis based on coefficients ---*/
  factor = 0.5*RefDensity*RefArea*RefVel2;
  CMx = solver_container[val_iZone][FinestMesh][FLOW_SOL]->GetTotal_CMx();

  return CMx*factor*RefLengthCoeff;

}

su2double CDriver::Get_My(){

  unsigned short val_iZone = ZONE_0;
  unsigned short FinestMesh = config_container[val_iZone]->GetFinestMesh();
  su2double CMy, RefDensity, RefArea, RefLengthCoeff, RefVel2, factor;

  /*--- Export free-stream density and reference area ---*/
  RefDensity = solver_container[val_iZone][FinestMesh][FLOW_SOL]->GetDensity_Inf();
  RefArea = config_container[val_iZone]->GetRefArea();
  RefLengthCoeff = config_container[val_iZone]->GetRefLength();

  /*--- Calculate free-stream velocity (squared) ---*/
  RefVel2 = 0.0;
  for (unsigned short iDim = 0; iDim < nDim; iDim++)
    RefVel2 += pow(solver_container[val_iZone][FinestMesh][FLOW_SOL]->GetVelocity_Inf(iDim),2);

  /*--- Calculate moment around x-axis based on coefficients ---*/
  factor = 0.5*RefDensity*RefArea*RefVel2;
  CMy = solver_container[val_iZone][FinestMesh][FLOW_SOL]->GetTotal_CMy();

  return CMy*factor*RefLengthCoeff;

}

su2double CDriver::Get_Mz() {

  unsigned short val_iZone = ZONE_0;
  unsigned short FinestMesh = config_container[val_iZone]->GetFinestMesh();
  su2double CMz, RefDensity, RefArea, RefLengthCoeff, RefVel2, factor;

  /*--- Export free-stream density and reference area ---*/
  RefDensity = solver_container[val_iZone][FinestMesh][FLOW_SOL]->GetDensity_Inf();
  RefArea = config_container[val_iZone]->GetRefArea();
  RefLengthCoeff = config_container[val_iZone]->GetRefLength();

  /*--- Calculate free-stream velocity (squared) ---*/
  RefVel2 = 0.0;
  for(unsigned short iDim = 0; iDim < nDim; iDim++)
    RefVel2 += pow(solver_container[val_iZone][FinestMesh][FLOW_SOL]->GetVelocity_Inf(iDim),2);

  /*--- Calculate moment around z-axis based on coefficients ---*/
  factor = 0.5*RefDensity*RefArea*RefVel2;
  CMz = solver_container[val_iZone][FinestMesh][FLOW_SOL]->GetTotal_CMz();

  return CMz*factor*RefLengthCoeff;

}

su2double CDriver::Get_DragCoeff() {

    unsigned short val_iZone = ZONE_0;
    unsigned short FinestMesh = config_container[val_iZone]->GetFinestMesh();
    su2double CDrag;

    CDrag = solver_container[val_iZone][FinestMesh][FLOW_SOL]->GetTotal_CD();

    return CDrag;
}

su2double CDriver::Get_LiftCoeff() {

    unsigned short val_iZone = ZONE_0;
    unsigned short FinestMesh = config_container[val_iZone]->GetFinestMesh();
    su2double CLift;

    CLift = solver_container[val_iZone][FinestMesh][FLOW_SOL]->GetTotal_CL();

    return CLift;
}

unsigned short CDriver::GetMovingMarker() {

  unsigned short IDtoSend,iMarker, jMarker, Moving;
  string Marker_Tag, Moving_Tag;

  IDtoSend = 0;
  for (iMarker = 0; iMarker < config_container[ZONE_0]->GetnMarker_All(); iMarker++) {
    Moving = config_container[ZONE_0]->GetMarker_All_Moving(iMarker);
    if (Moving == YES) {
      for (jMarker = 0; jMarker<config_container[ZONE_0]->GetnMarker_Moving(); jMarker++) {
        Moving_Tag = config_container[ZONE_0]->GetMarker_Moving_TagBound(jMarker);
        Marker_Tag = config_container[ZONE_0]->GetMarker_All_TagBound(iMarker);
        if (Marker_Tag == Moving_Tag) {
          IDtoSend = iMarker;
          break;
        }
      }
    }
  }

  return IDtoSend;

}

unsigned long CDriver::GetNumberVertices(unsigned short iMarker) {

  unsigned long nVertices;
  unsigned short jMarker, Moving;
  string Marker_Tag, Moving_Tag;

  nVertices = 0;
  Moving = config_container[ZONE_0]->GetMarker_All_Moving(iMarker);
  if (Moving == YES) {
    for (jMarker = 0; jMarker<config_container[ZONE_0]->GetnMarker_Moving(); jMarker++) {
      Moving_Tag = config_container[ZONE_0]->GetMarker_Moving_TagBound(jMarker);
      Marker_Tag = config_container[ZONE_0]->GetMarker_All_TagBound(iMarker);
      if (Marker_Tag == Moving_Tag) {
        nVertices = geometry_container[ZONE_0][MESH_0]->nVertex[iMarker];
      }
    }
  }

  return nVertices;

}

unsigned long CDriver::GetNumberHaloVertices(unsigned short iMarker) {

  unsigned long nHalovertices, iVertex, iPoint;
  unsigned short jMarker, Moving;
  string Marker_Tag, Moving_Tag;

  nHalovertices = 0;
  Moving = config_container[ZONE_0]->GetMarker_All_Moving(iMarker);
  if (Moving == YES) {
    for (jMarker = 0; jMarker<config_container[ZONE_0]->GetnMarker_Moving(); jMarker++) {
      Moving_Tag = config_container[ZONE_0]->GetMarker_Moving_TagBound(jMarker);
      Marker_Tag = config_container[ZONE_0]->GetMarker_All_TagBound(iMarker);
      if (Marker_Tag == Moving_Tag) {
        for(iVertex = 0; iVertex < geometry_container[ZONE_0][MESH_0]->nVertex[iMarker]; iVertex++){
          iPoint = geometry_container[ZONE_0][MESH_0]->vertex[iMarker][iVertex]->GetNode();
          if(!(geometry_container[ZONE_0][MESH_0]->node[iPoint]->GetDomain())) nHalovertices += 1;
        }
      }
    }
  }

  return nHalovertices;
}

unsigned long CDriver::GetVertexGlobalIndex(unsigned short iMarker, unsigned short iVertex) {

  unsigned long iPoint, GlobalIndex;

  iPoint = geometry_container[ZONE_0][MESH_0]->vertex[iMarker][iVertex]->GetNode();
  GlobalIndex = geometry_container[ZONE_0][MESH_0]->node[iPoint]->GetGlobalIndex();

  return GlobalIndex;

}

bool CDriver::IsAHaloNode(unsigned short iMarker, unsigned short iVertex) {

  unsigned long iPoint;

  iPoint = geometry_container[ZONE_0][MESH_0]->vertex[iMarker][iVertex]->GetNode();
  if(geometry_container[ZONE_0][MESH_0]->node[iPoint]->GetDomain()) return false;
  else return true;

}

unsigned long CDriver::GetnExtIter() {

    return config_container[ZONE_0]->GetnExtIter();
}

su2double CDriver::GetVertexCoordX(unsigned short iMarker, unsigned short iVertex) {

  su2double* Coord;
  unsigned long iPoint;

  iPoint = geometry_container[ZONE_0][MESH_0]->vertex[iMarker][iVertex]->GetNode();
  Coord = geometry_container[ZONE_0][MESH_0]->node[iPoint]->GetCoord();
  return Coord[0];

}

su2double CDriver::GetVertexCoordY(unsigned short iMarker, unsigned short iVertex) {

  su2double* Coord;
  unsigned long iPoint;

  iPoint = geometry_container[ZONE_0][MESH_0]->vertex[iMarker][iVertex]->GetNode();
  Coord = geometry_container[ZONE_0][MESH_0]->node[iPoint]->GetCoord();
  return Coord[1];
}

su2double CDriver::GetVertexCoordZ(unsigned short iMarker, unsigned short iVertex) {

  su2double* Coord;
  unsigned long iPoint;

  if(nDim == 3) {
    iPoint = geometry_container[ZONE_0][MESH_0]->vertex[iMarker][iVertex]->GetNode();
    Coord = geometry_container[ZONE_0][MESH_0]->node[iPoint]->GetCoord();
    return Coord[2];
  }
  else {
    return 0.0;
  }

}

bool CDriver::ComputeVertexForces(unsigned short iMarker, unsigned short iVertex) {

  unsigned long iPoint;
  unsigned short iDim, jDim;
  su2double *Normal, AreaSquare, Area;
  bool halo;

  unsigned short FinestMesh = config_container[ZONE_0]->GetFinestMesh();

  /*--- Check the kind of fluid problem ---*/
  bool compressible       = (config_container[ZONE_0]->GetKind_Regime() == COMPRESSIBLE);
  bool incompressible     = (config_container[ZONE_0]->GetKind_Regime() == INCOMPRESSIBLE);
  bool viscous_flow       = ((config_container[ZONE_0]->GetKind_Solver() == NAVIER_STOKES) ||
                 (config_container[ZONE_0]->GetKind_Solver() == RANS) );

  /*--- Parameters for the calculations ---*/
  // Pn: Pressure
  // Pinf: Pressure_infinite
  // div_vel: Velocity divergence
  // Dij: Dirac delta
  su2double Pn = 0.0, div_vel = 0.0, Dij = 0.0;
  su2double Viscosity = 0.0;
  su2double Grad_Vel[3][3] = { {0.0, 0.0, 0.0} ,
              {0.0, 0.0, 0.0} ,
              {0.0, 0.0, 0.0} } ;
  su2double Tau[3][3] = { {0.0, 0.0, 0.0} ,
              {0.0, 0.0, 0.0} ,
              {0.0, 0.0, 0.0} } ;

  su2double Pinf = solver_container[ZONE_0][FinestMesh][FLOW_SOL]->GetPressure_Inf();

  iPoint = geometry_container[ZONE_0][MESH_0]->vertex[iMarker][iVertex]->GetNode();

  /*--- It is necessary to distinguish the halo nodes from the others, since they introduce non physical forces. ---*/
  if(geometry_container[ZONE_0][MESH_0]->node[iPoint]->GetDomain()) {
    /*--- Get the normal at the vertex: this normal goes inside the fluid domain. ---*/
    Normal = geometry_container[ZONE_0][MESH_0]->vertex[iMarker][iVertex]->GetNormal();
    AreaSquare = 0.0;
    for(iDim = 0; iDim < nDim; iDim++) {
      AreaSquare += Normal[iDim]*Normal[iDim];
    }
    Area = sqrt(AreaSquare);

    /*--- Get the values of pressure and viscosity ---*/
    Pn = solver_container[ZONE_0][MESH_0][FLOW_SOL]->node[iPoint]->GetPressure();
    if (viscous_flow) {
      for(iDim=0; iDim<nDim; iDim++) {
        for(jDim=0; jDim<nDim; jDim++) {
          Grad_Vel[iDim][jDim] = solver_container[ZONE_0][FinestMesh][FLOW_SOL]->node[iPoint]->GetGradient_Primitive(iDim+1, jDim);
        }
      }
      Viscosity = solver_container[ZONE_0][MESH_0][FLOW_SOL]->node[iPoint]->GetLaminarViscosity();
    }

    /*--- Calculate the inviscid (pressure) part of tn in the fluid nodes (force units) ---*/
    for (iDim = 0; iDim < nDim; iDim++) {
     APINodalForce[iDim] = -(Pn-Pinf)*Normal[iDim];     //NB : norm(Normal) = Area
    }

    /*--- Calculate the viscous (shear stress) part of tn in the fluid nodes (force units) ---*/
    if ((incompressible || compressible) && viscous_flow) {
      div_vel = 0.0;
      for (iDim = 0; iDim < nDim; iDim++)
        div_vel += Grad_Vel[iDim][iDim];
     if (incompressible) div_vel = 0.0;

      for (iDim = 0; iDim < nDim; iDim++) {
       for (jDim = 0 ; jDim < nDim; jDim++) {
         Dij = 0.0; if (iDim == jDim) Dij = 1.0;
         Tau[iDim][jDim] = Viscosity*(Grad_Vel[jDim][iDim] + Grad_Vel[iDim][jDim]) - TWO3*Viscosity*div_vel*Dij;
         APINodalForce[iDim] += Tau[iDim][jDim]*Normal[jDim];
        }
      }
    }

    //Divide by local are in case of force density communication.
   for(iDim = 0; iDim < nDim; iDim++) {
     APINodalForceDensity[iDim] = APINodalForce[iDim]/Area;
    }

    halo = false;
  }
  else {
    halo = true;
  }

  return halo;

}

su2double CDriver::GetVertexForceX(unsigned short iMarker, unsigned short iVertex) {

  return APINodalForce[0];

}

su2double CDriver::GetVertexForceY(unsigned short iMarker, unsigned short iVertex) {

  return APINodalForce[1];

}

su2double CDriver::GetVertexForceZ(unsigned short iMarker, unsigned short iVertex) {

  return APINodalForce[2];

}

su2double CDriver::GetVertexForceDensityX(unsigned short iMarker, unsigned short iVertex) {
  return APINodalForceDensity[0];
}

su2double CDriver::GetVertexForceDensityY(unsigned short iMarker, unsigned short iVertex) {
  return APINodalForceDensity[1];
}

su2double CDriver::GetVertexForceDensityZ(unsigned short iMarker, unsigned short iVertex) {
  return APINodalForceDensity[2];
}

void CDriver::SetVertexCoordX(unsigned short iMarker, unsigned short iVertex, su2double newPosX) {

  unsigned long iPoint;
  su2double *Coord, *Coord_n;
  su2double dispX;

  iPoint = geometry_container[ZONE_0][MESH_0]->vertex[iMarker][iVertex]->GetNode();
  Coord = geometry_container[ZONE_0][MESH_0]->node[iPoint]->GetCoord();

  if(config_container[ZONE_0]->GetUnsteady_Simulation()) {
    Coord_n = geometry_container[ZONE_0][MESH_0]->node[iPoint]->GetCoord_n();
    dispX = newPosX - Coord_n[0];
    APIVarCoord[0] = dispX - Coord[0] + Coord_n[0];
  }
  else {
    APIVarCoord[0] = newPosX - Coord[0];
  }

}

void CDriver::SetVertexCoordY(unsigned short iMarker, unsigned short iVertex, su2double newPosY) {

  unsigned long iPoint;
  su2double *Coord, *Coord_n;
  su2double dispY;

  iPoint = geometry_container[ZONE_0][MESH_0]->vertex[iMarker][iVertex]->GetNode();
  Coord = geometry_container[ZONE_0][MESH_0]->node[iPoint]->GetCoord();

  if(config_container[ZONE_0]->GetUnsteady_Simulation()) {
    Coord_n = geometry_container[ZONE_0][MESH_0]->node[iPoint]->GetCoord_n();
    dispY = newPosY - Coord_n[1];
    APIVarCoord[1] = dispY - Coord[1] + Coord_n[1];
  }
  else {
    APIVarCoord[1] = newPosY - Coord[1];
  }
}

void CDriver::SetVertexCoordZ(unsigned short iMarker, unsigned short iVertex, su2double newPosZ) {

  unsigned long iPoint;
  su2double *Coord, *Coord_n;
  su2double dispZ;

  iPoint = geometry_container[ZONE_0][MESH_0]->vertex[iMarker][iVertex]->GetNode();
  Coord = geometry_container[ZONE_0][MESH_0]->node[iPoint]->GetCoord();
  Coord_n = geometry_container[ZONE_0][MESH_0]->node[iPoint]->GetCoord_n();
  if(nDim > 2) {
    if(config_container[ZONE_0]->GetUnsteady_Simulation()) {
      Coord_n = geometry_container[ZONE_0][MESH_0]->node[iPoint]->GetCoord_n();
      dispZ = newPosZ - Coord_n[2];
      APIVarCoord[2] = dispZ - Coord[2] + Coord_n[2];
    }
    else {
      APIVarCoord[2] = newPosZ - Coord[2];
    }
  }
  else {
    APIVarCoord[2] = 0.0;
  }
}

su2double CDriver::SetVertexVarCoord(unsigned short iMarker, unsigned short iVertex) {

  su2double nodalVarCoordNorm;

    geometry_container[ZONE_0][MESH_0]->vertex[iMarker][iVertex]->SetVarCoord(APIVarCoord);
    nodalVarCoordNorm = sqrt((APIVarCoord[0])*(APIVarCoord[0]) + (APIVarCoord[1])*(APIVarCoord[1]) + (APIVarCoord[2])*(APIVarCoord[2]));

  return nodalVarCoordNorm;

}

CGeneralDriver::CGeneralDriver(char* confFile, unsigned short val_nZone,
                               unsigned short val_nDim,
                               SU2_Comm MPICommunicator) : CDriver(confFile,
                                                                   val_nZone,
                                                                   val_nDim,
                                                                   MPICommunicator) { }

CGeneralDriver::~CGeneralDriver(void) { }

void CGeneralDriver::Run() {

  unsigned short iZone;

  /*--- Run a single iteration of a fem problem by looping over all
   zones and executing the iterations. Note that data transers between zones
   and other intermediate procedures may be required. ---*/

  for (iZone = 0; iZone < nZone; iZone++) {

    iteration_container[iZone]->Preprocess(output, integration_container, geometry_container,
                                           solver_container, numerics_container, config_container,
                                           surface_movement, grid_movement, FFDBox, iZone);

    iteration_container[iZone]->Iterate(output, integration_container, geometry_container,
                                        solver_container, numerics_container, config_container,
                                        surface_movement, grid_movement, FFDBox, iZone);
  }

}

void CGeneralDriver::Update() {

  for (iZone = 0; iZone < nZone; iZone++)
    iteration_container[iZone]->Update(output, integration_container, geometry_container,
                                      solver_container, numerics_container, config_container,
                                      surface_movement, grid_movement, FFDBox, iZone);

  if (config_container[ZONE_0]->GetKind_Solver() == DISC_ADJ_FEM){
      iteration_container[ZONE_0]->Postprocess(output, integration_container, geometry_container,
                                      solver_container, numerics_container, config_container,
                                      surface_movement, grid_movement, FFDBox, ZONE_0);
  }

}

void CGeneralDriver::ResetConvergence() {

  switch (config_container[ZONE_0]->GetKind_Solver()) {

    case EULER: case NAVIER_STOKES: case RANS:
    integration_container[ZONE_0][FLOW_SOL]->SetConvergence(false);
      if (config_container[ZONE_0]->GetKind_Solver() == RANS) integration_container[ZONE_0][TURB_SOL]->SetConvergence(false);
      if(config_container[ZONE_0]->GetKind_Trans_Model() == LM) integration_container[ZONE_0][TRANS_SOL]->SetConvergence(false);
    break;

  case WAVE_EQUATION:
    integration_container[ZONE_0][WAVE_SOL]->SetConvergence(false);
    break;

  case HEAT_EQUATION:
    integration_container[ZONE_0][HEAT_SOL]->SetConvergence(false);
    break;

  case POISSON_EQUATION:
    break;

  case FEM_ELASTICITY:
    integration_container[ZONE_0][FEA_SOL]->SetConvergence(false);
    break;

  case DISC_ADJ_FEM:
    integration_container[ZONE_0][ADJFEA_SOL]->SetConvergence(false);
    break;

  case ADJ_EULER: case ADJ_NAVIER_STOKES: case ADJ_RANS: case DISC_ADJ_EULER: case DISC_ADJ_NAVIER_STOKES: case DISC_ADJ_RANS:
    integration_container[ZONE_0][ADJFLOW_SOL]->SetConvergence(false);
      if( (config_container[ZONE_0]->GetKind_Solver() == ADJ_RANS) || (config_container[ZONE_0]->GetKind_Solver() == DISC_ADJ_RANS) )
      integration_container[ZONE_0][ADJTURB_SOL]->SetConvergence(false);
    break;

  }

}

void CGeneralDriver::DynamicMeshUpdate(unsigned long ExtIter) {

  bool harmonic_balance;

  for (iZone = 0; iZone < nZone; iZone++) {
   harmonic_balance = (config_container[iZone]->GetUnsteady_Simulation() == HARMONIC_BALANCE);
    /*--- Dynamic mesh update ---*/
    if ((config_container[iZone]->GetGrid_Movement()) && (!harmonic_balance)) {
      iteration_container[iZone]->SetGrid_Movement(geometry_container, surface_movement, grid_movement, FFDBox, solver_container, config_container, iZone, 0, ExtIter );
    }
  }
}

void CGeneralDriver::StaticMeshUpdate() {

  int rank = MASTER_NODE;

#ifdef HAVE_MPI
  MPI_Comm_rank(MPI_COMM_WORLD, &rank);
#endif

  if(rank == MASTER_NODE) cout << " Deforming the volume grid." << endl;
  grid_movement[ZONE_0]->SetVolume_Deformation(geometry_container[ZONE_0][MESH_0], config_container[ZONE_0], true);

  if(rank == MASTER_NODE) cout << "No grid velocity to be computed : static grid deformation." << endl;

  if(rank == MASTER_NODE) cout << " Updating multigrid structure." << endl;
  grid_movement[ZONE_0]->UpdateMultiGrid(geometry_container[ZONE_0], config_container[ZONE_0]);

}

void CGeneralDriver::SetInitialMesh() {

  unsigned long iPoint;

  StaticMeshUpdate();

  /*--- Propagate the initial deformation to the past ---*/
  //if (!restart) {
  for (iMesh = 0; iMesh <= config_container[ZONE_0]->GetnMGLevels(); iMesh++) {
      for(iPoint = 0; iPoint < geometry_container[ZONE_0][iMesh]->GetnPoint(); iPoint++) {
      //solver_container[ZONE_0][iMesh][FLOW_SOL]->node[iPoint]->Set_Solution_time_n();
      //solver_container[ZONE_0][iMesh][FLOW_SOL]->node[iPoint]->Set_Solution_time_n1();
      geometry_container[ZONE_0][iMesh]->node[iPoint]->SetVolume_n();
      geometry_container[ZONE_0][iMesh]->node[iPoint]->SetVolume_nM1();
      geometry_container[ZONE_0][iMesh]->node[iPoint]->SetCoord_n();
      geometry_container[ZONE_0][iMesh]->node[iPoint]->SetCoord_n1();
    }
  }
  //}

}

CFluidDriver::CFluidDriver(char* confFile, unsigned short val_nZone, unsigned short val_nDim, SU2_Comm MPICommunicator) : CDriver(confFile, val_nZone, val_nDim, MPICommunicator) { }

CFluidDriver::~CFluidDriver(void) { }

void CFluidDriver::Run() {

  unsigned short iZone, jZone, checkConvergence;
  unsigned long IntIter, nIntIter;
  bool unsteady;

  /*--- Run a single iteration of a multi-zone problem by looping over all
   zones and executing the iterations. Note that data transers between zones
   and other intermediate procedures may be required. ---*/

  unsteady = (config_container[MESH_0]->GetUnsteady_Simulation() == DT_STEPPING_1ST) || (config_container[MESH_0]->GetUnsteady_Simulation() == DT_STEPPING_2ND);

  /*--- Zone preprocessing ---*/

  for (iZone = 0; iZone < nZone; iZone++)
    iteration_container[iZone]->Preprocess(output, integration_container, geometry_container, solver_container, numerics_container, config_container, surface_movement, grid_movement, FFDBox, iZone);

  /*--- Updating zone interface communication patterns,
   needed only for unsteady simulation since for steady problems
<<<<<<< HEAD
  this is done once in the interpolator_container constructor
=======
   this is done once in the interpolator_container constructor 
>>>>>>> ca443fdc
   at the beginning of the computation ---*/

  if ( unsteady ) {
    for (iZone = 0; iZone < nZone; iZone++) {
      for (jZone = 0; jZone < nZone; jZone++)
        if(jZone != iZone && interpolator_container[iZone][jZone] != NULL)
        interpolator_container[iZone][jZone]->Set_TransferCoeff(config_container);
    }
  }

  /*--- Begin Unsteady pseudo-time stepping internal loop, if not unsteady it does only one step --*/

  if (unsteady)
    nIntIter = config_container[MESH_0]->GetUnst_nIntIter();
  else
    nIntIter = 1;

  for (IntIter = 0; IntIter < nIntIter; IntIter++) {

    /*--- At each pseudo time-step updates transfer data ---*/
    for (iZone = 0; iZone < nZone; iZone++)
      for (jZone = 0; jZone < nZone; jZone++)
        if(jZone != iZone && transfer_container[iZone][jZone] != NULL)
          Transfer_Data(iZone, jZone);

    /*--- For each zone runs one single iteration ---*/

    for (iZone = 0; iZone < nZone; iZone++) {
      config_container[iZone]->SetIntIter(IntIter);
      iteration_container[iZone]->Iterate(output, integration_container, geometry_container, solver_container, numerics_container, config_container, surface_movement, grid_movement, FFDBox, iZone);
    }

    /*--- Check convergence in each zone --*/

    checkConvergence = 0;
    for (iZone = 0; iZone < nZone; iZone++)
    checkConvergence += (int) integration_container[iZone][FLOW_SOL]->GetConvergence();

    /*--- If convergence was reached in every zone --*/

  if (checkConvergence == nZone) break;
  }

}

void CFluidDriver::Transfer_Data(unsigned short donorZone, unsigned short targetZone) {

#ifdef HAVE_MPI
  int rank;
  MPI_Comm_rank(MPI_COMM_WORLD, &rank);
#endif

  bool MatchingMesh = config_container[targetZone]->GetMatchingMesh();

  /*--- Select the transfer method and the appropriate mesh properties (matching or nonmatching mesh) ---*/

  switch (config_container[targetZone]->GetKind_TransferMethod()) {

  case BROADCAST_DATA:
      if (MatchingMesh) {
        transfer_container[donorZone][targetZone]->Broadcast_InterfaceData_Matching(solver_container[donorZone][MESH_0][FLOW_SOL],solver_container[targetZone][MESH_0][FLOW_SOL],
            geometry_container[donorZone][MESH_0],geometry_container[targetZone][MESH_0],
            config_container[donorZone], config_container[targetZone]);
        if (config_container[targetZone]->GetKind_Solver() == RANS)
          transfer_container[donorZone][targetZone]->Broadcast_InterfaceData_Matching(solver_container[donorZone][MESH_0][TURB_SOL],solver_container[targetZone][MESH_0][TURB_SOL],
              geometry_container[donorZone][MESH_0],geometry_container[targetZone][MESH_0],
              config_container[donorZone], config_container[targetZone]);
      }
      else {
        transfer_container[donorZone][targetZone]->Broadcast_InterfaceData_Interpolate(solver_container[donorZone][MESH_0][FLOW_SOL],solver_container[targetZone][MESH_0][FLOW_SOL],
            geometry_container[donorZone][MESH_0],geometry_container[targetZone][MESH_0],
            config_container[donorZone], config_container[targetZone]);
        if (config_container[targetZone]->GetKind_Solver() == RANS)
          transfer_container[donorZone][targetZone]->Broadcast_InterfaceData_Interpolate(solver_container[donorZone][MESH_0][TURB_SOL],solver_container[targetZone][MESH_0][TURB_SOL],
              geometry_container[donorZone][MESH_0],geometry_container[targetZone][MESH_0],
              config_container[donorZone], config_container[targetZone]);
    }
    break;

  case SCATTER_DATA:
    if (MatchingMesh) {
      transfer_container[donorZone][targetZone]->Scatter_InterfaceData(solver_container[donorZone][MESH_0][FLOW_SOL],solver_container[targetZone][MESH_0][FLOW_SOL],
          geometry_container[donorZone][MESH_0],geometry_container[targetZone][MESH_0],
          config_container[donorZone], config_container[targetZone]);
      if (config_container[targetZone]->GetKind_Solver() == RANS)
        transfer_container[donorZone][targetZone]->Scatter_InterfaceData(solver_container[donorZone][MESH_0][TURB_SOL],solver_container[targetZone][MESH_0][TURB_SOL],
            geometry_container[donorZone][MESH_0],geometry_container[targetZone][MESH_0],
            config_container[donorZone], config_container[targetZone]);
    }
    else {
      cout << "Scatter method not implemented for non-matching meshes. Exiting..." << endl;
      exit(EXIT_FAILURE);
    }
    break;

  case ALLGATHER_DATA:
    if (MatchingMesh) {
      cout << "Allgather method not yet implemented for matching meshes. Exiting..." << endl;
      exit(EXIT_FAILURE);
    }
    else {
      transfer_container[donorZone][targetZone]->Allgather_InterfaceData(solver_container[donorZone][MESH_0][FLOW_SOL],solver_container[targetZone][MESH_0][FLOW_SOL],
          geometry_container[donorZone][MESH_0],geometry_container[targetZone][MESH_0],
          config_container[donorZone], config_container[targetZone]);
      if (config_container[targetZone]->GetKind_Solver() == RANS)
        transfer_container[donorZone][targetZone]->Allgather_InterfaceData(solver_container[donorZone][MESH_0][TURB_SOL],solver_container[targetZone][MESH_0][TURB_SOL],
            geometry_container[donorZone][MESH_0],geometry_container[targetZone][MESH_0],
            config_container[donorZone], config_container[targetZone]);
    }
    break;
  }

}

void CFluidDriver::Update() {

  for(iZone = 0; iZone < nZone; iZone++)
    iteration_container[iZone]->Update(output, integration_container, geometry_container,
         solver_container, numerics_container, config_container,
         surface_movement, grid_movement, FFDBox, iZone);
}

void CFluidDriver::ResetConvergence() {

  for(iZone = 0; iZone < nZone; iZone++) {
    switch (config_container[iZone]->GetKind_Solver()) {

    case EULER: case NAVIER_STOKES: case RANS:
      integration_container[iZone][FLOW_SOL]->SetConvergence(false);
      if (config_container[iZone]->GetKind_Solver() == RANS) integration_container[iZone][TURB_SOL]->SetConvergence(false);
      if(config_container[iZone]->GetKind_Trans_Model() == LM) integration_container[iZone][TRANS_SOL]->SetConvergence(false);
      break;

    case WAVE_EQUATION:
      integration_container[iZone][WAVE_SOL]->SetConvergence(false);
      break;

    case HEAT_EQUATION:
      integration_container[iZone][HEAT_SOL]->SetConvergence(false);
      break;

    case POISSON_EQUATION:
      break;

    case FEM_ELASTICITY:
      integration_container[iZone][FEA_SOL]->SetConvergence(false);
      break;

    case ADJ_EULER: case ADJ_NAVIER_STOKES: case ADJ_RANS: case DISC_ADJ_EULER: case DISC_ADJ_NAVIER_STOKES: case DISC_ADJ_RANS:
      integration_container[iZone][ADJFLOW_SOL]->SetConvergence(false);
      if( (config_container[iZone]->GetKind_Solver() == ADJ_RANS) || (config_container[iZone]->GetKind_Solver() == DISC_ADJ_RANS) )
        integration_container[iZone][ADJTURB_SOL]->SetConvergence(false);
      break;
    }
  }

}

void CFluidDriver::DynamicMeshUpdate(unsigned long ExtIter) {

  bool harmonic_balance;

  for (iZone = 0; iZone < nZone; iZone++) {
   harmonic_balance = (config_container[iZone]->GetUnsteady_Simulation() == HARMONIC_BALANCE);
    /*--- Dynamic mesh update ---*/
    if ((config_container[iZone]->GetGrid_Movement()) && (!harmonic_balance)) {
      iteration_container[iZone]->SetGrid_Movement(geometry_container, surface_movement, grid_movement, FFDBox, solver_container, config_container, iZone, 0, ExtIter );
    }
  }

}

void CFluidDriver::StaticMeshUpdate() {

  int rank = MASTER_NODE;

#ifdef HAVE_MPI
  MPI_Comm_rank(MPI_COMM_WORLD, &rank);
#endif

  for(iZone = 0; iZone < nZone; iZone++) {
    if(rank == MASTER_NODE) cout << " Deforming the volume grid." << endl;
    grid_movement[iZone]->SetVolume_Deformation(geometry_container[iZone][MESH_0], config_container[iZone], true);

    if(rank == MASTER_NODE) cout << "No grid velocity to be computde : static grid deformation." << endl;

    if(rank == MASTER_NODE) cout << " Updating multigrid structure." << endl;
    grid_movement[iZone]->UpdateMultiGrid(geometry_container[iZone], config_container[iZone]);
  }
}

void CFluidDriver::SetInitialMesh() {

  unsigned long iPoint;

  StaticMeshUpdate();

  /*--- Propagate the initial deformation to the past ---*/
  //if (!restart) {
    for(iZone = 0; iZone < nZone; iZone++) {
    for (iMesh = 0; iMesh <= config_container[iZone]->GetnMGLevels(); iMesh++) {
        for(iPoint = 0; iPoint < geometry_container[iZone][iMesh]->GetnPoint(); iPoint++) {
        //solver_container[iZone][iMesh][FLOW_SOL]->node[iPoint]->Set_Solution_time_n();
        //solver_container[iZone][iMesh][FLOW_SOL]->node[iPoint]->Set_Solution_time_n1();
        geometry_container[iZone][iMesh]->node[iPoint]->SetVolume_n();
        geometry_container[iZone][iMesh]->node[iPoint]->SetVolume_nM1();
        geometry_container[iZone][iMesh]->node[iPoint]->SetCoord_n();
        geometry_container[iZone][iMesh]->node[iPoint]->SetCoord_n1();
      }
    }
  }
  //}
}

CTurbomachineryDriver::CTurbomachineryDriver(char* confFile,
    unsigned short val_nZone,
    unsigned short val_nDim, SU2_Comm MPICommunicator) : CFluidDriver(confFile,
        val_nZone,
        val_nDim,
        MPICommunicator) { }

CTurbomachineryDriver::~CTurbomachineryDriver(void) { }

void CTurbomachineryDriver::Run() {


//  unsigned long ExtIter = config_container[ZONE_0]->GetExtIter();

  int rank = MASTER_NODE;

#ifdef HAVE_MPI
  MPI_Comm_rank(MPI_COMM_WORLD, &rank);
#endif


  /*--- Run a single iteration of a multi-zone problem by looping over all
   zones and executing the iterations. Note that data transers between zones
   and other intermediate procedures may be required. ---*/

  for (iZone = 0; iZone < nZone; iZone++) {
    iteration_container[iZone]->Preprocess(output, integration_container, geometry_container,
                                           solver_container, numerics_container, config_container,
                                           surface_movement, grid_movement, FFDBox, iZone);
  }

  /* --- Update the mixing-plane interface ---*/
  for (iZone = 0; iZone < nZone; iZone++) {
    if(mixingplane)SetMixingPlane(iZone);
  }

  for (iZone = 0; iZone < nZone; iZone++) {
    iteration_container[iZone]->Iterate(output, integration_container, geometry_container,
                                        solver_container, numerics_container, config_container,
                                        surface_movement, grid_movement, FFDBox, iZone);
  }

  for (iZone = 0; iZone < nZone; iZone++) {
    iteration_container[iZone]->Postprocess(output, integration_container, geometry_container,
                                      solver_container, numerics_container, config_container,
                                      surface_movement, grid_movement, FFDBox, iZone);
  }

  if (rank == MASTER_NODE){
    SetTurboPerformance(ZONE_0);
  }


}

void CTurbomachineryDriver::SetMixingPlane(unsigned short donorZone){

  unsigned short targetZone, nMarkerInt, iMarkerInt ;
  nMarkerInt     = config_container[donorZone]->GetnMarker_MixingPlaneInterface()/2;

  /* --- transfer the average value from the donorZone to the targetZone*/
  for (iMarkerInt = 1; iMarkerInt <= nMarkerInt; iMarkerInt++){
    for (targetZone = 0; targetZone < nZone; targetZone++) {
      if (targetZone != donorZone){
        transfer_container[donorZone][targetZone]->Allgather_InterfaceAverage(solver_container[donorZone][MESH_0][FLOW_SOL],solver_container[targetZone][MESH_0][FLOW_SOL],
            geometry_container[donorZone][MESH_0],geometry_container[targetZone][MESH_0],
            config_container[donorZone], config_container[targetZone], iMarkerInt );
      }
    }
  }
}


void CTurbomachineryDriver::SetTurboPerformance(unsigned short targetZone){

  unsigned short donorZone;
  //IMPORTANT this approach of multi-zone performances rely upon the fact that turbomachinery markers follow the natural (stator-rotor) development of the real machine.
  /* --- transfer the local turboperfomance quantities (for each blade)  from all the donorZones to the targetZone (ZONE_0) ---*/
  for (donorZone = 1; donorZone < nZone; donorZone++) {
    transfer_container[donorZone][targetZone]->GatherAverageValues(solver_container[donorZone][MESH_0][FLOW_SOL],solver_container[targetZone][MESH_0][FLOW_SOL], donorZone);
  }

  /* --- compute turboperformance for each stage and the global machine ---*/

  output->ComputeTurboPerformance(solver_container[targetZone][MESH_0][FLOW_SOL], geometry_container[targetZone][MESH_0], config_container[targetZone]);

}


bool CTurbomachineryDriver::Monitor(unsigned long ExtIter) {

  su2double CFL;
  su2double rot_z_ini, rot_z_final ,rot_z;
  su2double outPres_ini, outPres_final, outPres;
  unsigned long rampFreq, finalRamp_Iter;
  unsigned short iMarker, KindBC, KindBCOption;
  string Marker_Tag;

  int rank = MASTER_NODE;
  bool print;
#ifdef HAVE_MPI
  MPI_Comm_rank(MPI_COMM_WORLD, &rank);
#endif

  /*--- Synchronization point after a single solver iteration. Compute the
   wall clock time required. ---*/

#ifndef HAVE_MPI
  StopTime = su2double(clock())/su2double(CLOCKS_PER_SEC);
#else
  StopTime = MPI_Wtime();
#endif

  UsedTime = (StopTime - StartTime);


  /*--- Check if there is any change in the runtime parameters ---*/
  CConfig *runtime = NULL;
  strcpy(runtime_file_name, "runtime.dat");
  runtime = new CConfig(runtime_file_name, config_container[ZONE_0]);
  runtime->SetExtIter(ExtIter);
  delete runtime;

  /*--- Update the convergence history file (serial and parallel computations). ---*/

  for (iZone = 0; iZone < nZone; iZone++) {
    output->SetConvHistory_Body(&ConvHist_file[iZone], geometry_container, solver_container,
        config_container, integration_container, false, UsedTime, iZone);
  }


  /*--- Evaluate the new CFL number (adaptive). ---*/
  if (config_container[ZONE_0]->GetCFL_Adapt() == YES) {
    if(mixingplane){
      CFL = 0;
      for (iZone = 0; iZone < nZone; iZone++){
        output->SetCFL_Number(solver_container, config_container, iZone);
        CFL += config_container[iZone]->GetCFL(MESH_0);
      }
      /*--- For fluid-multizone the new CFL number is the same for all the zones and it is equal to the zones' minimum value. ---*/
      for (iZone = 0; iZone < nZone; iZone++){
        config_container[iZone]->SetCFL(MESH_0, CFL/nZone);
      }
    }
    else{
      output->SetCFL_Number(solver_container, config_container, ZONE_0);
    }
  }


  /*--- ROTATING FRAME Ramp: Compute the updated rotational velocity. ---*/
  if (config_container[ZONE_0]->GetGrid_Movement() && config_container[ZONE_0]->GetRampRotatingFrame()) {
    rampFreq       = SU2_TYPE::Int(config_container[ZONE_0]->GetRampRotatingFrame_Coeff(1));
    finalRamp_Iter = SU2_TYPE::Int(config_container[ZONE_0]->GetRampRotatingFrame_Coeff(2));
    rot_z_ini = config_container[ZONE_0]->GetRampRotatingFrame_Coeff(0);
    print = false;
    if(ExtIter % rampFreq == 0 &&  ExtIter <= finalRamp_Iter){

      for (iZone = 0; iZone < nZone; iZone++) {
        rot_z_final = config_container[iZone]->GetFinalRotation_Rate_Z(iZone);
        if(abs(rot_z_final) > 0.0){
          rot_z = rot_z_ini + ExtIter*( rot_z_final - rot_z_ini)/finalRamp_Iter;
          config_container[iZone]->SetRotation_Rate_Z(rot_z, iZone);
          if(rank == MASTER_NODE && print && ExtIter > 0) {
            cout << endl << " Updated rotating frame grid velocities";
            cout << " for zone " << iZone << "." << endl;
          }
          geometry_container[iZone][MESH_0]->SetRotationalVelocity(config_container[iZone], iZone, print);
          geometry_container[iZone][MESH_0]->SetShroudVelocity(config_container[iZone]);
        }
      }

      for (iZone = 0; iZone < nZone; iZone++) {
        geometry_container[iZone][MESH_0]->SetAvgTurboValue(config_container[iZone], iZone, INFLOW, false);
        geometry_container[iZone][MESH_0]->SetAvgTurboValue(config_container[iZone],iZone, OUTFLOW, false);
        geometry_container[iZone][MESH_0]->GatherInOutAverageValues(config_container[iZone], false);

      }

      for (iZone = 1; iZone < nZone; iZone++) {
        transfer_container[iZone][ZONE_0]->GatherAverageTurboGeoValues(geometry_container[iZone][MESH_0],geometry_container[ZONE_0][MESH_0], iZone);
      }

    }
  }


  /*--- Outlet Pressure Ramp: Compute the updated rotational velocity. ---*/
  if (config_container[ZONE_0]->GetRampOutletPressure()) {
    rampFreq       = SU2_TYPE::Int(config_container[ZONE_0]->GetRampOutletPressure_Coeff(1));
    finalRamp_Iter = SU2_TYPE::Int(config_container[ZONE_0]->GetRampOutletPressure_Coeff(2));
    outPres_ini    = config_container[ZONE_0]->GetRampOutletPressure_Coeff(0);
    outPres_final  = config_container[ZONE_0]->GetFinalOutletPressure();

    if(ExtIter % rampFreq == 0 &&  ExtIter <= finalRamp_Iter){
      outPres = outPres_ini + ExtIter*(outPres_final - outPres_ini)/finalRamp_Iter;
      if(rank == MASTER_NODE) config_container[ZONE_0]->SetMonitotOutletPressure(outPres);

      for (iZone = 0; iZone < nZone; iZone++) {
        for (iMarker = 0; iMarker < config_container[iZone]->GetnMarker_All(); iMarker++) {
          KindBC = config_container[iZone]->GetMarker_All_KindBC(iMarker);
          switch (KindBC) {
          case RIEMANN_BOUNDARY:
            Marker_Tag         = config_container[iZone]->GetMarker_All_TagBound(iMarker);
            KindBCOption       = config_container[iZone]->GetKind_Data_Riemann(Marker_Tag);
            if(KindBCOption == STATIC_PRESSURE || KindBCOption == RADIAL_EQUILIBRIUM ){
              cout << "Outlet pressure ramp only implemented for NRBC" <<endl;
              exit(EXIT_FAILURE);
            }
            break;
          case GILES_BOUNDARY:
            Marker_Tag         = config_container[iZone]->GetMarker_All_TagBound(iMarker);
            KindBCOption       = config_container[iZone]->GetKind_Data_Giles(Marker_Tag);
            if(KindBCOption == STATIC_PRESSURE || KindBCOption == STATIC_PRESSURE_1D || KindBCOption == RADIAL_EQUILIBRIUM ){
              config_container[iZone]->SetGiles_Var1(outPres, Marker_Tag);
            }
            break;
          }
        }
      }
    }
  }


  /*--- Check whether the current simulation has reached the specified
   convergence criteria, and set StopCalc to true, if so. ---*/

  switch (config_container[ZONE_0]->GetKind_Solver()) {
  case EULER: case NAVIER_STOKES: case RANS:
    StopCalc = integration_container[ZONE_0][FLOW_SOL]->GetConvergence(); break;
  case DISC_ADJ_EULER: case DISC_ADJ_NAVIER_STOKES: case DISC_ADJ_RANS:
    StopCalc = integration_container[ZONE_0][ADJFLOW_SOL]->GetConvergence(); break;
  }

  return StopCalc;

}


CDiscAdjFluidDriver::CDiscAdjFluidDriver(char* confFile,
                                                 unsigned short val_nZone,
                                                 unsigned short val_nDim, SU2_Comm MPICommunicator) : CFluidDriver(confFile,
                                                                                    val_nZone,
                                                                                    val_nDim, MPICommunicator) {
  RecordingState = NONE;
  unsigned short iZone;

  direct_iteration = new CIteration*[nZone];

  for (iZone = 0; iZone < nZone; iZone++){
    if(config_container[iZone]->GetBoolTurbomachinery()){
      direct_iteration[iZone] = new CTurboIteration(config_container[iZone]);
    }
    else{
      direct_iteration[iZone] = new CFluidIteration(config_container[iZone]);
    }
  }

}

CDiscAdjFluidDriver::~CDiscAdjFluidDriver(){

  for (iZone = 0; iZone < nZone; iZone++){
    delete direct_iteration[iZone];
  }

  delete [] direct_iteration;

}

void CDiscAdjFluidDriver::Run() {

  unsigned short iZone = 0, checkConvergence;
  unsigned long IntIter, nIntIter;

  bool unsteady;

  unsteady = (config_container[MESH_0]->GetUnsteady_Simulation() == DT_STEPPING_1ST) || (config_container[MESH_0]->GetUnsteady_Simulation() == DT_STEPPING_2ND);

  /*--- Begin Unsteady pseudo-time stepping internal loop, if not unsteady it does only one step --*/

  if (unsteady)
    nIntIter = config_container[MESH_0]->GetUnst_nIntIter();
  else
    nIntIter = 1;

  for (iZone = 0; iZone < nZone; iZone++) {

    iteration_container[iZone]->Preprocess(output, integration_container, geometry_container,
                                                     solver_container, numerics_container, config_container,
                                                     surface_movement, grid_movement, FFDBox, iZone);
  }


  /*--- For the adjoint iteration we need the derivatives of the iteration function with
   *    respect to the conservative flow variables. Since these derivatives do not change in the steady state case
   *    we only have to record if the current recording is different from cons. variables. ---*/

  if (RecordingState != FLOW_CONS_VARS || unsteady){

    /*--- SetRecording stores the computational graph on one iteration of the direct problem. Calling it with NONE
     *    as argument ensures that all information from a previous recording is removed. ---*/

    SetRecording(NONE);

    /*--- Store the computational graph of one direct iteration with the conservative variables as input. ---*/

    SetRecording(FLOW_CONS_VARS);

  }

  for (IntIter = 0; IntIter < nIntIter; IntIter++) {


    /*--- Initialize the adjoint of the output variables of the iteration with the adjoint solution
   *    of the previous iteration. The values are passed to the AD tool. ---*/

    for (iZone = 0; iZone < nZone; iZone++) {

      config_container[iZone]->SetIntIter(IntIter);

      iteration_container[iZone]->InitializeAdjoint(solver_container, geometry_container, config_container, iZone);

    }

    /*--- Initialize the adjoint of the objective function with 1.0. ---*/

    SetAdj_ObjFunction();

    /*--- Interpret the stored information by calling the corresponding routine of the AD tool. ---*/

    AD::ComputeAdjoint();

    /*--- Extract the computed adjoint values of the input variables and store them for the next iteration. ---*/

    for (iZone = 0; iZone < nZone; iZone++) {
      iteration_container[iZone]->Iterate(output, integration_container, geometry_container,
                                          solver_container, numerics_container, config_container,
                                          surface_movement, grid_movement, FFDBox, iZone);
    }

    /*--- Clear the stored adjoint information to be ready for a new evaluation. ---*/

    AD::ClearAdjoints();

    /*--- Check convergence in each zone --*/

    checkConvergence = 0;
    for (iZone = 0; iZone < nZone; iZone++)
      checkConvergence += (int) integration_container[iZone][ADJFLOW_SOL]->GetConvergence();

    /*--- If convergence was reached in every zone --*/

    if (checkConvergence == nZone) break;

    /*--- Write the convergence history (only screen output) ---*/

    if (unsteady)
      output->SetConvHistory_Body(NULL, geometry_container, solver_container, config_container, integration_container, true, 0.0, ZONE_0);

  }

  /*--- Compute the geometrical sensitivities ---*/

  if ((ExtIter+1 >= config_container[ZONE_0]->GetnExtIter()) ||
      integration_container[ZONE_0][ADJFLOW_SOL]->GetConvergence() ||
      (ExtIter % config_container[ZONE_0]->GetWrt_Sol_Freq() == 0) || unsteady){

    /*--- SetRecording stores the computational graph on one iteration of the direct problem. Calling it with NONE
     * as argument ensures that all information from a previous recording is removed. ---*/

    SetRecording(NONE);

    /*--- Store the computational graph of one direct iteration with the mesh coordinates as input. ---*/

    SetRecording(MESH_COORDS);

    /*--- Initialize the adjoint of the output variables of the iteration with the adjoint solution
     *    of the current iteration. The values are passed to the AD tool. ---*/

    for (iZone = 0; iZone < nZone; iZone++) {

      iteration_container[iZone]->InitializeAdjoint(solver_container, geometry_container, config_container, iZone);

    }

    /*--- Initialize the adjoint of the objective function with 1.0. ---*/

    SetAdj_ObjFunction();

    /*--- Interpret the stored information by calling the corresponding routine of the AD tool. ---*/

    AD::ComputeAdjoint();

    /*--- Extract the computed sensitivity values. ---*/

    for (iZone = 0; iZone < nZone; iZone++) {
      solver_container[iZone][MESH_0][ADJFLOW_SOL]->SetSensitivity(geometry_container[iZone][MESH_0],config_container[iZone]);
    }

    /*--- Clear the stored adjoint information to be ready for a new evaluation. ---*/

    AD::ClearAdjoints();

  }

}


void CDiscAdjFluidDriver::SetRecording(unsigned short kind_recording){
  unsigned short iZone, iMesh;
  int rank = MASTER_NODE;

#ifdef HAVE_MPI
  MPI_Comm_rank(MPI_COMM_WORLD, &rank);
#endif

  AD::Reset();

  /*--- Prepare for recording by resetting the flow solution to the initial converged solution---*/

  for (iZone = 0; iZone < nZone; iZone++) {
    for (iMesh = 0; iMesh <= config_container[iZone]->GetnMGLevels(); iMesh++){
      solver_container[iZone][iMesh][ADJFLOW_SOL]->SetRecording(geometry_container[iZone][iMesh], config_container[iZone]);
    }
    if (config_container[iZone]->GetKind_Solver() == DISC_ADJ_RANS && !config_container[iZone]->GetFrozen_Visc_Disc()) {
      solver_container[iZone][MESH_0][ADJTURB_SOL]->SetRecording(geometry_container[iZone][MESH_0], config_container[iZone]);
    }
  }


  /*---Enable recording and register input of the flow iteration (conservative variables or node coordinates) --- */

  if (kind_recording != NONE){

    AD::StartRecording();

    if (rank == MASTER_NODE && ((ExtIter == 0)) && kind_recording == FLOW_CONS_VARS) {
      cout << endl << "-------------------------------------------------------------------------" << endl;
      cout << "Direct iteration to store computational graph." << endl;
      cout << "Compute residuals to check the convergence of the direct problem." << endl;
      cout << "-------------------------------------------------------------------------" << endl << endl;
    }
    for (iZone = 0; iZone < nZone; iZone++) {
      iteration_container[iZone]->RegisterInput(solver_container, geometry_container, config_container, iZone, kind_recording);
    }

  }

  for (iZone = 0; iZone < nZone; iZone++) {
    iteration_container[iZone]->SetDependencies(solver_container, geometry_container, config_container, iZone, kind_recording);
  }

  /*--- Do one iteration of the direct flow solver ---*/

  DirectRun();

  /*--- Print residuals in the first iteration ---*/

  for (iZone = 0; iZone < nZone; iZone++) {
    if (rank == MASTER_NODE && ((ExtIter == 0) || (config_container[iZone]->GetUnsteady_Simulation() != STEADY)) && (kind_recording == FLOW_CONS_VARS)) {
      cout << " Zone " << iZone << ": log10[Conservative 0]: "<< log10(solver_container[iZone][MESH_0][FLOW_SOL]->GetRes_RMS(0)) << endl;
      if ( config_container[iZone]->GetKind_Turb_Model() != NONE && !config_container[iZone]->GetFrozen_Visc_Disc()) {
        cout <<"       log10[RMS k]: " << log10(solver_container[iZone][MESH_0][TURB_SOL]->GetRes_RMS(0)) << endl;
      }
    }
  }

  RecordingState = kind_recording;

  for (iZone = 0; iZone < nZone; iZone++) {
    iteration_container[iZone]->RegisterOutput(solver_container, geometry_container, config_container, output, iZone);
  }

  /*--- Extract the objective function and store it --- */

  SetObjFunction();

  AD::StopRecording();

}

void CDiscAdjFluidDriver::SetAdj_ObjFunction(){

  int rank = MASTER_NODE;

  bool time_stepping = config_container[ZONE_0]->GetUnsteady_Simulation() != STEADY;
  unsigned long IterAvg_Obj = config_container[ZONE_0]->GetIter_Avg_Objective();
  unsigned long ExtIter = config_container[ZONE_0]->GetExtIter();
  su2double seeding = 1.0;

  if (time_stepping){
    if (ExtIter < IterAvg_Obj){
      seeding = 1.0/((su2double)IterAvg_Obj);
    }
    else{
      seeding = 0.0;
    }
  }

#ifdef HAVE_MPI
  MPI_Comm_rank(MPI_COMM_WORLD, &rank);
#endif

  if (rank == MASTER_NODE){
    SU2_TYPE::SetDerivative(ObjFunc, SU2_TYPE::GetValue(seeding));
  } else {
    SU2_TYPE::SetDerivative(ObjFunc, 0.0);
  }

}

void CDiscAdjFluidDriver::SetObjFunction(){

  int rank = MASTER_NODE;
#ifdef HAVE_MPI
  MPI_Comm_rank(MPI_COMM_WORLD, &rank);
#endif

  ObjFunc = 0.0;

  for (iZone = 0; iZone < nZone; iZone++){
    solver_container[iZone][MESH_0][FLOW_SOL]->SetTotal_ComboObj(0.0);
  }

  /*--- Specific scalar objective functions ---*/

  for (iZone = 0; iZone < nZone; iZone++){
    switch (config_container[iZone]->GetKind_Solver()) {
      case EULER:                   case NAVIER_STOKES:                   case RANS:
      case DISC_ADJ_EULER:          case DISC_ADJ_NAVIER_STOKES:          case DISC_ADJ_RANS:
        
        if (config_container[ZONE_0]->GetnMarker_Analyze() != 0)
          output->SpecialOutput_AnalyzeSurface(solver_container[iZone][MESH_0][FLOW_SOL], geometry_container[iZone][MESH_0], config_container[iZone], false);
        
        if (config_container[ZONE_0]->GetnMarker_Analyze() != 0)
          output->SpecialOutput_Distortion(solver_container[ZONE_0][MESH_0][FLOW_SOL], geometry_container[ZONE_0][MESH_0], config_container[ZONE_0], false);
        
        if (config_container[ZONE_0]->GetnMarker_NearFieldBound() != 0)
          output->SpecialOutput_SonicBoom(solver_container[ZONE_0][MESH_0][FLOW_SOL], geometry_container[ZONE_0][MESH_0], config_container[ZONE_0], false);
          
        if (config_container[ZONE_0]->GetPlot_Section_Forces())
          output->SpecialOutput_SpanLoad(solver_container[ZONE_0][MESH_0][FLOW_SOL], geometry_container[ZONE_0][MESH_0], config_container[ZONE_0], false);
        
        break;
    }
  }

  /*--- Surface based obj. function ---*/

  for (iZone = 0; iZone < nZone; iZone++){
    solver_container[iZone][MESH_0][FLOW_SOL]->Evaluate_ObjFunc(config_container[iZone]);
    ObjFunc += solver_container[iZone][MESH_0][FLOW_SOL]->GetTotal_ComboObj();
  }

  if (rank == MASTER_NODE){
    AD::RegisterOutput(ObjFunc);
  }
  
}

void CDiscAdjFluidDriver::DirectRun(){


  unsigned short iZone, jZone;
  bool unsteady = config_container[ZONE_0]->GetUnsteady_Simulation() != STEADY;

#ifdef HAVE_MPI
  int rank = MASTER_NODE;
  MPI_Comm_rank(MPI_COMM_WORLD, &rank);
#endif



  /*--- Run a single iteration of a multi-zone problem by looping over all
   zones and executing the iterations. Note that data transers between zones
   and other intermediate procedures may be required. ---*/

  unsteady = (config_container[MESH_0]->GetUnsteady_Simulation() == DT_STEPPING_1ST) || (config_container[MESH_0]->GetUnsteady_Simulation() == DT_STEPPING_2ND);

  /*--- Zone preprocessing ---*/

  for (iZone = 0; iZone < nZone; iZone++)
    direct_iteration[iZone]->Preprocess(output, integration_container, geometry_container, solver_container, numerics_container, config_container, surface_movement, grid_movement, FFDBox, iZone);

  /*--- Updating zone interface communication patterns,
   needed only for unsteady simulation since for steady problems
  this is done once in the interpolator_container constructor
   at the beginning of the computation ---*/

  if ( unsteady ) {
  for (iZone = 0; iZone < nZone; iZone++) {
      for (jZone = 0; jZone < nZone; jZone++)
        if(jZone != iZone && interpolator_container[iZone][jZone] != NULL)
        interpolator_container[iZone][jZone]->Set_TransferCoeff(config_container);
    }
  }

  /*--- Do one iteration of the direct solver  --*/

  /*--- At each pseudo time-step updates transfer data ---*/
  for (iZone = 0; iZone < nZone; iZone++)
    for (jZone = 0; jZone < nZone; jZone++)
      if(jZone != iZone && transfer_container[iZone][jZone] != NULL)
        Transfer_Data(iZone, jZone);

  /*--- For each zone runs one single iteration ---*/

  for (iZone = 0; iZone < nZone; iZone++) {
    config_container[iZone]->SetIntIter(1);
    direct_iteration[iZone]->Iterate(output, integration_container, geometry_container, solver_container, numerics_container, config_container, surface_movement, grid_movement, FFDBox, iZone);
  }

}

CDiscAdjTurbomachineryDriver::CDiscAdjTurbomachineryDriver(char* confFile,
                                                           unsigned short val_nZone,
                                                           unsigned short val_nDim,
                                                           SU2_Comm MPICommunicator): CDiscAdjFluidDriver(confFile, val_nZone, val_nDim, MPICommunicator){ }
CDiscAdjTurbomachineryDriver::~CDiscAdjTurbomachineryDriver(){

}


void CDiscAdjTurbomachineryDriver::DirectRun(){

  int rank = MASTER_NODE;
#ifdef HAVE_MPI
  MPI_Comm_rank(MPI_COMM_WORLD, &rank);
#endif


  /*--- Run a single iteration of a multi-zone problem by looping over all
   zones and executing the iterations. Note that data transers between zones
   and other intermediate procedures may be required. ---*/

  for (iZone = 0; iZone < nZone; iZone++) {

    direct_iteration[iZone]->Preprocess(output, integration_container, geometry_container,
        solver_container, numerics_container, config_container,
        surface_movement, grid_movement, FFDBox, iZone);

  }


  /* --- Update the mixing-plane interface ---*/
  for (iZone = 0; iZone < nZone; iZone++) {
    if(mixingplane)SetMixingPlane(iZone);
  }

  for (iZone = 0; iZone < nZone; iZone++) {
    direct_iteration[iZone]->Iterate(output, integration_container, geometry_container,
                                     solver_container, numerics_container, config_container,
                                     surface_movement, grid_movement, FFDBox, iZone);
  }

  for (iZone = 0; iZone < nZone; iZone++) {
    direct_iteration[iZone]->Postprocess(output, integration_container, geometry_container,
                                      solver_container, numerics_container, config_container,
                                      surface_movement, grid_movement, FFDBox, iZone);
  }


  if (rank == MASTER_NODE){
    SetTurboPerformance(ZONE_0);
  }

}

void CDiscAdjTurbomachineryDriver::SetObjFunction(){


  int rank = MASTER_NODE;
#ifdef HAVE_MPI
  MPI_Comm_rank(MPI_COMM_WORLD, &rank);
#endif

  solver_container[ZONE_0][MESH_0][FLOW_SOL]->SetTotal_ComboObj(0.0);

  switch (config_container[ZONE_0]->GetKind_ObjFunc()){
  case ENTROPY_GENERATION:
    solver_container[ZONE_0][MESH_0][FLOW_SOL]->AddTotal_ComboObj(output->GetEntropyGen(config_container[ZONE_0]->GetnMarker_TurboPerformance() - 1, config_container[ZONE_0]->GetnSpanWiseSections()));
    break;
  case FLOW_ANGLE_OUT:
      solver_container[ZONE_0][MESH_0][FLOW_SOL]->AddTotal_ComboObj(output->GetFlowAngleOut(config_container[ZONE_0]->GetnMarker_TurboPerformance() - 1, config_container[ZONE_0]->GetnSpanWiseSections()));
      break;
  case MASS_FLOW_IN:
    solver_container[ZONE_0][MESH_0][FLOW_SOL]->AddTotal_ComboObj(output->GetMassFlowIn(config_container[ZONE_0]->GetnMarker_TurboPerformance() - 1, config_container[ZONE_0]->GetnSpanWiseSections()));
    break;
  default:
    break;
  }

  ObjFunc = solver_container[ZONE_0][MESH_0][FLOW_SOL]->GetTotal_ComboObj();

  if (rank == MASTER_NODE){
    AD::RegisterOutput(ObjFunc);
  }
}

void CDiscAdjTurbomachineryDriver::SetMixingPlane(unsigned short donorZone){

  unsigned short targetZone, nMarkerInt, iMarkerInt ;
  nMarkerInt     = config_container[donorZone]->GetnMarker_MixingPlaneInterface()/2;

  /* --- transfer the average value from the donorZone to the targetZone*/
  for (iMarkerInt = 1; iMarkerInt <= nMarkerInt; iMarkerInt++){
    for (targetZone = 0; targetZone < nZone; targetZone++) {
      if (targetZone != donorZone){
        transfer_container[donorZone][targetZone]->Allgather_InterfaceAverage(solver_container[donorZone][MESH_0][FLOW_SOL],solver_container[targetZone][MESH_0][FLOW_SOL],
            geometry_container[donorZone][MESH_0],geometry_container[targetZone][MESH_0],
            config_container[donorZone], config_container[targetZone], iMarkerInt );
      }
    }
  }
}


void CDiscAdjTurbomachineryDriver::SetTurboPerformance(unsigned short targetZone){

  unsigned short donorZone;
  //IMPORTANT this approach of multi-zone performances rely upon the fact that turbomachinery markers follow the natural (stator-rotor) development of the real machine.
  /* --- transfer the local turboperfomance quantities (for each blade)  from all the donorZones to the targetZone (ZONE_0) ---*/
  for (donorZone = 1; donorZone < nZone; donorZone++) {
    transfer_container[donorZone][targetZone]->GatherAverageValues(solver_container[donorZone][MESH_0][FLOW_SOL],solver_container[targetZone][MESH_0][FLOW_SOL], donorZone);
  }

  /* --- compute turboperformance for each stage and the global machine ---*/

  output->ComputeTurboPerformance(solver_container[targetZone][MESH_0][FLOW_SOL], geometry_container[targetZone][MESH_0], config_container[targetZone]);

}
CHBDriver::CHBDriver(char* confFile,
    unsigned short val_nZone,
    unsigned short val_nDim,
    SU2_Comm MPICommunicator) : CDriver(confFile,
        val_nZone,
        val_nDim,
        MPICommunicator) {
  unsigned short kZone;

  D = NULL;
  /*--- allocate dynamic memory for the Harmonic Balance operator ---*/
  D = new su2double*[nZone]; for (kZone = 0; kZone < nZone; kZone++) D[kZone] = new su2double[nZone];

}

CHBDriver::~CHBDriver(void) {

  unsigned short kZone;

  /*--- delete dynamic memory for the Harmonic Balance operator ---*/
  for (kZone = 0; kZone < nZone; kZone++) if (D[kZone] != NULL) delete [] D[kZone];
  if (D[kZone] != NULL) delete [] D;

}

void CHBDriver::Run() {

  /*--- Run a single iteration of a Harmonic Balance problem. Preprocess all
   all zones before beginning the iteration. ---*/

  for (iZone = 0; iZone < nZone; iZone++)
    iteration_container[iZone]->Preprocess(output, integration_container, geometry_container,
        solver_container, numerics_container, config_container,
        surface_movement, grid_movement, FFDBox, iZone);

  for (iZone = 0; iZone < nZone; iZone++)
    iteration_container[iZone]->Iterate(output, integration_container, geometry_container,
        solver_container, numerics_container, config_container,
        surface_movement, grid_movement, FFDBox, iZone);

}

void CHBDriver::Update() {

  for (iZone = 0; iZone < nZone; iZone++) {
    /*--- Compute the harmonic balance terms across all zones ---*/
    SetHarmonicBalance(iZone);

  }

  /*--- Precondition the harmonic balance source terms ---*/
  if (config_container[ZONE_0]->GetHB_Precondition() == YES) {
    StabilizeHarmonicBalance();

  }

  for (iZone = 0; iZone < nZone; iZone++) {

    /*--- Update the harmonic balance terms across all zones ---*/
    iteration_container[iZone]->Update(output, integration_container, geometry_container,
        solver_container, numerics_container, config_container,
        surface_movement, grid_movement, FFDBox, iZone);

  }

}

void CHBDriver::ResetConvergence() {

  for(iZone = 0; iZone < nZone; iZone++) {
    switch (config_container[iZone]->GetKind_Solver()) {

    case EULER: case NAVIER_STOKES: case RANS:
      integration_container[iZone][FLOW_SOL]->SetConvergence(false);
      if (config_container[iZone]->GetKind_Solver() == RANS) integration_container[iZone][TURB_SOL]->SetConvergence(false);
      if(config_container[iZone]->GetKind_Trans_Model() == LM) integration_container[iZone][TRANS_SOL]->SetConvergence(false);
      break;

    case WAVE_EQUATION:
      integration_container[iZone][WAVE_SOL]->SetConvergence(false);
      break;

    case HEAT_EQUATION:
      integration_container[iZone][HEAT_SOL]->SetConvergence(false);
      break;

    case POISSON_EQUATION:
      break;

    case FEM_ELASTICITY:
      integration_container[iZone][FEA_SOL]->SetConvergence(false);
      break;

    case ADJ_EULER: case ADJ_NAVIER_STOKES: case ADJ_RANS: case DISC_ADJ_EULER: case DISC_ADJ_NAVIER_STOKES: case DISC_ADJ_RANS:
      integration_container[iZone][ADJFLOW_SOL]->SetConvergence(false);
      if( (config_container[iZone]->GetKind_Solver() == ADJ_RANS) || (config_container[iZone]->GetKind_Solver() == DISC_ADJ_RANS) )
        integration_container[iZone][ADJTURB_SOL]->SetConvergence(false);
      break;
    }
  }

}

void CHBDriver::SetHarmonicBalance(unsigned short iZone) {

#ifdef HAVE_MPI
  int rank = MASTER_NODE;
  MPI_Comm_rank(MPI_COMM_WORLD, &rank);
#endif

  unsigned short iVar, jZone, iMGlevel;
  unsigned short nVar = solver_container[ZONE_0][MESH_0][FLOW_SOL]->GetnVar();
  unsigned long iPoint;
  bool implicit = (config_container[ZONE_0]->GetKind_TimeIntScheme_Flow() == EULER_IMPLICIT);
  bool adjoint = (config_container[ZONE_0]->GetContinuous_Adjoint());
  if (adjoint) {
    implicit = (config_container[ZONE_0]->GetKind_TimeIntScheme_AdjFlow() == EULER_IMPLICIT);
  }

  unsigned long ExtIter = config_container[ZONE_0]->GetExtIter();

  /*--- Retrieve values from the config file ---*/
  su2double *U = new su2double[nVar];
  su2double *U_old = new su2double[nVar];
  su2double *Psi = new su2double[nVar];
  su2double *Psi_old = new su2double[nVar];
  su2double *Source = new su2double[nVar];
  su2double deltaU, deltaPsi;

  /*--- Compute period of oscillation ---*/
  su2double period = config_container[ZONE_0]->GetHarmonicBalance_Period();

  /*--- Non-dimensionalize the input period, if necessary.  */
  period /= config_container[ZONE_0]->GetTime_Ref();

  if (ExtIter == 0)
    ComputeHB_Operator();

  /*--- Compute various source terms for explicit direct, implicit direct, and adjoint problems ---*/
  /*--- Loop over all grid levels ---*/
  for (iMGlevel = 0; iMGlevel <= config_container[ZONE_0]->GetnMGLevels(); iMGlevel++) {

    /*--- Loop over each node in the volume mesh ---*/
    for (iPoint = 0; iPoint < geometry_container[ZONE_0][iMGlevel]->GetnPoint(); iPoint++) {

      for (iVar = 0; iVar < nVar; iVar++) {
        Source[iVar] = 0.0;
      }

      /*--- Step across the columns ---*/
      for (jZone = 0; jZone < nZone; jZone++) {

        /*--- Retrieve solution at this node in current zone ---*/
        for (iVar = 0; iVar < nVar; iVar++) {

          if (!adjoint) {
            U[iVar] = solver_container[jZone][iMGlevel][FLOW_SOL]->node[iPoint]->GetSolution(iVar);
            Source[iVar] += U[iVar]*D[iZone][jZone];

            if (implicit) {
              U_old[iVar] = solver_container[jZone][iMGlevel][FLOW_SOL]->node[iPoint]->GetSolution_Old(iVar);
              deltaU = U[iVar] - U_old[iVar];
              Source[iVar] += deltaU*D[iZone][jZone];
            }

          }

          else {
            Psi[iVar] = solver_container[jZone][iMGlevel][ADJFLOW_SOL]->node[iPoint]->GetSolution(iVar);
            Source[iVar] += Psi[iVar]*D[jZone][iZone];

            if (implicit) {
              Psi_old[iVar] = solver_container[jZone][iMGlevel][ADJFLOW_SOL]->node[iPoint]->GetSolution_Old(iVar);
              deltaPsi = Psi[iVar] - Psi_old[iVar];
              Source[iVar] += deltaPsi*D[jZone][iZone];
            }
          }
        }

        /*--- Store sources for current row ---*/
        for (iVar = 0; iVar < nVar; iVar++) {
          if (!adjoint) {
            solver_container[iZone][iMGlevel][FLOW_SOL]->node[iPoint]->SetHarmonicBalance_Source(iVar, Source[iVar]);
          }
          else {
            solver_container[iZone][iMGlevel][ADJFLOW_SOL]->node[iPoint]->SetHarmonicBalance_Source(iVar, Source[iVar]);
          }
        }

      }
    }
  }

  /*--- Source term for a turbulence model ---*/
  if (config_container[ZONE_0]->GetKind_Solver() == RANS) {

    /*--- Extra variables needed if we have a turbulence model. ---*/
    unsigned short nVar_Turb = solver_container[ZONE_0][MESH_0][TURB_SOL]->GetnVar();
    su2double *U_Turb = new su2double[nVar_Turb];
    su2double *Source_Turb = new su2double[nVar_Turb];

    /*--- Loop over only the finest mesh level (turbulence is always solved
     on the original grid only). ---*/
    for (iPoint = 0; iPoint < geometry_container[ZONE_0][MESH_0]->GetnPoint(); iPoint++) {
      for (iVar = 0; iVar < nVar_Turb; iVar++) Source_Turb[iVar] = 0.0;
      for (jZone = 0; jZone < nZone; jZone++) {

        /*--- Retrieve solution at this node in current zone ---*/
        for (iVar = 0; iVar < nVar_Turb; iVar++) {
          U_Turb[iVar] = solver_container[jZone][MESH_0][TURB_SOL]->node[iPoint]->GetSolution(iVar);
          Source_Turb[iVar] += U_Turb[iVar]*D[iZone][jZone];
        }
      }

      /*--- Store sources for current iZone ---*/
      for (iVar = 0; iVar < nVar_Turb; iVar++)
        solver_container[iZone][MESH_0][TURB_SOL]->node[iPoint]->SetHarmonicBalance_Source(iVar, Source_Turb[iVar]);
    }

    delete [] U_Turb;
    delete [] Source_Turb;
  }

  delete [] U;
  delete [] U_old;
  delete [] Psi;
  delete [] Psi_old;

}

void CHBDriver::StabilizeHarmonicBalance() {

#ifdef HAVE_MPI
  int rank = MASTER_NODE;
  MPI_Comm_rank(MPI_COMM_WORLD, &rank);
#endif

  unsigned short i, j, k, iVar, iZone, jZone, iMGlevel;
  unsigned short nVar = solver_container[ZONE_0][MESH_0][FLOW_SOL]->GetnVar();
  unsigned long iPoint;
  // bool implicit = (config_container[ZONE_0]->GetKind_TimeIntScheme_Flow() == EULER_IMPLICIT);
  bool adjoint = (config_container[ZONE_0]->GetContinuous_Adjoint());
  // if (adjoint) {
  //   implicit = (config_container[ZONE_0]->GetKind_TimeIntScheme_AdjFlow() == EULER_IMPLICIT);
  // }

  /*--- Retrieve values from the config file ---*/
  su2double *Source     = new su2double[nZone];
  su2double *Source_old = new su2double[nZone];
  su2double Delta;

  su2double **Pinv     = new su2double*[nZone];
  su2double **P        = new su2double*[nZone];
  for (iZone = 0; iZone < nZone; iZone++) {
    Pinv[iZone]       = new su2double[nZone];
    P[iZone]          = new su2double[nZone];
  }

  /*--- Loop over all grid levels ---*/
  for (iMGlevel = 0; iMGlevel <= config_container[ZONE_0]->GetnMGLevels(); iMGlevel++) {

    /*--- Loop over each node in the volume mesh ---*/
    for (iPoint = 0; iPoint < geometry_container[ZONE_0][iMGlevel]->GetnPoint(); iPoint++) {

      /*--- Get time step for current node ---*/
      Delta = solver_container[ZONE_0][iMGlevel][FLOW_SOL]->node[iPoint]->GetDelta_Time();

      /*--- Setup stabilization matrix for this node ---*/
      for (iZone = 0; iZone < nZone; iZone++) {
        for (jZone = 0; jZone < nZone; jZone++) {
          if (jZone == iZone ) {
            Pinv[iZone][jZone] = 1.0 + Delta*D[iZone][jZone];
          }
          else {
            Pinv[iZone][jZone] = Delta*D[iZone][jZone];
          }
        }
      }

      /*--- Invert stabilization matrix Pinv with Gauss elimination---*/

      /*--  A temporary matrix to hold the inverse, dynamically allocated ---*/
      su2double **temp = new su2double*[nZone];
      for (i = 0; i < nZone; i++) {
        temp[i] = new su2double[2 * nZone];
      }

      /*---  Copy the desired matrix into the temporary matrix ---*/
      for (i = 0; i < nZone; i++) {
        for (j = 0; j < nZone; j++) {
          temp[i][j] = Pinv[i][j];
          temp[i][nZone + j] = 0;
        }
        temp[i][nZone + i] = 1;
      }

      su2double max_val;
      unsigned short max_idx;

      /*---  Pivot each column such that the largest number possible divides the other rows  ---*/
      for (k = 0; k < nZone - 1; k++) {
        max_idx = k;
        max_val = abs(temp[k][k]);
        /*---  Find the largest value (pivot) in the column  ---*/
        for (j = k; j < nZone; j++) {
          if (abs(temp[j][k]) > max_val) {
            max_idx = j;
            max_val = abs(temp[j][k]);
          }
        }

        /*---  Move the row with the highest value up  ---*/
        for (j = 0; j < (nZone * 2); j++) {
          su2double d = temp[k][j];
          temp[k][j] = temp[max_idx][j];
          temp[max_idx][j] = d;
        }
        /*---  Subtract the moved row from all other rows ---*/
        for (i = k + 1; i < nZone; i++) {
          su2double c = temp[i][k] / temp[k][k];
          for (j = 0; j < (nZone * 2); j++) {
            temp[i][j] = temp[i][j] - temp[k][j] * c;
          }
        }
      }

      /*---  Back-substitution  ---*/
      for (k = nZone - 1; k > 0; k--) {
        if (temp[k][k] != su2double(0.0)) {
          for (int i = k - 1; i > -1; i--) {
            su2double c = temp[i][k] / temp[k][k];
            for (j = 0; j < (nZone * 2); j++) {
              temp[i][j] = temp[i][j] - temp[k][j] * c;
            }
          }
        }
      }

      /*---  Normalize the inverse  ---*/
      for (i = 0; i < nZone; i++) {
        su2double c = temp[i][i];
        for (j = 0; j < nZone; j++) {
          temp[i][j + nZone] = temp[i][j + nZone] / c;
        }
      }

      /*---  Copy the inverse back to the main program flow ---*/
      for (i = 0; i < nZone; i++) {
        for (j = 0; j < nZone; j++) {
          P[i][j] = temp[i][j + nZone];
        }
      }

      /*---  Delete dynamic template  ---*/
      for (iZone = 0; iZone < nZone; iZone++) {
        delete[] temp[iZone];
      }
      delete[] temp;

      /*--- Loop through variables to precondition ---*/
      for (iVar = 0; iVar < nVar; iVar++) {

        /*--- Get current source terms (not yet preconditioned) and zero source array to prepare preconditioning ---*/
        for (iZone = 0; iZone < nZone; iZone++) {
          Source_old[iZone] = solver_container[iZone][iMGlevel][FLOW_SOL]->node[iPoint]->GetHarmonicBalance_Source(iVar);
          Source[iZone] = 0;
        }

        /*--- Step through columns ---*/
        for (iZone = 0; iZone < nZone; iZone++) {
          for (jZone = 0; jZone < nZone; jZone++) {
            Source[iZone] += P[iZone][jZone]*Source_old[jZone];
          }

          /*--- Store updated source terms for current node ---*/
          if (!adjoint) {
            solver_container[iZone][iMGlevel][FLOW_SOL]->node[iPoint]->SetHarmonicBalance_Source(iVar, Source[iZone]);
          }
          else {
            solver_container[iZone][iMGlevel][ADJFLOW_SOL]->node[iPoint]->SetHarmonicBalance_Source(iVar, Source[iZone]);
          }
        }

      }
    }
  }

  /*--- Deallocate dynamic memory ---*/
  for (iZone = 0; iZone < nZone; iZone++){
    delete [] P[iZone];
    delete [] Pinv[iZone];
  }
  delete [] P;
  delete [] Pinv;
  delete [] Source;
  delete [] Source_old;

}

void CHBDriver::ComputeHB_Operator() {

  const   complex<su2double> J(0.0,1.0);
  unsigned short i, j, k, iZone;

  su2double *Omega_HB       = new su2double[nZone];
  complex<su2double> **E    = new complex<su2double>*[nZone];
  complex<su2double> **Einv = new complex<su2double>*[nZone];
  complex<su2double> **DD   = new complex<su2double>*[nZone];
  for (iZone = 0; iZone < nZone; iZone++) {
    E[iZone]    = new complex<su2double>[nZone];
    Einv[iZone] = new complex<su2double>[nZone];
    DD[iZone]   = new complex<su2double>[nZone];
  }

  /*--- Get simualation period from config file ---*/
  su2double Period = config_container[ZONE_0]->GetHarmonicBalance_Period();

  /*--- Non-dimensionalize the input period, if necessary.      */
  Period /= config_container[ZONE_0]->GetTime_Ref();

  /*--- Build the array containing the selected frequencies to solve ---*/
  for (iZone = 0; iZone < nZone; iZone++) {
    Omega_HB[iZone]  = config_container[iZone]->GetOmega_HB()[iZone];
    Omega_HB[iZone] /= config_container[iZone]->GetOmega_Ref();
  }

  /*--- Build the diagonal matrix of the frequencies DD ---*/
  for (i = 0; i < nZone; i++) {
    for (k = 0; k < nZone; k++) {
      if (k == i ) {
        DD[i][k] = J*Omega_HB[k];
      }
    }
  }


  /*--- Build the harmonic balance inverse matrix ---*/
  for (i = 0; i < nZone; i++) {
    for (k = 0; k < nZone; k++) {
      Einv[i][k] = complex<su2double>(cos(Omega_HB[k]*(i*Period/nZone))) + J*complex<su2double>(sin(Omega_HB[k]*(i*Period/nZone)));
    }
  }

  /*---  Invert inverse harmonic balance Einv with Gauss elimination ---*/

  /*--  A temporary matrix to hold the inverse, dynamically allocated ---*/
  complex<su2double> **temp = new complex<su2double>*[nZone];
  for (i = 0; i < nZone; i++) {
    temp[i] = new complex<su2double>[2 * nZone];
  }

  /*---  Copy the desired matrix into the temporary matrix ---*/
  for (i = 0; i < nZone; i++) {
    for (j = 0; j < nZone; j++) {
      temp[i][j] = Einv[i][j];
      temp[i][nZone + j] = 0;
    }
    temp[i][nZone + i] = 1;
  }

  su2double max_val;
  unsigned short max_idx;

  /*---  Pivot each column such that the largest number possible divides the other rows  ---*/
  for (k = 0; k < nZone - 1; k++) {
    max_idx = k;
    max_val = abs(temp[k][k]);
    /*---  Find the largest value (pivot) in the column  ---*/
    for (j = k; j < nZone; j++) {
      if (abs(temp[j][k]) > max_val) {
        max_idx = j;
        max_val = abs(temp[j][k]);
      }
    }
    /*---  Move the row with the highest value up  ---*/
    for (j = 0; j < (nZone * 2); j++) {
      complex<su2double> d = temp[k][j];
      temp[k][j] = temp[max_idx][j];
      temp[max_idx][j] = d;
    }
    /*---  Subtract the moved row from all other rows ---*/
    for (i = k + 1; i < nZone; i++) {
      complex<su2double> c = temp[i][k] / temp[k][k];
      for (j = 0; j < (nZone * 2); j++) {
        temp[i][j] = temp[i][j] - temp[k][j] * c;
      }
    }
  }
  /*---  Back-substitution  ---*/
  for (k = nZone - 1; k > 0; k--) {
    if (temp[k][k] != complex<su2double>(0.0)) {
      for (int i = k - 1; i > -1; i--) {
        complex<su2double> c = temp[i][k] / temp[k][k];
        for (j = 0; j < (nZone * 2); j++) {
          temp[i][j] = temp[i][j] - temp[k][j] * c;
        }
      }
    }
  }
  /*---  Normalize the inverse  ---*/
  for (i = 0; i < nZone; i++) {
    complex<su2double> c = temp[i][i];
    for (j = 0; j < nZone; j++) {
      temp[i][j + nZone] = temp[i][j + nZone] / c;
    }
  }
  /*---  Copy the inverse back to the main program flow ---*/
  for (i = 0; i < nZone; i++) {
    for (j = 0; j < nZone; j++) {
      E[i][j] = temp[i][j + nZone];
    }
  }
  /*---  Delete dynamic template  ---*/
  for (i = 0; i < nZone; i++) {
    delete[] temp[i];
  }
  delete[] temp;


  /*---  Temporary matrix for performing product  ---*/
  complex<su2double> **Temp    = new complex<su2double>*[nZone];

  /*---  Temporary complex HB operator  ---*/
  complex<su2double> **Dcpx    = new complex<su2double>*[nZone];

  for (iZone = 0; iZone < nZone; iZone++){
    Temp[iZone]    = new complex<su2double>[nZone];
    Dcpx[iZone]   = new complex<su2double>[nZone];
  }


  /*---  Calculation of the HB operator matrix ---*/
  for (int row = 0; row < nZone; row++) {
    for (int col = 0; col < nZone; col++) {
      for (int inner = 0; inner < nZone; inner++) {
        Temp[row][col] += Einv[row][inner] * DD[inner][col];
      }
    }
  }

  unsigned short row, col, inner;

  for (row = 0; row < nZone; row++) {
    for (col = 0; col < nZone; col++) {
      for (inner = 0; inner < nZone; inner++) {
        Dcpx[row][col] += Temp[row][inner] * E[inner][col];
      }
    }
  }

  /*---  Take just the real part of the HB operator matrix ---*/
  for (i = 0; i < nZone; i++) {
    for (k = 0; k < nZone; k++) {
      D[i][k] = real(Dcpx[i][k]);
    }
  }

  /*--- Deallocate dynamic memory ---*/
  for (iZone = 0; iZone < nZone; iZone++){
    delete [] E[iZone];
    delete [] Einv[iZone];
    delete [] DD[iZone];
    delete [] Temp[iZone];
    delete [] Dcpx[iZone];
  }
  delete [] E;
  delete [] Einv;
  delete [] DD;
  delete [] Temp;
  delete [] Dcpx;
  delete [] Omega_HB;

}

CFSIDriver::CFSIDriver(char* confFile,
                       unsigned short val_nZone,
                       unsigned short val_nDim,
                       SU2_Comm MPICommunicator) : CDriver(confFile,
                                                          val_nZone,
                                                          val_nDim,
                                                          MPICommunicator) { }

CFSIDriver::~CFSIDriver(void) { }

void CFSIDriver::Run() {

  /*--- As of now, we are coding it for just 2 zones. ---*/
  /*--- This will become more general, but we need to modify the configuration for that ---*/
  unsigned short ZONE_FLOW = 0, ZONE_STRUCT = 1;
  unsigned short iZone;

  /*--- Boolean to determine if we are running a static or dynamic case ---*/
  bool stat_fsi = ((config_container[ZONE_FLOW]->GetUnsteady_Simulation() == STEADY) && (config_container[ZONE_STRUCT]->GetDynamic_Analysis() == STATIC));
  bool dyn_fsi = (((config_container[ZONE_FLOW]->GetUnsteady_Simulation() == DT_STEPPING_1ST) || (config_container[ZONE_FLOW]->GetUnsteady_Simulation() == DT_STEPPING_2ND))
                   && (config_container[ZONE_STRUCT]->GetDynamic_Analysis() == DYNAMIC));

  unsigned long IntIter = 0; for (iZone = 0; iZone < nZone; iZone++) config_container[iZone]->SetIntIter(IntIter);
  unsigned long FSIIter = 0; for (iZone = 0; iZone < nZone; iZone++) config_container[iZone]->SetFSIIter(FSIIter);
  unsigned long nFSIIter = config_container[ZONE_FLOW]->GetnIterFSI();
  unsigned long nIntIter;

  bool StopCalc_Flow = false;

  int rank = MASTER_NODE;
#ifdef HAVE_MPI
  MPI_Comm_rank(MPI_COMM_WORLD, &rank);
#endif

  /*--- Be careful with whether or not we load the coords and grid velocity
   from the restart files... this needs to be standardized for the different
   solvers, in particular with FSI. ---*/

  // TODO: Test this
  bool update_geo = false;
  //if (config->GetFSI_Simulation()) update_geo = false;

  /*--- If there is a restart, we need to get the old geometry from the fluid field ---*/
  bool restart = (config_container[ZONE_FLOW]->GetRestart() || config_container[ZONE_FLOW]->GetRestart_Flow());
  ExtIter = config_container[ZONE_FLOW]->GetExtIter();

  if (restart && dyn_fsi && (long)ExtIter == config_container[ZONE_FLOW]->GetUnst_RestartIter()) {
    solver_container[ZONE_FLOW][MESH_0][FLOW_SOL]->Restart_OldGeometry(geometry_container[ZONE_FLOW][MESH_0],config_container[ZONE_FLOW]);
  } else if (restart && stat_fsi){
    solver_container[ZONE_FLOW][MESH_0][FLOW_SOL]->LoadRestart(geometry_container[ZONE_FLOW], solver_container[ZONE_FLOW], config_container[ZONE_FLOW], 0, update_geo);
  }

  /*-----------------------------------------------------------------*/
  /*---------------- Predict structural displacements ---------------*/
  /*-----------------------------------------------------------------*/

  Predict_Displacements(ZONE_STRUCT, ZONE_FLOW);

  while (FSIIter < nFSIIter) {

    /*-----------------------------------------------------------------*/
    /*------------------- Transfer Displacements ----------------------*/
    /*-----------------------------------------------------------------*/
  if(transfer_container[ZONE_STRUCT][ZONE_FLOW] != NULL)
      Transfer_Displacements(ZONE_STRUCT, ZONE_FLOW);

    /*-----------------------------------------------------------------*/
    /*--------------------- Mesh deformation --------------------------*/
    /*-----------------------------------------------------------------*/

  iteration_container[ZONE_FLOW]->SetGrid_Movement(geometry_container,surface_movement, grid_movement, FFDBox, solver_container,
        config_container, ZONE_FLOW, 0, ExtIter);

    /*-----------------------------------------------------------------*/
    /*-------------------- Fluid subiteration -------------------------*/
    /*-----------------------------------------------------------------*/

  iteration_container[ZONE_FLOW]->Preprocess(output, integration_container, geometry_container,
      solver_container, numerics_container, config_container,
      surface_movement, grid_movement, FFDBox, ZONE_FLOW);

  if ( stat_fsi ) {

    /*--- For steady-state flow simulations, we need to loop over ExtIter for the number of time steps ---*/
    /*--- However, ExtIter is the number of FSI iterations, so nIntIter is used in this case ---*/

    nIntIter = config_container[ZONE_FLOW]->GetUnst_nIntIter();

    for (IntIter = 0; IntIter < nIntIter; IntIter++){

      /*--- Set ExtIter to iExtIter_FLOW; this is a trick to loop on the steady-state flow solver ---*/
      config_container[ZONE_FLOW]->SetExtIter(IntIter);

      iteration_container[ZONE_FLOW]->Iterate(output, integration_container, geometry_container,
          solver_container, numerics_container, config_container,
          surface_movement, grid_movement, FFDBox, ZONE_FLOW);

      /*--- Write the convergence history for the fluid (only screen output) ---*/

<<<<<<< HEAD
  if ( (config_container[ZONE_FLOW]->GetUnsteady_Simulation() == DT_STEPPING_1ST) || (config_container[ZONE_FLOW]->GetUnsteady_Simulation() == DT_STEPPING_2ND) )
      nIntIter = config_container[ZONE_FLOW]->GetUnst_nIntIter();
    else
      nIntIter = 1;
=======
      output->SetConvHistory_Body(&ConvHist_file[ZONE_0], geometry_container, solver_container, config_container, integration_container, false, 0.0, ZONE_FLOW);
>>>>>>> ca443fdc

      /*--- If the convergence criteria is met for the flow, break the loop ---*/
      StopCalc_Flow = integration_container[ZONE_FLOW][FLOW_SOL]->GetConvergence();
      if (StopCalc_Flow) break;

    }

  }
  else if ( dyn_fsi ) {

    /*--- For unsteady flow simulations, we need to loop over nIntIter for the number of time steps ---*/

    nIntIter = config_container[ZONE_FLOW]->GetUnst_nIntIter();

    for (IntIter = 0; IntIter < nIntIter; IntIter++){

      config_container[ZONE_FLOW]->SetIntIter(IntIter);

      iteration_container[ZONE_FLOW]->Iterate(output, integration_container, geometry_container, solver_container, numerics_container, config_container, surface_movement, grid_movement, FFDBox, ZONE_FLOW);

      /*--- If convergence was reached in every zone --*/

      if (integration_container[ZONE_FLOW][FLOW_SOL]->GetConvergence() == 1) break;
    }

    /*--- Write the convergence history for the fluid (only screen output) ---*/

     output->SetConvHistory_Body(NULL, geometry_container, solver_container, config_container, integration_container, true, 0.0, ZONE_FLOW);

  } else {

    if (rank == MASTER_NODE) cout << "The definition of Fluid and Structural solvers is inconsistent for FSI applications " << endl;

    exit(EXIT_FAILURE);

  }

  /*--- Set the fluid convergence to false (to make sure FSI subiterations converge) ---*/

  integration_container[ZONE_FLOW][FLOW_SOL]->SetConvergence(false);

  /*-----------------------------------------------------------------*/
  /*------------------- Set FEA loads from fluid --------------------*/
  /*-----------------------------------------------------------------*/
  if(transfer_container[ZONE_FLOW][ZONE_STRUCT] != NULL)
      Transfer_Tractions(ZONE_FLOW, ZONE_STRUCT);

    /*-----------------------------------------------------------------*/
    /*------------------ Structural subiteration ----------------------*/
    /*-----------------------------------------------------------------*/

  iteration_container[ZONE_STRUCT]->Iterate(output, integration_container, geometry_container,
                                  solver_container, numerics_container, config_container,
                                  surface_movement, grid_movement, FFDBox, ZONE_STRUCT);

    /*--- Write the convergence history for the structure (only screen output) ---*/

    output->SetConvHistory_Body(NULL, geometry_container, solver_container, config_container, integration_container, true, 0.0, ZONE_STRUCT);

    /*--- Set the fluid convergence to false (to make sure FSI subiterations converge) ---*/

    integration_container[ZONE_STRUCT][FEA_SOL]->SetConvergence(false);

    /*-----------------------------------------------------------------*/
    /*----------------- Displacements relaxation ----------------------*/
    /*-----------------------------------------------------------------*/

    Relaxation_Displacements(ZONE_STRUCT, ZONE_FLOW, FSIIter);

    /*-----------------------------------------------------------------*/
    /*-------------------- Check convergence --------------------------*/
    /*-----------------------------------------------------------------*/

    integration_container[ZONE_STRUCT][FEA_SOL]->Convergence_Monitoring_FSI(geometry_container[ZONE_STRUCT][MESH_0], config_container[ZONE_STRUCT], solver_container[ZONE_STRUCT][MESH_0][FEA_SOL], FSIIter);

    if (integration_container[ZONE_STRUCT][FEA_SOL]->GetConvergence_FSI()) break;

    /*-----------------------------------------------------------------*/
    /*--------------------- Update FSIIter ---------------------------*/
    /*-----------------------------------------------------------------*/

    FSIIter++; for (iZone = 0; iZone < nZone; iZone++) config_container[iZone]->SetFSIIter(FSIIter);

  }

  /*-----------------------------------------------------------------*/
  /*------------------ Update coupled solver ------------------------*/
  /*-----------------------------------------------------------------*/

  Update(ZONE_FLOW, ZONE_STRUCT);

  /*-----------------------------------------------------------------*/
  /*-------------------- Update fluid solver ------------------------*/
  /*-----------------------------------------------------------------*/

  iteration_container[ZONE_FLOW]->Update(output, integration_container, geometry_container,
                       solver_container, numerics_container, config_container,
                       surface_movement, grid_movement, FFDBox, ZONE_FLOW);

  /*-----------------------------------------------------------------*/
  /*----------------- Update structural solver ----------------------*/
  /*-----------------------------------------------------------------*/

  iteration_container[ZONE_STRUCT]->Update(output, integration_container, geometry_container,
                         solver_container, numerics_container, config_container,
                         surface_movement, grid_movement, FFDBox, ZONE_STRUCT);


  /*-----------------------------------------------------------------*/
  /*--------------- Update convergence parameter --------------------*/
  /*-----------------------------------------------------------------*/
  integration_container[ZONE_STRUCT][FEA_SOL]->SetConvergence_FSI(false);

}

void CFSIDriver::Predict_Displacements(unsigned short donorZone, unsigned short targetZone) {

#ifdef HAVE_MPI
  int rank;
  MPI_Comm_rank(MPI_COMM_WORLD, &rank);
#endif

  solver_container[donorZone][MESH_0][FEA_SOL]->PredictStruct_Displacement(geometry_container[donorZone], config_container[donorZone],
      solver_container[donorZone]);

  /*--- For parallel simulations we need to communicate the predicted solution before updating the fluid mesh ---*/

  solver_container[donorZone][MESH_0][FEA_SOL]->Set_MPI_Solution_Pred(geometry_container[donorZone][MESH_0], config_container[donorZone]);


}

void CFSIDriver::Predict_Tractions(unsigned short donorZone, unsigned short targetZone) {

}

void CFSIDriver::Transfer_Displacements(unsigned short donorZone, unsigned short targetZone) {

#ifdef HAVE_MPI
  int rank;
  MPI_Comm_rank(MPI_COMM_WORLD, &rank);
#endif

  bool MatchingMesh = config_container[targetZone]->GetMatchingMesh();

  /*--- Select the transfer method and the appropriate mesh properties (matching or nonmatching mesh) ---*/

  switch (config_container[targetZone]->GetKind_TransferMethod()) {
  case BROADCAST_DATA:
    if (MatchingMesh) {
        transfer_container[donorZone][targetZone]->Broadcast_InterfaceData_Matching(solver_container[donorZone][MESH_0][FEA_SOL],solver_container[targetZone][MESH_0][FLOW_SOL],
                                                                                    geometry_container[donorZone][MESH_0],geometry_container[targetZone][MESH_0],
                                                                                    config_container[donorZone], config_container[targetZone]);
      /*--- Set the volume deformation for the fluid zone ---*/
      //      grid_movement[targetZone]->SetVolume_Deformation(geometry_container[targetZone][MESH_0], config_container[targetZone], true);

      }
      else {
        transfer_container[donorZone][targetZone]->Broadcast_InterfaceData_Interpolate(solver_container[donorZone][MESH_0][FEA_SOL],solver_container[targetZone][MESH_0][FLOW_SOL],
                                                                                       geometry_container[donorZone][MESH_0],geometry_container[targetZone][MESH_0],
                                                                                       config_container[donorZone], config_container[targetZone]);
      /*--- Set the volume deformation for the fluid zone ---*/
      //      grid_movement[targetZone]->SetVolume_Deformation(geometry_container[targetZone][MESH_0], config_container[targetZone], true);
    }
    break;
  case SCATTER_DATA:
    if (MatchingMesh) {
        transfer_container[donorZone][targetZone]->Scatter_InterfaceData(solver_container[donorZone][MESH_0][FEA_SOL],solver_container[targetZone][MESH_0][FLOW_SOL],
                                                                         geometry_container[donorZone][MESH_0],geometry_container[targetZone][MESH_0],
                                                                         config_container[donorZone], config_container[targetZone]);
      /*--- Set the volume deformation for the fluid zone ---*/
      //      grid_movement[targetZone]->SetVolume_Deformation(geometry_container[targetZone][MESH_0], config_container[targetZone], true);
      }
      else {
        cout << "Scatter method not implemented for non-matching meshes. Exiting..." << endl;
      exit(EXIT_FAILURE);
    }
    break;
  case ALLGATHER_DATA:
    if (MatchingMesh) {
        cout << "Allgather method not yet implemented for matching meshes. Exiting..." << endl;
      exit(EXIT_FAILURE);
      }
      else {
        transfer_container[donorZone][targetZone]->Allgather_InterfaceData(solver_container[donorZone][MESH_0][FEA_SOL],solver_container[targetZone][MESH_0][FLOW_SOL],
                                                                           geometry_container[donorZone][MESH_0],geometry_container[targetZone][MESH_0],
                                                                           config_container[donorZone], config_container[targetZone]);
      /*--- Set the volume deformation for the fluid zone ---*/
      //      grid_movement[targetZone]->SetVolume_Deformation(geometry_container[targetZone][MESH_0], config_container[targetZone], true);
    }
    break;
  case LEGACY_METHOD:
    if (MatchingMesh) {
        solver_container[targetZone][MESH_0][FLOW_SOL]->SetFlow_Displacement(geometry_container[targetZone], grid_movement[targetZone],
          config_container[targetZone], config_container[donorZone],
          geometry_container[donorZone], solver_container[donorZone]);
      }
      else {
        solver_container[targetZone][MESH_0][FLOW_SOL]->SetFlow_Displacement_Int(geometry_container[targetZone], grid_movement[targetZone],
          config_container[targetZone], config_container[donorZone],
          geometry_container[donorZone], solver_container[donorZone]);
    }
    break;
  }

}

void CFSIDriver::Transfer_Tractions(unsigned short donorZone, unsigned short targetZone) {

#ifdef HAVE_MPI
  int rank;
  MPI_Comm_rank(MPI_COMM_WORLD, &rank);
#endif

  bool MatchingMesh = config_container[donorZone]->GetMatchingMesh();

  /*--- Load transfer --  This will have to be modified for non-matching meshes ---*/

  unsigned short SolContainer_Position_fea = config_container[targetZone]->GetContainerPosition(RUNTIME_FEA_SYS);

  /*--- FEA equations -- Necessary as the SetFEA_Load routine is as of now contained in the structural solver ---*/
  unsigned long ExtIter = config_container[targetZone]->GetExtIter();
  config_container[targetZone]->SetGlobalParam(FEM_ELASTICITY, RUNTIME_FEA_SYS, ExtIter);

  /*--- Select the transfer method and the appropriate mesh properties (matching or nonmatching mesh) ---*/

  switch (config_container[donorZone]->GetKind_TransferMethod()) {
  case BROADCAST_DATA:
    if (MatchingMesh) {
        transfer_container[donorZone][targetZone]->Broadcast_InterfaceData_Matching(solver_container[donorZone][MESH_0][FLOW_SOL],solver_container[targetZone][MESH_0][FEA_SOL],
                                                                                    geometry_container[donorZone][MESH_0],geometry_container[targetZone][MESH_0],
                                                                                    config_container[donorZone], config_container[targetZone]);
      }
      else {
        transfer_container[donorZone][targetZone]->Broadcast_InterfaceData_Interpolate(solver_container[donorZone][MESH_0][FLOW_SOL],solver_container[targetZone][MESH_0][FEA_SOL],
                                                                                       geometry_container[donorZone][MESH_0],geometry_container[targetZone][MESH_0],
                                                                                       config_container[donorZone], config_container[targetZone]);
    }
    break;
  case SCATTER_DATA:
    if (MatchingMesh) {
        transfer_container[donorZone][targetZone]->Scatter_InterfaceData(solver_container[donorZone][MESH_0][FLOW_SOL],solver_container[targetZone][MESH_0][FEA_SOL],
                                                                         geometry_container[donorZone][MESH_0],geometry_container[targetZone][MESH_0],
                                                                         config_container[donorZone], config_container[targetZone]);
      }
      else {
        cout << "Scatter method not implemented for non-matching meshes. Exiting..." << endl;
      exit(EXIT_FAILURE);
    }
    break;
  case ALLGATHER_DATA:
    if (MatchingMesh) {
        cout << "Allgather method not yet implemented for matching meshes. Exiting..." << endl;
      exit(EXIT_FAILURE);
      }
      else {
        transfer_container[donorZone][targetZone]->Allgather_InterfaceData(solver_container[donorZone][MESH_0][FLOW_SOL],solver_container[targetZone][MESH_0][FEA_SOL],
                                                                           geometry_container[donorZone][MESH_0],geometry_container[targetZone][MESH_0],
                                                                           config_container[donorZone], config_container[targetZone]);
    }
    break;
  case LEGACY_METHOD:
    if (MatchingMesh) {
        solver_container[targetZone][MESH_0][FEA_SOL]->SetFEA_Load(solver_container[donorZone], geometry_container[targetZone], geometry_container[donorZone],
                                                                   config_container[targetZone], config_container[donorZone], numerics_container[targetZone][MESH_0][SolContainer_Position_fea][FEA_TERM]);
      }
      else {
        solver_container[targetZone][MESH_0][FEA_SOL]->SetFEA_Load_Int(solver_container[donorZone], geometry_container[targetZone], geometry_container[donorZone],
                                                                       config_container[targetZone], config_container[donorZone], numerics_container[targetZone][MESH_0][SolContainer_Position_fea][FEA_TERM]);
    }
    break;
  }

}

void CFSIDriver::Relaxation_Displacements(unsigned short donorZone, unsigned short targetZone, unsigned long FSIIter) {

#ifdef HAVE_MPI
  int rank;
  MPI_Comm_rank(MPI_COMM_WORLD, &rank);
#endif

  /*-------------------- Aitken's relaxation ------------------------*/

  /*------------------- Compute the coefficient ---------------------*/

  solver_container[donorZone][MESH_0][FEA_SOL]->ComputeAitken_Coefficient(geometry_container[donorZone], config_container[donorZone],
      solver_container[donorZone], FSIIter);

  /*----------------- Set the relaxation parameter ------------------*/

  solver_container[donorZone][MESH_0][FEA_SOL]->SetAitken_Relaxation(geometry_container[donorZone], config_container[donorZone],
      solver_container[donorZone]);

  /*----------------- Communicate the predicted solution and the old one ------------------*/
  solver_container[donorZone][MESH_0][FEA_SOL]->Set_MPI_Solution_Pred_Old(geometry_container[donorZone][MESH_0], config_container[donorZone]);


}

void CFSIDriver::Relaxation_Tractions(unsigned short donorZone, unsigned short targetZone, unsigned long FSIIter) {

}

void CFSIDriver::Update(unsigned short ZONE_FLOW, unsigned short ZONE_STRUCT) {

  unsigned long IntIter = 0; // This doesn't affect here but has to go into the function
  ExtIter = config_container[ZONE_FLOW]->GetExtIter();

  /*-----------------------------------------------------------------*/
  /*--------------------- Enforce continuity ------------------------*/
  /*-----------------------------------------------------------------*/

  /*--- Enforces that the geometry of the flow corresponds to the converged, relaxed solution ---*/

  /*-------------------- Transfer the displacements --------------------*/

  Transfer_Displacements(ZONE_STRUCT, ZONE_FLOW);

  /*-------------------- Set the grid movement -------------------------*/

  iteration_container[ZONE_FLOW]->SetGrid_Movement(geometry_container, surface_movement,
                                                   grid_movement, FFDBox, solver_container,
      config_container, ZONE_FLOW, IntIter, ExtIter);

  /*--- TODO: Temporary output of objective function for Flow OFs. Needs to be integrated into the refurbished output ---*/

  int rank = MASTER_NODE;
#ifdef HAVE_MPI
  MPI_Comm_rank(MPI_COMM_WORLD, &rank);
#endif

  if (rank == MASTER_NODE){

  /*--- Choose the filename of the objective function ---*/

    ofstream myfile_res;
    bool of_output = false;
    su2double objective_function = 0.0;

    switch (config_container[ZONE_FLOW]->GetKind_ObjFunc()) {
      case DRAG_COEFFICIENT:
        myfile_res.open("of_drag.opt");
        objective_function = solver_container[ZONE_FLOW][MESH_0][FLOW_SOL]->GetTotal_CD();
        of_output = true;
        break;
      case LIFT_COEFFICIENT:
        myfile_res.open("of_lift.opt");
        objective_function = solver_container[ZONE_FLOW][MESH_0][FLOW_SOL]->GetTotal_CL();
        of_output = true;
      break;
      case EFFICIENCY:
        myfile_res.open("of_efficiency.opt");
        objective_function = solver_container[ZONE_FLOW][MESH_0][FLOW_SOL]->GetTotal_CEff();
        of_output = true;
        break;
      default:
        of_output = false;
        break;
    }

    if (of_output){

        myfile_res.precision(15);
        myfile_res << scientific << objective_function << endl;
        myfile_res.close();

    }

  }


}


CFSIStatDriver::CFSIStatDriver(char* confFile,
                                   unsigned short val_nZone,
                                   unsigned short val_nDim,
                                   SU2_Comm MPICommunicator) : CFSIDriver(confFile,
                                                                           val_nZone,
                                                                           val_nDim,
                                                                           MPICommunicator) { }

CFSIStatDriver::~CFSIStatDriver(void) { }

void CFSIStatDriver::Run() {

  /*--- As of now, we are coding it for just 2 zones. ---*/
  /*--- This will become more general, but we need to modify the configuration for that ---*/
  unsigned short ZONE_FLOW = 0, ZONE_STRUCT = 1;
  unsigned short iZone;

  int rank = MASTER_NODE;

  unsigned long IntIter = 0; for (iZone = 0; iZone < nZone; iZone++) config_container[iZone]->SetIntIter(IntIter);
  unsigned long FSIIter = 0; for (iZone = 0; iZone < nZone; iZone++) config_container[iZone]->SetFSIIter(FSIIter);
  unsigned long nFSIIter = config_container[ZONE_FLOW]->GetnIterFSI();
  bool update_geo = false;  //TODO: check

  bool StopCalc_Flow = false;

  /*--- For steady flow cases, the loop is in nExtIter - For static FSI nExtIter has to be 1, so we need to define an inner loop. ---*/
  /*--- I will use GetUnst_nIntIter() temporarily, as an analogy with the dynamic solver ---*/
  unsigned long nExtIter_FLOW = config_container[ZONE_FLOW]->GetUnst_nIntIter();
  unsigned long iExtIter_FLOW = 0;

#ifdef HAVE_MPI
  MPI_Comm_rank(MPI_COMM_WORLD, &rank);
#endif

  ofstream ConvHist_file;
  if (rank == MASTER_NODE)
  output->SetConvHistory_Header(&ConvHist_file, config_container[ZONE_0], ZONE_0);

   /*--- If there is a restart, we need to get the old geometry from the fluid field ---*/
   bool restart = (config_container[ZONE_FLOW]->GetRestart() || config_container[ZONE_FLOW]->GetRestart_Flow());
//   unsigned long ExtIter = config_container[ZONE_FLOW]->GetExtIter();
   ExtIter = config_container[ZONE_FLOW]->GetExtIter();

   if (restart){
    unsigned short ZONE_FLOW = 0;
    solver_container[ZONE_FLOW][MESH_0][FLOW_SOL]->LoadRestart(geometry_container[ZONE_FLOW], solver_container[ZONE_FLOW], config_container[ZONE_FLOW], 0, update_geo);
   }

  /*-----------------------------------------------------------------*/
  /*---------------- Predict structural displacements ---------------*/
  /*-----------------------------------------------------------------*/

  Predict_Displacements(ZONE_STRUCT, ZONE_FLOW);


  while (FSIIter < nFSIIter){

    /*-----------------------------------------------------------------*/
    /*------------------- Transfer Displacements ----------------------*/
    /*-----------------------------------------------------------------*/

    Transfer_Displacements(ZONE_STRUCT, ZONE_FLOW);

    /*-----------------------------------------------------------------*/
    /*------------------- Set the Grid movement -----------------------*/
    /*---- No longer done in the preprocess of the flow iteration -----*/
    /*---- as the flag Grid_Movement is set to false in this case -----*/
    /*-----------------------------------------------------------------*/

    iteration_container[ZONE_FLOW]->SetGrid_Movement(geometry_container, surface_movement,
                                                     grid_movement, FFDBox, solver_container,
                                                     config_container, ZONE_FLOW, IntIter, ExtIter);

    /*-----------------------------------------------------------------*/
    /*-------------------- Fluid subiteration -------------------------*/
    /*---- Unsteady flows loop over the ExtIter: this loop needs to ---*/
    /*------ be moved here as the nExtIter is 1 (FSI iterations) ------*/
    /*-----------------------------------------------------------------*/

    for (iExtIter_FLOW = 0; iExtIter_FLOW < nExtIter_FLOW; iExtIter_FLOW++){

      /*--- Set ExtIter to iExtIter_FLOW; this is a trick to loop on the steady-state flow solver ---*/

      config_container[ZONE_FLOW]->SetExtIter(iExtIter_FLOW);

      /*--- For now only preprocess and iterate are necessary ---*/

      iteration_container[ZONE_FLOW]->Preprocess(output, integration_container, geometry_container,
                                             solver_container, numerics_container, config_container,
                                             surface_movement, grid_movement, FFDBox, ZONE_FLOW);

      iteration_container[ZONE_FLOW]->Iterate(output, integration_container, geometry_container,
                                             solver_container, numerics_container, config_container,
                                             surface_movement, grid_movement, FFDBox, ZONE_FLOW);

      /*--- Write the convergence history for the fluid (only screen output) ---*/
      /*--- test what to do for steady-state screen-only output ---*/

      output->SetConvHistory_Body(&ConvHist_file, geometry_container, solver_container, config_container, integration_container, false, 0.0, ZONE_FLOW);

      switch (config_container[ZONE_FLOW]->GetKind_Solver()) {
        case EULER: case NAVIER_STOKES: case RANS:
          StopCalc_Flow = integration_container[ZONE_0][FLOW_SOL]->GetConvergence(); break;
      }

      /*--- If the convergence criteria is met for the flow, break the loop ---*/
      if (StopCalc_Flow) break;

    }

    /*--- Set the fluid convergence to false (to make sure FSI subiterations converge) ---*/

    integration_container[ZONE_FLOW][FLOW_SOL]->SetConvergence(false);

    /*-----------------------------------------------------------------*/
    /*------------------- Set FEA loads from fluid --------------------*/
    /*-----------------------------------------------------------------*/

    Transfer_Tractions(ZONE_FLOW, ZONE_STRUCT);

    /*-----------------------------------------------------------------*/
    /*------------------ Structural subiteration ----------------------*/
    /*-----------------------------------------------------------------*/

    iteration_container[ZONE_STRUCT]->Iterate(output, integration_container, geometry_container,
                                           solver_container, numerics_container, config_container,
                                           surface_movement, grid_movement, FFDBox, ZONE_STRUCT);

    /*--- Write the convergence history for the structure (only screen output) ---*/

    output->SetConvHistory_Body(NULL, geometry_container, solver_container, config_container, integration_container, true, 0.0, ZONE_STRUCT);

    /*--- Set the fluid convergence to false (to make sure FSI subiterations converge) ---*/

    integration_container[ZONE_STRUCT][FEA_SOL]->SetConvergence(false);

    /*-----------------------------------------------------------------*/
    /*----------------- Displacements relaxation ----------------------*/
    /*-----------------------------------------------------------------*/

    Relaxation_Displacements(ZONE_STRUCT, ZONE_FLOW, FSIIter);

    /*-----------------------------------------------------------------*/
    /*-------------------- Check convergence --------------------------*/
    /*-----------------------------------------------------------------*/

    integration_container[ZONE_STRUCT][FEA_SOL]->Convergence_Monitoring_FSI(geometry_container[ZONE_STRUCT][MESH_0], config_container[ZONE_STRUCT],
                                solver_container[ZONE_STRUCT][MESH_0][FEA_SOL], FSIIter);

    if (integration_container[ZONE_STRUCT][FEA_SOL]->GetConvergence_FSI()) break;

    /*-----------------------------------------------------------------*/
    /*--------------------- Update FSIIter ---------------------------*/
    /*-----------------------------------------------------------------*/

    FSIIter++; for (iZone = 0; iZone < nZone; iZone++) config_container[iZone]->SetFSIIter(FSIIter);

  }

  /*-----------------------------------------------------------------*/
  /*------------------ Update coupled solver ------------------------*/
  /*-----------------------------------------------------------------*/

  Update(ZONE_FLOW, ZONE_STRUCT);


  /*-----------------------------------------------------------------*/
  /*----------------- Update structural solver ----------------------*/
  /*-----------------------------------------------------------------*/

  /*--- Output the relaxed result, which is the one transferred into the fluid domain (for restart purposes) ---*/
  switch (config_container[ZONE_STRUCT]->GetKind_TimeIntScheme_FEA()) {
    case (NEWMARK_IMPLICIT):
      solver_container[ZONE_STRUCT][MESH_0][FEA_SOL]->ImplicitNewmark_Relaxation(geometry_container[ZONE_STRUCT][MESH_0], solver_container[ZONE_STRUCT][MESH_0], config_container[ZONE_STRUCT]);
      break;
  }

  /*-----------------------------------------------------------------*/
  /*--------------- Update convergence parameter --------------------*/
  /*-----------------------------------------------------------------*/
  integration_container[ZONE_STRUCT][FEA_SOL]->SetConvergence_FSI(false);


}




CDiscAdjFSIStatDriver::CDiscAdjFSIStatDriver(char* confFile,
                                                   unsigned short val_nZone,
                                                   unsigned short val_nDim,
                                                   SU2_Comm MPICommunicator) : CFSIStatDriver(confFile,
                                                                                               val_nZone,
                                                                                               val_nDim,
                                                                                               MPICommunicator) { 

  int rank = MASTER_NODE;
#ifdef HAVE_MPI
  MPI_Comm_rank(MPI_COMM_WORLD, &rank);
#endif

  unsigned short iVar;
  unsigned short nVar_Flow = 0, nVar_Struct = 0;
  RecordingState = 0;
  CurrentRecording = 0;

  switch (config_container[ZONE_0]->GetKind_ObjFunc()){
  case DRAG_COEFFICIENT:
  case LIFT_COEFFICIENT:
  case SIDEFORCE_COEFFICIENT:
  case EFFICIENCY:
  case MOMENT_X_COEFFICIENT:
  case MOMENT_Y_COEFFICIENT:
  case MOMENT_Z_COEFFICIENT:
  case EQUIVALENT_AREA:
    Kind_Objective_Function = FLOW_OBJECTIVE_FUNCTION;
    break;
  case REFERENCE_GEOMETRY:
  case REFERENCE_NODE:
    Kind_Objective_Function = FEM_OBJECTIVE_FUNCTION;
    break;
  default:
    Kind_Objective_Function = NO_OBJECTIVE_FUNCTION;
    break;
  }

  direct_iteration = new CIteration*[nZone];

  unsigned short iZone;
  for (iZone = 0; iZone < nZone; iZone++){
    switch (config_container[iZone]->GetKind_Solver()) {
       case DISC_ADJ_RANS: case DISC_ADJ_EULER: case DISC_ADJ_NAVIER_STOKES:
         direct_iteration[iZone] = new CFluidIteration(config_container[iZone]);
         nVar_Flow = solver_container[iZone][MESH_0][ADJFLOW_SOL]->GetnVar();
         flow_criteria = config_container[iZone]->GetMinLogResidual_BGS_F();
         flow_criteria_rel = config_container[iZone]->GetOrderMagResidual_BGS_F();
         break;
       case DISC_ADJ_FEM:
         direct_iteration[iZone] = new CFEM_StructuralAnalysis(config_container[iZone]);
         nVar_Struct = solver_container[iZone][MESH_0][ADJFEA_SOL]->GetnVar();
         structure_criteria    = config_container[iZone]->GetMinLogResidual_BGS_S();
         structure_criteria_rel = config_container[iZone]->GetOrderMagResidual_BGS_S();
         break;
    }
  }

  init_res_flow   = new su2double[nVar_Flow];
  init_res_struct = new su2double[nVar_Struct];

  residual_flow   = new su2double[nVar_Flow];
  residual_struct = new su2double[nVar_Struct];

  residual_flow_rel   = new su2double[nVar_Flow];
  residual_struct_rel = new su2double[nVar_Struct];

  for (iVar = 0; iVar < nVar_Flow; iVar++){
    init_res_flow[iVar] = 0.0;
    residual_flow[iVar] = 0.0;
    residual_flow_rel[iVar] = 0.0;
  }
  for (iVar = 0; iVar < nVar_Struct; iVar++){
    init_res_struct[iVar] = 0.0;
    residual_struct[iVar] = 0.0;
    residual_struct_rel[iVar] = 0.0;
  }


  bool write_history = true;

  /*--- Header of the temporary output file ---*/
  if ((write_history) && (rank == MASTER_NODE)){
    ofstream myfile_res;
    myfile_res.open ("history_adjoint_FSI.csv");

    myfile_res << "BGS_Iter\t";

    for (iVar = 0; iVar < nVar_Flow; iVar++){
      myfile_res << "ResFlow[" << iVar << "]\t";
    }

    for (iVar = 0; iVar < nVar_Struct; iVar++){
      myfile_res << "ResFEA[" << iVar << "]\t";
    }


    bool de_effects = config_container[ZONE_0]->GetDE_Effects();
    for (iVar = 0; iVar < config_container[ZONE_0]->GetnElasticityMod(); iVar++)
        myfile_res << "Sens_E_" << iVar << "\t";

    for (iVar = 0; iVar < config_container[ZONE_0]->GetnPoissonRatio(); iVar++)
      myfile_res << "Sens_Nu_" << iVar << "\t";

    if (de_effects){
        for (iVar = 0; iVar < config_container[ZONE_0]->GetnElectric_Field(); iVar++)
          myfile_res << "Sens_EField_" << iVar << "\t";
    }

    myfile_res << endl;

    myfile_res.close();
  }

  // TEST: for implementation of python framework in standalone structural problems
  if ((config_container[ZONE_1]->GetDV_FEA() != NODV_FEA) && (rank == MASTER_NODE)){

    /*--- Header of the temporary output file ---*/
    ofstream myfile_res;

    switch (config_container[ZONE_1]->GetDV_FEA()) {
      case YOUNG_MODULUS:
        myfile_res.open("grad_young.opt");
        break;
      case POISSON_RATIO:
        myfile_res.open("grad_poisson.opt");
        break;
      case DENSITY_VAL:
      case DEAD_WEIGHT:
        myfile_res.open("grad_density.opt");
        break;
      case ELECTRIC_FIELD:
        myfile_res.open("grad_efield.opt");
        break;
      default:
        myfile_res.open("grad.opt");
        break;
    }

    unsigned short iDV;
    unsigned short nDV = solver_container[ZONE_1][MESH_0][ADJFEA_SOL]->GetnDVFEA();

    myfile_res << "INDEX" << "\t" << "GRAD" << endl;

    myfile_res.precision(15);

    for (iDV = 0; iDV < nDV; iDV++){
      myfile_res << iDV;
      myfile_res << "\t";
      myfile_res << scientific << solver_container[ZONE_1][MESH_0][ADJFEA_SOL]->GetGlobal_Sens_DVFEA(iDV);
      myfile_res << endl;
    }

    myfile_res.close();
  }

  /*--- TODO: This is a workaround until the TestCases.py script incorporates new classes for nested loops. ---*/
  config_container[ZONE_0]->SetnExtIter(1);
  config_container[ZONE_1]->SetnExtIter(1);

}

CDiscAdjFSIStatDriver::~CDiscAdjFSIStatDriver(void) {

  delete [] direct_iteration;
  delete [] init_res_flow;
  delete [] init_res_struct;
  delete [] residual_flow;
  delete [] residual_struct;
  delete [] residual_flow_rel;
  delete [] residual_struct_rel;

}


void CDiscAdjFSIStatDriver::Run( ) {

  /*--- As of now, we are coding it for just 2 zones. ---*/
  /*--- This will become more general, but we need to modify the configuration for that ---*/
  unsigned short ZONE_FLOW = 0, ZONE_STRUCT = 1;
  unsigned short iZone;

  unsigned long IntIter = 0; for (iZone = 0; iZone < nZone; iZone++) config_container[iZone]->SetIntIter(IntIter);
  unsigned long FSIIter = 0; for (iZone = 0; iZone < nZone; iZone++) config_container[iZone]->SetFSIIter(FSIIter);

  Preprocess(ZONE_FLOW, ZONE_STRUCT, ALL_VARIABLES);

  switch (Kind_Objective_Function){
  case FLOW_OBJECTIVE_FUNCTION:
    Iterate_Block_FlowOF(ZONE_FLOW, ZONE_STRUCT, ALL_VARIABLES);
    break;
  case FEM_OBJECTIVE_FUNCTION:
    Iterate_Block_StructuralOF(ZONE_FLOW, ZONE_STRUCT, ALL_VARIABLES);
    break;
  }

  Postprocess(ZONE_FLOW, ZONE_STRUCT);

}


void CDiscAdjFSIStatDriver::Preprocess(unsigned short ZONE_FLOW,
                  unsigned short ZONE_STRUCT,
                  unsigned short kind_recording){

  unsigned long IntIter = 0, iPoint;
  config_container[ZONE_0]->SetIntIter(IntIter);
  unsigned short ExtIter = config_container[ZONE_FLOW]->GetExtIter();

  bool dual_time_1st = (config_container[ZONE_FLOW]->GetUnsteady_Simulation() == DT_STEPPING_1ST);
  bool dual_time_2nd = (config_container[ZONE_FLOW]->GetUnsteady_Simulation() == DT_STEPPING_2ND);
  bool turbulent = (config_container[ZONE_FLOW]->GetKind_Solver() == DISC_ADJ_RANS);
  bool dual_time = (dual_time_1st || dual_time_2nd);
  unsigned short iMesh;
  int Direct_Iter_Flow;
  bool update_geo = false;

  /*----------------------------------------------------------------------------*/
  /*------------------------------ FLOW SOLUTION -------------------------------*/
  /*----------------------------------------------------------------------------*/

  /*--- For the unsteady adjoint, load direct solutions from restart files. ---*/

  if (config_container[ZONE_FLOW]->GetUnsteady_Simulation()) {

    Direct_Iter_Flow = SU2_TYPE::Int(config_container[ZONE_FLOW]->GetUnst_AdjointIter()) - SU2_TYPE::Int(ExtIter) - 2;

    /*--- For dual-time stepping we want to load the already converged solution at timestep n ---*/

    if (dual_time) {
      Direct_Iter_Flow += 1;
    }

    if (ExtIter == 0){

      if (dual_time_2nd) {

        /*--- Load solution at timestep n-2 ---*/

        iteration_container[ZONE_FLOW]->LoadUnsteady_Solution(geometry_container, solver_container,config_container, ZONE_FLOW, Direct_Iter_Flow-2);

        /*--- Push solution back to correct array ---*/

        for (iMesh=0; iMesh<=config_container[ZONE_FLOW]->GetnMGLevels();iMesh++) {
          for(iPoint=0; iPoint<geometry_container[ZONE_FLOW][iMesh]->GetnPoint();iPoint++) {
            solver_container[ZONE_FLOW][iMesh][FLOW_SOL]->node[iPoint]->Set_Solution_time_n();
            solver_container[ZONE_FLOW][iMesh][FLOW_SOL]->node[iPoint]->Set_Solution_time_n1();
            if (turbulent) {
              solver_container[ZONE_FLOW][iMesh][TURB_SOL]->node[iPoint]->Set_Solution_time_n();
              solver_container[ZONE_FLOW][iMesh][TURB_SOL]->node[iPoint]->Set_Solution_time_n1();
            }
          }
        }
      }
      if (dual_time) {

        /*--- Load solution at timestep n-1 ---*/

        iteration_container[ZONE_FLOW]->LoadUnsteady_Solution(geometry_container, solver_container,config_container, ZONE_FLOW, Direct_Iter_Flow-1);

        /*--- Push solution back to correct array ---*/

        for (iMesh=0; iMesh<=config_container[ZONE_FLOW]->GetnMGLevels();iMesh++) {
          for(iPoint=0; iPoint<geometry_container[ZONE_FLOW][iMesh]->GetnPoint();iPoint++) {
            solver_container[ZONE_FLOW][iMesh][FLOW_SOL]->node[iPoint]->Set_Solution_time_n();
            if (turbulent) {
              solver_container[ZONE_FLOW][iMesh][TURB_SOL]->node[iPoint]->Set_Solution_time_n();
            }
          }
        }
      }

      /*--- Load solution timestep n ---*/

      iteration_container[ZONE_FLOW]->LoadUnsteady_Solution(geometry_container, solver_container,config_container, ZONE_FLOW, Direct_Iter_Flow);

    }


    if ((ExtIter > 0) && dual_time){

      /*--- Load solution timestep n - 2 ---*/

      iteration_container[ZONE_FLOW]->LoadUnsteady_Solution(geometry_container, solver_container,config_container, ZONE_FLOW, Direct_Iter_Flow - 2);

      /*--- Temporarily store the loaded solution in the Solution_Old array ---*/

      for (iMesh=0; iMesh<=config_container[ZONE_FLOW]->GetnMGLevels();iMesh++) {
        for(iPoint=0; iPoint<geometry_container[ZONE_FLOW][iMesh]->GetnPoint();iPoint++) {
           solver_container[ZONE_FLOW][iMesh][FLOW_SOL]->node[iPoint]->Set_OldSolution();
           if (turbulent){
             solver_container[ZONE_FLOW][iMesh][TURB_SOL]->node[iPoint]->Set_OldSolution();
           }
        }
      }

      /*--- Set Solution at timestep n to solution at n-1 ---*/

      for (iMesh=0; iMesh<=config_container[ZONE_FLOW]->GetnMGLevels();iMesh++) {
        for(iPoint=0; iPoint<geometry_container[ZONE_FLOW][iMesh]->GetnPoint();iPoint++) {
          solver_container[ZONE_FLOW][iMesh][FLOW_SOL]->node[iPoint]->SetSolution(solver_container[ZONE_FLOW][iMesh][FLOW_SOL]->node[iPoint]->GetSolution_time_n());
          if (turbulent) {
            solver_container[ZONE_FLOW][iMesh][TURB_SOL]->node[iPoint]->SetSolution(solver_container[ZONE_FLOW][iMesh][TURB_SOL]->node[iPoint]->GetSolution_time_n());
          }
        }
      }
      if (dual_time_1st){
      /*--- Set Solution at timestep n-1 to the previously loaded solution ---*/
        for (iMesh=0; iMesh<=config_container[ZONE_FLOW]->GetnMGLevels();iMesh++) {
          for(iPoint=0; iPoint<geometry_container[ZONE_FLOW][iMesh]->GetnPoint();iPoint++) {
            solver_container[ZONE_FLOW][iMesh][FLOW_SOL]->node[iPoint]->Set_Solution_time_n(solver_container[ZONE_FLOW][iMesh][FLOW_SOL]->node[iPoint]->GetSolution_time_n1());
            if (turbulent) {
              solver_container[ZONE_FLOW][iMesh][TURB_SOL]->node[iPoint]->Set_Solution_time_n(solver_container[ZONE_FLOW][iMesh][TURB_SOL]->node[iPoint]->GetSolution_time_n1());
            }
          }
        }
      }
      if (dual_time_2nd){
        /*--- Set Solution at timestep n-1 to solution at n-2 ---*/
        for (iMesh=0; iMesh<=config_container[ZONE_FLOW]->GetnMGLevels();iMesh++) {
          for(iPoint=0; iPoint<geometry_container[ZONE_FLOW][iMesh]->GetnPoint();iPoint++) {
            solver_container[ZONE_FLOW][iMesh][FLOW_SOL]->node[iPoint]->Set_Solution_time_n(solver_container[ZONE_FLOW][iMesh][FLOW_SOL]->node[iPoint]->GetSolution_time_n1());
            if (turbulent) {
              solver_container[ZONE_FLOW][iMesh][TURB_SOL]->node[iPoint]->Set_Solution_time_n(solver_container[ZONE_FLOW][iMesh][TURB_SOL]->node[iPoint]->GetSolution_time_n1());
            }
          }
        }
        /*--- Set Solution at timestep n-2 to the previously loaded solution ---*/
        for (iMesh=0; iMesh<=config_container[ZONE_FLOW]->GetnMGLevels();iMesh++) {
          for(iPoint=0; iPoint<geometry_container[ZONE_FLOW][iMesh]->GetnPoint();iPoint++) {
            solver_container[ZONE_FLOW][iMesh][FLOW_SOL]->node[iPoint]->Set_Solution_time_n1(solver_container[ZONE_FLOW][iMesh][FLOW_SOL]->node[iPoint]->GetSolution_Old());
            if (turbulent) {
              solver_container[ZONE_FLOW][iMesh][TURB_SOL]->node[iPoint]->Set_Solution_time_n1(solver_container[ZONE_FLOW][iMesh][TURB_SOL]->node[iPoint]->GetSolution_Old());
            }
          }
        }
      }
    }
  }
  else{

    /*--- Load the restart (we need to use the routine in order to get the GEOMETRY, otherwise it's restarted from the base mesh ---*/

    solver_container[ZONE_FLOW][MESH_0][FLOW_SOL]->LoadRestart(geometry_container[ZONE_FLOW], solver_container[ZONE_FLOW], config_container[ZONE_FLOW], 0, true);

  if (ExtIter == 0 || dual_time) {

    for (iMesh=0; iMesh<=config_container[ZONE_FLOW]->GetnMGLevels();iMesh++) {
      for (iPoint = 0; iPoint < geometry_container[ZONE_FLOW][iMesh]->GetnPoint(); iPoint++) {
        solver_container[ZONE_FLOW][iMesh][ADJFLOW_SOL]->node[iPoint]->SetSolution_Direct(solver_container[ZONE_FLOW][iMesh][FLOW_SOL]->node[iPoint]->GetSolution());
      }
    }
    if (turbulent && !config_container[ZONE_FLOW]->GetFrozen_Visc_Disc()) {
      for (iPoint = 0; iPoint < geometry_container[ZONE_FLOW][MESH_0]->GetnPoint(); iPoint++) {
        solver_container[ZONE_FLOW][MESH_0][ADJTURB_SOL]->node[iPoint]->SetSolution_Direct(solver_container[ZONE_FLOW][MESH_0][TURB_SOL]->node[iPoint]->GetSolution());
      }
    }
  }

    /*--- Store geometry of the converged solution also in the adjoint solver in order to be able to reset it later ---*/

    for (iPoint = 0; iPoint < geometry_container[ZONE_FLOW][MESH_0]->GetnPoint(); iPoint++){
      solver_container[ZONE_FLOW][MESH_0][ADJFLOW_SOL]->node[iPoint]->SetGeometry_Direct(geometry_container[ZONE_FLOW][MESH_0]->node[iPoint]->GetCoord());
    }

  }

  /*----------------------------------------------------------------------------*/
  /*-------------------------- STRUCTURAL SOLUTION -----------------------------*/
  /*----------------------------------------------------------------------------*/

  IntIter = 0;
  config_container[ZONE_STRUCT]->SetIntIter(IntIter);
  ExtIter = config_container[ZONE_STRUCT]->GetExtIter();
  bool dynamic = (config_container[ZONE_STRUCT]->GetDynamic_Analysis() == DYNAMIC);

  int Direct_Iter_FEA;

  /*--- For the dynamic adjoint, load direct solutions from restart files. ---*/

  if (dynamic) {

    Direct_Iter_FEA = SU2_TYPE::Int(config_container[ZONE_STRUCT]->GetUnst_AdjointIter()) - SU2_TYPE::Int(ExtIter) - 1;

    /*--- We want to load the already converged solution at timesteps n and n-1 ---*/

    /*--- Load solution at timestep n-1 ---*/

    iteration_container[ZONE_STRUCT]->LoadDynamic_Solution(geometry_container, solver_container,config_container, ZONE_STRUCT, Direct_Iter_FEA-1);

    /*--- Push solution back to correct array ---*/

    for(iPoint=0; iPoint<geometry_container[ZONE_STRUCT][MESH_0]->GetnPoint();iPoint++){
      solver_container[ZONE_STRUCT][MESH_0][FEA_SOL]->node[iPoint]->SetSolution_time_n();
    }

    /*--- Push solution back to correct array ---*/

    for(iPoint=0; iPoint<geometry_container[ZONE_STRUCT][MESH_0]->GetnPoint();iPoint++){
      solver_container[ZONE_STRUCT][MESH_0][FEA_SOL]->node[iPoint]->SetSolution_Accel_time_n();
    }

    /*--- Push solution back to correct array ---*/

    for(iPoint=0; iPoint<geometry_container[ZONE_STRUCT][MESH_0]->GetnPoint();iPoint++){
      solver_container[ZONE_STRUCT][MESH_0][FEA_SOL]->node[iPoint]->SetSolution_Vel_time_n();
    }

    /*--- Load solution timestep n ---*/

    iteration_container[ZONE_STRUCT]->LoadDynamic_Solution(geometry_container, solver_container,config_container, ZONE_STRUCT, Direct_Iter_FEA);

    /*--- Store FEA solution also in the adjoint solver in order to be able to reset it later ---*/

    for (iPoint = 0; iPoint < geometry_container[ZONE_STRUCT][MESH_0]->GetnPoint(); iPoint++){
      solver_container[ZONE_STRUCT][MESH_0][ADJFEA_SOL]->node[iPoint]->SetSolution_Direct(solver_container[ZONE_STRUCT][MESH_0][FEA_SOL]->node[iPoint]->GetSolution());
    }

    for (iPoint = 0; iPoint < geometry_container[ZONE_STRUCT][MESH_0]->GetnPoint(); iPoint++){
      solver_container[ZONE_STRUCT][MESH_0][ADJFEA_SOL]->node[iPoint]->SetSolution_Accel_Direct(solver_container[ZONE_STRUCT][MESH_0][FEA_SOL]->node[iPoint]->GetSolution_Accel());
    }

    for (iPoint = 0; iPoint < geometry_container[ZONE_STRUCT][MESH_0]->GetnPoint(); iPoint++){
      solver_container[ZONE_STRUCT][MESH_0][ADJFEA_SOL]->node[iPoint]->SetSolution_Vel_Direct(solver_container[ZONE_STRUCT][MESH_0][FEA_SOL]->node[iPoint]->GetSolution_Vel());
    }

  }
  else {

    solver_container[ZONE_STRUCT][MESH_0][FEA_SOL]->LoadRestart(geometry_container[ZONE_STRUCT], solver_container[ZONE_STRUCT], config_container[ZONE_STRUCT], 0, update_geo);

    /*--- Store FEA solution also in the adjoint solver in order to be able to reset it later ---*/

    for (iPoint = 0; iPoint < geometry_container[ZONE_STRUCT][MESH_0]->GetnPoint(); iPoint++){
      solver_container[ZONE_STRUCT][MESH_0][ADJFEA_SOL]->node[iPoint]->SetSolution_Direct(solver_container[ZONE_STRUCT][MESH_0][FEA_SOL]->node[iPoint]->GetSolution());
    }

  }

  /*----------------------------------------------------------------------------*/
  /*--------------------- ADJOINT SOLVER PREPROCESSING -------------------------*/
  /*----------------------------------------------------------------------------*/

  solver_container[ZONE_FLOW][MESH_0][ADJFLOW_SOL]->Preprocessing(geometry_container[ZONE_FLOW][MESH_0], solver_container[ZONE_FLOW][MESH_0],  config_container[ZONE_FLOW] , MESH_0, 0, RUNTIME_ADJFLOW_SYS, false);

  if (turbulent){
    solver_container[ZONE_FLOW][MESH_0][ADJTURB_SOL]->Preprocessing(geometry_container[ZONE_FLOW][MESH_0], solver_container[ZONE_FLOW][MESH_0],  config_container[ZONE_FLOW] , MESH_0, 0, RUNTIME_ADJTURB_SYS, false);
  }

  solver_container[ZONE_STRUCT][MESH_0][ADJFEA_SOL]->Preprocessing(geometry_container[ZONE_STRUCT][MESH_0], solver_container[ZONE_STRUCT][MESH_0],  config_container[ZONE_STRUCT] , MESH_0, 0, RUNTIME_ADJFEA_SYS, false);



}

void CDiscAdjFSIStatDriver::PrintDirect_Residuals(unsigned short ZONE_FLOW,
                                                          unsigned short ZONE_STRUCT,
                                                          unsigned short kind_recording){

  unsigned short ExtIter = config_container[ZONE_FLOW]->GetExtIter();
  bool turbulent = (config_container[ZONE_FLOW]->GetKind_Solver() == DISC_ADJ_RANS);
  bool nonlinear_analysis = (config_container[ZONE_STRUCT]->GetGeometricConditions() == LARGE_DEFORMATIONS);   // Nonlinear analysis.
  bool unsteady = config_container[ZONE_FLOW]->GetUnsteady_Simulation() != NONE;
  bool dynamic = (config_container[ZONE_STRUCT]->GetDynamic_Analysis() == DYNAMIC);

  su2double val_OFunction = 0.0;
  string kind_OFunction;

  cout.precision(6);
  cout.setf(ios::scientific, ios::floatfield);

  int rank = MASTER_NODE;
#ifdef HAVE_MPI
  MPI_Comm_rank(MPI_COMM_WORLD, &rank);
#endif

  if ((kind_recording == FLOW_CONS_VARS) || (kind_recording == MESH_COORDS)) {

    /*--- Print residuals in the first iteration ---*/

    if (rank == MASTER_NODE && ((ExtIter == 0) || unsteady )){
      cout << "log10[RMS Density]: "<< log10(solver_container[ZONE_FLOW][MESH_0][FLOW_SOL]->GetRes_RMS(0))
                     <<", Drag: " <<solver_container[ZONE_FLOW][MESH_0][FLOW_SOL]->GetTotal_CD()
                     <<", Lift: " << solver_container[ZONE_FLOW][MESH_0][FLOW_SOL]->GetTotal_CL() << "." << endl;

      if (turbulent){
        cout << "log10[RMS k]: " << log10(solver_container[ZONE_FLOW][MESH_0][TURB_SOL]->GetRes_RMS(0)) << endl;
      }
      if (Kind_Objective_Function == FLOW_OBJECTIVE_FUNCTION){
        switch (config_container[ZONE_FLOW]->GetKind_ObjFunc()){
        case DRAG_COEFFICIENT:
          kind_OFunction = "(Drag coefficient): ";
          val_OFunction = solver_container[ZONE_FLOW][MESH_0][FLOW_SOL]->GetTotal_CD();
          break;
        case LIFT_COEFFICIENT:
          kind_OFunction = "(Lift coefficient): ";
          val_OFunction = solver_container[ZONE_FLOW][MESH_0][FLOW_SOL]->GetTotal_CL();
          break;
        case SIDEFORCE_COEFFICIENT:
          kind_OFunction = "(Sideforce coefficient): ";
          val_OFunction = solver_container[ZONE_FLOW][MESH_0][FLOW_SOL]->GetTotal_CSF();
          break;
        case EFFICIENCY:
          kind_OFunction = "(Efficiency): ";
          val_OFunction = solver_container[ZONE_FLOW][MESH_0][FLOW_SOL]->GetTotal_CEff();
          break;
        case MOMENT_X_COEFFICIENT:
          kind_OFunction = "(Moment X coefficient): ";
          val_OFunction = solver_container[ZONE_FLOW][MESH_0][FLOW_SOL]->GetTotal_CMx();
          break;
        case MOMENT_Y_COEFFICIENT:
          kind_OFunction = "(Moment Y coefficient): ";
          val_OFunction = solver_container[ZONE_FLOW][MESH_0][FLOW_SOL]->GetTotal_CMy();
          break;
        case MOMENT_Z_COEFFICIENT:
          kind_OFunction = "(Moment Z coefficient): ";
          val_OFunction = solver_container[ZONE_FLOW][MESH_0][FLOW_SOL]->GetTotal_CMz();
          break;
        case EQUIVALENT_AREA:
          kind_OFunction = "(Equivalent area): ";
          val_OFunction = solver_container[ZONE_FLOW][MESH_0][FLOW_SOL]->GetTotal_CEquivArea();
          break;
        default:
          val_OFunction = 0.0;  // If the objective function is computed in a different physical problem
          break;
        }
        cout << "Objective function " << kind_OFunction << val_OFunction << endl;
      }
    }

  }

  if ((kind_recording == FEA_DISP_VARS) || (kind_recording == FLOW_CROSS_TERM) || (kind_recording == GEOMETRY_CROSS_TERM)) {

    if (rank == MASTER_NODE && ((ExtIter == 0) || dynamic )){
      if (nonlinear_analysis){
        cout << "UTOL-A: "   << log10(solver_container[ZONE_STRUCT][MESH_0][FEA_SOL]->GetRes_FEM(0))
             << ", RTOL-A: " << log10(solver_container[ZONE_STRUCT][MESH_0][FEA_SOL]->GetRes_FEM(1))
             << ", ETOL-A: " << log10(solver_container[ZONE_STRUCT][MESH_0][FEA_SOL]->GetRes_FEM(2)) << "." << endl;
      }
      else{
        if (solver_container[ZONE_STRUCT][MESH_0][FEA_SOL]->GetnVar() == 2){
          cout << "log10[RMS Ux]: "   << log10(solver_container[ZONE_STRUCT][MESH_0][FEA_SOL]->GetRes_RMS(0))
               << ", log10[RMS Uy]: " << log10(solver_container[ZONE_STRUCT][MESH_0][FEA_SOL]->GetRes_RMS(1)) << "." << endl;

        }
        else{
          cout << "log10[RMS Ux]: "   << log10(solver_container[ZONE_STRUCT][MESH_0][FEA_SOL]->GetRes_RMS(0))
               << ", log10[RMS Uy]: " << log10(solver_container[ZONE_STRUCT][MESH_0][FEA_SOL]->GetRes_RMS(1))
               << ", log10[RMS Uz]: " << log10(solver_container[ZONE_STRUCT][MESH_0][FEA_SOL]->GetRes_RMS(2))<< "." << endl;
        }

      }
      if (Kind_Objective_Function == FEM_OBJECTIVE_FUNCTION){
        switch (config_container[ZONE_STRUCT]->GetKind_ObjFunc()){
        case REFERENCE_GEOMETRY:
          kind_OFunction = "(Reference Geometry): ";
          val_OFunction = solver_container[ZONE_STRUCT][MESH_0][FEA_SOL]->GetTotal_OFRefGeom();
          break;
        case REFERENCE_NODE:
          kind_OFunction = "(Reference Node): ";
          val_OFunction = solver_container[ZONE_STRUCT][MESH_0][FEA_SOL]->GetTotal_OFRefNode();
          break;
        default:
          val_OFunction = 0.0;  // If the objective function is computed in a different physical problem
          break;
        }
        cout << "Objective function " << kind_OFunction << val_OFunction << endl;
      }
    }

  }

}

void CDiscAdjFSIStatDriver::Iterate_Direct(unsigned short ZONE_FLOW, unsigned short ZONE_STRUCT, unsigned short kind_recording){

  if ((kind_recording == FLOW_CONS_VARS) ||
      (kind_recording == MESH_COORDS)) {

    Fluid_Iteration_Direct(ZONE_FLOW, ZONE_STRUCT);


  }

  if ((kind_recording == FEA_DISP_VARS) ||
      (kind_recording == FLOW_CROSS_TERM) ||
      (kind_recording == GEOMETRY_CROSS_TERM)) {

    Structural_Iteration_Direct(ZONE_FLOW, ZONE_STRUCT);

  }


  if (kind_recording == FEM_CROSS_TERM_GEOMETRY) {

    Mesh_Deformation_Direct(ZONE_FLOW, ZONE_STRUCT);

  }


}

void CDiscAdjFSIStatDriver::Fluid_Iteration_Direct(unsigned short ZONE_FLOW, unsigned short ZONE_STRUCT) {

  /*-----------------------------------------------------------------*/
  /*------------------- Set Dependency on Geometry ------------------*/
  /*-----------------------------------------------------------------*/

  geometry_container[ZONE_FLOW][MESH_0]->UpdateGeometry(geometry_container[ZONE_FLOW], config_container[ZONE_FLOW]);

  solver_container[ZONE_FLOW][MESH_0][FLOW_SOL]->Set_MPI_Solution(geometry_container[ZONE_FLOW][MESH_0], config_container[ZONE_FLOW]);

  solver_container[ZONE_FLOW][MESH_0][FLOW_SOL]->Preprocessing(geometry_container[ZONE_FLOW][MESH_0],solver_container[ZONE_FLOW][MESH_0], config_container[ZONE_FLOW], MESH_0, NO_RK_ITER, RUNTIME_FLOW_SYS, true);

  /*-----------------------------------------------------------------*/
  /*----------------- Iterate the flow solver -----------------------*/
  /*---- Sets all the cross dependencies for the flow variables -----*/
  /*-----------------------------------------------------------------*/

  config_container[ZONE_FLOW]->SetIntIter(0);

  direct_iteration[ZONE_FLOW]->Iterate(output, integration_container, geometry_container,
      solver_container, numerics_container, config_container,
      surface_movement, grid_movement, FFDBox, ZONE_FLOW);

  /*-----------------------------------------------------------------*/
  /*--------------------- Set MPI Solution --------------------------*/
  /*-----------------------------------------------------------------*/

  solver_container[ZONE_FLOW][MESH_0][FLOW_SOL]->Set_MPI_Solution(geometry_container[ZONE_FLOW][MESH_0], config_container[ZONE_FLOW]);

}

void CDiscAdjFSIStatDriver::Structural_Iteration_Direct(unsigned short ZONE_FLOW, unsigned short ZONE_STRUCT) {


  /*-----------------------------------------------------------------*/
  /*---------- Set Dependencies on Geometry and Flow ----------------*/
  /*-----------------------------------------------------------------*/

  solver_container[ZONE_STRUCT][MESH_0][FEA_SOL]->Set_MPI_Solution(geometry_container[ZONE_STRUCT][MESH_0], config_container[ZONE_STRUCT]);

  geometry_container[ZONE_FLOW][MESH_0]->UpdateGeometry(geometry_container[ZONE_FLOW], config_container[ZONE_FLOW]);

  solver_container[ZONE_FLOW][MESH_0][FLOW_SOL]->Set_MPI_Solution(geometry_container[ZONE_FLOW][MESH_0], config_container[ZONE_FLOW]);

  solver_container[ZONE_FLOW][MESH_0][FLOW_SOL]->Preprocessing(geometry_container[ZONE_FLOW][MESH_0],solver_container[ZONE_FLOW][MESH_0], config_container[ZONE_FLOW], MESH_0, NO_RK_ITER, RUNTIME_FLOW_SYS, true);

  /*-----------------------------------------------------------------*/
  /*-------------------- Transfer Tractions -------------------------*/
  /*-----------------------------------------------------------------*/

  Transfer_Tractions(ZONE_FLOW, ZONE_STRUCT);

  /*-----------------------------------------------------------------*/
  /*--------------- Iterate the structural solver -------------------*/
  /*-----------------------------------------------------------------*/

  direct_iteration[ZONE_STRUCT]->Iterate(output, integration_container, geometry_container,
                                        solver_container, numerics_container, config_container,
                                        surface_movement, grid_movement, FFDBox, ZONE_STRUCT);

  /*-----------------------------------------------------------------*/
  /*--------------------- Set MPI Solution --------------------------*/
  /*-----------------------------------------------------------------*/

  solver_container[ZONE_STRUCT][MESH_0][FEA_SOL]->Set_MPI_Solution(geometry_container[ZONE_STRUCT][MESH_0], config_container[ZONE_STRUCT]);


}

void CDiscAdjFSIStatDriver::Mesh_Deformation_Direct(unsigned short ZONE_FLOW, unsigned short ZONE_STRUCT) {

  unsigned long IntIter = config_container[ZONE_STRUCT]->GetIntIter();
  unsigned long ExtIter = config_container[ZONE_STRUCT]->GetExtIter();

  /*-----------------------------------------------------------------*/
  /*--------------------- Set MPI Solution --------------------------*/
  /*-----------------------------------------------------------------*/

  geometry_container[ZONE_FLOW][MESH_0]->UpdateGeometry(geometry_container[ZONE_FLOW], config_container[ZONE_FLOW]);

  solver_container[ZONE_FLOW][MESH_0][FLOW_SOL]->Set_MPI_Solution(geometry_container[ZONE_FLOW][MESH_0], config_container[ZONE_FLOW]);

  solver_container[ZONE_FLOW][MESH_0][FLOW_SOL]->Preprocessing(geometry_container[ZONE_FLOW][MESH_0],solver_container[ZONE_FLOW][MESH_0], config_container[ZONE_FLOW], MESH_0, NO_RK_ITER, RUNTIME_FLOW_SYS, true);

  solver_container[ZONE_STRUCT][MESH_0][FEA_SOL]->Set_MPI_Solution(geometry_container[ZONE_STRUCT][MESH_0], config_container[ZONE_STRUCT]);

  /*-----------------------------------------------------------------*/
  /*------------------- Transfer Displacements ----------------------*/
  /*-----------------------------------------------------------------*/

  Transfer_Displacements(ZONE_STRUCT, ZONE_FLOW);

  /*-----------------------------------------------------------------*/
  /*------------------- Set the Grid movement -----------------------*/
  /*---- No longer done in the preprocess of the flow iteration -----*/
  /*---- as the flag Grid_Movement is set to false in this case -----*/
  /*-----------------------------------------------------------------*/

  direct_iteration[ZONE_FLOW]->SetGrid_Movement(geometry_container, surface_movement,
                                                   grid_movement, FFDBox, solver_container,
                                                   config_container, ZONE_FLOW, IntIter, ExtIter);

  geometry_container[ZONE_FLOW][MESH_0]->UpdateGeometry(geometry_container[ZONE_FLOW], config_container[ZONE_FLOW]);
  solver_container[ZONE_STRUCT][MESH_0][FEA_SOL]->Set_MPI_Solution(geometry_container[ZONE_STRUCT][MESH_0], config_container[ZONE_STRUCT]);


}

void CDiscAdjFSIStatDriver::SetRecording(unsigned short ZONE_FLOW,
                                              unsigned short ZONE_STRUCT,
                                              unsigned short kind_recording){

  unsigned long IntIter = config_container[ZONE_0]->GetIntIter();
  bool unsteady = (config_container[ZONE_FLOW]->GetUnsteady_Simulation() != NONE);
  bool dynamic = (config_container[ZONE_STRUCT]->GetDynamic_Analysis() == DYNAMIC);

  string kind_DirectIteration = " ";
  string kind_AdjointIteration = " ";

  if (unsteady || dynamic){
    cout << "DYNAMIC ADJOINT SOLVER NOT IMPLEMENTED FOR FSI APPLICATIONS" << endl;
    exit(EXIT_FAILURE);
  }

  int rank = MASTER_NODE;
#ifdef HAVE_MPI
  MPI_Comm_rank(MPI_COMM_WORLD, &rank);
#endif

  if (rank == MASTER_NODE){
    cout << endl;
    switch (kind_recording){
    case FLOW_CONS_VARS:
      kind_AdjointIteration = "Flow iteration: flow input -> flow output";
      kind_DirectIteration = "flow ";
      break;
    case MESH_COORDS:
      kind_AdjointIteration = "Geometry cross term from flow: geometry input -> flow output";
      kind_DirectIteration = "flow ";
      break;
    case FEA_DISP_VARS:
      kind_AdjointIteration = "Structural iteration: structural input -> structural output";
      kind_DirectIteration = "structural ";
      break;
    case FLOW_CROSS_TERM:
      kind_AdjointIteration = "Flow cross term: flow input -> structural output";
      kind_DirectIteration = "structural ";
      break;
    case GEOMETRY_CROSS_TERM:
      kind_AdjointIteration = "Geometry cross term from structure: geometry input -> structural output";
      kind_DirectIteration = "structural ";
      break;
    case FEM_CROSS_TERM_GEOMETRY:
      kind_AdjointIteration = "Structural cross term from geometry: structural input -> geometry output";
      kind_DirectIteration = "mesh deformation ";
      break;
    }
    cout << kind_AdjointIteration << endl;
    cout << "Direct " << kind_DirectIteration << "iteration to store computational graph." << endl;
    switch (kind_recording){
    case FLOW_CONS_VARS: case MESH_COORDS:
    case FEA_DISP_VARS: case FLOW_CROSS_TERM: case GEOMETRY_CROSS_TERM:
      cout << "Compute residuals to check the convergence of the direct problem." << endl; break;
    case FEM_CROSS_TERM_GEOMETRY:
      cout << "Deform the grid using the converged solution of the direct problem." << endl; break;
    }
  }


  AD::Reset();

  if (CurrentRecording != kind_recording && (CurrentRecording != NONE) ){

    /*--- Clear indices ---*/

    PrepareRecording(ZONE_FLOW, ZONE_STRUCT, ALL_VARIABLES);

    /*--- Clear indices of coupling variables ---*/

    SetDependencies(ZONE_FLOW, ZONE_STRUCT, ALL_VARIABLES);

    /*--- Run one iteration while tape is passive - this clears all indices ---*/
    Iterate_Direct(ZONE_FLOW, ZONE_STRUCT, kind_recording);

  }

  /*--- Prepare for recording ---*/

  PrepareRecording(ZONE_FLOW, ZONE_STRUCT, kind_recording);

  /*--- Start the recording of all operations ---*/

  AD::StartRecording();

  /*--- Register input variables ---*/

  RegisterInput(ZONE_FLOW, ZONE_STRUCT, kind_recording);

  /*--- Set dependencies for flow, geometry and structural solvers ---*/

  SetDependencies(ZONE_FLOW, ZONE_STRUCT, kind_recording);

  /*--- Run a direct iteration ---*/
  Iterate_Direct(ZONE_FLOW, ZONE_STRUCT, kind_recording);

  /*--- Register objective function and output variables ---*/

  RegisterOutput(ZONE_FLOW, ZONE_STRUCT, kind_recording);

  /*--- Stop the recording ---*/
  AD::StopRecording();

  /*--- Set the recording status ---*/

  CurrentRecording = kind_recording;

  /* --- Reset the number of the internal iterations---*/

  config_container[ZONE_0]->SetIntIter(IntIter);


}

void CDiscAdjFSIStatDriver::PrepareRecording(unsigned short ZONE_FLOW,
                                                   unsigned short ZONE_STRUCT,
                                                   unsigned short kind_recording){

  unsigned short iMesh;
  bool turbulent = (config_container[ZONE_FLOW]->GetKind_Solver() == DISC_ADJ_RANS);

  /*--- Set fluid variables to direct solver values ---*/
  for (iMesh = 0; iMesh <= config_container[ZONE_FLOW]->GetnMGLevels(); iMesh++){
    solver_container[ZONE_FLOW][iMesh][ADJFLOW_SOL]->SetRecording(geometry_container[ZONE_FLOW][MESH_0], config_container[ZONE_FLOW]);
  }
  if (turbulent){
    solver_container[ZONE_FLOW][MESH_0][ADJTURB_SOL]->SetRecording(geometry_container[ZONE_FLOW][MESH_0], config_container[ZONE_FLOW]);
  }

  /*--- Set geometry to the converged values ---*/

  solver_container[ZONE_FLOW][MESH_0][ADJFLOW_SOL]->SetMesh_Recording(geometry_container[ZONE_FLOW], grid_movement[ZONE_FLOW], config_container[ZONE_FLOW]);

  /*--- Set structural variables to direct solver values ---*/

  solver_container[ZONE_STRUCT][MESH_0][ADJFEA_SOL]->SetRecording(geometry_container[ZONE_STRUCT][MESH_0], config_container[ZONE_STRUCT]);

}

void CDiscAdjFSIStatDriver::RegisterInput(unsigned short ZONE_FLOW,
                                               unsigned short ZONE_STRUCT,
                                               unsigned short kind_recording){

  /*--- Register flow variables ---*/
  if ((kind_recording == FLOW_CONS_VARS) ||
      (kind_recording == FLOW_CROSS_TERM)) {
    iteration_container[ZONE_FLOW]->RegisterInput(solver_container, geometry_container, config_container, ZONE_FLOW, kind_recording);
  }

  /*--- Register geometry variables ---*/
  if ((kind_recording == MESH_COORDS) ||
      (kind_recording == GEOMETRY_CROSS_TERM)) {
    iteration_container[ZONE_FLOW]->RegisterInput(solver_container, geometry_container, config_container, ZONE_FLOW, kind_recording);
  }

  /*--- Register structural variables ---*/
  if ((kind_recording == FEA_DISP_VARS) ||
      (kind_recording == FEM_CROSS_TERM_GEOMETRY)) {
    iteration_container[ZONE_STRUCT]->RegisterInput(solver_container, geometry_container, config_container, ZONE_STRUCT, kind_recording);
  }


}

void CDiscAdjFSIStatDriver::SetDependencies(unsigned short ZONE_FLOW,
                                                  unsigned short ZONE_STRUCT,
                                                  unsigned short kind_recording){

  /*--- Add dependencies for geometrical and turbulent variables ---*/

  iteration_container[ZONE_FLOW]->SetDependencies(solver_container, geometry_container, numerics_container, config_container, ZONE_FLOW, kind_recording);

  /*--- Add dependencies for E, Nu, Rho, and Rho_DL variables ---*/

  iteration_container[ZONE_STRUCT]->SetDependencies(solver_container, geometry_container, numerics_container, config_container, ZONE_STRUCT, kind_recording);


}

void CDiscAdjFSIStatDriver::RegisterOutput(unsigned short ZONE_FLOW,
                                                 unsigned short ZONE_STRUCT,
                                                 unsigned short kind_recording){

  bool turbulent = (config_container[ZONE_FLOW]->GetKind_Solver() == DISC_ADJ_RANS);

  /*--- Register the objective function as output of the iteration ---*/
  /*--- We need to avoid recording it twice for the crossed terms  ---*/

  /*--- Register a flow-type objective function ---*/
  if ((kind_recording == FLOW_CONS_VARS) ||
      (kind_recording == MESH_COORDS)) {
    solver_container[ZONE_FLOW][MESH_0][ADJFLOW_SOL]->RegisterObj_Func(config_container[ZONE_FLOW]);
  }

  /*--- The FEM_CROSS_TERM_GEOMETRY evaluates the mesh routines:
   *--- They don't throw any dependency on the objective function ---*/

  /*--- Register a structural-type objective function ---*/
  if ((kind_recording == FEA_DISP_VARS) ||
      (kind_recording == FLOW_CROSS_TERM) ||
      (kind_recording == GEOMETRY_CROSS_TERM)){
    solver_container[ZONE_STRUCT][MESH_0][ADJFEA_SOL]->RegisterObj_Func(config_container[ZONE_STRUCT]);
  }

  /*--- Register the conservative variables of the flow as output of the iteration ---*/
  if ((kind_recording == FLOW_CONS_VARS) ||
      (kind_recording == MESH_COORDS)) {

    solver_container[ZONE_FLOW][MESH_0][ADJFLOW_SOL]->RegisterOutput(geometry_container[ZONE_FLOW][MESH_0],config_container[ZONE_FLOW]);

    if (turbulent){
      solver_container[ZONE_FLOW][MESH_0][ADJTURB_SOL]->RegisterOutput(geometry_container[ZONE_FLOW][MESH_0],
          config_container[ZONE_FLOW]);
    }
  }

  /*--- Register the displacements of the nodes of the fluid as output of the iteration ---*/
  if (kind_recording == FEM_CROSS_TERM_GEOMETRY) {

    geometry_container[ZONE_FLOW][MESH_0]->RegisterOutput_Coordinates(config_container[ZONE_FLOW]);

  }

  /*--- Register the displacements of the structure as output of the iteration ---*/
  if ((kind_recording == FEA_DISP_VARS) ||
      (kind_recording == FLOW_CROSS_TERM) ||
      (kind_recording == GEOMETRY_CROSS_TERM)) {

    solver_container[ZONE_STRUCT][MESH_0][ADJFEA_SOL]->RegisterOutput(geometry_container[ZONE_STRUCT][MESH_0],config_container[ZONE_STRUCT]);

  }


}


void CDiscAdjFSIStatDriver::Iterate_Block(unsigned short ZONE_FLOW,
                                                unsigned short ZONE_STRUCT,
                                                unsigned short kind_recording){

  unsigned long IntIter=0, nIntIter = 1;
  bool dual_time_1st = (config_container[ZONE_0]->GetUnsteady_Simulation() == DT_STEPPING_1ST);
  bool dual_time_2nd = (config_container[ZONE_0]->GetUnsteady_Simulation() == DT_STEPPING_2ND);
  bool dual_time = (dual_time_1st || dual_time_2nd);
  bool dynamic = (config_container[ZONE_STRUCT]->GetDynamic_Analysis() == DYNAMIC);

  bool adjoint_convergence = false;

  /*--- Record one direct iteration with kind_recording as input ---*/

  SetRecording(ZONE_FLOW, ZONE_STRUCT, kind_recording);

  /*--- Print the residuals of the direct subiteration ---*/

  PrintDirect_Residuals(ZONE_FLOW, ZONE_STRUCT, kind_recording);

  /*--- Run the iteration ---*/

  switch (kind_recording){
  case FLOW_CONS_VARS:
    nIntIter = config_container[ZONE_FLOW]->GetUnst_nIntIter();
    break;
  case FEA_DISP_VARS:
    nIntIter = config_container[ZONE_STRUCT]->GetDyn_nIntIter();
    break;
  case MESH_COORDS:
  case FEM_CROSS_TERM_GEOMETRY:
  case FLOW_CROSS_TERM:
  case GEOMETRY_CROSS_TERM:
    nIntIter = 1;
    break;
  }

  for (unsigned short iZone = 0; iZone < config_container[ZONE_FLOW]->GetnZone(); iZone++)
    config_container[iZone]->SetIntIter(IntIter);

  for(IntIter = 0; IntIter < nIntIter; IntIter++){

    /*--- Set the internal iteration ---*/

    for (unsigned short iZone = 0; iZone < config_container[ZONE_FLOW]->GetnZone(); iZone++)
      config_container[iZone]->SetIntIter(IntIter);

    /*--- Set the adjoint values of the flow and objective function ---*/

    InitializeAdjoint(ZONE_FLOW, ZONE_STRUCT, kind_recording);

    /*--- Run the adjoint computation ---*/

    AD::ComputeAdjoint();

    /*--- Extract the adjoints of the input variables and store them for the next iteration ---*/

    ExtractAdjoint(ZONE_FLOW, ZONE_STRUCT, kind_recording);

    /*--- Clear all adjoints to re-use the stored computational graph in the next iteration ---*/
    AD::ClearAdjoints();

    /*--- Check the convergence of the adjoint block ---*/

    adjoint_convergence = CheckConvergence(IntIter, ZONE_FLOW, ZONE_STRUCT, kind_recording);

    /*--- Write the convergence history (only screen output) ---*/

    ConvergenceHistory(IntIter, nIntIter, ZONE_FLOW, ZONE_STRUCT, kind_recording);

    /*--- Break the loop if converged ---*/

    if (adjoint_convergence) break;


  }

  if (dual_time){
    integration_container[ZONE_FLOW][ADJFLOW_SOL]->SetConvergence(false);
  }
  if (dynamic){
    integration_container[ZONE_FLOW][ADJFLOW_SOL]->SetConvergence(false);
  }

}


void CDiscAdjFSIStatDriver::InitializeAdjoint(unsigned short ZONE_FLOW,
                                                     unsigned short ZONE_STRUCT,
                                                     unsigned short kind_recording){

  bool turbulent = (config_container[ZONE_FLOW]->GetKind_Solver() == DISC_ADJ_RANS);

  /*--- Initialize the adjoint of the objective function (typically with 1.0) ---*/
  /*--- We need to avoid setting it twice for the crossed terms  ---*/

  /*--- Register a flow-type objective function ---*/
  if ((kind_recording == FLOW_CONS_VARS) ||
      (kind_recording == MESH_COORDS)) {
    solver_container[ZONE_FLOW][MESH_0][ADJFLOW_SOL]->SetAdj_ObjFunc(geometry_container[ZONE_FLOW][MESH_0], config_container[ZONE_FLOW]);
  }

  /*--- Register a structural-type objective function ---*/
  if ((kind_recording == FEA_DISP_VARS) ||
      (kind_recording == FLOW_CROSS_TERM) ||
      (kind_recording == GEOMETRY_CROSS_TERM)){
    solver_container[ZONE_STRUCT][MESH_0][ADJFEA_SOL]->SetAdj_ObjFunc(geometry_container[ZONE_STRUCT][MESH_0], config_container[ZONE_STRUCT]);
  }

  /*--- Adjoint of the fluid conservative variables ---*/

  if ((kind_recording == FLOW_CONS_VARS) ||
      (kind_recording == MESH_COORDS)) {

    /*--- Initialize the adjoints the conservative variables ---*/
    solver_container[ZONE_FLOW][MESH_0][ADJFLOW_SOL]->SetAdjoint_Output(geometry_container[ZONE_FLOW][MESH_0],
                                                                    config_container[ZONE_FLOW]);

    if (turbulent){
      solver_container[ZONE_FLOW][MESH_0][ADJTURB_SOL]->SetAdjoint_Output(geometry_container[ZONE_FLOW][MESH_0],
                                                                      config_container[ZONE_FLOW]);
    }

  }

  /*--- Adjoint of the positions of the mesh ---*/
  if (kind_recording == FEM_CROSS_TERM_GEOMETRY) {

    solver_container[ZONE_FLOW][MESH_0][ADJFLOW_SOL]->SetAdjoint_OutputMesh(geometry_container[ZONE_FLOW][MESH_0],
                                                                            config_container[ZONE_FLOW]);

  }

  /*--- Adjoint of the structural displacements ---*/
  if ((kind_recording == FEA_DISP_VARS) ||
      (kind_recording == FLOW_CROSS_TERM) ||
      (kind_recording == GEOMETRY_CROSS_TERM)) {

    /*--- Initialize the adjoints the conservative variables ---*/

    solver_container[ZONE_STRUCT][MESH_0][ADJFEA_SOL]->SetAdjoint_Output(geometry_container[ZONE_STRUCT][MESH_0],
                                                                         config_container[ZONE_STRUCT]);

  }

}

void CDiscAdjFSIStatDriver::ExtractAdjoint(unsigned short ZONE_FLOW,
                                                  unsigned short ZONE_STRUCT,
                                                  unsigned short kind_recording){
													  
  /*--- Extract the adjoint of the fluid conservative variables ---*/

  if (kind_recording == FLOW_CONS_VARS) {

    /*--- Extract the adjoints of the conservative input variables and store them for the next iteration ---*/

    solver_container[ZONE_FLOW][MESH_0][ADJFLOW_SOL]->ExtractAdjoint_Solution(geometry_container[ZONE_FLOW][MESH_0],
                                                      config_container[ZONE_FLOW]);

    solver_container[ZONE_FLOW][MESH_0][ADJFLOW_SOL]->ExtractAdjoint_Variables(geometry_container[ZONE_FLOW][MESH_0],
                                                      config_container[ZONE_FLOW]);

    if (config_container[ZONE_FLOW]->GetKind_Solver() == DISC_ADJ_RANS) {
      solver_container[ZONE_FLOW][MESH_0][ADJTURB_SOL]->ExtractAdjoint_Solution(geometry_container[ZONE_FLOW][MESH_0],
                                                        config_container[ZONE_FLOW]);
    }

  }

  /*--- Extract the adjoint of the mesh coordinates ---*/

  if (kind_recording == MESH_COORDS) {

    /*--- Extract the adjoints of the flow geometry and store them for the next iteration ---*/

    solver_container[ZONE_FLOW][MESH_0][ADJFLOW_SOL]->ExtractAdjoint_CrossTerm_Geometry_Flow(geometry_container[ZONE_FLOW][MESH_0],
                                                      config_container[ZONE_FLOW]);

  }

  /*--- Extract the adjoint of the structural displacements ---*/

  if (kind_recording == FEA_DISP_VARS) {

    /*--- Extract the adjoints of the conservative input variables and store them for the next iteration ---*/

    solver_container[ZONE_STRUCT][MESH_0][ADJFEA_SOL]->ExtractAdjoint_Solution(geometry_container[ZONE_STRUCT][MESH_0],
                                                                               config_container[ZONE_STRUCT]);

    solver_container[ZONE_STRUCT][MESH_0][ADJFEA_SOL]->ExtractAdjoint_Variables(geometry_container[ZONE_STRUCT][MESH_0],
                                                                                config_container[ZONE_STRUCT]);

  }

  /*--- Extract the adjoint cross term from the structural problem with respect to the flow variables ---*/
  if (kind_recording == FLOW_CROSS_TERM) {

    /*--- Extract the adjoints of the conservative input variables and store them for the next iteration ---*/

    solver_container[ZONE_FLOW][MESH_0][ADJFLOW_SOL]->ExtractAdjoint_CrossTerm(geometry_container[ZONE_FLOW][MESH_0],
                                                      config_container[ZONE_FLOW]);

    if (config_container[ZONE_FLOW]->GetKind_Solver() == DISC_ADJ_RANS) {
      solver_container[ZONE_FLOW][MESH_0][ADJTURB_SOL]->ExtractAdjoint_CrossTerm(geometry_container[ZONE_FLOW][MESH_0],
                                                        config_container[ZONE_FLOW]);
    }

  }

  if (kind_recording == FEM_CROSS_TERM_GEOMETRY) {

    /*--- Extract the adjoints of the displacements (input variables) and store them for the next iteration ---*/

    solver_container[ZONE_STRUCT][MESH_0][ADJFEA_SOL]->ExtractAdjoint_CrossTerm_Geometry(geometry_container[ZONE_STRUCT][MESH_0],
                                                                                config_container[ZONE_STRUCT]);

  }


  if (kind_recording == GEOMETRY_CROSS_TERM) {

    /*--- Extract the adjoints of the geometry input variables and store them for the next iteration ---*/

    solver_container[ZONE_FLOW][MESH_0][ADJFLOW_SOL]->ExtractAdjoint_CrossTerm_Geometry(geometry_container[ZONE_FLOW][MESH_0],
                                                                                        config_container[ZONE_FLOW]);

  }

}



bool CDiscAdjFSIStatDriver::CheckConvergence(unsigned long IntIter,
                                                   unsigned short ZONE_FLOW,
                                                   unsigned short ZONE_STRUCT,
                                                   unsigned short kind_recording){

#ifdef HAVE_MPI
  int rank = MASTER_NODE;
  int size;
  MPI_Comm_rank(MPI_COMM_WORLD, &rank);
  MPI_Comm_size(MPI_COMM_WORLD, &size);
#endif

  bool flow_convergence    = false,
        struct_convergence  = false;

  bool adjoint_convergence = false;

  su2double residual_1, residual_2;

  if (kind_recording == FLOW_CONS_VARS) {

      /*--- Set the convergence criteria (only residual possible as of now) ---*/

      residual_1 = log10(solver_container[ZONE_FLOW][MESH_0][ADJFLOW_SOL]->GetRes_RMS(0));
      residual_2 = log10(solver_container[ZONE_FLOW][MESH_0][ADJFLOW_SOL]->GetRes_RMS(1));

      flow_convergence = ((residual_1 < config_container[ZONE_FLOW]->GetMinLogResidual()) &&
                          (residual_2 < config_container[ZONE_FLOW]->GetMinLogResidual()));

  }

  if (kind_recording == FEA_DISP_VARS) {

    /*--- Set the convergence criteria (only residual possible as of now) ---*/

    residual_1 = log10(solver_container[ZONE_STRUCT][MESH_0][ADJFEA_SOL]->GetRes_RMS(0));
    residual_2 = log10(solver_container[ZONE_STRUCT][MESH_0][ADJFEA_SOL]->GetRes_RMS(1));

    // Temporary, until function is added
    struct_convergence = ((residual_1 < config_container[ZONE_STRUCT]->GetResidual_FEM_UTOL()) &&
                          (residual_2 < config_container[ZONE_STRUCT]->GetResidual_FEM_UTOL()));

  }

  switch (kind_recording){
  case FLOW_CONS_VARS:      adjoint_convergence = flow_convergence; break;
  case MESH_COORDS:  adjoint_convergence = true; break;
  case FEA_DISP_VARS:       adjoint_convergence = struct_convergence; break;
  case FLOW_CROSS_TERM:     adjoint_convergence = true; break;
  case FEM_CROSS_TERM_GEOMETRY:      adjoint_convergence = true; break;
  case GEOMETRY_CROSS_TERM: adjoint_convergence = true; break;
  default:                  adjoint_convergence = false; break;
  }

  /*--- Apply the same convergence criteria to all the processors ---*/

#ifdef HAVE_MPI

  unsigned short *sbuf_conv = NULL, *rbuf_conv = NULL;
  sbuf_conv = new unsigned short[1]; sbuf_conv[0] = 0;
  rbuf_conv = new unsigned short[1]; rbuf_conv[0] = 0;

  /*--- Convergence criteria ---*/

  sbuf_conv[0] = adjoint_convergence;
  SU2_MPI::Reduce(sbuf_conv, rbuf_conv, 1, MPI_UNSIGNED_SHORT, MPI_SUM, MASTER_NODE, MPI_COMM_WORLD);

  /*-- Compute global convergence criteria in the master node --*/

  sbuf_conv[0] = 0;
  if (rank == MASTER_NODE) {
    if (rbuf_conv[0] == size) sbuf_conv[0] = 1;
    else sbuf_conv[0] = 0;
  }

  SU2_MPI::Bcast(sbuf_conv, 1, MPI_UNSIGNED_SHORT, MASTER_NODE, MPI_COMM_WORLD);

  if (sbuf_conv[0] == 1) { adjoint_convergence = true;}
  else { adjoint_convergence = false;}

  delete [] sbuf_conv;
  delete [] rbuf_conv;

#endif

  return adjoint_convergence;

}

void CDiscAdjFSIStatDriver::ConvergenceHistory(unsigned long IntIter,
                                                      unsigned long nIntIter,
                                                      unsigned short ZONE_FLOW,
                                                      unsigned short ZONE_STRUCT,
                                                      unsigned short kind_recording){

  unsigned long BGS_Iter = config_container[ZONE_FLOW]->GetFSIIter();

  int rank = MASTER_NODE;
#ifdef HAVE_MPI
  MPI_Comm_rank(MPI_COMM_WORLD, &rank);
#endif

  ofstream ConvHist_file;
  if (rank == MASTER_NODE)
    output->SetConvHistory_Header(&ConvHist_file, config_container[ZONE_0], ZONE_0);


  if (kind_recording == FLOW_CONS_VARS) {

    if (rank == MASTER_NODE){
      if (IntIter == 0){
        cout << endl;
        cout << " Iter" << "    BGSIter" << "   Res[Psi_Rho]" << "     Res[Psi_E]" << endl;
      }

      if (IntIter % config_container[ZONE_FLOW]->GetWrt_Con_Freq() == 0){
        /*--- Output the flow convergence ---*/
        /*--- This is temporary as it requires several changes in the output structure ---*/
        cout.width(5);     cout << IntIter;
        cout.width(11);    cout << BGS_Iter + 1;
        cout.precision(6); cout.setf(ios::fixed, ios::floatfield);
        cout.width(15);    cout << log10(solver_container[ZONE_FLOW][MESH_0][ADJFLOW_SOL]->GetRes_RMS(0));
        cout.width(15);    cout << log10(solver_container[ZONE_FLOW][MESH_0][ADJFLOW_SOL]->GetRes_RMS(1));
        cout << endl;
      }

    }
  }

  if (kind_recording == FEA_DISP_VARS) {

    if (rank == MASTER_NODE){
      if (IntIter == 0){
        cout << endl;
        cout << " Iter" << "    BGSIter" << "    Res[Ux_bar]" << "     Res[Uy_bar]";
        cout << "       Sens_E" << "       Sens_Nu" << endl;
      }
    }

    /*--- Set the convergence criteria (only residual possible) ---*/
    output->SetConvHistory_Body(NULL, geometry_container, solver_container, config_container, integration_container, true, 0.0, ZONE_STRUCT);


    /*--- Output the structural convergence ---*/
    /*--- This is temporary as it requires several changes in the output structure ---*/
//    cout.width(5);  cout << IntIter;
//    cout.width(11); cout << BGS_Iter;
//    cout.width(15); cout.precision(4); cout.setf(ios::scientific, ios::floatfield);
//    cout << solver_container[ZONE_STRUCT][MESH_0][FEA_SOL]->GetRes_RMS(0);
//    cout << solver_container[ZONE_STRUCT][MESH_0][FEA_SOL]->GetRes_RMS(1);

  }


}

void CDiscAdjFSIStatDriver::Iterate_Block_FlowOF(unsigned short ZONE_FLOW,
                                                       unsigned short ZONE_STRUCT,
                                                       unsigned short kind_recording){

  int rank = MASTER_NODE;
#ifdef HAVE_MPI
  MPI_Comm_rank(MPI_COMM_WORLD, &rank);
#endif

  bool BGS_Converged = false;

  unsigned short iZone;

  unsigned long iFSIIter = 0; for (iZone = 0; iZone < nZone; iZone++) config_container[iZone]->SetFSIIter(iFSIIter);
  unsigned long nFSIIter = config_container[ZONE_FLOW]->GetnIterFSI();

  for (iFSIIter = 0; iFSIIter < nFSIIter; iFSIIter++){

    if (rank == MASTER_NODE){
      cout << endl << "                    ****** BGS ITERATION ";
      cout << iFSIIter;
      cout << " ******" << endl;
    }

    for (iZone = 0; iZone < nZone; iZone++) config_container[iZone]->SetFSIIter(iFSIIter);

    /*--- Iterate fluid (including cross term) ---*/

    Iterate_Block(ZONE_FLOW, ZONE_STRUCT, FLOW_CONS_VARS);

    /*--- Compute mesh (it is a cross term dF / dMv ) ---*/

    Iterate_Block(ZONE_FLOW, ZONE_STRUCT, MESH_COORDS);

    /*--- Compute mesh cross term (dM / dSv) ---*/

    Iterate_Block(ZONE_FLOW, ZONE_STRUCT, FEM_CROSS_TERM_GEOMETRY);

    /*--- Iterate structure first ---*/

    Iterate_Block(ZONE_FLOW, ZONE_STRUCT, FEA_DISP_VARS);

    /*--- Compute cross term (dS / dFv) ---*/

    Iterate_Block(ZONE_FLOW, ZONE_STRUCT, FLOW_CROSS_TERM);

    /*--- Compute cross term (dS / dMv) ---*/

    Iterate_Block(ZONE_FLOW, ZONE_STRUCT, GEOMETRY_CROSS_TERM);


    /*--- Check convergence of the BGS method ---*/
    BGS_Converged = BGSConvergence(iFSIIter, ZONE_FLOW, ZONE_STRUCT);

    if (BGS_Converged) break;

  }


}

void CDiscAdjFSIStatDriver::Iterate_Block_StructuralOF(unsigned short ZONE_FLOW,
                                                              unsigned short ZONE_STRUCT,
                                                              unsigned short kind_recording){

  int rank = MASTER_NODE;
#ifdef HAVE_MPI
  MPI_Comm_rank(MPI_COMM_WORLD, &rank);
#endif

  bool BGS_Converged = false;

  unsigned short iZone;

  unsigned long iFSIIter = 0; for (iZone = 0; iZone < nZone; iZone++) config_container[iZone]->SetFSIIter(iFSIIter);
  unsigned long nFSIIter = config_container[ZONE_FLOW]->GetnIterFSI();

  ofstream myfile_struc, myfile_flow, myfile_geo;

  for (iFSIIter = 0; iFSIIter < nFSIIter; iFSIIter++){

    if (rank == MASTER_NODE){
      cout << endl << "                    ****** BGS ITERATION ";
      cout << iFSIIter;
      cout << " ******" << endl;
    }

    for (iZone = 0; iZone < nZone; iZone++) config_container[iZone]->SetFSIIter(iFSIIter);

    /*--- Iterate structure first ---*/

    Iterate_Block(ZONE_FLOW, ZONE_STRUCT, FEA_DISP_VARS);

    /*--- Compute cross term (dS / dFv) ---*/

    Iterate_Block(ZONE_FLOW, ZONE_STRUCT, FLOW_CROSS_TERM);

    /*--- Compute cross term (dS / dMv) ---*/

    Iterate_Block(ZONE_FLOW, ZONE_STRUCT, GEOMETRY_CROSS_TERM);

    /*--- Iterate fluid (including cross term) ---*/

    Iterate_Block(ZONE_FLOW, ZONE_STRUCT, FLOW_CONS_VARS);

    /*--- Compute mesh (it is a cross term dF / dMv ) ---*/

    Iterate_Block(ZONE_FLOW, ZONE_STRUCT, MESH_COORDS);

    /*--- Compute mesh cross term (dM / dSv) ---*/

    Iterate_Block(ZONE_FLOW, ZONE_STRUCT, FEM_CROSS_TERM_GEOMETRY);


    /*--- Check convergence of the BGS method ---*/
    BGS_Converged = BGSConvergence(iFSIIter, ZONE_FLOW, ZONE_STRUCT);

    if (BGS_Converged) break;

  }


}

bool CDiscAdjFSIStatDriver::BGSConvergence(unsigned long IntIter,
                                                 unsigned short ZONE_FLOW,
                                                 unsigned short ZONE_STRUCT){

  int rank = MASTER_NODE;
#ifdef HAVE_MPI
  int size;
  MPI_Comm_rank(MPI_COMM_WORLD, &rank);
  MPI_Comm_size(MPI_COMM_WORLD, &size);
#endif

  unsigned short iMarker;
  unsigned short nVar_Flow = solver_container[ZONE_FLOW][MESH_0][ADJFLOW_SOL]->GetnVar(),
                   nVar_Struct = solver_container[ZONE_STRUCT][MESH_0][ADJFEA_SOL]->GetnVar();
  unsigned short iRes;

  bool flow_converged_absolute = false,
        flow_converged_relative = false,
        struct_converged_absolute = false,
        struct_converged_relative = false;

  bool Convergence = false;

  /*--- Apply BC's to the structural adjoint - otherwise, clamped nodes have too values that make no sense... ---*/
  for (iMarker = 0; iMarker < config_container[ZONE_STRUCT]->GetnMarker_All(); iMarker++)
  switch (config_container[ZONE_STRUCT]->GetMarker_All_KindBC(iMarker)) {
    case CLAMPED_BOUNDARY:
    solver_container[ZONE_STRUCT][MESH_0][ADJFEA_SOL]->BC_Clamped_Post(geometry_container[ZONE_STRUCT][MESH_0],
        solver_container[ZONE_STRUCT][MESH_0], numerics_container[ZONE_STRUCT][MESH_0][FEA_SOL][FEA_TERM],
        config_container[ZONE_STRUCT], iMarker);
    break;
  }

  /*--- Compute the residual for the flow and structural zones ---*/

  /*--- Flow ---*/

  solver_container[ZONE_FLOW][MESH_0][ADJFLOW_SOL]->ComputeResidual_BGS(geometry_container[ZONE_FLOW][MESH_0],
                                                                        config_container[ZONE_FLOW]);

  /*--- Structure ---*/

  solver_container[ZONE_STRUCT][MESH_0][ADJFEA_SOL]->ComputeResidual_BGS(geometry_container[ZONE_STRUCT][MESH_0],
                                                                         config_container[ZONE_STRUCT]);


  /*--- Retrieve residuals ---*/

  /*--- Flow residuals ---*/

  for (iRes = 0; iRes < nVar_Flow; iRes++){
    residual_flow[iRes] = log10(solver_container[ZONE_FLOW][MESH_0][ADJFLOW_SOL]->GetRes_BGS(iRes));
    if (IntIter == 0) init_res_flow[iRes] = residual_flow[iRes];
    residual_flow_rel[iRes] = fabs(residual_flow[iRes] - init_res_flow[iRes]);
  }

  /*--- Structure residuals ---*/

  for (iRes = 0; iRes < nVar_Struct; iRes++){
    residual_struct[iRes] = log10(solver_container[ZONE_STRUCT][MESH_0][ADJFEA_SOL]->GetRes_BGS(iRes));
    if (IntIter == 0) init_res_struct[iRes] = residual_struct[iRes];
    residual_struct_rel[iRes] = fabs(residual_struct[iRes] - init_res_struct[iRes]);
  }

  /*--- Check convergence ---*/
  flow_converged_absolute = ((residual_flow[0] < flow_criteria) && (residual_flow[nVar_Flow-1] < flow_criteria));
  flow_converged_relative = ((residual_flow_rel[0] > flow_criteria_rel) && (residual_flow_rel[nVar_Flow-1] > flow_criteria_rel));

  struct_converged_absolute = ((residual_struct[0] < structure_criteria) && (residual_struct[nVar_Flow-1] < structure_criteria));
  struct_converged_relative = ((residual_struct_rel[0] > structure_criteria_rel) && (residual_struct_rel[nVar_Flow-1] > structure_criteria_rel));

  Convergence = ((flow_converged_absolute && struct_converged_absolute) ||
                 (flow_converged_absolute && struct_converged_relative) ||
                 (flow_converged_relative && struct_converged_relative) ||
                 (flow_converged_relative && struct_converged_absolute));

  if (rank == MASTER_NODE){

    cout << endl << "-------------------------------------------------------------------------" << endl;
    cout << endl;
    cout << "Convergence summary for BGS subiteration ";
    cout << IntIter << endl;
    cout << endl;
    /*--- TODO: This is a workaround until the TestCases.py script incorporates new classes for nested loops. ---*/
    cout << "   Iter[ID]" << "    [Psi_Rho]" << "      [Psi_E]" << "     [Psi_Ux]" << "     [Psi_Uy]" << endl;
    cout.precision(6); cout.setf(ios::fixed, ios::floatfield);
    cout.width(11); cout << IntIter*1000;
    cout.width(13); cout << residual_flow[0];
    cout.width(13); cout << residual_flow[nVar_Flow-1];
    cout.width(13); cout << residual_struct[0];
    cout.width(13); cout << residual_struct[1];
    cout << endl;
    cout << endl;
    cout.precision(6); cout.setf(ios::fixed, ios::floatfield);
    cout << "                      "; cout << "   Absolute" << "     Criteria" << "     Relative" << "     Criteria" << endl;
    cout << "Flow       [Psi_Rho]: ";
    cout.width(11); cout << residual_flow[0];
    cout.width(13); cout << flow_criteria;
    cout.width(13); cout << residual_flow_rel[0];
    cout.width(13); cout << flow_criteria_rel << endl;
    cout << "             [Psi_E]: ";
    cout.width(11); cout << residual_flow[nVar_Flow-1];
    cout.width(13); cout << flow_criteria;
    cout.width(13); cout << residual_flow_rel[nVar_Flow-1];
    cout.width(13); cout << flow_criteria_rel << endl;
    cout << "Structure   [Psi_Ux]: ";
    cout.width(11); cout << residual_struct[0];
    cout.width(13); cout << structure_criteria;
    cout.width(13); cout << residual_struct_rel[0];
    cout.width(13); cout << structure_criteria_rel << endl;
    cout << "            [Psi_Uy]: ";
    cout.width(11); cout << residual_struct[1];
    cout.width(13); cout << structure_criteria;
    cout.width(13); cout << residual_struct_rel[1];
    cout.width(13); cout << structure_criteria_rel << endl;
    if (geometry_container[ZONE_FLOW][MESH_0]->GetnDim() == 3 ){
      cout << "            [Psi_Uz]: ";
      cout.width(11); cout << residual_struct[2];
      cout.width(13); cout << structure_criteria;
      cout.width(13); cout << residual_struct_rel[2];
      cout.width(13); cout << structure_criteria_rel << endl;        }
    cout << endl;
    cout << "-------------------------------------------------------------------------" << endl;


    bool write_history = true;
    unsigned short iVar;

    /*--- Header of the temporary output file ---*/
    if ((write_history) && (rank == MASTER_NODE)){
      ofstream myfile_res;
      bool de_effects = config_container[ZONE_STRUCT]->GetDE_Effects();

      myfile_res.open ("history_adjoint_FSI.csv", ios::app);

      myfile_res << IntIter << "\t";

      myfile_res.precision(15);

      for (iVar = 0; iVar < nVar_Flow; iVar++){
        myfile_res << fixed << residual_flow[iVar] << "\t";
      }

      for (iVar = 0; iVar < nVar_Struct; iVar++){
        myfile_res << fixed << residual_struct[iVar] << "\t";
      }

      for (iVar = 0; iVar < config_container[ZONE_STRUCT]->GetnElasticityMod(); iVar++)
         myfile_res << scientific << solver_container[ZONE_STRUCT][MESH_0][ADJFEA_SOL]->GetGlobal_Sens_E(iVar) << "\t";
      for (iVar = 0; iVar < config_container[ZONE_STRUCT]->GetnPoissonRatio(); iVar++)
         myfile_res << scientific << solver_container[ZONE_STRUCT][MESH_0][ADJFEA_SOL]->GetGlobal_Sens_Nu(iVar) << "\t";
      if (de_effects){
        for (iVar = 0; iVar < config_container[ZONE_STRUCT]->GetnElectric_Field(); iVar++)
          myfile_res << scientific << solver_container[ZONE_STRUCT][MESH_0][ADJFEA_SOL]->GetGlobal_Sens_EField(0) << "\t";
      }

      myfile_res << endl;

      myfile_res.close();
    }

    // TEST: for implementation of python framework in coupled FSI problems
    if ((config_container[ZONE_1]->GetDV_FEA() != NODV_FEA) && (rank == MASTER_NODE)){

      /*--- Header of the temporary output file ---*/
      ofstream myfile_res;

      switch (config_container[ZONE_1]->GetDV_FEA()) {
        case YOUNG_MODULUS:
          myfile_res.open("grad_young.opt");
          break;
        case POISSON_RATIO:
          myfile_res.open("grad_poisson.opt");
          break;
        case DENSITY_VAL:
        case DEAD_WEIGHT:
          myfile_res.open("grad_density.opt");
          break;
        case ELECTRIC_FIELD:
          myfile_res.open("grad_efield.opt");
          break;
        default:
          myfile_res.open("grad.opt");
          break;
      }

      unsigned short iDV;
      unsigned short nDV = solver_container[ZONE_1][MESH_0][ADJFEA_SOL]->GetnDVFEA();

      myfile_res << "INDEX" << "\t" << "GRAD" << endl;

      myfile_res.precision(15);

      for (iDV = 0; iDV < nDV; iDV++){
        myfile_res << iDV;
        myfile_res << "\t";
        myfile_res << scientific << solver_container[ZONE_1][MESH_0][ADJFEA_SOL]->GetGlobal_Sens_DVFEA(iDV);
        myfile_res << endl;
      }

      myfile_res.close();
    }


  }

  /*--- Apply the same convergence criteria to all the processors ---*/

#ifdef HAVE_MPI

  unsigned short *sbuf_conv = NULL, *rbuf_conv = NULL;
  sbuf_conv = new unsigned short[1]; sbuf_conv[0] = 0;
  rbuf_conv = new unsigned short[1]; rbuf_conv[0] = 0;

  /*--- Convergence criteria ---*/

  sbuf_conv[0] = Convergence;
  SU2_MPI::Reduce(sbuf_conv, rbuf_conv, 1, MPI_UNSIGNED_SHORT, MPI_SUM, MASTER_NODE, MPI_COMM_WORLD);

  /*-- Compute global convergence criteria in the master node --*/

  sbuf_conv[0] = 0;
  if (rank == MASTER_NODE) {
    if (rbuf_conv[0] == size) sbuf_conv[0] = 1;
    else sbuf_conv[0] = 0;
  }

  SU2_MPI::Bcast(sbuf_conv, 1, MPI_UNSIGNED_SHORT, MASTER_NODE, MPI_COMM_WORLD);

  if (sbuf_conv[0] == 1) { Convergence = true;}
  else { Convergence = false;}

  delete [] sbuf_conv;
  delete [] rbuf_conv;

#endif

  /*--- Update the solution for the flow and structural zones ---*/

  /*--- Flow ---*/

  solver_container[ZONE_FLOW][MESH_0][ADJFLOW_SOL]->UpdateSolution_BGS(geometry_container[ZONE_FLOW][MESH_0],
                                                                       config_container[ZONE_FLOW]);

  /*--- Structure ---*/

  solver_container[ZONE_STRUCT][MESH_0][ADJFEA_SOL]->UpdateSolution_BGS(geometry_container[ZONE_STRUCT][MESH_0],
                                                                       config_container[ZONE_STRUCT]);

  return Convergence;
}

void CDiscAdjFSIStatDriver::Postprocess(unsigned short ZONE_FLOW,
                                             unsigned short ZONE_STRUCT) {

  unsigned short iMarker;

  /*--- Apply BC's to the structural adjoint after the solution has converged (to avoid unphysical values in clamped nodes) ---*/
  for (iMarker = 0; iMarker < config_container[ZONE_STRUCT]->GetnMarker_All(); iMarker++)
  switch (config_container[ZONE_STRUCT]->GetMarker_All_KindBC(iMarker)) {
    case CLAMPED_BOUNDARY:
    solver_container[ZONE_STRUCT][MESH_0][ADJFEA_SOL]->BC_Clamped_Post(geometry_container[ZONE_STRUCT][MESH_0],
        solver_container[ZONE_STRUCT][MESH_0], numerics_container[ZONE_STRUCT][MESH_0][FEA_SOL][FEA_TERM],
        config_container[ZONE_STRUCT], iMarker);
    break;
  }


}<|MERGE_RESOLUTION|>--- conflicted
+++ resolved
@@ -422,13 +422,11 @@
         geometry_container[iZone][MESH_0]->ComputeWall_Distance(config_container[iZone]);
     }
 
-<<<<<<< HEAD
-=======
     if (config_container[iZone]->GetKind_GridMovement(iZone) == FLUID_STRUCTURE_STATIC){
       if (rank == MASTER_NODE)
         cout << "Setting moving mesh structure for static FSI problems." << endl;
-        /*--- Instantiate the container for the grid movement structure ---*/
-        grid_movement[iZone]    = new CElasticityMovement(geometry_container[iZone][MESH_0], config_container[iZone]);
+      /*--- Instantiate the container for the grid movement structure ---*/
+      grid_movement[iZone] = new CElasticityMovement(geometry_container[iZone][MESH_0], config_container[iZone]);
     }
 
   }
@@ -441,7 +439,6 @@
                        config_container[iZone], true);
     }
 
->>>>>>> ca443fdc
   }
 
   /*---If the Grid Movement is static initialize the static mesh movment ---*/
@@ -919,18 +916,7 @@
   poisson, wave, heat,
   fem, disc_adj_fem,
   spalart_allmaras, neg_spalart_allmaras, menter_sst, transition,
-<<<<<<< HEAD
   template_solver, disc_adj, fem_dg_flow, fem_dg_shock_persson;
-
-  int val_iter = 0;
-
-  int rank = MASTER_NODE;
-#ifdef HAVE_MPI
-  MPI_Comm_rank(MPI_COMM_WORLD, &rank);
-#endif
-=======
-  template_solver, disc_adj;
->>>>>>> ca443fdc
 
   /*--- Initialize some useful booleans ---*/
 
@@ -939,13 +925,8 @@
   adj_euler        = false;  adj_ns          = false;  adj_turb      = false;
   spalart_allmaras = false;  menter_sst      = false;
   poisson          = false;  neg_spalart_allmaras = false;
-<<<<<<< HEAD
-  wave             = false;  disc_adj        = false;
-  fem              = false;
-=======
-  wave             = false;	 disc_adj         = false;
+  wave             = false;  disc_adj         = false;
   fem              = false;  disc_adj_fem     = false;
->>>>>>> ca443fdc
   heat             = false;
   transition       = false;  fem_transition  = false;
   template_solver  = false;
@@ -1136,7 +1117,7 @@
   bool euler, ns, turbulent,
   adj_euler, adj_ns, adj_turb,
   poisson, wave, heat,
-  fem,
+  fem, fem_euler, fem_ns, fem_dg_flow,
   template_solver, disc_adj, disc_adj_fem;
   int val_iter = 0;
 
@@ -1147,11 +1128,12 @@
 
   /*--- Initialize some useful booleans ---*/
 
-  euler            = false;  ns              = false;  turbulent = false;
-  adj_euler        = false;  adj_ns          = false;  adj_turb  = false;
+  euler            = false;  ns           = false;  turbulent   = false;
+  adj_euler        = false;  adj_ns       = false;  adj_turb    = false;
+  fem_euler        = false;  fem_ns       = false;  fem_dg_flow = false;
   poisson          = false;
-  wave             = false;  disc_adj         = false;
-  fem              = false;  disc_adj_fem     = false;
+  wave             = false;  disc_adj     = false;
+  fem              = false;  disc_adj_fem = false;
   heat             = false;
   template_solver  = false;
 
@@ -1188,6 +1170,10 @@
     case EULER : euler = true; break;
     case NAVIER_STOKES: ns = true; break;
     case RANS : ns = true; turbulent = true; break;
+    case FEM_EULER : fem_euler = true; break;
+    case FEM_NAVIER_STOKES: fem_ns = true; break;
+    case FEM_RANS : fem_ns = true; break;
+    case FEM_LES : fem_ns = true; break;
     case POISSON_EQUATION: poisson = true; break;
     case WAVE_EQUATION: wave = true; break;
     case HEAT_EQUATION: heat = true; break;
@@ -1201,6 +1187,11 @@
     case DISC_ADJ_FEM: fem = true; disc_adj_fem = true; break;
   }
 
+  /*--- Determine the kind of FEM solver used for the flow. ---*/
+
+  switch( config->GetKind_FEM_Flow() ) {
+    case DG: fem_dg_flow = true; break;
+  }
 
   /*--- Load restarts for any of the active solver containers. Note that
    these restart routines fill the fine grid and interpolate to all MG levels. ---*/
@@ -1280,13 +1271,9 @@
   adj_euler, adj_ns, adj_turb,
   poisson, wave, heat, fem,
   spalart_allmaras, neg_spalart_allmaras, menter_sst, transition,
-<<<<<<< HEAD
-  template_solver, disc_adj;
-
-=======
+
   template_solver, disc_adj, disc_adj_fem;
   
->>>>>>> ca443fdc
   /*--- Initialize some useful booleans ---*/
 
   euler            = false;  ns              = false;  turbulent = false;
@@ -1378,14 +1365,10 @@
     if (fem) {
       delete solver_container[iMGlevel][FEA_SOL];
     }
-<<<<<<< HEAD
-
-=======
     if (disc_adj_fem) {
       delete solver_container[iMGlevel][ADJFEA_SOL];
     }
     
->>>>>>> ca443fdc
     delete [] solver_container[iMGlevel];
   }
 
@@ -1395,13 +1378,8 @@
                                         CGeometry **geometry, CConfig *config) {
 
   bool euler, adj_euler, ns, adj_ns, turbulent, adj_turb, poisson, wave, fem,
-<<<<<<< HEAD
       fem_euler, fem_ns, fem_turbulent,
-      heat, template_solver, transition, disc_adj;
-
-=======
       heat, template_solver, transition, disc_adj, disc_adj_fem;
->>>>>>> ca443fdc
   /*--- Initialize some useful booleans ---*/
   euler            = false; adj_euler        = false;
   ns               = false; adj_ns           = false;
@@ -1471,12 +1449,8 @@
 void CDriver::Integration_Postprocessing(CIntegration **integration_container,
     CGeometry **geometry, CConfig *config) {
   bool euler, adj_euler, ns, adj_ns, turbulent, adj_turb, poisson, wave, fem,
-<<<<<<< HEAD
       fem_euler, fem_ns, fem_turbulent,
-      heat, template_solver, transition, disc_adj;
-=======
       heat, template_solver, transition, disc_adj, disc_adj_fem;
->>>>>>> ca443fdc
 
   /*--- Initialize some useful booleans ---*/
   euler            = false; adj_euler        = false;
@@ -1624,23 +1598,15 @@
   if (turbulent)    nVar_Turb = solver_container[MESH_0][TURB_SOL]->GetnVar();
   if (transition)   nVar_Trans = solver_container[MESH_0][TRANS_SOL]->GetnVar();
   if (poisson)      nVar_Poisson = solver_container[MESH_0][POISSON_SOL]->GetnVar();
-<<<<<<< HEAD
 
   if (fem_euler)        nVar_Flow = solver_container[MESH_0][FLOW_SOL]->GetnVar();
   if (fem_ns)           nVar_Flow = solver_container[MESH_0][FLOW_SOL]->GetnVar();
   //if (fem_turbulent)    nVar_Turb = solver_container[MESH_0][FEM_TURB_SOL]->GetnVar();
 
-  if (wave)				nVar_Wave = solver_container[MESH_0][WAVE_SOL]->GetnVar();
-  if (fem)				nVar_FEM = solver_container[MESH_0][FEA_SOL]->GetnVar();
-  if (heat)				nVar_Heat = solver_container[MESH_0][HEAT_SOL]->GetnVar();
-
-=======
-  
   if (wave)         nVar_Wave = solver_container[MESH_0][WAVE_SOL]->GetnVar();
   if (fem)          nVar_FEM = solver_container[MESH_0][FEA_SOL]->GetnVar();
   if (heat)         nVar_Heat = solver_container[MESH_0][HEAT_SOL]->GetnVar();
   
->>>>>>> ca443fdc
   /*--- Number of variables for adjoint problem ---*/
 
   if (adj_euler)        nVar_Adj_Flow = solver_container[MESH_0][ADJFLOW_SOL]->GetnVar();
@@ -1652,13 +1618,6 @@
   nDim = geometry[MESH_0]->GetnDim();
 
   /*--- Definition of the Class for the numerical method: numerics_container[MESH_LEVEL][EQUATION][EQ_TERM] ---*/
-<<<<<<< HEAD
-
-  for (iMGlevel = 0; iMGlevel <= config->GetnMGLevels(); iMGlevel++) {
-    numerics_container[iMGlevel] = new CNumerics** [MAX_SOLS];
-    for (iSol = 0; iSol < MAX_SOLS; iSol++)
-      numerics_container[iMGlevel][iSol] = new CNumerics* [MAX_TERMS];
-=======
   if (fem){
     for (iMGlevel = 0; iMGlevel <= config->GetnMGLevels(); iMGlevel++) {
       numerics_container[iMGlevel] = new CNumerics** [MAX_SOLS];
@@ -1672,7 +1631,6 @@
       for (iSol = 0; iSol < MAX_SOLS; iSol++)
         numerics_container[iMGlevel][iSol] = new CNumerics* [MAX_TERMS];
     }
->>>>>>> ca443fdc
   }
 
   /*--- Solver definition for the template problem ---*/
@@ -2862,9 +2820,6 @@
         cout << ": discrete adjoint Euler/Navier-Stokes/RANS fluid iteration." << endl;
       iteration_container[iZone] = new CDiscAdjFluidIteration(config_container[iZone]);
       break;
-<<<<<<< HEAD
-  }
-=======
 
     case DISC_ADJ_FEM:
       if (rank == MASTER_NODE)
@@ -2873,7 +2828,6 @@
       break;
   }
   
->>>>>>> ca443fdc
 }
 
 void CDriver::Interface_Preprocessing() {
@@ -3007,15 +2961,6 @@
 
       switch ( config_container[targetZone]->GetKind_Solver() ) {
 
-<<<<<<< HEAD
-        case EULER : case NAVIER_STOKES: case RANS:
-          fluid_target  = true;
-
-          break;
-
-        case FEM_ELASTICITY:
-          structural_target = true;
-=======
         case EULER : case NAVIER_STOKES: case RANS: 
         case DISC_ADJ_EULER: case DISC_ADJ_NAVIER_STOKES: case DISC_ADJ_RANS:
           fluid_target  = true;   
@@ -3024,7 +2969,6 @@
 
         case FEM_ELASTICITY: case DISC_ADJ_FEM:
           structural_target = true;   
->>>>>>> ca443fdc
 
           break;
         }
@@ -3032,15 +2976,6 @@
 
       switch ( config_container[donorZone]->GetKind_Solver() ) {
 
-<<<<<<< HEAD
-      case EULER : case NAVIER_STOKES: case RANS:
-        fluid_donor  = true;
-
-          break;
-
-      case FEM_ELASTICITY:
-        structural_donor = true;
-=======
       case EULER : case NAVIER_STOKES: case RANS: 
       case DISC_ADJ_EULER: case DISC_ADJ_NAVIER_STOKES: case DISC_ADJ_RANS:
         fluid_donor  = true;   
@@ -3049,7 +2984,6 @@
 
       case FEM_ELASTICITY: case DISC_ADJ_FEM:
         structural_donor = true;  
->>>>>>> ca443fdc
 
           break;
         }
@@ -3414,13 +3348,8 @@
         config_container[ZONE_0]->Tock(tick,"DynamicMeshUpdate",1);
       }
 
-<<<<<<< HEAD
       /*--- Run a single iteration of the problem (fluid, elasticty, wave, heat, ...). ---*/
       config_container[ZONE_0]->Tick(&tick);
-=======
-      /*--- Run a single iteration of the problem (fluid, elasticity, wave, heat, ...). ---*/
-
->>>>>>> ca443fdc
       Run();
       config_container[ZONE_0]->Tock(tick,"Run",1);
 
@@ -4262,11 +4191,7 @@
 
   /*--- Updating zone interface communication patterns,
    needed only for unsteady simulation since for steady problems
-<<<<<<< HEAD
-  this is done once in the interpolator_container constructor
-=======
    this is done once in the interpolator_container constructor 
->>>>>>> ca443fdc
    at the beginning of the computation ---*/
 
   if ( unsteady ) {
@@ -5886,14 +5811,7 @@
 
       /*--- Write the convergence history for the fluid (only screen output) ---*/
 
-<<<<<<< HEAD
-  if ( (config_container[ZONE_FLOW]->GetUnsteady_Simulation() == DT_STEPPING_1ST) || (config_container[ZONE_FLOW]->GetUnsteady_Simulation() == DT_STEPPING_2ND) )
-      nIntIter = config_container[ZONE_FLOW]->GetUnst_nIntIter();
-    else
-      nIntIter = 1;
-=======
       output->SetConvHistory_Body(&ConvHist_file[ZONE_0], geometry_container, solver_container, config_container, integration_container, false, 0.0, ZONE_FLOW);
->>>>>>> ca443fdc
 
       /*--- If the convergence criteria is met for the flow, break the loop ---*/
       StopCalc_Flow = integration_container[ZONE_FLOW][FLOW_SOL]->GetConvergence();
