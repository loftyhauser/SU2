/*!
 * \file driver_structure.cpp
 * \brief The main subroutines for driving single or multi-zone problems.
 * \author T. Economon, H. Kline, R. Sanchez
 * \version 4.3.0 "Cardinal"
 *
 * SU2 Lead Developers: Dr. Francisco Palacios (Francisco.D.Palacios@boeing.com).
 *                      Dr. Thomas D. Economon (economon@stanford.edu).
 *
 * SU2 Developers: Prof. Juan J. Alonso's group at Stanford University.
 *                 Prof. Piero Colonna's group at Delft University of Technology.
 *                 Prof. Nicolas R. Gauger's group at Kaiserslautern University of Technology.
 *                 Prof. Alberto Guardone's group at Polytechnic University of Milan.
 *                 Prof. Rafael Palacios' group at Imperial College London.
 *                 Prof. Edwin van der Weide's group at the University of Twente.
 *                 Prof. Vincent Terrapon's group at the University of Liege.
 *
 * Copyright (C) 2012-2016 SU2, the open-source CFD code.
 *
 * SU2 is free software; you can redistribute it and/or
 * modify it under the terms of the GNU Lesser General Public
 * License as published by the Free Software Foundation; either
 * version 2.1 of the License, or (at your option) any later version.
 *
 * SU2 is distributed in the hope that it will be useful,
 * but WITHOUT ANY WARRANTY; without even the implied warranty of
 * MERCHANTABILITY or FITNESS FOR A PARTICULAR PURPOSE. See the GNU
 * Lesser General Public License for more details.
 *
 * You should have received a copy of the GNU Lesser General Public
 * License along with SU2. If not, see <http://www.gnu.org/licenses/>.
 */

#include "../include/driver_structure.hpp"
#include "../include/definition_structure.hpp"

CDriver::CDriver(char* confFile,
                 unsigned short val_nZone,
                 unsigned short val_nDim):config_file_name(confFile), StartTime(0.0), StopTime(0.0), UsedTime(0.0), ExtIter(0), nZone(val_nZone), nDim(val_nDim), StopCalc(false), fsi(false) {
  

  unsigned short jZone, iSol;

  int rank = MASTER_NODE;
#ifdef HAVE_MPI
  MPI_Comm_rank(MPI_COMM_WORLD, &rank);
#endif

    /*--- Create pointers to all of the classes that may be used throughout
   the SU2_CFD code. In general, the pointers are instantiated down a
   heirarchy over all zones, multigrid levels, equation sets, and equation
   terms as described in the comments below. ---*/

  iteration_container           = NULL;
  output                        = NULL;
  integration_container         = NULL;
  geometry_container            = NULL;
  solver_container              = NULL;
  numerics_container            = NULL;
  config_container              = NULL;
  surface_movement              = NULL;
  grid_movement                 = NULL;
  FFDBox                        = NULL;
  interpolator_container        = NULL;
  transfer_container            = NULL;

  /*--- Definition and of the containers for all possible zones. ---*/

  iteration_container    = new CIteration*[nZone];
  solver_container       = new CSolver***[nZone];
  integration_container  = new CIntegration**[nZone];
  numerics_container     = new CNumerics****[nZone];
  config_container       = new CConfig*[nZone];
  geometry_container     = new CGeometry**[nZone];
  surface_movement       = new CSurfaceMovement*[nZone];
  grid_movement          = new CVolumetricMovement*[nZone];
  FFDBox                 = new CFreeFormDefBox**[nZone];
  interpolator_container = new CInterpolator**[nZone];
  transfer_container     = new CTransfer**[nZone];

  for (iZone = 0; iZone < nZone; iZone++) {
    solver_container[iZone]       = NULL;
    integration_container[iZone]  = NULL;
    numerics_container[iZone]     = NULL;
    config_container[iZone]       = NULL;
    geometry_container[iZone]     = NULL;
    surface_movement[iZone]       = NULL;
    grid_movement[iZone]          = NULL;
    FFDBox[iZone]                 = NULL;
    interpolator_container[iZone] = NULL;
    transfer_container[iZone]     = NULL;
  }
  
  /*--- Loop over all zones to initialize the various classes. In most
   cases, nZone is equal to one. This represents the solution of a partial
   differential equation on a single block, unstructured mesh. ---*/

  for (iZone = 0; iZone < nZone; iZone++) {

    /*--- Definition of the configuration option class for all zones. In this
     constructor, the input configuration file is parsed and all options are
     read and stored. ---*/

    config_container[iZone] = new CConfig(config_file_name, SU2_CFD, iZone, nZone, nDim, VERB_HIGH);

    /*--- Definition of the geometry class to store the primal grid in the
     partitioning process. ---*/

    CGeometry *geometry_aux = NULL;

    /*--- All ranks process the grid and call ParMETIS for partitioning ---*/

    geometry_aux = new CPhysicalGeometry(config_container[iZone], iZone, nZone);

    /*--- Color the initial grid and set the send-receive domains (ParMETIS) ---*/

    geometry_aux->SetColorGrid_Parallel(config_container[iZone]);

    /*--- Allocate the memory of the current domain, and divide the grid
     between the ranks. ---*/

    geometry_container[iZone] = new CGeometry *[config_container[iZone]->GetnMGLevels()+1];
    geometry_container[iZone][MESH_0] = new CPhysicalGeometry(geometry_aux, config_container[iZone]);

    /*--- Deallocate the memory of geometry_aux ---*/

    delete geometry_aux;

    /*--- Add the Send/Receive boundaries ---*/

    geometry_container[iZone][MESH_0]->SetSendReceive(config_container[iZone]);

    /*--- Add the Send/Receive boundaries ---*/

    geometry_container[iZone][MESH_0]->SetBoundaries(config_container[iZone]);

  }

  /*--- Preprocessing of the geometry for all zones. In this routine, the edge-
   based data structure is constructed, i.e. node and cell neighbors are
   identified and linked, face areas and volumes of the dual mesh cells are
   computed, and the multigrid levels are created using an agglomeration procedure. ---*/

    if (rank == MASTER_NODE)
    cout << endl <<"------------------------- Geometry Preprocessing ------------------------" << endl;

    Geometrical_Preprocessing();

    for (iZone = 0; iZone < nZone; iZone++) {

    /*--- Computation of wall distances for turbulence modeling ---*/

    if (rank == MASTER_NODE)
      cout << "Computing wall distances." << endl;

    if ((config_container[iZone]->GetKind_Solver() == RANS) ||
        (config_container[iZone]->GetKind_Solver() == ADJ_RANS) ||
        (config_container[iZone]->GetKind_Solver() == DISC_ADJ_RANS))
      geometry_container[iZone][MESH_0]->ComputeWall_Distance(config_container[iZone]);

    /*--- Computation of positive surface area in the z-plane which is used for
     the calculation of force coefficient (non-dimensionalization). ---*/

    geometry_container[iZone][MESH_0]->SetPositive_ZArea(config_container[iZone]);

    /*--- Set the near-field, interface and actuator disk boundary conditions, if necessary. ---*/

    for (iMesh = 0; iMesh <= config_container[iZone]->GetnMGLevels(); iMesh++) {
      geometry_container[iZone][iMesh]->MatchNearField(config_container[iZone]);
      geometry_container[iZone][iMesh]->MatchInterface(config_container[iZone]);
      geometry_container[iZone][iMesh]->MatchActuator_Disk(config_container[iZone]);
    }

  }

  /*--- If activated by the compile directive, perform a partition analysis. ---*/
#if PARTITION
  Partition_Analysis(geometry_container[ZONE_0][MESH_0], config_container[ZONE_0]);
#endif

  /*--- Output some information about the driver that has been instantiated for the problem. ---*/

  if (rank == MASTER_NODE)
    cout << endl <<"------------------------- Driver information --------------------------" << endl;

  fsi = config_container[ZONE_0]->GetFSI_Simulation();

  if(nZone == SINGLE_ZONE) {
    if (rank == MASTER_NODE) cout << "A single zone driver has been instantiated." << endl;
  }
  else if (config_container[ZONE_0]->GetUnsteady_Simulation() == HARMONIC_BALANCE) {
    if (rank == MASTER_NODE) cout << "A Harmonic Balance driver has been instantiated." << endl;
  }
  else if (nZone == 2 && fsi) {
    if (rank == MASTER_NODE) cout << "A Fluid-Structure Interaction driver has been instantiated." << endl;
  }
  else {
    if (rank == MASTER_NODE) cout << "A multi-zone driver has been instantiated." << endl;
  }
  
  for (iZone = 0; iZone < nZone; iZone++) {
    
    /*--- Instantiate the type of physics iteration to be executed within each zone. For
     example, one can execute the same physics across multiple zones (mixing plane),
     different physics in different zones (fluid-structure interaction), or couple multiple
     systems tightly within a single zone by creating a new iteration class (e.g., RANS). ---*/
    if (rank == MASTER_NODE) {
      cout << endl <<"------------------------ Iteration Preprocessing ------------------------" << endl;
    }
    Iteration_Preprocessing();
    
    /*--- Definition of the solver class: solver_container[#ZONES][#MG_GRIDS][#EQ_SYSTEMS].
     The solver classes are specific to a particular set of governing equations,
     and they contain the subroutines with instructions for computing each spatial
     term of the PDE, i.e. loops over the edges to compute convective and viscous
     fluxes, loops over the nodes to compute source terms, and routines for
     imposing various boundary condition type for the PDE. ---*/
    if (rank == MASTER_NODE)
      cout << endl <<"------------------------- Solver Preprocessing --------------------------" << endl;
    
    solver_container[iZone] = new CSolver** [config_container[iZone]->GetnMGLevels()+1];
    for (iMesh = 0; iMesh <= config_container[iZone]->GetnMGLevels(); iMesh++)
      solver_container[iZone][iMesh] = NULL;
    
    for (iMesh = 0; iMesh <= config_container[iZone]->GetnMGLevels(); iMesh++) {
      solver_container[iZone][iMesh] = new CSolver* [MAX_SOLS];
      for (iSol = 0; iSol < MAX_SOLS; iSol++)
        solver_container[iZone][iMesh][iSol] = NULL;
    }
    Solver_Preprocessing(solver_container[iZone], geometry_container[iZone],
                         config_container[iZone]);
    
    
    if (rank == MASTER_NODE)
      cout << endl <<"----------------- Integration and Numerics Preprocessing ----------------" << endl;
    
    /*--- Definition of the integration class: integration_container[#ZONES][#EQ_SYSTEMS].
     The integration class orchestrates the execution of the spatial integration
     subroutines contained in the solver class (including multigrid) for computing
     the residual at each node, R(U) and then integrates the equations to a
     steady state or time-accurately. ---*/
    
    integration_container[iZone] = new CIntegration*[MAX_SOLS];
    Integration_Preprocessing(integration_container[iZone], geometry_container[iZone],
                              config_container[iZone]);
    
    
    if (rank == MASTER_NODE) cout << "Integration Preprocessing." << endl;
    
    /*--- Definition of the numerical method class:
     numerics_container[#ZONES][#MG_GRIDS][#EQ_SYSTEMS][#EQ_TERMS].
     The numerics class contains the implementation of the numerical methods for
     evaluating convective or viscous fluxes between any two nodes in the edge-based
     data structure (centered, upwind, galerkin), as well as any source terms
     (piecewise constant reconstruction) evaluated in each dual mesh volume. ---*/
    
    numerics_container[iZone] = new CNumerics***[config_container[iZone]->GetnMGLevels()+1];
    Numerics_Preprocessing(numerics_container[iZone], solver_container[iZone],
                           geometry_container[iZone], config_container[iZone]);
    
    if (rank == MASTER_NODE) cout << "Numerics Preprocessing." << endl;
    
  }

  /*--- Definition of the interface and transfer conditions between different zones.
   *--- The transfer container is defined for zones paired one to one.
   *--- This only works for a multizone FSI problem (nZone > 1).
   *--- Also, at the moment this capability is limited to two zones (nZone < 3).
   *--- This will change in the future. ---*/

  if ((rank == MASTER_NODE) && (fsi))
    cout << endl <<"------------------- Multizone Interface Preprocessing -------------------" << endl;



  for (iZone = 0; iZone < nZone; iZone++) {
    transfer_container[iZone] = new CTransfer*[nZone];
    interpolator_container[iZone] = new CInterpolator*[nZone];
    for (jZone = 0; jZone < nZone; jZone++) {
      transfer_container[iZone][jZone] = NULL;
      interpolator_container[iZone][jZone] = NULL;
    }
  }

  if (((nZone > 1) && (nZone < 3)) && (fsi)) {
    Interface_Preprocessing();
  }

	/*--- Instantiate the geometry movement classes for the solution of unsteady
   flows on dynamic meshes, including rigid mesh transformations, dynamically
   deforming meshes, and preprocessing of harmonic balance. ---*/

  for (iZone = 0; iZone < nZone; iZone++) {

    if (config_container[iZone]->GetGrid_Movement() ||
        (config_container[iZone]->GetDirectDiff() == D_DESIGN)) {
      if (rank == MASTER_NODE)
        cout << "Setting dynamic mesh structure." << endl;
      grid_movement[iZone] = new CVolumetricMovement(geometry_container[iZone][MESH_0], config_container[iZone]);
      FFDBox[iZone] = new CFreeFormDefBox*[MAX_NUMBER_FFD];
      surface_movement[iZone] = new CSurfaceMovement();
      surface_movement[iZone]->CopyBoundary(geometry_container[iZone][MESH_0], config_container[iZone]);
      if (config_container[iZone]->GetUnsteady_Simulation() == HARMONIC_BALANCE)
        iteration_container[iZone]->SetGrid_Movement(geometry_container, surface_movement, grid_movement, FFDBox, solver_container, config_container, iZone, 0, 0);
    }

    if (config_container[iZone]->GetDirectDiff() == D_DESIGN) {
      if (rank == MASTER_NODE)
        cout << "Setting surface/volume derivatives." << endl;

      /*--- Set the surface derivatives, i.e. the derivative of the surface mesh nodes with respect to the design variables ---*/

      surface_movement[iZone]->SetSurface_Derivative(geometry_container[iZone][MESH_0],config_container[iZone]);

      /*--- Call the volume deformation routine with derivative mode enabled.
       This computes the derivative of the volume mesh with respect to the surface nodes ---*/

      grid_movement[iZone]->SetVolume_Deformation(geometry_container[iZone][MESH_0],config_container[iZone], true, true);

      /*--- Update the multi-grid structure to propagate the derivative information to the coarser levels ---*/

      geometry_container[iZone][MESH_0]->UpdateGeometry(geometry_container[iZone],config_container[iZone]);

      /*--- Set the derivative of the wall-distance with respect to the surface nodes ---*/

      if ( (config_container[iZone]->GetKind_Solver() == RANS) ||
          (config_container[iZone]->GetKind_Solver() == ADJ_RANS) ||
          (config_container[iZone]->GetKind_Solver() == DISC_ADJ_RANS))
        geometry_container[iZone][MESH_0]->ComputeWall_Distance(config_container[iZone]);
    }


  }

  /*--- Coupling between zones (limited to two zones at the moment) ---*/

  if ((nZone == 2) && !(fsi)) {
    if (rank == MASTER_NODE)
      cout << endl <<"--------------------- Setting Coupling Between Zones --------------------" << endl;
    geometry_container[ZONE_0][MESH_0]->MatchZone(config_container[ZONE_0], geometry_container[ZONE_1][MESH_0],
                                                  config_container[ZONE_1], ZONE_0, nZone);
    geometry_container[ZONE_1][MESH_0]->MatchZone(config_container[ZONE_1], geometry_container[ZONE_0][MESH_0],
                                                  config_container[ZONE_0], ZONE_1, nZone);
  }

  /*--- Definition of the output class (one for all zones). The output class
   manages the writing of all restart, volume solution, surface solution,
   surface comma-separated value, and convergence history files (both in serial
   and in parallel). ---*/

  output = new COutput();

  /*--- Open the convergence history file ---*/

  if (rank == MASTER_NODE)
    output->SetConvHistory_Header(&ConvHist_file, config_container[ZONE_0]);

  /*--- Check for an unsteady restart. Update ExtIter if necessary. ---*/
  if (config_container[ZONE_0]->GetWrt_Unsteady() && config_container[ZONE_0]->GetRestart())
    ExtIter = config_container[ZONE_0]->GetUnst_RestartIter();

  /*--- Check for a dynamic restart (structural analysis). Update ExtIter if necessary. ---*/
  if (config_container[ZONE_0]->GetKind_Solver() == FEM_ELASTICITY
      && config_container[ZONE_0]->GetWrt_Dynamic() && config_container[ZONE_0]->GetRestart())
    ExtIter = config_container[ZONE_0]->GetDyn_RestartIter();

  /*--- Initiate value at each interface for the mixing plane ---*/
  if(config_container[ZONE_0]->GetBoolMixingPlane())
    for (iZone = 0; iZone < nZone; iZone++)
      iteration_container[iZone]->Preprocess(output, integration_container, geometry_container, solver_container, numerics_container, config_container, surface_movement, grid_movement, FFDBox, iZone);

  /*--- Initiate some variables used for external communications trough the Py wrapper. ---*/
  APIVarCoord[0] = 0.0;
  APIVarCoord[1] = 0.0;
  APIVarCoord[2] = 0.0;
  APINodalForce[0] = 0.0;
  APINodalForce[1] = 0.0;
  APINodalForce[2] = 0.0;
  APINodalForceDensity[0] = 0.0;
  APINodalForceDensity[1] = 0.0;
  APINodalForceDensity[2] = 0.0;

  /*--- Set up a timer for performance benchmarking (preprocessing time is not included) ---*/

#ifndef HAVE_MPI
  StartTime = su2double(clock())/su2double(CLOCKS_PER_SEC);
#else
  StartTime = MPI_Wtime();
#endif

}

void CDriver::Postprocessing() {

  unsigned short jZone;

  int rank = MASTER_NODE;
  int size = SINGLE_NODE;
#ifdef HAVE_MPI
  MPI_Comm_rank(MPI_COMM_WORLD, &rank);
  MPI_Comm_size(MPI_COMM_WORLD, &size);
#endif

    /*--- Output some information to the console. ---*/

  if (rank == MASTER_NODE) {

    /*--- Print out the number of non-physical points and reconstructions ---*/

    if (config_container[ZONE_0]->GetNonphysical_Points() > 0)
      cout << "Warning: there are " << config_container[ZONE_0]->GetNonphysical_Points() << " non-physical points in the solution." << endl;
    if (config_container[ZONE_0]->GetNonphysical_Reconstr() > 0)
      cout << "Warning: " << config_container[ZONE_0]->GetNonphysical_Reconstr() << " reconstructed states for upwinding are non-physical." << endl;

    /*--- Close the convergence history file. ---*/

    ConvHist_file.close();
    cout << "History file, closed." << endl;
  }

  if (rank == MASTER_NODE)
    cout << endl <<"------------------------- Solver Postprocessing -------------------------" << endl;

  for (iZone = 0; iZone < nZone; iZone++) {
     Numerics_Postprocessing(numerics_container[iZone], solver_container[iZone],
     geometry_container[iZone], config_container[iZone]);
    delete [] numerics_container[iZone];
  }
  delete [] numerics_container;
  if (rank == MASTER_NODE) cout << "Deleted CNumerics container." << endl;
  
  for (iZone = 0; iZone < nZone; iZone++) {
    Integration_Postprocessing(integration_container[iZone],
                               geometry_container[iZone],
                               config_container[iZone]);
    delete [] integration_container[iZone];
  }
  delete [] integration_container;
  if (rank == MASTER_NODE) cout << "Deleted CIntegration container." << endl;
  
  for (iZone = 0; iZone < nZone; iZone++) {
    Solver_Postprocessing(solver_container[iZone],
                          geometry_container[iZone],
                          config_container[iZone]);
    delete [] solver_container[iZone];
  }
  delete [] solver_container;
  if (rank == MASTER_NODE) cout << "Deleted CSolver container." << endl;
  
  for (iZone = 0; iZone < nZone; iZone++) {
    delete iteration_container[iZone];
  }
  delete [] iteration_container;
  if (rank == MASTER_NODE) cout << "Deleted CIteration container." << endl;
  
  for (iZone = 0; iZone < nZone; iZone++) {
    for (jZone = 0; jZone < nZone; jZone++) {
      if (interpolator_container[iZone][jZone] != NULL)
        delete interpolator_container[iZone][jZone];
    }
    delete [] interpolator_container[iZone];
  }
  delete [] interpolator_container;
  if (rank == MASTER_NODE) cout << "Deleted CInterpolator container." << endl;
  
  for (iZone = 0; iZone < nZone; iZone++) {
    for (jZone = 0; jZone < nZone; jZone++) {
      if (transfer_container[iZone][jZone] != NULL)
        delete transfer_container[iZone][jZone];
    }
    delete [] transfer_container[iZone];
  }
  delete [] transfer_container;
  if (rank == MASTER_NODE) cout << "Deleted CTransfer container." << endl;

  for (iZone = 0; iZone < nZone; iZone++) {
<<<<<<< HEAD
    if (geometry_container[iZone]!=NULL) {
      for (unsigned short iMGlevel = 0; iMGlevel < config_container[iZone]->GetnMGLevels()+1; iMGlevel++) {
        if (geometry_container[iZone][iMGlevel]!=NULL) delete geometry_container[iZone][iMGlevel];
=======
    if (geometry_container[iZone] != NULL) {
      for (unsigned short iMGlevel = 1; iMGlevel < config_container[iZone]->GetnMGLevels()+1; iMGlevel++) {
        if (geometry_container[iZone][iMGlevel] != NULL) delete geometry_container[iZone][iMGlevel];
>>>>>>> 29ab279d
      }
      delete [] geometry_container[iZone];
    }
  }
  delete [] geometry_container;
  if (rank == MASTER_NODE) cout << "Deleted CGeometry container." << endl;

  /*--- Free-form deformation class deallocation ---*/
  for (iZone = 0; iZone < nZone; iZone++) {
    delete FFDBox[iZone];
  }
  delete [] FFDBox;
  if (rank == MASTER_NODE) cout << "Deleted CFreeFormDefBox class." << endl;

  /*--- Grid movement and surface movement class deallocation ---*/
  for (iZone = 0; iZone < nZone; iZone++) {
    delete surface_movement[iZone];
  }
  delete [] surface_movement;
  if (rank == MASTER_NODE) cout << "Deleted CSurfaceMovement class." << endl;

  for (iZone = 0; iZone < nZone; iZone++) {
    delete grid_movement[iZone];
  }
  delete [] grid_movement;
  if (rank == MASTER_NODE) cout << "Deleted CVolumetricMovement class." << endl;

  if (config_container!= NULL) {
    for (iZone = 0; iZone < nZone; iZone++) {
      if (config_container[iZone] != NULL) {
        delete config_container[iZone];
      }
    }
    delete [] config_container;
  }
  if (rank == MASTER_NODE) cout << "Deleted CConfig container." << endl;

  /*--- Deallocate output container ---*/
  if (output!= NULL) delete output;
  if (rank == MASTER_NODE) cout << "Deleted COutput class." << endl;

  if (rank == MASTER_NODE) cout << "-------------------------------------------------------------------------" << endl;


  /*--- Synchronization point after a single solver iteration. Compute the
   wall clock time required. ---*/

#ifndef HAVE_MPI
  StopTime = su2double(clock())/su2double(CLOCKS_PER_SEC);
#else
  StopTime = MPI_Wtime();
#endif

  /*--- Compute/print the total time for performance benchmarking. ---*/

  UsedTime = StopTime-StartTime;
  if (rank == MASTER_NODE) {
    cout << "\nCompleted in " << fixed << UsedTime << " seconds on "<< size;
    if (size == 1) cout << " core." << endl; else cout << " cores." << endl;
  }

  /*--- Exit the solver cleanly ---*/

  if (rank == MASTER_NODE)
    cout << endl <<"------------------------- Exit Success (SU2_CFD) ------------------------" << endl << endl;

}

void CDriver::Geometrical_Preprocessing() {

  unsigned short iMGlevel;
  unsigned short requestedMGlevels = config_container[ZONE_0]->GetnMGLevels();
  unsigned long iPoint;
  int rank = MASTER_NODE;

#ifdef HAVE_MPI
  MPI_Comm_rank(MPI_COMM_WORLD, &rank);
#endif

  for (iZone = 0; iZone < nZone; iZone++) {

    /*--- Compute elements surrounding points, points surrounding points ---*/

    if (rank == MASTER_NODE) cout << "Setting point connectivity." << endl;
    geometry_container[iZone][MESH_0]->SetPoint_Connectivity();

    /*--- Renumbering points using Reverse Cuthill McKee ordering ---*/

    if (rank == MASTER_NODE) cout << "Renumbering points (Reverse Cuthill McKee Ordering)." << endl;
    geometry_container[iZone][MESH_0]->SetRCM_Ordering(config_container[iZone]);

    /*--- recompute elements surrounding points, points surrounding points ---*/

    if (rank == MASTER_NODE) cout << "Recomputing point connectivity." << endl;
    geometry_container[iZone][MESH_0]->SetPoint_Connectivity();

    /*--- Compute elements surrounding elements ---*/

    if (rank == MASTER_NODE) cout << "Setting element connectivity." << endl;
    geometry_container[iZone][MESH_0]->SetElement_Connectivity();

    /*--- Check the orientation before computing geometrical quantities ---*/

    if (rank == MASTER_NODE) cout << "Checking the numerical grid orientation." << endl;
    geometry_container[iZone][MESH_0]->SetBoundVolume();
    geometry_container[iZone][MESH_0]->Check_IntElem_Orientation(config_container[iZone]);
    geometry_container[iZone][MESH_0]->Check_BoundElem_Orientation(config_container[iZone]);

    /*--- Create the edge structure ---*/

    if (rank == MASTER_NODE) cout << "Identifying edges and vertices." << endl;
    geometry_container[iZone][MESH_0]->SetEdges();
    geometry_container[iZone][MESH_0]->SetVertex(config_container[iZone]);

    /*--- Compute cell center of gravity ---*/

    if (rank == MASTER_NODE) cout << "Computing centers of gravity." << endl;
    geometry_container[iZone][MESH_0]->SetCoord_CG();

    /*--- Create the control volume structures ---*/

    if (rank == MASTER_NODE) cout << "Setting the control volume structure." << endl;
    geometry_container[iZone][MESH_0]->SetControlVolume(config_container[iZone], ALLOCATE);
    geometry_container[iZone][MESH_0]->SetBoundControlVolume(config_container[iZone], ALLOCATE);

    /*--- Visualize a dual control volume if requested ---*/

    if ((config_container[iZone]->GetVisualize_CV() >= 0) &&
        (config_container[iZone]->GetVisualize_CV() < (long)geometry_container[iZone][MESH_0]->GetnPointDomain()))
      geometry_container[iZone][MESH_0]->VisualizeControlVolume(config_container[iZone], UPDATE);

    /*--- Identify closest normal neighbor ---*/

    if (rank == MASTER_NODE) cout << "Searching for the closest normal neighbors to the surfaces." << endl;
    geometry_container[iZone][MESH_0]->FindNormal_Neighbor(config_container[iZone]);

    /*--- Compute the surface curvature ---*/

    if (rank == MASTER_NODE) cout << "Compute the surface curvature." << endl;
    geometry_container[iZone][MESH_0]->ComputeSurf_Curvature(config_container[iZone]);

    /*--- Check for periodicity and disable MG if necessary. ---*/
    
    if (rank == MASTER_NODE) cout << "Checking for periodicity." << endl;
    geometry_container[iZone][MESH_0]->Check_Periodicity(config_container[iZone]);

    if ((config_container[iZone]->GetnMGLevels() != 0) && (rank == MASTER_NODE))
      cout << "Setting the multigrid structure." << endl;

  }

  /*--- Loop over all the new grid ---*/

  for (iMGlevel = 1; iMGlevel <= config_container[ZONE_0]->GetnMGLevels(); iMGlevel++) {

    /*--- Loop over all zones at each grid level. ---*/

    for (iZone = 0; iZone < nZone; iZone++) {

      /*--- Create main agglomeration structure ---*/

      geometry_container[iZone][iMGlevel] = new CMultiGridGeometry(geometry_container, config_container, iMGlevel, iZone);

      /*--- Compute points surrounding points. ---*/

      geometry_container[iZone][iMGlevel]->SetPoint_Connectivity(geometry_container[iZone][iMGlevel-1]);

      /*--- Create the edge structure ---*/

      geometry_container[iZone][iMGlevel]->SetEdges();
      geometry_container[iZone][iMGlevel]->SetVertex(geometry_container[iZone][iMGlevel-1], config_container[iZone]);

      /*--- Create the control volume structures ---*/

      geometry_container[iZone][iMGlevel]->SetControlVolume(config_container[iZone], geometry_container[iZone][iMGlevel-1], ALLOCATE);
      geometry_container[iZone][iMGlevel]->SetBoundControlVolume(config_container[iZone], geometry_container[iZone][iMGlevel-1], ALLOCATE);
      geometry_container[iZone][iMGlevel]->SetCoord(geometry_container[iZone][iMGlevel-1]);

      /*--- Find closest neighbor to a surface point ---*/

      geometry_container[iZone][iMGlevel]->FindNormal_Neighbor(config_container[iZone]);

      /*--- Protect against the situation that we were not able to complete
      the agglomeration for this level, i.e., there weren't enough points.
      We need to check if we changed the total number of levels and delete
      the incomplete CMultiGridGeometry object. ---*/
      
      if (config_container[iZone]->GetnMGLevels() != requestedMGlevels) {
        delete geometry_container[iZone][iMGlevel];
        break;
      }

    }

  }

  /*--- For unsteady simulations, initialize the grid volumes
   and coordinates for previous solutions. Loop over all zones/grids ---*/

  for (iZone = 0; iZone < nZone; iZone++) {
    if (config_container[iZone]->GetUnsteady_Simulation() && config_container[iZone]->GetGrid_Movement()) {
      for (iMGlevel = 0; iMGlevel <= config_container[iZone]->GetnMGLevels(); iMGlevel++) {
        for (iPoint = 0; iPoint < geometry_container[iZone][iMGlevel]->GetnPoint(); iPoint++) {

          /*--- Update cell volume ---*/

          geometry_container[iZone][iMGlevel]->node[iPoint]->SetVolume_n();
          geometry_container[iZone][iMGlevel]->node[iPoint]->SetVolume_nM1();

          /*--- Update point coordinates ---*/
          geometry_container[iZone][iMGlevel]->node[iPoint]->SetCoord_n();
          geometry_container[iZone][iMGlevel]->node[iPoint]->SetCoord_n1();

        }
      }
    }
  }

}

void CDriver::Solver_Preprocessing(CSolver ***solver_container, CGeometry **geometry,
                                   CConfig *config) {
  
  unsigned short iMGlevel;
  bool euler, ns, turbulent,
  adj_euler, adj_ns, adj_turb,
  poisson, wave, heat, fem,
  spalart_allmaras, neg_spalart_allmaras, menter_sst, transition,
  template_solver, disc_adj;
  
  /*--- Initialize some useful booleans ---*/
  
  euler            = false;  ns              = false;  turbulent = false;
  adj_euler        = false;  adj_ns          = false;  adj_turb  = false;
  spalart_allmaras = false;  menter_sst      = false;
  poisson          = false;  neg_spalart_allmaras = false;
  wave             = false;	 disc_adj        = false;
  fem = false;
  heat             = false;
  transition       = false;
  template_solver  = false;
  
  bool compressible   = (config->GetKind_Regime() == COMPRESSIBLE);
  bool incompressible = (config->GetKind_Regime() == INCOMPRESSIBLE);
  
  /*--- Assign booleans ---*/
  
  switch (config->GetKind_Solver()) {
    case TEMPLATE_SOLVER: template_solver = true; break;
    case EULER : euler = true; break;
    case NAVIER_STOKES: ns = true; break;
    case RANS : ns = true; turbulent = true; if (config->GetKind_Trans_Model() == LM) transition = true; break;
    case POISSON_EQUATION: poisson = true; break;
    case WAVE_EQUATION: wave = true; break;
    case HEAT_EQUATION: heat = true; break;
    case FEM_ELASTICITY: fem = true; break;
    case ADJ_EULER : euler = true; adj_euler = true; break;
    case ADJ_NAVIER_STOKES : ns = true; turbulent = (config->GetKind_Turb_Model() != NONE); adj_ns = true; break;
    case ADJ_RANS : ns = true; turbulent = true; adj_ns = true; adj_turb = (!config->GetFrozen_Visc()); break;
    case DISC_ADJ_EULER: euler = true; disc_adj = true; break;
    case DISC_ADJ_NAVIER_STOKES: ns = true; disc_adj = true; break;
    case DISC_ADJ_RANS: ns = true; turbulent = true; disc_adj = true; break;
  }
  
  /*--- Assign turbulence model booleans ---*/
  
  if (turbulent)
    switch (config->GetKind_Turb_Model()) {
      case SA:     spalart_allmaras = true;     break;
      case SA_NEG: neg_spalart_allmaras = true; break;
      case SST:    menter_sst = true;           break;
        
      default: cout << "Specified turbulence model unavailable or none selected" << endl; exit(EXIT_FAILURE); break;
    }
  
  /*--- Definition of the Class for the solution: solver_container[DOMAIN][MESH_LEVEL][EQUATION]. Note that euler, ns
   and potential are incompatible, they use the same position in sol container ---*/
  
  for (iMGlevel = 0; iMGlevel <= config->GetnMGLevels(); iMGlevel++) {
    
    /*--- Allocate solution for a template problem ---*/
    
    if (template_solver) {
      solver_container[iMGlevel][TEMPLATE_SOL] = new CTemplateSolver(geometry[iMGlevel], config);
    }
    
    /*--- Allocate solution for direct problem, and run the preprocessing and postprocessing ---*/
    
    if (euler) {
      if (compressible) {
        solver_container[iMGlevel][FLOW_SOL] = new CEulerSolver(geometry[iMGlevel], config, iMGlevel);
        solver_container[iMGlevel][FLOW_SOL]->Preprocessing(geometry[iMGlevel], solver_container[iMGlevel], config, iMGlevel, NO_RK_ITER, RUNTIME_FLOW_SYS, false);
      }
      if (incompressible) {
        solver_container[iMGlevel][FLOW_SOL] = new CIncEulerSolver(geometry[iMGlevel], config, iMGlevel);
        solver_container[iMGlevel][FLOW_SOL]->Preprocessing(geometry[iMGlevel], solver_container[iMGlevel], config, iMGlevel, NO_RK_ITER, RUNTIME_FLOW_SYS, false);
      }
    }
    if (ns) {
      if (compressible) {
        solver_container[iMGlevel][FLOW_SOL] = new CNSSolver(geometry[iMGlevel], config, iMGlevel);
      }
      if (incompressible) {
        solver_container[iMGlevel][FLOW_SOL] = new CIncNSSolver(geometry[iMGlevel], config, iMGlevel);
      }
    }
    if (turbulent) {
      if (spalart_allmaras) {
        solver_container[iMGlevel][TURB_SOL] = new CTurbSASolver(geometry[iMGlevel], config, iMGlevel, solver_container[iMGlevel][FLOW_SOL]->GetFluidModel() );
        solver_container[iMGlevel][FLOW_SOL]->Preprocessing(geometry[iMGlevel], solver_container[iMGlevel], config, iMGlevel, NO_RK_ITER, RUNTIME_FLOW_SYS, false);
        solver_container[iMGlevel][TURB_SOL]->Postprocessing(geometry[iMGlevel], solver_container[iMGlevel], config, iMGlevel);
      }
      else if (neg_spalart_allmaras) {
        solver_container[iMGlevel][TURB_SOL] = new CTurbSASolver(geometry[iMGlevel], config, iMGlevel, solver_container[iMGlevel][FLOW_SOL]->GetFluidModel() );
        solver_container[iMGlevel][FLOW_SOL]->Preprocessing(geometry[iMGlevel], solver_container[iMGlevel], config, iMGlevel, NO_RK_ITER, RUNTIME_FLOW_SYS, false);
        solver_container[iMGlevel][TURB_SOL]->Postprocessing(geometry[iMGlevel], solver_container[iMGlevel], config, iMGlevel);
      }
      else if (menter_sst) {
        solver_container[iMGlevel][TURB_SOL] = new CTurbSSTSolver(geometry[iMGlevel], config, iMGlevel);
        solver_container[iMGlevel][FLOW_SOL]->Preprocessing(geometry[iMGlevel], solver_container[iMGlevel], config, iMGlevel, NO_RK_ITER, RUNTIME_FLOW_SYS, false);
        solver_container[iMGlevel][TURB_SOL]->Postprocessing(geometry[iMGlevel], solver_container[iMGlevel], config, iMGlevel);
      }
      if (transition) {
        solver_container[iMGlevel][TRANS_SOL] = new CTransLMSolver(geometry[iMGlevel], config, iMGlevel);
      }
    }
    if (poisson) {
      solver_container[iMGlevel][POISSON_SOL] = new CPoissonSolver(geometry[iMGlevel], config);
    }
    if (wave) {
      solver_container[iMGlevel][WAVE_SOL] = new CWaveSolver(geometry[iMGlevel], config);
    }
    if (heat) {
      solver_container[iMGlevel][HEAT_SOL] = new CHeatSolver(geometry[iMGlevel], config);
    }
    if (fem) {
      solver_container[iMGlevel][FEA_SOL] = new CFEM_ElasticitySolver(geometry[iMGlevel], config);
    }
    
    /*--- Allocate solution for adjoint problem ---*/
    
    if (adj_euler) {
      if (compressible) {
        solver_container[iMGlevel][ADJFLOW_SOL] = new CAdjEulerSolver(geometry[iMGlevel], config, iMGlevel);
      }
      if (incompressible) {
        solver_container[iMGlevel][ADJFLOW_SOL] = new CAdjIncEulerSolver(geometry[iMGlevel], config, iMGlevel);
      }
    }
    if (adj_ns) {
      if (compressible) {
        solver_container[iMGlevel][ADJFLOW_SOL] = new CAdjNSSolver(geometry[iMGlevel], config, iMGlevel);
      }
      if (incompressible) {
        solver_container[iMGlevel][ADJFLOW_SOL] = new CAdjIncNSSolver(geometry[iMGlevel], config, iMGlevel);
      }
    }
    if (adj_turb) {
      solver_container[iMGlevel][ADJTURB_SOL] = new CAdjTurbSolver(geometry[iMGlevel], config, iMGlevel);
    }
    
    if (disc_adj) {
      solver_container[iMGlevel][ADJFLOW_SOL] = new CDiscAdjSolver(geometry[iMGlevel], config, solver_container[iMGlevel][FLOW_SOL], RUNTIME_FLOW_SYS, iMGlevel);
      if (turbulent)
        solver_container[iMGlevel][ADJTURB_SOL] = new CDiscAdjSolver(geometry[iMGlevel], config, solver_container[iMGlevel][TURB_SOL], RUNTIME_TURB_SYS, iMGlevel);
    }
  }
  
}

void CDriver::Solver_Postprocessing(CSolver ***solver_container, CGeometry **geometry,
                                    CConfig *config) {
  unsigned short iMGlevel;
  bool euler, ns, turbulent,
  adj_euler, adj_ns, adj_turb,
  poisson, wave, heat, fem,
  spalart_allmaras, neg_spalart_allmaras, menter_sst, transition,
  template_solver, disc_adj;
  
  /*--- Initialize some useful booleans ---*/
  
  euler            = false;  ns              = false;  turbulent = false;
  adj_euler        = false;  adj_ns          = false;  adj_turb  = false;
  spalart_allmaras = false;  menter_sst      = false;
  poisson          = false;  neg_spalart_allmaras = false;
  wave             = false;  disc_adj        = false;
  fem = false;
  heat             = false;
  transition       = false;
  template_solver  = false;
  
  /*--- Assign booleans ---*/
  
  switch (config->GetKind_Solver()) {
    case TEMPLATE_SOLVER: template_solver = true; break;
    case EULER : euler = true; break;
    case NAVIER_STOKES: ns = true; break;
    case RANS : ns = true; turbulent = true; if (config->GetKind_Trans_Model() == LM) transition = true; break;
    case POISSON_EQUATION: poisson = true; break;
    case WAVE_EQUATION: wave = true; break;
    case HEAT_EQUATION: heat = true; break;
    case FEM_ELASTICITY: fem = true; break;
    case ADJ_EULER : euler = true; adj_euler = true; break;
    case ADJ_NAVIER_STOKES : ns = true; turbulent = (config->GetKind_Turb_Model() != NONE); adj_ns = true; break;
    case ADJ_RANS : ns = true; turbulent = true; adj_ns = true; adj_turb = (!config->GetFrozen_Visc()); break;
    case DISC_ADJ_EULER: euler = true; disc_adj = true; break;
    case DISC_ADJ_NAVIER_STOKES: ns = true; disc_adj = true; break;
    case DISC_ADJ_RANS: ns = true; turbulent = true; disc_adj = true; break;
  }
  
  /*--- Assign turbulence model booleans ---*/
  
  if (turbulent)
    switch (config->GetKind_Turb_Model()) {
      case SA:     spalart_allmaras = true;     break;
      case SA_NEG: neg_spalart_allmaras = true; break;
      case SST:    menter_sst = true;           break;
    }
  
  /*--- Definition of the Class for the solution: solver_container[DOMAIN][MESH_LEVEL][EQUATION]. Note that euler, ns
   and potential are incompatible, they use the same position in sol container ---*/
  
  for (iMGlevel = 0; iMGlevel <= config->GetnMGLevels(); iMGlevel++) {
    
    /*--- DeAllocate solution for a template problem ---*/
    
    if (template_solver) {
      delete solver_container[iMGlevel][TEMPLATE_SOL];
    }
    
    /*--- DeAllocate solution for adjoint problem ---*/
    
    if (adj_euler || adj_ns || disc_adj) {
      delete solver_container[iMGlevel][ADJFLOW_SOL];
      if ((turbulent && disc_adj) || adj_turb) {
        delete solver_container[iMGlevel][ADJTURB_SOL];
      }
    }
    
    /*--- DeAllocate solution for direct problem ---*/
    
    if (euler || ns) {
      delete solver_container[iMGlevel][FLOW_SOL];
    }
    
    if (turbulent) {
      if (spalart_allmaras || neg_spalart_allmaras || menter_sst ) {
        delete solver_container[iMGlevel][TURB_SOL];
      }
      if (transition) {
        delete solver_container[iMGlevel][TRANS_SOL];
      }
    }
    if (poisson) {
      delete solver_container[iMGlevel][POISSON_SOL];
    }
    if (wave) {
      delete solver_container[iMGlevel][WAVE_SOL];
    }
    if (heat) {
      delete solver_container[iMGlevel][HEAT_SOL];
    }
    if (fem) {
      delete solver_container[iMGlevel][FEA_SOL];
    }
    
    delete [] solver_container[iMGlevel];
  }
  
}

void CDriver::Integration_Preprocessing(CIntegration **integration_container,
                                        CGeometry **geometry, CConfig *config) {
  
  bool
  euler, adj_euler,
  ns, adj_ns,
  turbulent, adj_turb,
  poisson, wave, fem, heat, template_solver, transition, disc_adj;
  
  /*--- Initialize some useful booleans ---*/
  euler            = false; adj_euler        = false;
  ns               = false; adj_ns           = false;
  turbulent        = false; adj_turb         = false;
  poisson          = false; disc_adj         = false;
  wave             = false;
  heat             = false;
  fem = false;
  transition       = false;
  template_solver  = false;
  
  /*--- Assign booleans ---*/
  switch (config->GetKind_Solver()) {
    case TEMPLATE_SOLVER: template_solver = true; break;
    case EULER : euler = true; break;
    case NAVIER_STOKES: ns = true; break;
    case RANS : ns = true; turbulent = true; if (config->GetKind_Trans_Model() == LM) transition = true; break;
    case POISSON_EQUATION: poisson = true; break;
    case WAVE_EQUATION: wave = true; break;
    case HEAT_EQUATION: heat = true; break;
    case FEM_ELASTICITY: fem = true; break;
    case ADJ_EULER : euler = true; adj_euler = true; break;
    case ADJ_NAVIER_STOKES : ns = true; turbulent = (config->GetKind_Turb_Model() != NONE); adj_ns = true; break;
    case ADJ_RANS : ns = true; turbulent = true; adj_ns = true; adj_turb = (!config->GetFrozen_Visc()); break;
    case DISC_ADJ_EULER : euler = true; disc_adj = true; break;
    case DISC_ADJ_NAVIER_STOKES: ns = true; disc_adj = true; break;
    case DISC_ADJ_RANS : ns = true; turbulent = true; disc_adj = true; break;
      
  }
  
  /*--- Allocate solution for a template problem ---*/
  if (template_solver) integration_container[TEMPLATE_SOL] = new CSingleGridIntegration(config);
  
  /*--- Allocate solution for direct problem ---*/
  if (euler) integration_container[FLOW_SOL] = new CMultiGridIntegration(config);
  if (ns) integration_container[FLOW_SOL] = new CMultiGridIntegration(config);
  if (turbulent) integration_container[TURB_SOL] = new CSingleGridIntegration(config);
  if (transition) integration_container[TRANS_SOL] = new CSingleGridIntegration(config);
  if (poisson) integration_container[POISSON_SOL] = new CSingleGridIntegration(config);
  if (wave) integration_container[WAVE_SOL] = new CSingleGridIntegration(config);
  if (heat) integration_container[HEAT_SOL] = new CSingleGridIntegration(config);
  if (fem) integration_container[FEA_SOL] = new CStructuralIntegration(config);
  
  /*--- Allocate solution for adjoint problem ---*/
  if (adj_euler) integration_container[ADJFLOW_SOL] = new CMultiGridIntegration(config);
  if (adj_ns) integration_container[ADJFLOW_SOL] = new CMultiGridIntegration(config);
  if (adj_turb) integration_container[ADJTURB_SOL] = new CSingleGridIntegration(config);
  
  if (disc_adj) integration_container[ADJFLOW_SOL] = new CIntegration(config);
  
}

void CDriver::Integration_Postprocessing(CIntegration **integration_container, CGeometry **geometry, CConfig *config) {
  bool
  euler, adj_euler,
  ns, adj_ns,
  turbulent, adj_turb,
  poisson, wave, fem, heat, template_solver, transition, disc_adj;
  
  /*--- Initialize some useful booleans ---*/
  euler            = false; adj_euler        = false;
  ns               = false; adj_ns           = false;
  turbulent        = false; adj_turb         = false;
  poisson          = false; disc_adj         = false;
  wave             = false;
  heat             = false;
  fem = false;
  transition       = false;
  template_solver  = false;
  
  /*--- Assign booleans ---*/
  switch (config->GetKind_Solver()) {
    case TEMPLATE_SOLVER: template_solver = true; break;
    case EULER : euler = true; break;
    case NAVIER_STOKES: ns = true; break;
    case RANS : ns = true; turbulent = true; if (config->GetKind_Trans_Model() == LM) transition = true; break;
    case POISSON_EQUATION: poisson = true; break;
    case WAVE_EQUATION: wave = true; break;
    case HEAT_EQUATION: heat = true; break;
    case FEM_ELASTICITY: fem = true; break;
    case ADJ_EULER : euler = true; adj_euler = true; break;
    case ADJ_NAVIER_STOKES : ns = true; turbulent = (config->GetKind_Turb_Model() != NONE); adj_ns = true; break;
    case ADJ_RANS : ns = true; turbulent = true; adj_ns = true; adj_turb = (!config->GetFrozen_Visc()); break;
    case DISC_ADJ_EULER : euler = true; disc_adj = true; break;
    case DISC_ADJ_NAVIER_STOKES: ns = true; disc_adj = true; break;
    case DISC_ADJ_RANS : ns = true; turbulent = true; disc_adj = true; break;
      
  }
  
  /*--- DeAllocate solution for a template problem ---*/
  if (template_solver) integration_container[TEMPLATE_SOL] = new CSingleGridIntegration(config);
  
  /*--- DeAllocate solution for direct problem ---*/
  if (euler || ns) delete integration_container[FLOW_SOL];
  if (turbulent) delete integration_container[TURB_SOL];
  if (transition) delete integration_container[TRANS_SOL];
  if (poisson) delete integration_container[POISSON_SOL];
  if (wave) delete integration_container[WAVE_SOL];
  if (heat) delete integration_container[HEAT_SOL];
  if (fem) delete integration_container[FEA_SOL];
  
  /*--- DeAllocate solution for adjoint problem ---*/
  if (adj_euler || adj_ns || disc_adj) delete integration_container[ADJFLOW_SOL];
  if (adj_turb) delete integration_container[ADJTURB_SOL];
  
  
}

void CDriver::Numerics_Preprocessing(CNumerics ****numerics_container,
                                     CSolver ***solver_container, CGeometry **geometry,
                                     CConfig *config) {
  
  unsigned short iMGlevel, iSol, nDim,
  
  nVar_Template         = 0,
  nVar_Flow             = 0,
  nVar_Trans            = 0,
  nVar_Turb             = 0,
  nVar_Adj_Flow         = 0,
  nVar_Adj_Turb         = 0,
  nVar_Poisson          = 0,
  nVar_FEM				= 0,
  nVar_Wave             = 0,
  nVar_Heat             = 0;
  
  su2double *constants = NULL;
  
  bool
  euler, adj_euler,
  ns, adj_ns,
  turbulent, adj_turb,
  spalart_allmaras, neg_spalart_allmaras, menter_sst,
  poisson,
  wave,
  fem,
  heat,
  transition,
  template_solver;
  
  bool compressible = (config->GetKind_Regime() == COMPRESSIBLE);
  bool incompressible = (config->GetKind_Regime() == INCOMPRESSIBLE);
  bool ideal_gas = (config->GetKind_FluidModel() == STANDARD_AIR || config->GetKind_FluidModel() == IDEAL_GAS );
  
  /*--- Initialize some useful booleans ---*/
  euler            = false;   ns               = false;   turbulent        = false;
  poisson          = false;
  adj_euler        = false;   adj_ns           = false;   adj_turb         = false;
  wave             = false;   heat             = false;   fem				= false;
  spalart_allmaras = false; neg_spalart_allmaras = false;	menter_sst       = false;
  transition       = false;
  template_solver  = false;
  
  /*--- Assign booleans ---*/
  switch (config->GetKind_Solver()) {
    case TEMPLATE_SOLVER: template_solver = true; break;
    case EULER : case DISC_ADJ_EULER: euler = true; break;
    case NAVIER_STOKES: case DISC_ADJ_NAVIER_STOKES: ns = true; break;
    case RANS : case DISC_ADJ_RANS:  ns = true; turbulent = true; if (config->GetKind_Trans_Model() == LM) transition = true; break;
    case POISSON_EQUATION: poisson = true; break;
    case WAVE_EQUATION: wave = true; break;
    case HEAT_EQUATION: heat = true; break;
    case FEM_ELASTICITY: fem = true; break;
    case ADJ_EULER : euler = true; adj_euler = true; break;
    case ADJ_NAVIER_STOKES : ns = true; turbulent = (config->GetKind_Turb_Model() != NONE); adj_ns = true; break;
    case ADJ_RANS : ns = true; turbulent = true; adj_ns = true; adj_turb = (!config->GetFrozen_Visc()); break;
  }
  
  /*--- Assign turbulence model booleans ---*/
  
  if (turbulent)
    switch (config->GetKind_Turb_Model()) {
      case SA:     spalart_allmaras = true;     break;
      case SA_NEG: neg_spalart_allmaras = true; break;
      case SST:    menter_sst = true; constants = solver_container[MESH_0][TURB_SOL]->GetConstants(); break;
      default: cout << "Specified turbulence model unavailable or none selected" << endl; exit(EXIT_FAILURE); break;
    }
  
  /*--- Number of variables for the template ---*/
  
  if (template_solver) nVar_Flow = solver_container[MESH_0][FLOW_SOL]->GetnVar();
  
  /*--- Number of variables for direct problem ---*/
  
  if (euler)        nVar_Flow = solver_container[MESH_0][FLOW_SOL]->GetnVar();
  if (ns)           nVar_Flow = solver_container[MESH_0][FLOW_SOL]->GetnVar();
  if (turbulent)    nVar_Turb = solver_container[MESH_0][TURB_SOL]->GetnVar();
  if (transition)   nVar_Trans = solver_container[MESH_0][TRANS_SOL]->GetnVar();
  if (poisson)      nVar_Poisson = solver_container[MESH_0][POISSON_SOL]->GetnVar();
  
  if (wave)				nVar_Wave = solver_container[MESH_0][WAVE_SOL]->GetnVar();
  if (fem)				nVar_FEM = solver_container[MESH_0][FEA_SOL]->GetnVar();
  if (heat)				nVar_Heat = solver_container[MESH_0][HEAT_SOL]->GetnVar();
  
  /*--- Number of variables for adjoint problem ---*/
  
  if (adj_euler)        nVar_Adj_Flow = solver_container[MESH_0][ADJFLOW_SOL]->GetnVar();
  if (adj_ns)           nVar_Adj_Flow = solver_container[MESH_0][ADJFLOW_SOL]->GetnVar();
  if (adj_turb)         nVar_Adj_Turb = solver_container[MESH_0][ADJTURB_SOL]->GetnVar();
  
  /*--- Number of dimensions ---*/
  
  nDim = geometry[MESH_0]->GetnDim();
  
  /*--- Definition of the Class for the numerical method: numerics_container[MESH_LEVEL][EQUATION][EQ_TERM] ---*/
  
  for (iMGlevel = 0; iMGlevel <= config->GetnMGLevels(); iMGlevel++) {
    numerics_container[iMGlevel] = new CNumerics** [MAX_SOLS];
    for (iSol = 0; iSol < MAX_SOLS; iSol++)
      numerics_container[iMGlevel][iSol] = new CNumerics* [MAX_TERMS];
  }
  
  /*--- Solver definition for the template problem ---*/
  if (template_solver) {
    
    /*--- Definition of the convective scheme for each equation and mesh level ---*/
    switch (config->GetKind_ConvNumScheme_Template()) {
      case SPACE_CENTERED : case SPACE_UPWIND :
        for (iMGlevel = 0; iMGlevel <= config->GetnMGLevels(); iMGlevel++)
          numerics_container[iMGlevel][TEMPLATE_SOL][CONV_TERM] = new CConvective_Template(nDim, nVar_Template, config);
        break;
      default : cout << "Convective scheme not implemented (template_solver)." << endl; exit(EXIT_FAILURE); break;
    }
    
    /*--- Definition of the viscous scheme for each equation and mesh level ---*/
    for (iMGlevel = 0; iMGlevel <= config->GetnMGLevels(); iMGlevel++)
      numerics_container[iMGlevel][TEMPLATE_SOL][VISC_TERM] = new CViscous_Template(nDim, nVar_Template, config);
    
    /*--- Definition of the source term integration scheme for each equation and mesh level ---*/
    for (iMGlevel = 0; iMGlevel <= config->GetnMGLevels(); iMGlevel++)
      numerics_container[iMGlevel][TEMPLATE_SOL][SOURCE_FIRST_TERM] = new CSource_Template(nDim, nVar_Template, config);
    
    /*--- Definition of the boundary condition method ---*/
    for (iMGlevel = 0; iMGlevel <= config->GetnMGLevels(); iMGlevel++) {
      numerics_container[iMGlevel][TEMPLATE_SOL][CONV_BOUND_TERM] = new CConvective_Template(nDim, nVar_Template, config);
    }
    
  }
  
  /*--- Solver definition for the Potential, Euler, Navier-Stokes problems ---*/
  if ((euler) || (ns)) {
    
    /*--- Definition of the convective scheme for each equation and mesh level ---*/
    switch (config->GetKind_ConvNumScheme_Flow()) {
      case NO_CONVECTIVE :
        cout << "No convective scheme." << endl; exit(EXIT_FAILURE);
        break;
        
      case SPACE_CENTERED :
        if (compressible) {
          /*--- Compressible flow ---*/
          switch (config->GetKind_Centered_Flow()) {
            case NO_CENTERED : cout << "No centered scheme." << endl; break;
            case LAX : numerics_container[MESH_0][FLOW_SOL][CONV_TERM] = new CCentLax_Flow(nDim, nVar_Flow, config); break;
            case JST : numerics_container[MESH_0][FLOW_SOL][CONV_TERM] = new CCentJST_Flow(nDim, nVar_Flow, config); break;
            case JST_KE : numerics_container[MESH_0][FLOW_SOL][CONV_TERM] = new CCentJST_KE_Flow(nDim, nVar_Flow, config); break;
            default : cout << "Centered scheme not implemented." << endl; exit(EXIT_FAILURE); break;
          }
          
          if (!config->GetLowFidelitySim()) {
            for (iMGlevel = 1; iMGlevel <= config->GetnMGLevels(); iMGlevel++)
              numerics_container[iMGlevel][FLOW_SOL][CONV_TERM] = new CCentLax_Flow(nDim, nVar_Flow, config);
          }
          else {
            numerics_container[MESH_1][FLOW_SOL][CONV_TERM] = new CCentJST_Flow(nDim, nVar_Flow, config);
            for (iMGlevel = 2; iMGlevel <= config->GetnMGLevels(); iMGlevel++)
              numerics_container[iMGlevel][FLOW_SOL][CONV_TERM] = new CCentLax_Flow(nDim, nVar_Flow, config);
          }
          
          /*--- Definition of the boundary condition method ---*/
          for (iMGlevel = 0; iMGlevel <= config->GetnMGLevels(); iMGlevel++)
            numerics_container[iMGlevel][FLOW_SOL][CONV_BOUND_TERM] = new CUpwRoe_Flow(nDim, nVar_Flow, config);
          
        }
        if (incompressible) {
          /*--- Incompressible flow, use artificial compressibility method ---*/
          switch (config->GetKind_Centered_Flow()) {
            case NO_CENTERED : cout << "No centered scheme." << endl; break;
            case LAX : numerics_container[MESH_0][FLOW_SOL][CONV_TERM] = new CCentLaxArtComp_Flow(nDim, nVar_Flow, config); break;
            case JST : numerics_container[MESH_0][FLOW_SOL][CONV_TERM] = new CCentJSTArtComp_Flow(nDim, nVar_Flow, config); break;
            default : cout << "Centered scheme not implemented." << endl; exit(EXIT_FAILURE); break;
          }
          for (iMGlevel = 1; iMGlevel <= config->GetnMGLevels(); iMGlevel++)
            numerics_container[iMGlevel][FLOW_SOL][CONV_TERM] = new CCentLaxArtComp_Flow(nDim, nVar_Flow, config);
          
          /*--- Definition of the boundary condition method ---*/
          for (iMGlevel = 0; iMGlevel <= config->GetnMGLevels(); iMGlevel++)
            numerics_container[iMGlevel][FLOW_SOL][CONV_BOUND_TERM] = new CUpwArtComp_Flow(nDim, nVar_Flow, config);
          
        }
        break;
      case SPACE_UPWIND :
        if (compressible) {
          /*--- Compressible flow ---*/
          switch (config->GetKind_Upwind_Flow()) {
            case NO_UPWIND : cout << "No upwind scheme." << endl; break;
            case ROE:
              if (ideal_gas) {
                
                for (iMGlevel = 0; iMGlevel <= config->GetnMGLevels(); iMGlevel++) {
                  numerics_container[iMGlevel][FLOW_SOL][CONV_TERM] = new CUpwRoe_Flow(nDim, nVar_Flow, config);
                  numerics_container[iMGlevel][FLOW_SOL][CONV_BOUND_TERM] = new CUpwRoe_Flow(nDim, nVar_Flow, config);
                }
              } else {
                
                for (iMGlevel = 0; iMGlevel <= config->GetnMGLevels(); iMGlevel++) {
                  numerics_container[iMGlevel][FLOW_SOL][CONV_TERM] = new CUpwGeneralRoe_Flow(nDim, nVar_Flow, config);
                  numerics_container[iMGlevel][FLOW_SOL][CONV_BOUND_TERM] = new CUpwGeneralRoe_Flow(nDim, nVar_Flow, config);
                }
              }
              break;
              
            case AUSM:
              for (iMGlevel = 0; iMGlevel <= config->GetnMGLevels(); iMGlevel++) {
                numerics_container[iMGlevel][FLOW_SOL][CONV_TERM] = new CUpwAUSM_Flow(nDim, nVar_Flow, config);
                numerics_container[iMGlevel][FLOW_SOL][CONV_BOUND_TERM] = new CUpwAUSM_Flow(nDim, nVar_Flow, config);
              }
              break;
              
            case TURKEL:
              for (iMGlevel = 0; iMGlevel <= config->GetnMGLevels(); iMGlevel++) {
                numerics_container[iMGlevel][FLOW_SOL][CONV_TERM] = new CUpwTurkel_Flow(nDim, nVar_Flow, config);
                numerics_container[iMGlevel][FLOW_SOL][CONV_BOUND_TERM] = new CUpwTurkel_Flow(nDim, nVar_Flow, config);
              }
              break;
              
            case HLLC:
              if (ideal_gas) {
                for (iMGlevel = 0; iMGlevel <= config->GetnMGLevels(); iMGlevel++) {
                  numerics_container[iMGlevel][FLOW_SOL][CONV_TERM] = new CUpwHLLC_Flow(nDim, nVar_Flow, config);
                  numerics_container[iMGlevel][FLOW_SOL][CONV_BOUND_TERM] = new CUpwHLLC_Flow(nDim, nVar_Flow, config);
                }
              }
              else {
                for (iMGlevel = 0; iMGlevel <= config->GetnMGLevels(); iMGlevel++) {
                  numerics_container[iMGlevel][FLOW_SOL][CONV_TERM] = new CUpwGeneralHLLC_Flow(nDim, nVar_Flow, config);
                  numerics_container[iMGlevel][FLOW_SOL][CONV_BOUND_TERM] = new CUpwGeneralHLLC_Flow(nDim, nVar_Flow, config);
                }
              }
              break;
              
            case MSW:
              for (iMGlevel = 0; iMGlevel <= config->GetnMGLevels(); iMGlevel++) {
                numerics_container[iMGlevel][FLOW_SOL][CONV_TERM] = new CUpwMSW_Flow(nDim, nVar_Flow, config);
                numerics_container[iMGlevel][FLOW_SOL][CONV_BOUND_TERM] = new CUpwMSW_Flow(nDim, nVar_Flow, config);
              }
              break;
              
            case CUSP:
              for (iMGlevel = 0; iMGlevel <= config->GetnMGLevels(); iMGlevel++) {
                numerics_container[iMGlevel][FLOW_SOL][CONV_TERM] = new CUpwCUSP_Flow(nDim, nVar_Flow, config);
                numerics_container[iMGlevel][FLOW_SOL][CONV_BOUND_TERM] = new CUpwCUSP_Flow(nDim, nVar_Flow, config);
              }
              break;
              
            default : cout << "Upwind scheme not implemented." << endl; exit(EXIT_FAILURE); break;
          }
          
        }
        if (incompressible) {
          /*--- Incompressible flow, use artificial compressibility method ---*/
          switch (config->GetKind_Upwind_Flow()) {
            case NO_UPWIND : cout << "No upwind scheme." << endl; break;
            case ROE:
              for (iMGlevel = 0; iMGlevel <= config->GetnMGLevels(); iMGlevel++) {
                numerics_container[iMGlevel][FLOW_SOL][CONV_TERM] = new CUpwArtComp_Flow(nDim, nVar_Flow, config);
                numerics_container[iMGlevel][FLOW_SOL][CONV_BOUND_TERM] = new CUpwArtComp_Flow(nDim, nVar_Flow, config);
              }
              break;
            default : cout << "Upwind scheme not implemented." << endl; exit(EXIT_FAILURE); break;
          }
        }
        break;
        
      default :
        cout << "Convective scheme not implemented (euler and ns)." << endl; exit(EXIT_FAILURE);
        break;
    }
    
    /*--- Definition of the viscous scheme for each equation and mesh level ---*/
    if (compressible) {
      if (ideal_gas) {
        
        /*--- Compressible flow Ideal gas ---*/
        numerics_container[MESH_0][FLOW_SOL][VISC_TERM] = new CAvgGradCorrected_Flow(nDim, nVar_Flow, config);
        for (iMGlevel = 1; iMGlevel <= config->GetnMGLevels(); iMGlevel++)
          numerics_container[iMGlevel][FLOW_SOL][VISC_TERM] = new CAvgGrad_Flow(nDim, nVar_Flow, config);
        
        /*--- Definition of the boundary condition method ---*/
        for (iMGlevel = 0; iMGlevel <= config->GetnMGLevels(); iMGlevel++)
          numerics_container[iMGlevel][FLOW_SOL][VISC_BOUND_TERM] = new CAvgGrad_Flow(nDim, nVar_Flow, config);
        
      } else {
        
        /*--- Compressible flow Realgas ---*/
        numerics_container[MESH_0][FLOW_SOL][VISC_TERM] = new CGeneralAvgGradCorrected_Flow(nDim, nVar_Flow, config);
        for (iMGlevel = 1; iMGlevel <= config->GetnMGLevels(); iMGlevel++)
          numerics_container[iMGlevel][FLOW_SOL][VISC_TERM] = new CGeneralAvgGrad_Flow(nDim, nVar_Flow, config);
        
        /*--- Definition of the boundary condition method ---*/
        for (iMGlevel = 0; iMGlevel <= config->GetnMGLevels(); iMGlevel++)
          numerics_container[iMGlevel][FLOW_SOL][VISC_BOUND_TERM] = new CGeneralAvgGrad_Flow(nDim, nVar_Flow, config);
        
      }
    }
    if (incompressible) {
      /*--- Incompressible flow, use artificial compressibility method ---*/
      numerics_container[MESH_0][FLOW_SOL][VISC_TERM] = new CAvgGradCorrectedArtComp_Flow(nDim, nVar_Flow, config);
      for (iMGlevel = 1; iMGlevel <= config->GetnMGLevels(); iMGlevel++)
        numerics_container[iMGlevel][FLOW_SOL][VISC_TERM] = new CAvgGradArtComp_Flow(nDim, nVar_Flow, config);
      
      /*--- Definition of the boundary condition method ---*/
      for (iMGlevel = 0; iMGlevel <= config->GetnMGLevels(); iMGlevel++)
        numerics_container[iMGlevel][FLOW_SOL][VISC_BOUND_TERM] = new CAvgGradArtComp_Flow(nDim, nVar_Flow, config);
    }
    
    /*--- Definition of the source term integration scheme for each equation and mesh level ---*/
    for (iMGlevel = 0; iMGlevel <= config->GetnMGLevels(); iMGlevel++) {
      
      if (config->GetRotating_Frame() == YES)
        numerics_container[iMGlevel][FLOW_SOL][SOURCE_FIRST_TERM] = new CSourceRotatingFrame_Flow(nDim, nVar_Flow, config);
      else if (config->GetAxisymmetric() == YES)
        numerics_container[iMGlevel][FLOW_SOL][SOURCE_FIRST_TERM] = new CSourceAxisymmetric_Flow(nDim, nVar_Flow, config);
      else if (config->GetGravityForce() == YES)
        numerics_container[iMGlevel][FLOW_SOL][SOURCE_FIRST_TERM] = new CSourceGravity(nDim, nVar_Flow, config);
      else if (config->GetWind_Gust() == YES)
        numerics_container[iMGlevel][FLOW_SOL][SOURCE_FIRST_TERM] = new CSourceWindGust(nDim, nVar_Flow, config);
      else
        numerics_container[iMGlevel][FLOW_SOL][SOURCE_FIRST_TERM] = new CSourceNothing(nDim, nVar_Flow, config);
      
      numerics_container[iMGlevel][FLOW_SOL][SOURCE_SECOND_TERM] = new CSourceNothing(nDim, nVar_Flow, config);
    }
    
  }
  
  /*--- Solver definition for the turbulent model problem ---*/
  
  if (turbulent) {
    
    /*--- Definition of the convective scheme for each equation and mesh level ---*/
    
    switch (config->GetKind_ConvNumScheme_Turb()) {
      case NONE :
        break;
      case SPACE_UPWIND :
        for (iMGlevel = 0; iMGlevel <= config->GetnMGLevels(); iMGlevel++) {
          if (spalart_allmaras) numerics_container[iMGlevel][TURB_SOL][CONV_TERM] = new CUpwSca_TurbSA(nDim, nVar_Turb, config);
          else if (neg_spalart_allmaras) numerics_container[iMGlevel][TURB_SOL][CONV_TERM] = new CUpwSca_TurbSA(nDim, nVar_Turb, config);
          else if (menter_sst) numerics_container[iMGlevel][TURB_SOL][CONV_TERM] = new CUpwSca_TurbSST(nDim, nVar_Turb, config);
        }
        break;
      default :
        cout << "Convective scheme not implemented (turbulent)." << endl; exit(EXIT_FAILURE);
        break;
    }
    
    /*--- Definition of the viscous scheme for each equation and mesh level ---*/
    
    for (iMGlevel = 0; iMGlevel <= config->GetnMGLevels(); iMGlevel++) {
      if (spalart_allmaras) numerics_container[iMGlevel][TURB_SOL][VISC_TERM] = new CAvgGradCorrected_TurbSA(nDim, nVar_Turb, config);
      else if (neg_spalart_allmaras) numerics_container[iMGlevel][TURB_SOL][VISC_TERM] = new CAvgGradCorrected_TurbSA_Neg(nDim, nVar_Turb, config);
      else if (menter_sst) numerics_container[iMGlevel][TURB_SOL][VISC_TERM] = new CAvgGradCorrected_TurbSST(nDim, nVar_Turb, constants, config);
    }
    
    /*--- Definition of the source term integration scheme for each equation and mesh level ---*/
    
    for (iMGlevel = 0; iMGlevel <= config->GetnMGLevels(); iMGlevel++) {
      if (spalart_allmaras) numerics_container[iMGlevel][TURB_SOL][SOURCE_FIRST_TERM] = new CSourcePieceWise_TurbSA(nDim, nVar_Turb, config);
      else if (neg_spalart_allmaras) numerics_container[iMGlevel][TURB_SOL][SOURCE_FIRST_TERM] = new CSourcePieceWise_TurbSA_Neg(nDim, nVar_Turb, config);
      else if (menter_sst) numerics_container[iMGlevel][TURB_SOL][SOURCE_FIRST_TERM] = new CSourcePieceWise_TurbSST(nDim, nVar_Turb, constants, config);
      numerics_container[iMGlevel][TURB_SOL][SOURCE_SECOND_TERM] = new CSourceNothing(nDim, nVar_Turb, config);
    }
    
    /*--- Definition of the boundary condition method ---*/
    
    for (iMGlevel = 0; iMGlevel <= config->GetnMGLevels(); iMGlevel++) {
      if (spalart_allmaras) {
        numerics_container[iMGlevel][TURB_SOL][CONV_BOUND_TERM] = new CUpwSca_TurbSA(nDim, nVar_Turb, config);
        numerics_container[iMGlevel][TURB_SOL][VISC_BOUND_TERM] = new CAvgGrad_TurbSA(nDim, nVar_Turb, config);
      }
      else if (neg_spalart_allmaras) {
        numerics_container[iMGlevel][TURB_SOL][CONV_BOUND_TERM] = new CUpwSca_TurbSA(nDim, nVar_Turb, config);
        numerics_container[iMGlevel][TURB_SOL][VISC_BOUND_TERM] = new CAvgGrad_TurbSA_Neg(nDim, nVar_Turb, config);
      }
      else if (menter_sst) {
        numerics_container[iMGlevel][TURB_SOL][CONV_BOUND_TERM] = new CUpwSca_TurbSST(nDim, nVar_Turb, config);
        numerics_container[iMGlevel][TURB_SOL][VISC_BOUND_TERM] = new CAvgGrad_TurbSST(nDim, nVar_Turb, constants, config);
      }
    }
  }
  
  /*--- Solver definition for the transition model problem ---*/
  if (transition) {
    
    /*--- Definition of the convective scheme for each equation and mesh level ---*/
    switch (config->GetKind_ConvNumScheme_Turb()) {
      case NONE :
        break;
      case SPACE_UPWIND :
        for (iMGlevel = 0; iMGlevel <= config->GetnMGLevels(); iMGlevel++) {
          numerics_container[iMGlevel][TRANS_SOL][CONV_TERM] = new CUpwSca_TransLM(nDim, nVar_Trans, config);
        }
        break;
      default :
        cout << "Convective scheme not implemented (transition)." << endl; exit(EXIT_FAILURE);
        break;
    }
    
    /*--- Definition of the viscous scheme for each equation and mesh level ---*/
    for (iMGlevel = 0; iMGlevel <= config->GetnMGLevels(); iMGlevel++) {
      numerics_container[iMGlevel][TRANS_SOL][VISC_TERM] = new CAvgGradCorrected_TransLM(nDim, nVar_Trans, config);
    }
    
    /*--- Definition of the source term integration scheme for each equation and mesh level ---*/
    for (iMGlevel = 0; iMGlevel <= config->GetnMGLevels(); iMGlevel++) {
      numerics_container[iMGlevel][TRANS_SOL][SOURCE_FIRST_TERM] = new CSourcePieceWise_TransLM(nDim, nVar_Trans, config);
      numerics_container[iMGlevel][TRANS_SOL][SOURCE_SECOND_TERM] = new CSourceNothing(nDim, nVar_Trans, config);
    }
    
    /*--- Definition of the boundary condition method ---*/
    for (iMGlevel = 0; iMGlevel <= config->GetnMGLevels(); iMGlevel++) {
      numerics_container[iMGlevel][TRANS_SOL][CONV_BOUND_TERM] = new CUpwLin_TransLM(nDim, nVar_Trans, config);
    }
  }
  
  /*--- Solver definition for the poisson potential problem ---*/
  if (poisson) {
    
    /*--- Definition of the viscous scheme for each equation and mesh level ---*/
    numerics_container[MESH_0][POISSON_SOL][VISC_TERM] = new CGalerkin_Flow(nDim, nVar_Poisson, config);
    
    /*--- Definition of the source term integration scheme for each equation and mesh level ---*/
    numerics_container[MESH_0][POISSON_SOL][SOURCE_FIRST_TERM] = new CSourceNothing(nDim, nVar_Poisson, config);
    numerics_container[MESH_0][POISSON_SOL][SOURCE_SECOND_TERM] = new CSourceNothing(nDim, nVar_Poisson, config);
    
  }
  
  /*--- Solver definition for the poisson potential problem ---*/
  if (heat) {
    
    /*--- Definition of the viscous scheme for each equation and mesh level ---*/
    numerics_container[MESH_0][HEAT_SOL][VISC_TERM] = new CGalerkin_Flow(nDim, nVar_Heat, config);
    
    /*--- Definition of the source term integration scheme for each equation and mesh level ---*/
    numerics_container[MESH_0][HEAT_SOL][SOURCE_FIRST_TERM] = new CSourceNothing(nDim, nVar_Heat, config);
    numerics_container[MESH_0][HEAT_SOL][SOURCE_SECOND_TERM] = new CSourceNothing(nDim, nVar_Heat, config);
    
  }
  
  /*--- Solver definition for the flow adjoint problem ---*/
  
  if (adj_euler || adj_ns) {
    
    /*--- Definition of the convective scheme for each equation and mesh level ---*/
    
    switch (config->GetKind_ConvNumScheme_AdjFlow()) {
      case NO_CONVECTIVE :
        cout << "No convective scheme." << endl; exit(EXIT_FAILURE);
        break;
        
      case SPACE_CENTERED :
        
        if (compressible) {
          
          /*--- Compressible flow ---*/
          
          switch (config->GetKind_Centered_AdjFlow()) {
            case NO_CENTERED : cout << "No centered scheme." << endl; break;
            case LAX : numerics_container[MESH_0][ADJFLOW_SOL][CONV_TERM] = new CCentLax_AdjFlow(nDim, nVar_Adj_Flow, config); break;
            case JST : numerics_container[MESH_0][ADJFLOW_SOL][CONV_TERM] = new CCentJST_AdjFlow(nDim, nVar_Adj_Flow, config); break;
            default : cout << "Centered scheme not implemented." << endl; exit(EXIT_FAILURE); break;
          }
          
          for (iMGlevel = 1; iMGlevel <= config->GetnMGLevels(); iMGlevel++)
            numerics_container[iMGlevel][ADJFLOW_SOL][CONV_TERM] = new CCentLax_AdjFlow(nDim, nVar_Adj_Flow, config);
          
          for (iMGlevel = 0; iMGlevel <= config->GetnMGLevels(); iMGlevel++)
            numerics_container[iMGlevel][ADJFLOW_SOL][CONV_BOUND_TERM] = new CUpwRoe_AdjFlow(nDim, nVar_Adj_Flow, config);
          
        }
        
        if (incompressible) {
          
          /*--- Incompressible flow, use artificial compressibility method ---*/
          
          switch (config->GetKind_Centered_AdjFlow()) {
            case NO_CENTERED : cout << "No centered scheme." << endl; break;
            case LAX : numerics_container[MESH_0][ADJFLOW_SOL][CONV_TERM] = new CCentLaxArtComp_AdjFlow(nDim, nVar_Adj_Flow, config); break;
            case JST : numerics_container[MESH_0][ADJFLOW_SOL][CONV_TERM] = new CCentJSTArtComp_AdjFlow(nDim, nVar_Adj_Flow, config); break;
            default : cout << "Centered scheme not implemented." << endl; exit(EXIT_FAILURE); break;
          }
          
          for (iMGlevel = 1; iMGlevel <= config->GetnMGLevels(); iMGlevel++)
            numerics_container[iMGlevel][ADJFLOW_SOL][CONV_TERM] = new CCentLaxArtComp_AdjFlow(nDim, nVar_Adj_Flow, config);
          
          for (iMGlevel = 0; iMGlevel <= config->GetnMGLevels(); iMGlevel++)
            numerics_container[iMGlevel][ADJFLOW_SOL][CONV_BOUND_TERM] = new CUpwRoeArtComp_AdjFlow(nDim, nVar_Adj_Flow, config);
          
        }
        
        break;
        
      case SPACE_UPWIND :
        
        if (compressible) {
          
          /*--- Compressible flow ---*/
          
          switch (config->GetKind_Upwind_AdjFlow()) {
            case NO_UPWIND : cout << "No upwind scheme." << endl; break;
            case ROE:
              for (iMGlevel = 0; iMGlevel <= config->GetnMGLevels(); iMGlevel++) {
                numerics_container[iMGlevel][ADJFLOW_SOL][CONV_TERM] = new CUpwRoe_AdjFlow(nDim, nVar_Adj_Flow, config);
                numerics_container[iMGlevel][ADJFLOW_SOL][CONV_BOUND_TERM] = new CUpwRoe_AdjFlow(nDim, nVar_Adj_Flow, config);
              }
              break;
            default : cout << "Upwind scheme not implemented." << endl; exit(EXIT_FAILURE); break;
          }
        }
        
        if (incompressible) {
          
          /*--- Incompressible flow, use artificial compressibility method ---*/
          
          switch (config->GetKind_Upwind_AdjFlow()) {
            case NO_UPWIND : cout << "No upwind scheme." << endl; break;
            case ROE:
              for (iMGlevel = 0; iMGlevel <= config->GetnMGLevels(); iMGlevel++) {
                numerics_container[iMGlevel][ADJFLOW_SOL][CONV_TERM] = new CUpwRoeArtComp_AdjFlow(nDim, nVar_Adj_Flow, config);
                numerics_container[iMGlevel][ADJFLOW_SOL][CONV_BOUND_TERM] = new CUpwRoeArtComp_AdjFlow(nDim, nVar_Adj_Flow, config);
              }
              break;
            default : cout << "Upwind scheme not implemented." << endl; exit(EXIT_FAILURE); break;
          }
        }
        
        break;
        
      default :
        cout << "Convective scheme not implemented (adj_euler and adj_ns)." << endl; exit(EXIT_FAILURE);
        break;
    }
    
    /*--- Definition of the viscous scheme for each equation and mesh level ---*/
    
    if (compressible) {
      
      /*--- Compressible flow ---*/
      
      numerics_container[MESH_0][ADJFLOW_SOL][VISC_TERM] = new CAvgGradCorrected_AdjFlow(nDim, nVar_Adj_Flow, config);
      numerics_container[MESH_0][ADJFLOW_SOL][VISC_BOUND_TERM] = new CAvgGrad_AdjFlow(nDim, nVar_Adj_Flow, config);
      
      for (iMGlevel = 1; iMGlevel <= config->GetnMGLevels(); iMGlevel++) {
        numerics_container[iMGlevel][ADJFLOW_SOL][VISC_TERM] = new CAvgGrad_AdjFlow(nDim, nVar_Adj_Flow, config);
        numerics_container[iMGlevel][ADJFLOW_SOL][VISC_BOUND_TERM] = new CAvgGrad_AdjFlow(nDim, nVar_Adj_Flow, config);
      }
      
    }
    
    if (incompressible) {
      
      /*--- Incompressible flow, use artificial compressibility method ---*/
      
      numerics_container[MESH_0][ADJFLOW_SOL][VISC_TERM] = new CAvgGradCorrectedArtComp_AdjFlow(nDim, nVar_Adj_Flow, config);
      numerics_container[MESH_0][ADJFLOW_SOL][VISC_BOUND_TERM] = new CAvgGradArtComp_AdjFlow(nDim, nVar_Adj_Flow, config);
      
      for (iMGlevel = 1; iMGlevel <= config->GetnMGLevels(); iMGlevel++) {
        numerics_container[iMGlevel][ADJFLOW_SOL][VISC_TERM] = new CAvgGradArtComp_AdjFlow(nDim, nVar_Adj_Flow, config);
        numerics_container[iMGlevel][ADJFLOW_SOL][VISC_BOUND_TERM] = new CAvgGradArtComp_AdjFlow(nDim, nVar_Adj_Flow, config);
      }
      
    }
    
    /*--- Definition of the source term integration scheme for each equation and mesh level ---*/
    
    for (iMGlevel = 0; iMGlevel <= config->GetnMGLevels(); iMGlevel++) {
      
      /*--- Note that RANS is incompatible with Axisymmetric or Rotational (Fix it!) ---*/
      
      if (compressible) {
        
        if (adj_ns) {
          
          numerics_container[iMGlevel][ADJFLOW_SOL][SOURCE_FIRST_TERM] = new CSourceViscous_AdjFlow(nDim, nVar_Adj_Flow, config);
          
          if (config->GetRotating_Frame() == YES)
            numerics_container[iMGlevel][ADJFLOW_SOL][SOURCE_SECOND_TERM] = new CSourceRotatingFrame_AdjFlow(nDim, nVar_Adj_Flow, config);
          else
            numerics_container[iMGlevel][ADJFLOW_SOL][SOURCE_SECOND_TERM] = new CSourceConservative_AdjFlow(nDim, nVar_Adj_Flow, config);
          
        }
        
        else {
          
          if (config->GetRotating_Frame() == YES)
            numerics_container[iMGlevel][ADJFLOW_SOL][SOURCE_FIRST_TERM] = new CSourceRotatingFrame_AdjFlow(nDim, nVar_Adj_Flow, config);
          else if (config->GetAxisymmetric() == YES)
            numerics_container[iMGlevel][ADJFLOW_SOL][SOURCE_FIRST_TERM] = new CSourceAxisymmetric_AdjFlow(nDim, nVar_Adj_Flow, config);
          else
            numerics_container[iMGlevel][ADJFLOW_SOL][SOURCE_FIRST_TERM] = new CSourceNothing(nDim, nVar_Adj_Flow, config);
          
          numerics_container[iMGlevel][ADJFLOW_SOL][SOURCE_SECOND_TERM] = new CSourceNothing(nDim, nVar_Adj_Flow, config);
          
        }
        
      }
      
      if (incompressible) {
        
        numerics_container[iMGlevel][ADJFLOW_SOL][SOURCE_FIRST_TERM] = new CSourceNothing(nDim, nVar_Adj_Flow, config);
        numerics_container[iMGlevel][ADJFLOW_SOL][SOURCE_SECOND_TERM] = new CSourceNothing(nDim, nVar_Adj_Flow, config);
        
      }
      
    }
    
  }
  
  /*--- Solver definition for the turbulent adjoint problem ---*/
  if (adj_turb) {
    /*--- Definition of the convective scheme for each equation and mesh level ---*/
    switch (config->GetKind_ConvNumScheme_AdjTurb()) {
      case NONE :
        break;
      case SPACE_UPWIND :
        for (iMGlevel = 0; iMGlevel <= config->GetnMGLevels(); iMGlevel++)
          if (spalart_allmaras) {
            numerics_container[iMGlevel][ADJTURB_SOL][CONV_TERM] = new CUpwSca_AdjTurb(nDim, nVar_Adj_Turb, config);
          }
          else if (neg_spalart_allmaras) {cout << "Adjoint Neg SA turbulence model not implemented." << endl; exit(EXIT_FAILURE);}
          else if (menter_sst) {cout << "Adjoint SST turbulence model not implemented." << endl; exit(EXIT_FAILURE);}
        break;
      default :
        cout << "Convective scheme not implemented (adj_turb)." << endl; exit(EXIT_FAILURE);
        break;
    }
    
    /*--- Definition of the viscous scheme for each equation and mesh level ---*/
    for (iMGlevel = 0; iMGlevel <= config->GetnMGLevels(); iMGlevel++) {
      if (spalart_allmaras) {
        numerics_container[iMGlevel][ADJTURB_SOL][VISC_TERM] = new CAvgGradCorrected_AdjTurb(nDim, nVar_Adj_Turb, config);
      }
      else if (neg_spalart_allmaras) {cout << "Adjoint Neg SA turbulence model not implemented." << endl; exit(EXIT_FAILURE);}
      else if (menter_sst) {cout << "Adjoint SST turbulence model not implemented." << endl; exit(EXIT_FAILURE);}
    }
    
    /*--- Definition of the source term integration scheme for each equation and mesh level ---*/
    for (iMGlevel = 0; iMGlevel <= config->GetnMGLevels(); iMGlevel++) {
      if (spalart_allmaras) {
        numerics_container[iMGlevel][ADJTURB_SOL][SOURCE_FIRST_TERM] = new CSourcePieceWise_AdjTurb(nDim, nVar_Adj_Turb, config);
        numerics_container[iMGlevel][ADJTURB_SOL][SOURCE_SECOND_TERM] = new CSourceConservative_AdjTurb(nDim, nVar_Adj_Turb, config);
      }
      else if (neg_spalart_allmaras) {cout << "Adjoint Neg SA turbulence model not implemented." << endl; exit(EXIT_FAILURE);}
      else if (menter_sst) {cout << "Adjoint SST turbulence model not implemented." << endl; exit(EXIT_FAILURE);}
    }
    
    /*--- Definition of the boundary condition method ---*/
    for (iMGlevel = 0; iMGlevel <= config->GetnMGLevels(); iMGlevel++) {
      if (spalart_allmaras) numerics_container[iMGlevel][ADJTURB_SOL][CONV_BOUND_TERM] = new CUpwLin_AdjTurb(nDim, nVar_Adj_Turb, config);
      else if (neg_spalart_allmaras) {cout << "Adjoint Neg SA turbulence model not implemented." << endl; exit(EXIT_FAILURE);}
      else if (menter_sst) {cout << "Adjoint SST turbulence model not implemented." << endl; exit(EXIT_FAILURE);}
    }
    
  }
  
  /*--- Solver definition for the wave problem ---*/
  if (wave) {
    
    /*--- Definition of the viscous scheme for each equation and mesh level ---*/
    numerics_container[MESH_0][WAVE_SOL][VISC_TERM] = new CGalerkin_Flow(nDim, nVar_Wave, config);
    
  }
  
  /*--- Solver definition for the FEM problem ---*/
  if (fem) {
    switch (config->GetGeometricConditions()) {
      case SMALL_DEFORMATIONS :
        switch (config->GetMaterialModel()) {
          case LINEAR_ELASTIC: numerics_container[MESH_0][FEA_SOL][FEA_TERM] = new CFEM_LinearElasticity(nDim, nVar_FEM, config); break;
          case NEO_HOOKEAN : cout << "Material model does not correspond to geometric conditions." << endl; exit(EXIT_FAILURE); break;
          default: cout << "Material model not implemented." << endl; exit(EXIT_FAILURE); break;
        }
        break;
      case LARGE_DEFORMATIONS :
        switch (config->GetMaterialModel()) {
          case LINEAR_ELASTIC: cout << "Material model does not correspond to geometric conditions." << endl; exit(EXIT_FAILURE); break;
          case NEO_HOOKEAN :
            switch (config->GetMaterialCompressibility()) {
              case COMPRESSIBLE_MAT : numerics_container[MESH_0][FEA_SOL][FEA_TERM] = new CFEM_NeoHookean_Comp(nDim, nVar_FEM, config); break;
              case INCOMPRESSIBLE_MAT : numerics_container[MESH_0][FEA_SOL][FEA_TERM] = new CFEM_NeoHookean_Incomp(nDim, nVar_FEM, config); break;
              default: cout << "Material model not implemented." << endl; exit(EXIT_FAILURE); break;
            }
            break;
          default: cout << "Material model not implemented." << endl; exit(EXIT_FAILURE); break;
        }
        break;
      default: cout << " Solver not implemented." << endl; exit(EXIT_FAILURE); break;
    }
    
  }
  
}


void CDriver::Numerics_Postprocessing(CNumerics ****numerics_container,
                                      CSolver ***solver_container, CGeometry **geometry,
                                      CConfig *config) {
  
  unsigned short iMGlevel, iSol;
  
  
  bool
  euler, adj_euler,
  ns, adj_ns,
  turbulent, adj_turb,
  spalart_allmaras, neg_spalart_allmaras, menter_sst,
  poisson,
  wave,
  fem,
  heat,
  transition,
  template_solver;
  
  bool compressible = (config->GetKind_Regime() == COMPRESSIBLE);
  bool incompressible = (config->GetKind_Regime() == INCOMPRESSIBLE);
  
  /*--- Initialize some useful booleans ---*/
  euler            = false;   ns               = false;   turbulent        = false;
  poisson          = false;
  adj_euler        = false;   adj_ns           = false;   adj_turb         = false;
  wave             = false;   heat             = false;   fem        = false;
  spalart_allmaras = false; neg_spalart_allmaras = false; menter_sst       = false;
  transition       = false;
  template_solver  = false;
  
  /*--- Assign booleans ---*/
  switch (config->GetKind_Solver()) {
    case TEMPLATE_SOLVER: template_solver = true; break;
    case EULER : case DISC_ADJ_EULER: euler = true; break;
    case NAVIER_STOKES: case DISC_ADJ_NAVIER_STOKES: ns = true; break;
    case RANS : case DISC_ADJ_RANS:  ns = true; turbulent = true; if (config->GetKind_Trans_Model() == LM) transition = true; break;
    case POISSON_EQUATION: poisson = true; break;
    case WAVE_EQUATION: wave = true; break;
    case HEAT_EQUATION: heat = true; break;
    case FEM_ELASTICITY: fem = true; break;
    case ADJ_EULER : euler = true; adj_euler = true; break;
    case ADJ_NAVIER_STOKES : ns = true; turbulent = (config->GetKind_Turb_Model() != NONE); adj_ns = true; break;
    case ADJ_RANS : ns = true; turbulent = true; adj_ns = true; adj_turb = (!config->GetFrozen_Visc()); break;
  }
  
  /*--- Assign turbulence model booleans ---*/
  
  if (turbulent)
    switch (config->GetKind_Turb_Model()) {
      case SA:     spalart_allmaras = true;     break;
      case SA_NEG: neg_spalart_allmaras = true; break;
      case SST:    menter_sst = true;  break;
        
    }
  
  /*--- Solver definition for the template problem ---*/
  if (template_solver) {
    
    /*--- Definition of the convective scheme for each equation and mesh level ---*/
    switch (config->GetKind_ConvNumScheme_Template()) {
      case SPACE_CENTERED : case SPACE_UPWIND :
        for (iMGlevel = 0; iMGlevel <= config->GetnMGLevels(); iMGlevel++)
          delete numerics_container[iMGlevel][TEMPLATE_SOL][CONV_TERM];
        break;
    }
    
    for (iMGlevel = 0; iMGlevel <= config->GetnMGLevels(); iMGlevel++) {
      /*--- Definition of the viscous scheme for each equation and mesh level ---*/
      delete numerics_container[iMGlevel][TEMPLATE_SOL][VISC_TERM];
      /*--- Definition of the source term integration scheme for each equation and mesh level ---*/
      delete numerics_container[iMGlevel][TEMPLATE_SOL][SOURCE_FIRST_TERM];
      /*--- Definition of the boundary condition method ---*/
      delete numerics_container[iMGlevel][TEMPLATE_SOL][CONV_BOUND_TERM];
    }
    
  }
  
  /*--- Solver definition for the Potential, Euler, Navier-Stokes problems ---*/
  if ((euler) || (ns)) {
    
    /*--- Definition of the convective scheme for each equation and mesh level ---*/
    switch (config->GetKind_ConvNumScheme_Flow()) {
        
      case SPACE_CENTERED :
        if (compressible) {
          
          /*--- Compressible flow ---*/
          switch (config->GetKind_Centered_Flow()) {
            case LAX : case JST :  case JST_KE : delete numerics_container[MESH_0][FLOW_SOL][CONV_TERM]; break;
          }
          for (iMGlevel = 1; iMGlevel <= config->GetnMGLevels(); iMGlevel++)
            delete numerics_container[iMGlevel][FLOW_SOL][CONV_TERM];
          
          /*--- Definition of the boundary condition method ---*/
          for (iMGlevel = 0; iMGlevel <= config->GetnMGLevels(); iMGlevel++)
            delete numerics_container[iMGlevel][FLOW_SOL][CONV_BOUND_TERM];
          
        }
        if (incompressible) {
          /*--- Incompressible flow, use artificial compressibility method ---*/
          switch (config->GetKind_Centered_Flow()) {
              
            case LAX : case JST : delete numerics_container[MESH_0][FLOW_SOL][CONV_TERM]; break;
              
          }
          for (iMGlevel = 1; iMGlevel <= config->GetnMGLevels(); iMGlevel++)
            delete numerics_container[iMGlevel][FLOW_SOL][CONV_TERM];
          
          /*--- Definition of the boundary condition method ---*/
          for (iMGlevel = 0; iMGlevel <= config->GetnMGLevels(); iMGlevel++)
            delete numerics_container[iMGlevel][FLOW_SOL][CONV_BOUND_TERM];
          
        }
        break;
      case SPACE_UPWIND :
        
        if (compressible) {
          /*--- Compressible flow ---*/
          switch (config->GetKind_Upwind_Flow()) {
            case ROE: case AUSM : case TURKEL: case HLLC: case MSW:  case CUSP:
              for (iMGlevel = 0; iMGlevel <= config->GetnMGLevels(); iMGlevel++) {
                delete numerics_container[iMGlevel][FLOW_SOL][CONV_TERM];
                delete numerics_container[iMGlevel][FLOW_SOL][CONV_BOUND_TERM];
              }
              
              break;
          }
          
        }
        if (incompressible) {
          /*--- Incompressible flow, use artificial compressibility method ---*/
          switch (config->GetKind_Upwind_Flow()) {
            case ROE:
              for (iMGlevel = 0; iMGlevel <= config->GetnMGLevels(); iMGlevel++) {
                delete numerics_container[iMGlevel][FLOW_SOL][CONV_TERM];
                delete numerics_container[iMGlevel][FLOW_SOL][CONV_BOUND_TERM];
              }
              break;
          }
        }
        
        break;
    }
    
    /*--- Definition of the viscous scheme for each equation and mesh level ---*/
    if (compressible||incompressible) {
      /*--- Compressible flow Ideal gas ---*/
      delete numerics_container[MESH_0][FLOW_SOL][VISC_TERM];
      for (iMGlevel = 1; iMGlevel <= config->GetnMGLevels(); iMGlevel++)
        delete numerics_container[iMGlevel][FLOW_SOL][VISC_TERM];
      
      /*--- Definition of the boundary condition method ---*/
      for (iMGlevel = 0; iMGlevel <= config->GetnMGLevels(); iMGlevel++)
        delete numerics_container[iMGlevel][FLOW_SOL][VISC_BOUND_TERM];
      
    }
    
    /*--- Definition of the source term integration scheme for each equation and mesh level ---*/
    for (iMGlevel = 0; iMGlevel <= config->GetnMGLevels(); iMGlevel++) {
      delete numerics_container[iMGlevel][FLOW_SOL][SOURCE_FIRST_TERM];
      delete numerics_container[iMGlevel][FLOW_SOL][SOURCE_SECOND_TERM];
    }
    
  }
  
  
  /*--- Solver definition for the turbulent model problem ---*/
  
  if (turbulent) {
    
    /*--- Definition of the convective scheme for each equation and mesh level ---*/
    
    switch (config->GetKind_ConvNumScheme_Turb()) {
      case SPACE_UPWIND :
        for (iMGlevel = 0; iMGlevel <= config->GetnMGLevels(); iMGlevel++) {
          if (spalart_allmaras || neg_spalart_allmaras ||menter_sst)
            delete numerics_container[iMGlevel][TURB_SOL][CONV_TERM];
        }
        break;
    }
    
    /*--- Definition of the viscous scheme for each equation and mesh level ---*/
    if (spalart_allmaras || neg_spalart_allmaras || menter_sst) {
      for (iMGlevel = 0; iMGlevel <= config->GetnMGLevels(); iMGlevel++) {
        delete numerics_container[iMGlevel][TURB_SOL][VISC_TERM];
        delete numerics_container[iMGlevel][TURB_SOL][SOURCE_FIRST_TERM];
        delete numerics_container[iMGlevel][TURB_SOL][SOURCE_SECOND_TERM];
        /*--- Definition of the boundary condition method ---*/
        delete numerics_container[iMGlevel][TURB_SOL][CONV_BOUND_TERM];
        delete numerics_container[iMGlevel][TURB_SOL][VISC_BOUND_TERM];
        
      }
    }
    
  }
  
  /*--- Solver definition for the transition model problem ---*/
  if (transition) {
    
    /*--- Definition of the convective scheme for each equation and mesh level ---*/
    switch (config->GetKind_ConvNumScheme_Turb()) {
      case SPACE_UPWIND :
        for (iMGlevel = 0; iMGlevel <= config->GetnMGLevels(); iMGlevel++) {
          delete numerics_container[iMGlevel][TRANS_SOL][CONV_TERM];
        }
        break;
    }
    
    for (iMGlevel = 0; iMGlevel <= config->GetnMGLevels(); iMGlevel++) {
      /*--- Definition of the viscous scheme for each equation and mesh level ---*/
      delete numerics_container[iMGlevel][TRANS_SOL][VISC_TERM];
      /*--- Definition of the source term integration scheme for each equation and mesh level ---*/
      delete numerics_container[iMGlevel][TRANS_SOL][SOURCE_FIRST_TERM];
      delete numerics_container[iMGlevel][TRANS_SOL][SOURCE_SECOND_TERM];
      /*--- Definition of the boundary condition method ---*/
      delete numerics_container[iMGlevel][TRANS_SOL][CONV_BOUND_TERM];
    }
  }
  
  /*--- Solver definition for the poisson potential problem ---*/
  if (poisson || heat) {
    
    /*--- Definition of the viscous scheme for each equation and mesh level ---*/
    delete numerics_container[MESH_0][POISSON_SOL][VISC_TERM];
    
    /*--- Definition of the source term integration scheme for each equation and mesh level ---*/
    delete numerics_container[MESH_0][POISSON_SOL][SOURCE_FIRST_TERM];
    delete numerics_container[MESH_0][POISSON_SOL][SOURCE_SECOND_TERM];
    
  }
  
  /*--- Solver definition for the flow adjoint problem ---*/
  
  if (adj_euler || adj_ns ) {
    
    /*--- Definition of the convective scheme for each equation and mesh level ---*/
    
    switch (config->GetKind_ConvNumScheme_AdjFlow()) {
      case SPACE_CENTERED :
        
        if (compressible) {
          
          /*--- Compressible flow ---*/
          
          switch (config->GetKind_Centered_AdjFlow()) {
            case LAX : case JST:
              delete numerics_container[MESH_0][ADJFLOW_SOL][CONV_TERM];
              break;
          }
          
          for (iMGlevel = 1; iMGlevel <= config->GetnMGLevels(); iMGlevel++)
            delete numerics_container[iMGlevel][ADJFLOW_SOL][CONV_TERM];
          
          for (iMGlevel = 0; iMGlevel <= config->GetnMGLevels(); iMGlevel++)
            delete numerics_container[iMGlevel][ADJFLOW_SOL][CONV_BOUND_TERM];
          
        }
        
        if (incompressible) {
          
          /*--- Incompressible flow, use artificial compressibility method ---*/
          
          switch (config->GetKind_Centered_AdjFlow()) {
            case LAX : case JST:
              delete numerics_container[MESH_0][ADJFLOW_SOL][CONV_TERM]; break;
          }
          
          for (iMGlevel = 1; iMGlevel <= config->GetnMGLevels(); iMGlevel++)
            delete numerics_container[iMGlevel][ADJFLOW_SOL][CONV_TERM];
          
          for (iMGlevel = 0; iMGlevel <= config->GetnMGLevels(); iMGlevel++)
            delete numerics_container[iMGlevel][ADJFLOW_SOL][CONV_BOUND_TERM];
          
        }
        
        break;
        
      case SPACE_UPWIND :
        
        if (compressible || incompressible) {
          
          /*--- Compressible flow ---*/
          
          switch (config->GetKind_Upwind_AdjFlow()) {
            case ROE:
              for (iMGlevel = 0; iMGlevel <= config->GetnMGLevels(); iMGlevel++) {
                delete numerics_container[iMGlevel][ADJFLOW_SOL][CONV_TERM];
                delete numerics_container[iMGlevel][ADJFLOW_SOL][CONV_BOUND_TERM];
              }
              break;
          }
        }
        
        break;
    }
    
    /*--- Definition of the viscous scheme for each equation and mesh level ---*/
    
    if (compressible || incompressible) {
      
      /*--- Compressible flow ---*/
      for (iMGlevel = 0; iMGlevel <= config->GetnMGLevels(); iMGlevel++) {
        delete numerics_container[iMGlevel][ADJFLOW_SOL][VISC_TERM];
        delete numerics_container[iMGlevel][ADJFLOW_SOL][VISC_BOUND_TERM];
      }
    }
    
    /*--- Definition of the source term integration scheme for each equation and mesh level ---*/
    
    for (iMGlevel = 0; iMGlevel <= config->GetnMGLevels(); iMGlevel++) {
      
      
      if (compressible || incompressible) {
        
        delete numerics_container[iMGlevel][ADJFLOW_SOL][SOURCE_FIRST_TERM];
        delete numerics_container[iMGlevel][ADJFLOW_SOL][SOURCE_SECOND_TERM];
        
      }
    }
    
  }
  
  
  /*--- Solver definition for the turbulent adjoint problem ---*/
  if (adj_turb) {
    /*--- Definition of the convective scheme for each equation and mesh level ---*/
    switch (config->GetKind_ConvNumScheme_AdjTurb()) {
        
      case SPACE_UPWIND :
        for (iMGlevel = 0; iMGlevel <= config->GetnMGLevels(); iMGlevel++)
          if (spalart_allmaras) {
            delete numerics_container[iMGlevel][ADJTURB_SOL][CONV_TERM];
          }
        break;
    }
    
    
    for (iMGlevel = 0; iMGlevel <= config->GetnMGLevels(); iMGlevel++) {
      if (spalart_allmaras) {
        /*--- Definition of the viscous scheme for each equation and mesh level ---*/
        delete numerics_container[iMGlevel][ADJTURB_SOL][VISC_TERM];
        /*--- Definition of the source term integration scheme for each equation and mesh level ---*/
        delete numerics_container[iMGlevel][ADJTURB_SOL][SOURCE_FIRST_TERM];
        delete numerics_container[iMGlevel][ADJTURB_SOL][SOURCE_SECOND_TERM];
        /*--- Definition of the boundary condition method ---*/
        delete numerics_container[iMGlevel][ADJTURB_SOL][CONV_BOUND_TERM];
      }
    }
  }
  
  /*--- Solver definition for the wave problem ---*/
  if (wave) {
    
    /*--- Definition of the viscous scheme for each equation and mesh level ---*/
    delete numerics_container[MESH_0][WAVE_SOL][VISC_TERM];
    
  }
  
  /*--- Solver definition for the FEA problem ---*/
  if (fem) {
    
    /*--- Definition of the viscous scheme for each equation and mesh level ---*/
    delete numerics_container[MESH_0][FEA_SOL][FEA_TERM];
    
  }
  
  /*--- Definition of the Class for the numerical method: numerics_container[MESH_LEVEL][EQUATION][EQ_TERM] ---*/
  for (iMGlevel = 0; iMGlevel <= config->GetnMGLevels(); iMGlevel++) {
    for (iSol = 0; iSol < MAX_SOLS; iSol++) {
      delete [] numerics_container[iMGlevel][iSol];
    }
    delete[] numerics_container[iMGlevel];
  }
  
}

void CDriver::Iteration_Preprocessing() {
  
  int rank = MASTER_NODE;
#ifdef HAVE_MPI
  MPI_Comm_rank(MPI_COMM_WORLD, &rank);
#endif
  
  /*--- Initial print to console for this zone. ---*/
  
  if (rank == MASTER_NODE) cout << "Zone " << iZone+1;
  
  /*--- Loop over all zones and instantiate the physics iteration. ---*/
  
  switch (config_container[iZone]->GetKind_Solver()) {
      
    case EULER: case NAVIER_STOKES: case RANS:
      if (rank == MASTER_NODE)
        cout << ": Euler/Navier-Stokes/RANS flow iteration." << endl;
      iteration_container[iZone] = new CMeanFlowIteration(config_container[iZone]);
      break;
      
    case WAVE_EQUATION:
      if (rank == MASTER_NODE)
        cout << ": wave iteration." << endl;
      iteration_container[iZone] = new CWaveIteration(config_container[iZone]);
      break;
      
    case HEAT_EQUATION:
      if (rank == MASTER_NODE)
        cout << ": heat iteration." << endl;
      iteration_container[iZone] = new CHeatIteration(config_container[iZone]);
      break;
      
    case POISSON_EQUATION:
      if (rank == MASTER_NODE)
        cout << ": poisson iteration." << endl;
      iteration_container[iZone] = new CPoissonIteration(config_container[iZone]);
      break;
      
    case FEM_ELASTICITY:
      if (rank == MASTER_NODE)
        cout << ": FEM iteration." << endl;
      iteration_container[iZone] = new CFEM_StructuralAnalysis(config_container[iZone]);
      break;
    case ADJ_EULER: case ADJ_NAVIER_STOKES: case ADJ_RANS:
      if (rank == MASTER_NODE)
        cout << ": adjoint Euler/Navier-Stokes/RANS flow iteration." << endl;
      iteration_container[iZone] = new CAdjMeanFlowIteration(config_container[iZone]);
      break;
      
    case DISC_ADJ_EULER: case DISC_ADJ_NAVIER_STOKES: case DISC_ADJ_RANS:
      if (rank == MASTER_NODE)
        cout << ": discrete adjoint Euler/Navier-Stokes/RANS flow iteration." << endl;
      iteration_container[iZone] = new CDiscAdjMeanFlowIteration(config_container[iZone]);
      break;
  }
  
}


void CDriver::Interface_Preprocessing() {
  
  int rank = MASTER_NODE;
  unsigned short donorZone, targetZone;
  unsigned short nVar, nVarTransfer;
  
  /*--- Initialize some useful booleans ---*/
  bool fluid_donor, structural_donor;
  bool fluid_target, structural_target;
  
  bool matching_mesh;
  
  fluid_donor  = false;  structural_donor  = false;
  fluid_target  = false;  structural_target  = false;
  

#ifdef HAVE_MPI
  MPI_Comm_rank(MPI_COMM_WORLD, &rank);
#endif
  
  /*--- Coupling between zones (limited to two zones at the moment) ---*/
  for (targetZone = 0; targetZone < nZone; targetZone++) {
    
    /*--- Initialize target booleans ---*/
    fluid_target  = false;  structural_target  = false;
    
    /*--- Set the target boolean: as of now, only Fluid-Structure Interaction considered ---*/
    switch (config_container[targetZone]->GetKind_Solver()) {
      case EULER : case NAVIER_STOKES: case RANS: fluid_target  = true;     break;
      case FEM_ELASTICITY:            structural_target = true;   break;
    }
    
    for (donorZone = 0; donorZone < nZone; donorZone++) {
      /*--- Initialize donor booleans ---*/
      fluid_donor  = false;  structural_donor  = false;
      matching_mesh = config_container[donorZone]->GetMatchingMesh();
      
      /*--- Set the donor boolean: as of now, only Fluid-Structure Interaction considered ---*/
      switch (config_container[donorZone]->GetKind_Solver()) {
        case EULER : case NAVIER_STOKES: case RANS: fluid_donor  = true;    break;
        case FEM_ELASTICITY:            structural_donor = true;  break;
      }
      
      
      /*--- Retrieve the number of conservative variables (for problems not involving structural analysis ---*/
      if (!structural_donor && !structural_target) {
        nVar = solver_container[donorZone][MESH_0][FLOW_SOL]->GetnVar();
      }
      else {
        /*--- If at least one of the components is structural ---*/
        nVar = nDim;
      }
      
      /*--- Interface conditions are only defined between different zones ---*/
      if (donorZone != targetZone) {
        
        if (rank == MASTER_NODE) cout << "From zone " << donorZone << " to zone " << targetZone << ": ";
        
        /*--- Match Zones ---*/
        if (rank == MASTER_NODE) cout << "Setting coupling "<<endl;
        
        /*--- If the mesh is matching: match points ---*/
        if (matching_mesh) {
          if (rank == MASTER_NODE) cout << "between matching meshes. " << endl;
          geometry_container[donorZone][MESH_0]->MatchZone(config_container[donorZone], geometry_container[targetZone][MESH_0],
                                                           config_container[targetZone], donorZone, nZone);
        }
        /*--- Else: interpolate ---*/
        else {
          switch (config_container[donorZone]->GetKindInterpolation()) {
            case NEAREST_NEIGHBOR:
              interpolator_container[donorZone][targetZone] = new CNearestNeighbor(geometry_container, config_container, donorZone, targetZone);
              if (rank == MASTER_NODE) cout << "using a nearest-neighbor approach." << endl;
              break;
            case ISOPARAMETRIC:
              interpolator_container[donorZone][targetZone] = new CIsoparametric(geometry_container, config_container, donorZone, targetZone);
              if (rank == MASTER_NODE) cout << "using an isoparametric approach." << endl;
              break;
            case CONSISTCONSERVE:
              if (targetZone>0 && structural_target) {
                interpolator_container[donorZone][targetZone] = new CMirror(geometry_container, config_container, donorZone, targetZone);
                if (rank == MASTER_NODE) cout << "using a mirror approach: matching coefficients from opposite mesh." << endl;
              }
              else {
                interpolator_container[donorZone][targetZone] = new CIsoparametric(geometry_container, config_container, donorZone, targetZone);
                if (rank == MASTER_NODE) cout << "using an isoparametric approach." << endl;
              }
              if (targetZone == 0 && structural_target) {
                if (rank == MASTER_NODE) cout << "Consistent and conservative interpolation assumes the structure model mesh is evaluated second. Somehow this has not happened. The isoparametric coefficients will be calculated for both meshes, and are not guaranteed to be consistent." << endl;
              }
              break;
          }
        }
        
        /*--- Initialize the appropriate transfer strategy ---*/
        if (rank == MASTER_NODE) cout << "Transferring ";
        
        if (fluid_donor && structural_target) {
          nVarTransfer = 2;
          transfer_container[donorZone][targetZone] = new CTransfer_FlowTraction(nVar, nVarTransfer, config_container[donorZone]);
          if (rank == MASTER_NODE) cout << "flow tractions. "<< endl;
        }
        else if (structural_donor && fluid_target) {
          nVarTransfer = 0;
          transfer_container[donorZone][targetZone] = new CTransfer_StructuralDisplacements(nVar, nVarTransfer, config_container[donorZone]);
          if (rank == MASTER_NODE) cout << "structural displacements. "<< endl;
        }
        else {
          nVarTransfer = 0;
          transfer_container[donorZone][targetZone] = new CTransfer_ConservativeVars(nVar, nVarTransfer, config_container[donorZone]);
          if (rank == MASTER_NODE) cout << "generic conservative variables. " << endl;
        }
        
      }
      
      
    }
    
  }
  
}

void CDriver::StartSolver() {
  
  int rank = MASTER_NODE;
  
#ifdef HAVE_MPI
  MPI_Comm_rank(MPI_COMM_WORLD, &rank);
#endif
  
  /*--- Main external loop of the solver. Within this loop, each iteration ---*/
  
  if (rank == MASTER_NODE)
    cout << endl <<"------------------------------ Begin Solver -----------------------------" << endl;
  
  /*--- This is temporal and just to check. It will have to be added to the regular history file ---*/
  
  ofstream historyFile_FSI;
  bool writeHistFSI = config_container[ZONE_0]->GetWrite_Conv_FSI();
  if (writeHistFSI && (rank == MASTER_NODE)) {
    char cstrFSI[200];
    string filenameHistFSI = config_container[ZONE_0]->GetConv_FileName_FSI();
    strcpy (cstrFSI, filenameHistFSI.data());
    historyFile_FSI.open (cstrFSI);
    historyFile_FSI << "Time,Iteration,Aitken,URes,logResidual,orderMagnResidual" << endl;
    historyFile_FSI.close();
  }
  
  while (ExtIter < config_container[ZONE_0]->GetnExtIter()) {
    
    /*--- Perform some external iteration preprocessing. ---*/
    
    PreprocessExtIter(ExtIter);
    
    /*--- Perform a single iteration of the chosen PDE solver. ---*/
    
    if (!fsi) {
      
      /*--- Perform a dynamic mesh update if required. ---*/
      
      DynamicMeshUpdate(ExtIter);
      
      /*--- Run a single iteration of the problem (mean flow, wave, heat, ...). ---*/
      
      Run();
      
      /*--- Update the solution for dual time stepping strategy ---*/
      
      Update();
      
    }
    else {
      Run();      // In the FSIDriver case, mesh and solution updates are already included into the Run function
    }
    
    /*--- Monitor the computations after each iteration. ---*/
    
    Monitor(ExtIter);
    
    /*--- Output the solution in files. ---*/
    
    Output(ExtIter);
    
    /*--- If the convergence criteria has been met, terminate the simulation. ---*/
    
    if (StopCalc) break;
    
    ExtIter++;
    
  }
  
}

void CDriver::PreprocessExtIter(unsigned long ExtIter) {
  
  /*--- Set the value of the external iteration. ---*/
  
  for (iZone = 0; iZone < nZone; iZone++) config_container[iZone]->SetExtIter(ExtIter);
  
  
  /*--- Read the target pressure ---*/
  
  if (config_container[ZONE_0]->GetInvDesign_Cp() == YES)
    output->SetCp_InverseDesign(solver_container[ZONE_0][MESH_0][FLOW_SOL],
                                geometry_container[ZONE_0][MESH_0], config_container[ZONE_0], ExtIter);
  
  /*--- Read the target heat flux ---*/
  
  if (config_container[ZONE_0]->GetInvDesign_HeatFlux() == YES)
    output->SetHeat_InverseDesign(solver_container[ZONE_0][MESH_0][FLOW_SOL],
                                  geometry_container[ZONE_0][MESH_0], config_container[ZONE_0], ExtIter);
  
  /*--- Set the initial condition for EULER/N-S/RANS and for a non FSI simulation ---*/
  
  if ( (!fsi) &&
      ( (config_container[ZONE_0]->GetKind_Solver() ==  EULER) ||
       (config_container[ZONE_0]->GetKind_Solver() ==  NAVIER_STOKES) ||
       (config_container[ZONE_0]->GetKind_Solver() ==  RANS) ) ) {
        for(iZone = 0; iZone < nZone; iZone++) {
          solver_container[iZone][MESH_0][FLOW_SOL]->SetInitialCondition(geometry_container[iZone], solver_container[iZone], config_container[iZone], ExtIter);
        }
      }
  
#ifdef HAVE_MPI
  MPI_Barrier(MPI_COMM_WORLD);
#endif
  
}


bool CDriver::Monitor(unsigned long ExtIter) {
  
  /*--- Synchronization point after a single solver iteration. Compute the
   wall clock time required. ---*/
  
#ifndef HAVE_MPI
  StopTime = su2double(clock())/su2double(CLOCKS_PER_SEC);
#else
  StopTime = MPI_Wtime();
#endif
  
  UsedTime = (StopTime - StartTime);
  
  
  /*--- Check if there is any change in the runtime parameters ---*/
  
  CConfig *runtime = NULL;
  strcpy(runtime_file_name, "runtime.dat");
  runtime = new CConfig(runtime_file_name, config_container[ZONE_0]);
  runtime->SetExtIter(ExtIter);
  delete runtime;
  
  /*--- Update the convergence history file (serial and parallel computations). ---*/
  
  if (!fsi) {
    output->SetConvHistory_Body(&ConvHist_file, geometry_container, solver_container,
                                config_container, integration_container, false, UsedTime, ZONE_0);
    
  }
  
  
  /*--- Evaluate the new CFL number (adaptive). ---*/
  
  if (config_container[ZONE_0]->GetCFL_Adapt() == YES) {
    output->SetCFL_Number(solver_container, config_container, ZONE_0);
  }
  
  /*--- Check whether the current simulation has reached the specified
   convergence criteria, and set StopCalc to true, if so. ---*/
  
  switch (config_container[ZONE_0]->GetKind_Solver()) {
    case EULER: case NAVIER_STOKES: case RANS:
      StopCalc = integration_container[ZONE_0][FLOW_SOL]->GetConvergence(); break;
    case WAVE_EQUATION:
      StopCalc = integration_container[ZONE_0][WAVE_SOL]->GetConvergence(); break;
    case HEAT_EQUATION:
      StopCalc = integration_container[ZONE_0][HEAT_SOL]->GetConvergence(); break;
    case FEM_ELASTICITY:
      StopCalc = integration_container[ZONE_0][FEA_SOL]->GetConvergence(); break;
    case ADJ_EULER: case ADJ_NAVIER_STOKES: case ADJ_RANS:
    case DISC_ADJ_EULER: case DISC_ADJ_NAVIER_STOKES: case DISC_ADJ_RANS:
      StopCalc = integration_container[ZONE_0][ADJFLOW_SOL]->GetConvergence(); break;
  }
  
  return StopCalc;
  
}


void CDriver::Output(unsigned long ExtIter) {


    int rank = MASTER_NODE;

#ifdef HAVE_MPI
    MPI_Comm_rank(MPI_COMM_WORLD, &rank);
#endif


    /*--- Solution output. Determine whether a solution needs to be written
     after the current iteration, and if so, execute the output file writing
     routines. ---*/

    if ((ExtIter+1 >= config_container[ZONE_0]->GetnExtIter())

	||

	((ExtIter % config_container[ZONE_0]->GetWrt_Sol_Freq() == 0) && (ExtIter != 0) &&
	 !((config_container[ZONE_0]->GetUnsteady_Simulation() == DT_STEPPING_1ST) ||
	   (config_container[ZONE_0]->GetUnsteady_Simulation() == DT_STEPPING_2ND) ||
	   (config_container[ZONE_0]->GetUnsteady_Simulation() == TIME_STEPPING)))

	||

	(StopCalc)

	||

	(((config_container[ZONE_0]->GetUnsteady_Simulation() == DT_STEPPING_1ST) ||
	  (config_container[ZONE_0]->GetUnsteady_Simulation() == TIME_STEPPING)) &&
	 ((ExtIter == 0) || (ExtIter % config_container[ZONE_0]->GetWrt_Sol_Freq_DualTime() == 0)))

	||

	((config_container[ZONE_0]->GetUnsteady_Simulation() == DT_STEPPING_2ND) && (!fsi) &&
         ((ExtIter == 0) || ((ExtIter % config_container[ZONE_0]->GetWrt_Sol_Freq_DualTime() == 0) ||
			     ((ExtIter-1) % config_container[ZONE_0]->GetWrt_Sol_Freq_DualTime() == 0))))

	||

	((config_container[ZONE_0]->GetUnsteady_Simulation() == DT_STEPPING_2ND) && (fsi) &&
	 ((ExtIter == 0) || ((ExtIter % config_container[ZONE_0]->GetWrt_Sol_Freq_DualTime() == 0))))

	||

	(((config_container[ZONE_0]->GetDynamic_Analysis() == DYNAMIC) &&
	  ((ExtIter == 0) || (ExtIter % config_container[ZONE_0]->GetWrt_Sol_Freq_DualTime() == 0))))) {


      /*--- Low-fidelity simulations (using a coarser multigrid level
       approximation to the solution) require an interpolation back to the
       finest grid. ---*/

      if (config_container[ZONE_0]->GetLowFidelitySim()) {
        integration_container[ZONE_0][FLOW_SOL]->SetProlongated_Solution(RUNTIME_FLOW_SYS, solver_container[ZONE_0][MESH_0][FLOW_SOL], solver_container[ZONE_0][MESH_1][FLOW_SOL], geometry_container[ZONE_0][MESH_0], geometry_container[ZONE_0][MESH_1], config_container[ZONE_0]);
        integration_container[ZONE_0][FLOW_SOL]->Smooth_Solution(RUNTIME_FLOW_SYS, solver_container[ZONE_0][MESH_0][FLOW_SOL], geometry_container[ZONE_0][MESH_0], 3, 1.25, config_container[ZONE_0]);
        solver_container[ZONE_0][MESH_0][config_container[ZONE_0]->GetContainerPosition(RUNTIME_FLOW_SYS)]->Set_MPI_Solution(geometry_container[ZONE_0][MESH_0], config_container[ZONE_0]);
        solver_container[ZONE_0][MESH_0][config_container[ZONE_0]->GetContainerPosition(RUNTIME_FLOW_SYS)]->Preprocessing(geometry_container[ZONE_0][MESH_0], solver_container[ZONE_0][MESH_0], config_container[ZONE_0], MESH_0, 0, RUNTIME_FLOW_SYS, true);
      }


      if (rank == MASTER_NODE) cout << endl << "-------------------------- File Output Summary --------------------------";

      /*--- For specific applications, evaluate and plot the surface. ---*/
      
      if (config_container[ZONE_0]->GetnMarker_Analyze() != 0) {
        
        output->WriteSurface_Analysis(config_container[ZONE_0], geometry_container[ZONE_0][MESH_0],
                                     solver_container[ZONE_0][MESH_0][FLOW_SOL]);
      }
      
      /*--- For specific applications, evaluate and plot the equivalent area. ---*/
      
      if (config_container[ZONE_0]->GetEquivArea() == YES) {
        
        output->SetEquivalentArea(solver_container[ZONE_0][MESH_0][FLOW_SOL],
                                  geometry_container[ZONE_0][MESH_0], config_container[ZONE_0], ExtIter);
      }
      
      /*--- Execute the routine for writing restart, volume solution,
       surface solution, and surface comma-separated value files. ---*/

      output->SetResult_Files(solver_container, geometry_container, config_container, ExtIter, nZone);

      /*--- Output a file with the forces breakdown. ---*/

      output->SetForces_Breakdown(geometry_container, solver_container,
                                  config_container, integration_container, ZONE_0);

      /*--- Compute the forces at different sections. ---*/

      if (config_container[ZONE_0]->GetPlot_Section_Forces()) {
        output->SetForceSections(solver_container[ZONE_0][MESH_0][FLOW_SOL],
                                 geometry_container[ZONE_0][MESH_0], config_container[ZONE_0], ExtIter);
      }

      if (rank == MASTER_NODE) cout << "-------------------------------------------------------------------------" << endl << endl;

    }

}


CDriver::~CDriver(void) {}


su2double CDriver::Get_Drag() {

  unsigned short val_iZone = ZONE_0;
  unsigned short FinestMesh = config_container[val_iZone]->GetFinestMesh();
  su2double CDrag, RefDensity, RefAreaCoeff, RefVel2(0.0), factor;

  /*--- Export free-stream density and reference area ---*/
  RefDensity = solver_container[val_iZone][FinestMesh][FLOW_SOL]->GetDensity_Inf();
  RefAreaCoeff = config_container[val_iZone]->GetRefAreaCoeff();

  /*--- Calculate free-stream velocity (squared) ---*/
  for(unsigned short iDim = 0; iDim < nDim; iDim++)
    RefVel2 += pow(solver_container[val_iZone][FinestMesh][FLOW_SOL]->GetVelocity_Inf(iDim),2);

  /*--- Calculate drag force based on drag coefficient ---*/
  factor = 0.5*RefDensity*RefAreaCoeff*RefVel2;
  CDrag = solver_container[val_iZone][FinestMesh][FLOW_SOL]->GetTotal_CD();

  return CDrag*factor;
}

su2double CDriver::Get_Lift() {

  unsigned short val_iZone = ZONE_0;
  unsigned short FinestMesh = config_container[val_iZone]->GetFinestMesh();
  su2double CLift, RefDensity, RefAreaCoeff, RefVel2(0.0), factor;

  /*--- Export free-stream density and reference area ---*/
  RefDensity = solver_container[val_iZone][FinestMesh][FLOW_SOL]->GetDensity_Inf();
  RefAreaCoeff = config_container[val_iZone]->GetRefAreaCoeff();

  /*--- Calculate free-stream velocity (squared) ---*/
  for(unsigned short iDim = 0; iDim < nDim; iDim++)
    RefVel2 += pow(solver_container[val_iZone][FinestMesh][FLOW_SOL]->GetVelocity_Inf(iDim),2);

  /*--- Calculate drag force based on drag coefficient ---*/
  factor = 0.5*RefDensity*RefAreaCoeff*RefVel2;
  CLift = solver_container[val_iZone][FinestMesh][FLOW_SOL]->GetTotal_CL();

  return CLift*factor;
}

su2double CDriver::Get_Mz() {

  unsigned short val_iZone = ZONE_0;
  unsigned short FinestMesh = config_container[val_iZone]->GetFinestMesh();
  su2double CMz, RefDensity, RefAreaCoeff, RefLengthCoeff, RefVel2(0.0), factor;

  /*--- Export free-stream density and reference area ---*/
  RefDensity = solver_container[val_iZone][FinestMesh][FLOW_SOL]->GetDensity_Inf();
  RefAreaCoeff = config_container[val_iZone]->GetRefAreaCoeff();
  RefLengthCoeff = config_container[val_iZone]->GetRefLengthMoment();

  /*--- Calculate free-stream velocity (squared) ---*/
  for(unsigned short iDim = 0; iDim < nDim; iDim++)
    RefVel2 += pow(solver_container[val_iZone][FinestMesh][FLOW_SOL]->GetVelocity_Inf(iDim),2);

  /*--- Calculate moment around z-axis based on coefficients ---*/
  factor = 0.5*RefDensity*RefAreaCoeff*RefVel2;
  CMz = solver_container[val_iZone][FinestMesh][FLOW_SOL]->GetTotal_CMz();

  return CMz*factor*RefLengthCoeff;

}

unsigned short CDriver::GetMovingMarker() {

  unsigned short IDtoSend(0),iMarker, jMarker, Moving;
  string Marker_Tag, Moving_Tag;

  for (iMarker = 0; iMarker < config_container[ZONE_0]->GetnMarker_All(); iMarker++) {
    Moving = config_container[ZONE_0]->GetMarker_All_Moving(iMarker);
    if (Moving == YES) {
      for (jMarker = 0; jMarker<config_container[ZONE_0]->GetnMarker_Moving(); jMarker++) {
        Moving_Tag = config_container[ZONE_0]->GetMarker_Moving_TagBound(jMarker);
        Marker_Tag = config_container[ZONE_0]->GetMarker_All_TagBound(iMarker);
        if (Marker_Tag == Moving_Tag) {
          IDtoSend = iMarker;
          break;
        }
      }
    }
  }

  return IDtoSend;

}

unsigned long CDriver::GetNumberVertices(unsigned short iMarker) {

  unsigned long nFluidVertex;
  unsigned short jMarker, Moving;
  string Marker_Tag, Moving_Tag;

  nFluidVertex = 0;

  Moving = config_container[ZONE_0]->GetMarker_All_Moving(iMarker);
  if (Moving == YES) {
    for (jMarker = 0; jMarker<config_container[ZONE_0]->GetnMarker_Moving(); jMarker++) {
      Moving_Tag = config_container[ZONE_0]->GetMarker_Moving_TagBound(jMarker);
      Marker_Tag = config_container[ZONE_0]->GetMarker_All_TagBound(iMarker);
      if (Marker_Tag == Moving_Tag) {
        nFluidVertex = geometry_container[ZONE_0][MESH_0]->nVertex[iMarker];
      }
    }
  }

  return nFluidVertex;

}

unsigned long CDriver::GetVertexGlobalIndex(unsigned short iMarker, unsigned short iVertex) {

  unsigned long iPoint, GlobalIndex;

  iPoint = geometry_container[ZONE_0][MESH_0]->vertex[iMarker][iVertex]->GetNode();
  GlobalIndex = geometry_container[ZONE_0][MESH_0]->node[iPoint]->GetGlobalIndex();

  return GlobalIndex;

}

su2double CDriver::GetVertexCoordX(unsigned short iMarker, unsigned short iVertex) {

  su2double* Coord;
  unsigned long iPoint;

  iPoint = geometry_container[ZONE_0][MESH_0]->vertex[iMarker][iVertex]->GetNode();
  Coord = geometry_container[ZONE_0][MESH_0]->node[iPoint]->GetCoord();
  return Coord[0];

}

su2double CDriver::GetVertexCoordY(unsigned short iMarker, unsigned short iVertex) {

  su2double* Coord;
  unsigned long iPoint;

  iPoint = geometry_container[ZONE_0][MESH_0]->vertex[iMarker][iVertex]->GetNode();
  Coord = geometry_container[ZONE_0][MESH_0]->node[iPoint]->GetCoord();
  return Coord[1];
}

su2double CDriver::GetVertexCoordZ(unsigned short iMarker, unsigned short iVertex) {

  su2double* Coord;
  unsigned long iPoint;

  if(nDim == 3) {
    iPoint = geometry_container[ZONE_0][MESH_0]->vertex[iMarker][iVertex]->GetNode();
    Coord = geometry_container[ZONE_0][MESH_0]->node[iPoint]->GetCoord();
    return Coord[2];
  }
  else {
    return 0.0;
  }


}

bool CDriver::ComputeVertexForces(unsigned short iMarker, unsigned short iVertex) {

    unsigned long iPoint;
    unsigned short iDim, jDim;
    su2double *Normal, AreaSquare, Area;
    bool halo;

    unsigned short FinestMesh = config_container[ZONE_0]->GetFinestMesh();

	/*--- Check the kind of fluid problem ---*/
	bool compressible       = (config_container[ZONE_0]->GetKind_Regime() == COMPRESSIBLE);
	bool incompressible     = (config_container[ZONE_0]->GetKind_Regime() == INCOMPRESSIBLE);
	bool viscous_flow       = ((config_container[ZONE_0]->GetKind_Solver() == NAVIER_STOKES) ||
							   (config_container[ZONE_0]->GetKind_Solver() == RANS) );

    /*--- Parameters for the calculations ---*/
	// Pn: Pressure
	// Pinf: Pressure_infinite
	// div_vel: Velocity divergence
	// Dij: Dirac delta
	su2double Pn = 0.0, div_vel = 0.0, Dij = 0.0;
	su2double Viscosity = 0.0;
	su2double Grad_Vel[3][3] = { {0.0, 0.0, 0.0} ,
							{0.0, 0.0, 0.0} ,
							{0.0, 0.0, 0.0} } ;
	su2double Tau[3][3] = { {0.0, 0.0, 0.0} ,
							{0.0, 0.0, 0.0} ,
							{0.0, 0.0, 0.0} } ;

	su2double Pinf = solver_container[ZONE_0][FinestMesh][FLOW_SOL]->GetPressure_Inf();

    iPoint = geometry_container[ZONE_0][MESH_0]->vertex[iMarker][iVertex]->GetNode();
    //GlobalIndex = geometry_container[ZONE_0][MESH_0]->node[iPoint]->GetGlobalIndex();

    /*--- It necessary to distinguish the halo nodes from the others, since they introduice non physical forces. ---*/
    //if(geometry_container[ZONE_0][MESH_0]->node[iPoint]->GetDomain()) partFluidSurfaceLoads[iVertex][0] = GlobalIndex;
    //else partFluidSurfaceLoads[iVertex][0] = -1.0;
    if(geometry_container[ZONE_0][MESH_0]->node[iPoint]->GetDomain()) {
    /*--- Get the normal at the vertex: this normal goes inside the fluid domain. ---*/
    Normal = geometry_container[ZONE_0][MESH_0]->vertex[iMarker][iVertex]->GetNormal();
    AreaSquare = 0.0;
    for(iDim = 0; iDim < nDim; iDim++) {
        AreaSquare += Normal[iDim]*Normal[iDim];
    }
    Area = sqrt(AreaSquare);

    /*--- Get the values of pressure and viscosity ---*/
    Pn = solver_container[ZONE_0][MESH_0][FLOW_SOL]->node[iPoint]->GetPressure();
    if (viscous_flow) {
      for(iDim=0; iDim<nDim; iDim++) {
        for(jDim=0; jDim<nDim; jDim++) {
          Grad_Vel[iDim][jDim] = solver_container[ZONE_0][FinestMesh][FLOW_SOL]->node[iPoint]->GetGradient_Primitive(iDim+1, jDim);
        }
      }
      Viscosity = solver_container[ZONE_0][MESH_0][FLOW_SOL]->node[iPoint]->GetLaminarViscosity();
    }


   /*--- Calculate the inviscid (pressure) part of tn in the fluid nodes (force units) ---*/
   for (iDim = 0; iDim < nDim; iDim++) {
     //partFluidSurfaceLoads[iVertex][iDim+1] = -(Pn-Pinf)*Normal[iDim];   //NB : norm(Normal) = Area
     APINodalForce[iDim] = -(Pn-Pinf)*Normal[iDim];     //NB : norm(Normal) = Area
   }

   /*--- Calculate the viscous (shear stress) part of tn in the fluid nodes (force units ---*/
   if ((incompressible || compressible) && viscous_flow) {
     div_vel = 0.0;
     for (iDim = 0; iDim < nDim; iDim++)
       div_vel += Grad_Vel[iDim][iDim];
     if (incompressible) div_vel = 0.0;

     for (iDim = 0; iDim < nDim; iDim++) {
       for (jDim = 0 ; jDim < nDim; jDim++) {
         Dij = 0.0; if (iDim == jDim) Dij = 1.0;
         Tau[iDim][jDim] = Viscosity*(Grad_Vel[jDim][iDim] + Grad_Vel[iDim][jDim]) - TWO3*Viscosity*div_vel*Dij;
         //partFluidSurfaceLoads[iVertex][iDim+1] += Tau[iDim][jDim]*Normal[jDim];
         APINodalForce[iDim] += Tau[iDim][jDim]*Normal[jDim];
       }
     }
   }

   //Divide by local are in case of force density communication.
   for(iDim = 0; iDim < nDim; iDim++) {
     APINodalForceDensity[iDim] = APINodalForce[iDim]/Area;
   }

   halo = false;

   }
   else {
        halo = true;
   }

   return halo;

}

su2double CDriver::GetVertexForceX(unsigned short iMarker, unsigned short iVertex) {

    return APINodalForce[0];

}

su2double CDriver::GetVertexForceY(unsigned short iMarker, unsigned short iVertex) {

    return APINodalForce[1];

}

su2double CDriver::GetVertexForceZ(unsigned short iMarker, unsigned short iVertex) {

    return APINodalForce[2];

}

su2double CDriver::GetVertexForceDensityX(unsigned short iMarker, unsigned short iVertex) {
    return APINodalForceDensity[0];
}

su2double CDriver::GetVertexForceDensityY(unsigned short iMarker, unsigned short iVertex) {
    return APINodalForceDensity[1];
}

su2double CDriver::GetVertexForceDensityZ(unsigned short iMarker, unsigned short iVertex) {
    return APINodalForceDensity[2];
}

void CDriver::SetVertexCoordX(unsigned short iMarker, unsigned short iVertex, su2double newPosX) {

  unsigned long iPoint;
  su2double *Coord, *Coord_n;
  su2double dispX;

  iPoint = geometry_container[ZONE_0][MESH_0]->vertex[iMarker][iVertex]->GetNode();
  Coord = geometry_container[ZONE_0][MESH_0]->node[iPoint]->GetCoord();

  if(config_container[ZONE_0]->GetUnsteady_Simulation()) {
    Coord_n = geometry_container[ZONE_0][MESH_0]->node[iPoint]->GetCoord_n();
    dispX = newPosX - Coord_n[0];
    APIVarCoord[0] = dispX - Coord[0] + Coord_n[0];
  }
  else {
    APIVarCoord[0] = newPosX - Coord[0];
  }

}

void CDriver::SetVertexCoordY(unsigned short iMarker, unsigned short iVertex, su2double newPosY) {

  unsigned long iPoint;
  su2double *Coord, *Coord_n;
  su2double dispY;

  iPoint = geometry_container[ZONE_0][MESH_0]->vertex[iMarker][iVertex]->GetNode();
  Coord = geometry_container[ZONE_0][MESH_0]->node[iPoint]->GetCoord();

  if(config_container[ZONE_0]->GetUnsteady_Simulation()) {
    Coord_n = geometry_container[ZONE_0][MESH_0]->node[iPoint]->GetCoord_n();
    dispY = newPosY - Coord_n[1];
    APIVarCoord[1] = dispY - Coord[1] + Coord_n[1];
  }
  else {
    APIVarCoord[1] = newPosY - Coord[1];
  }
}

void CDriver::SetVertexCoordZ(unsigned short iMarker, unsigned short iVertex, su2double newPosZ) {

  unsigned long iPoint;
  su2double *Coord, *Coord_n;
  su2double dispZ;

  iPoint = geometry_container[ZONE_0][MESH_0]->vertex[iMarker][iVertex]->GetNode();
  Coord = geometry_container[ZONE_0][MESH_0]->node[iPoint]->GetCoord();
  Coord_n = geometry_container[ZONE_0][MESH_0]->node[iPoint]->GetCoord_n();
  if(nDim > 2) {
    if(config_container[ZONE_0]->GetUnsteady_Simulation()) {
      Coord_n = geometry_container[ZONE_0][MESH_0]->node[iPoint]->GetCoord_n();
      dispZ = newPosZ - Coord_n[2];
      APIVarCoord[2] = dispZ - Coord[2] + Coord_n[2];
    }
    else {
      APIVarCoord[2] = newPosZ - Coord[2];
    }
  }
  else {
    APIVarCoord[2] = 0.0;
  }
}

su2double CDriver::SetVertexVarCoord(unsigned short iMarker, unsigned short iVertex) {

    su2double nodalVarCoordNorm;

    geometry_container[ZONE_0][MESH_0]->vertex[iMarker][iVertex]->SetVarCoord(APIVarCoord);
    nodalVarCoordNorm = sqrt((APIVarCoord[0])*(APIVarCoord[0]) + (APIVarCoord[1])*(APIVarCoord[1]) + (APIVarCoord[2])*(APIVarCoord[2]));

    return nodalVarCoordNorm;

}

CSingleZoneDriver::CSingleZoneDriver(char* confFile,
                                     unsigned short val_nZone,
                                     unsigned short val_nDim) : CDriver(confFile,
                                                                        val_nZone,
                                                                        val_nDim) { }

CSingleZoneDriver::~CSingleZoneDriver(void) { }

void CSingleZoneDriver::Run() {

  /*--- Run an iteration of the physics within this single zone.
   We assume that the zone of interest is in the ZONE_0 container position. ---*/
  
  iteration_container[ZONE_0]->Preprocess(output, integration_container, geometry_container,
                                          solver_container, numerics_container, config_container,
                                          surface_movement, grid_movement, FFDBox, ZONE_0);
  
  iteration_container[ZONE_0]->Iterate(output, integration_container, geometry_container,
                                       solver_container, numerics_container, config_container,
                                       surface_movement, grid_movement, FFDBox, ZONE_0);
  
}


void CSingleZoneDriver::Update() {

  iteration_container[ZONE_0]->Update(output, integration_container, geometry_container,
                                      solver_container, numerics_container, config_container,
                                      surface_movement, grid_movement, FFDBox, ZONE_0);

}

void CSingleZoneDriver::ResetConvergence() {

  switch (config_container[ZONE_0]->GetKind_Solver()) {

    case EULER: case NAVIER_STOKES: case RANS:
      integration_container[ZONE_0][FLOW_SOL]->SetConvergence(false);
      if (config_container[ZONE_0]->GetKind_Solver() == RANS) integration_container[ZONE_0][TURB_SOL]->SetConvergence(false);
      if(config_container[ZONE_0]->GetKind_Trans_Model() == LM) integration_container[ZONE_0][TRANS_SOL]->SetConvergence(false);
      break;

    case WAVE_EQUATION:
      integration_container[ZONE_0][WAVE_SOL]->SetConvergence(false);
      break;

    case HEAT_EQUATION:
      integration_container[ZONE_0][HEAT_SOL]->SetConvergence(false);
      break;

    case POISSON_EQUATION:
      break;

    case FEM_ELASTICITY:
      integration_container[ZONE_0][FEA_SOL]->SetConvergence(false);
      break;

    case ADJ_EULER: case ADJ_NAVIER_STOKES: case ADJ_RANS: case DISC_ADJ_EULER: case DISC_ADJ_NAVIER_STOKES: case DISC_ADJ_RANS:
      integration_container[ZONE_0][ADJFLOW_SOL]->SetConvergence(false);
      if( (config_container[ZONE_0]->GetKind_Solver() == ADJ_RANS) || (config_container[ZONE_0]->GetKind_Solver() == DISC_ADJ_RANS) )
        integration_container[ZONE_0][ADJTURB_SOL]->SetConvergence(false);
      break;
      
  }

}

void CSingleZoneDriver::DynamicMeshUpdate(unsigned long ExtIter) {

  bool harmonic_balance = (config_container[ZONE_0]->GetUnsteady_Simulation() == HARMONIC_BALANCE);

  /*--- Dynamic mesh update ---*/
  if ((config_container[ZONE_0]->GetGrid_Movement()) && (!harmonic_balance)) {
    iteration_container[ZONE_0]->SetGrid_Movement(geometry_container, surface_movement, grid_movement, FFDBox, solver_container, config_container, ZONE_0, 0, ExtIter );
  }

}

void CSingleZoneDriver::StaticMeshUpdate() {

  int rank = MASTER_NODE;

#ifdef HAVE_MPI
  MPI_Comm_rank(MPI_COMM_WORLD, &rank);
#endif

  if(rank == MASTER_NODE) cout << " Deforming the volume grid." << endl;
  grid_movement[ZONE_0]->SetVolume_Deformation(geometry_container[ZONE_0][MESH_0], config_container[ZONE_0], true);

  if(rank == MASTER_NODE) cout << "No grid velocity to be computed : static grid deformation." << endl;

  if(rank == MASTER_NODE) cout << " Updating multigrid structure." << endl;
  grid_movement[ZONE_0]->UpdateMultiGrid(geometry_container[ZONE_0], config_container[ZONE_0]);

}

void CSingleZoneDriver::SetInitialMesh() {

  unsigned long iPoint;

  StaticMeshUpdate();

  /*--- Propagate the initial deformation to the past ---*/
  //if (!restart) {
    for (iMesh = 0; iMesh <= config_container[ZONE_0]->GetnMGLevels(); iMesh++) {
      for(iPoint = 0; iPoint < geometry_container[ZONE_0][iMesh]->GetnPoint(); iPoint++) {
        //solver_container[ZONE_0][iMesh][FLOW_SOL]->node[iPoint]->Set_Solution_time_n();
        //solver_container[ZONE_0][iMesh][FLOW_SOL]->node[iPoint]->Set_Solution_time_n1();
        geometry_container[ZONE_0][iMesh]->node[iPoint]->SetVolume_n();
        geometry_container[ZONE_0][iMesh]->node[iPoint]->SetVolume_nM1();
        geometry_container[ZONE_0][iMesh]->node[iPoint]->SetCoord_n();
        geometry_container[ZONE_0][iMesh]->node[iPoint]->SetCoord_n1();
      }
    }
  //}

}

CMultiZoneDriver::CMultiZoneDriver(char* confFile,
                                   unsigned short val_nZone,
                                   unsigned short val_nDim) : CDriver(confFile,
                                                                      val_nZone,
                                                                      val_nDim) { }


CMultiZoneDriver::~CMultiZoneDriver(void) { }

void CMultiZoneDriver::Run() {
  
  
  /*--- Run a single iteration of a multi-zone problem by looping over all
   zones and executing the iterations. Note that data transers between zones
   and other intermediate procedures may be required. ---*/
  
  for (iZone = 0; iZone < nZone; iZone++) {
    
    iteration_container[iZone]->Preprocess(output, integration_container, geometry_container,
                                           solver_container, numerics_container, config_container,
                                           surface_movement, grid_movement, FFDBox, iZone);
    
    iteration_container[iZone]->Iterate(output, integration_container, geometry_container,
                                        solver_container, numerics_container, config_container,
                                        surface_movement, grid_movement, FFDBox, iZone);
    
  }
  
}

void CMultiZoneDriver::Update() {

  for(iZone = 0; iZone < nZone; iZone++) {

    iteration_container[iZone]->Update(output, integration_container, geometry_container,
                                       solver_container, numerics_container, config_container,
                                       surface_movement, grid_movement, FFDBox, iZone);

  }

}

void CMultiZoneDriver::ResetConvergence() {

  for(iZone = 0; iZone < nZone; iZone++) {
    switch (config_container[iZone]->GetKind_Solver()) {

    case EULER: case NAVIER_STOKES: case RANS:
      integration_container[iZone][FLOW_SOL]->SetConvergence(false);
      if (config_container[iZone]->GetKind_Solver() == RANS) integration_container[iZone][TURB_SOL]->SetConvergence(false);
      if(config_container[iZone]->GetKind_Trans_Model() == LM) integration_container[iZone][TRANS_SOL]->SetConvergence(false);
      break;

    case WAVE_EQUATION:
      integration_container[iZone][WAVE_SOL]->SetConvergence(false);
      break;

    case HEAT_EQUATION:
      integration_container[iZone][HEAT_SOL]->SetConvergence(false);
      break;

    case POISSON_EQUATION:
      break;

    case FEM_ELASTICITY:
      integration_container[iZone][FEA_SOL]->SetConvergence(false);
      break;

    case ADJ_EULER: case ADJ_NAVIER_STOKES: case ADJ_RANS: case DISC_ADJ_EULER: case DISC_ADJ_NAVIER_STOKES: case DISC_ADJ_RANS:
      integration_container[iZone][ADJFLOW_SOL]->SetConvergence(false);
      if( (config_container[iZone]->GetKind_Solver() == ADJ_RANS) || (config_container[iZone]->GetKind_Solver() == DISC_ADJ_RANS) )
        integration_container[iZone][ADJTURB_SOL]->SetConvergence(false);
      break;
    }
  }

}

void CMultiZoneDriver::DynamicMeshUpdate(unsigned long ExtIter) {

  bool harmonic_balance;

  for (iZone = 0; iZone < nZone; iZone++) {
   harmonic_balance = (config_container[iZone]->GetUnsteady_Simulation() == HARMONIC_BALANCE);
    /*--- Dynamic mesh update ---*/
    if ((config_container[iZone]->GetGrid_Movement()) && (!harmonic_balance)) {
      iteration_container[iZone]->SetGrid_Movement(geometry_container, surface_movement, grid_movement, FFDBox, solver_container, config_container, iZone, 0, ExtIter );
    }
  }

}

void CMultiZoneDriver::StaticMeshUpdate() {

  int rank = MASTER_NODE;

#ifdef HAVE_MPI
  MPI_Comm_rank(MPI_COMM_WORLD, &rank);
#endif

  for(iZone = 0; iZone < nZone; iZone++) {
    if(rank == MASTER_NODE) cout << " Deforming the volume grid." << endl;
    grid_movement[iZone]->SetVolume_Deformation(geometry_container[iZone][MESH_0], config_container[iZone], true);

    if(rank == MASTER_NODE) cout << "No grid velocity to be computde : static grid deformation." << endl;

    if(rank == MASTER_NODE) cout << " Updating multigrid structure." << endl;
    grid_movement[iZone]->UpdateMultiGrid(geometry_container[iZone], config_container[iZone]);
  }
}

void CMultiZoneDriver::SetInitialMesh() {

  unsigned long iPoint;

  StaticMeshUpdate();

  /*--- Propagate the initial deformation to the past ---*/
  //if (!restart) {
    for(iZone = 0; iZone < nZone; iZone++) {
      for (iMesh = 0; iMesh <= config_container[iZone]->GetnMGLevels(); iMesh++) {
        for(iPoint = 0; iPoint < geometry_container[iZone][iMesh]->GetnPoint(); iPoint++) {
          //solver_container[iZone][iMesh][FLOW_SOL]->node[iPoint]->Set_Solution_time_n();
          //solver_container[iZone][iMesh][FLOW_SOL]->node[iPoint]->Set_Solution_time_n1();
          geometry_container[iZone][iMesh]->node[iPoint]->SetVolume_n();
          geometry_container[iZone][iMesh]->node[iPoint]->SetVolume_nM1();
          geometry_container[iZone][iMesh]->node[iPoint]->SetCoord_n();
          geometry_container[iZone][iMesh]->node[iPoint]->SetCoord_n1();
        }
      }
    }
  //}

}

CHBDriver::CHBDriver(char* confFile,
                                 unsigned short val_nZone,
                                 unsigned short val_nDim) : CDriver(confFile,
                                                                    val_nZone,
                                                                    val_nDim) {
	unsigned short kZone;

	D = NULL;
	/*--- allocate dynamic memory for the Harmonic Balance operator ---*/
	D = new su2double*[nZone]; for (kZone = 0; kZone < nZone; kZone++) D[kZone] = new su2double[nZone];

}

CHBDriver::~CHBDriver(void) {

	unsigned short kZone;

	  /*--- delete dynamic memory for the Harmonic Balance operator ---*/
	  for (kZone = 0; kZone < nZone; kZone++) if (D[kZone] != NULL) delete [] D[kZone];
	  if (D[kZone] != NULL) delete [] D;

}

void CHBDriver::Run() {
  
  /*--- Run a single iteration of a Harmonic Balance problem. Preprocess all
   all zones before beginning the iteration. ---*/
  
  for (iZone = 0; iZone < nZone; iZone++)
    iteration_container[iZone]->Preprocess(output, integration_container, geometry_container,
                                           solver_container, numerics_container, config_container,
                                           surface_movement, grid_movement, FFDBox, iZone);
  
  for (iZone = 0; iZone < nZone; iZone++)
    iteration_container[iZone]->Iterate(output, integration_container, geometry_container,
                                        solver_container, numerics_container, config_container,
                                        surface_movement, grid_movement, FFDBox, iZone);
    
}

void CHBDriver::Update() {

  for (iZone = 0; iZone < nZone; iZone++) {

    /*--- Update the harmonic balance terms across all zones ---*/
  	SetHarmonicBalance(iZone);

    iteration_container[iZone]->Update(output, integration_container, geometry_container,
                                       solver_container, numerics_container, config_container,
                                       surface_movement, grid_movement, FFDBox, iZone);

    output->HarmonicBalanceOutput(solver_container, config_container, nZone, iZone);

  }

}

void CHBDriver::ResetConvergence() {

  for(iZone = 0; iZone < nZone; iZone++) {
    switch (config_container[iZone]->GetKind_Solver()) {

    case EULER: case NAVIER_STOKES: case RANS:
      integration_container[iZone][FLOW_SOL]->SetConvergence(false);
      if (config_container[iZone]->GetKind_Solver() == RANS) integration_container[iZone][TURB_SOL]->SetConvergence(false);
      if(config_container[iZone]->GetKind_Trans_Model() == LM) integration_container[iZone][TRANS_SOL]->SetConvergence(false);
      break;

    case WAVE_EQUATION:
      integration_container[iZone][WAVE_SOL]->SetConvergence(false);
      break;

    case HEAT_EQUATION:
      integration_container[iZone][HEAT_SOL]->SetConvergence(false);
      break;

    case POISSON_EQUATION:
      break;

    case FEM_ELASTICITY:
      integration_container[iZone][FEA_SOL]->SetConvergence(false);
      break;

    case ADJ_EULER: case ADJ_NAVIER_STOKES: case ADJ_RANS: case DISC_ADJ_EULER: case DISC_ADJ_NAVIER_STOKES: case DISC_ADJ_RANS:
      integration_container[iZone][ADJFLOW_SOL]->SetConvergence(false);
      if( (config_container[iZone]->GetKind_Solver() == ADJ_RANS) || (config_container[iZone]->GetKind_Solver() == DISC_ADJ_RANS) )
        integration_container[iZone][ADJTURB_SOL]->SetConvergence(false);
      break;
    }
  }

}

void CHBDriver::SetHarmonicBalance(unsigned short iZone) {

	int rank = MASTER_NODE;
#ifdef HAVE_MPI
	MPI_Comm_rank(MPI_COMM_WORLD, &rank);
#endif

	unsigned short iVar, jZone, iMGlevel;
	unsigned short nVar = solver_container[ZONE_0][MESH_0][FLOW_SOL]->GetnVar();
	unsigned long iPoint;
	bool implicit = (config_container[ZONE_0]->GetKind_TimeIntScheme_Flow() == EULER_IMPLICIT);
	bool adjoint = (config_container[ZONE_0]->GetContinuous_Adjoint());
	if (adjoint) {
		implicit = (config_container[ZONE_0]->GetKind_TimeIntScheme_AdjFlow() == EULER_IMPLICIT);
	}

	unsigned long ExtIter = config_container[ZONE_0]->GetExtIter();

	/*--- Retrieve values from the config file ---*/
	su2double *U = new su2double[nVar];
	su2double *U_old = new su2double[nVar];
	su2double *Psi = new su2double[nVar];
	su2double *Psi_old = new su2double[nVar];
	su2double *Source = new su2double[nVar];
	su2double deltaU, deltaPsi;

	/*--- Compute period of oscillation ---*/
	su2double period = config_container[ZONE_0]->GetHarmonicBalance_Period();

	/*--- Non-dimensionalize the input period, if necessary.	*/
	period /= config_container[ZONE_0]->GetTime_Ref();

	if (ExtIter == 0)
		ComputeHB_Operator();

	/*--- Compute various source terms for explicit direct, implicit direct, and adjoint problems ---*/
	/*--- Loop over all grid levels ---*/
	for (iMGlevel = 0; iMGlevel <= config_container[ZONE_0]->GetnMGLevels(); iMGlevel++) {

		/*--- Loop over each node in the volume mesh ---*/
		for (iPoint = 0; iPoint < geometry_container[ZONE_0][iMGlevel]->GetnPoint(); iPoint++) {

			for (iVar = 0; iVar < nVar; iVar++) {
				Source[iVar] = 0.0;
			}

			/*--- Step across the columns ---*/
			for (jZone = 0; jZone < nZone; jZone++) {

				/*--- Retrieve solution at this node in current zone ---*/
				for (iVar = 0; iVar < nVar; iVar++) {

					if (!adjoint) {
						U[iVar] = solver_container[jZone][iMGlevel][FLOW_SOL]->node[iPoint]->GetSolution(iVar);
						Source[iVar] += U[iVar]*D[iZone][jZone];

						if (implicit) {
							U_old[iVar] = solver_container[jZone][iMGlevel][FLOW_SOL]->node[iPoint]->GetSolution_Old(iVar);
							deltaU = U[iVar] - U_old[iVar];
							Source[iVar] += deltaU*D[iZone][jZone];
						}

					}

					else {
						Psi[iVar] = solver_container[jZone][iMGlevel][ADJFLOW_SOL]->node[iPoint]->GetSolution(iVar);
						Source[iVar] += Psi[iVar]*D[jZone][iZone];

						if (implicit) {
							Psi_old[iVar] = solver_container[jZone][iMGlevel][ADJFLOW_SOL]->node[iPoint]->GetSolution_Old(iVar);
							deltaPsi = Psi[iVar] - Psi_old[iVar];
							Source[iVar] += deltaPsi*D[jZone][iZone];
						}
					}
				}

				/*--- Store sources for current row ---*/
				for (iVar = 0; iVar < nVar; iVar++) {
					if (!adjoint) {
						solver_container[iZone][iMGlevel][FLOW_SOL]->node[iPoint]->SetHarmonicBalance_Source(iVar, Source[iVar]);
					}
					else {
						solver_container[iZone][iMGlevel][ADJFLOW_SOL]->node[iPoint]->SetHarmonicBalance_Source(iVar, Source[iVar]);
					}
				}

			}
		}
	}
  
  /*--- Source term for a turbulence model ---*/
  if (config_container[ZONE_0]->GetKind_Solver() == RANS) {
    
    /*--- Extra variables needed if we have a turbulence model. ---*/
    unsigned short nVar_Turb = solver_container[ZONE_0][MESH_0][TURB_SOL]->GetnVar();
    su2double *U_Turb = new su2double[nVar_Turb];
    su2double *Source_Turb = new su2double[nVar_Turb];
    
    /*--- Loop over only the finest mesh level (turbulence is always solved
     on the original grid only). ---*/
    for (iPoint = 0; iPoint < geometry_container[ZONE_0][MESH_0]->GetnPoint(); iPoint++) {
      for (iVar = 0; iVar < nVar_Turb; iVar++) Source_Turb[iVar] = 0.0;
      for (jZone = 0; jZone < nZone; jZone++) {
        
        /*--- Retrieve solution at this node in current zone ---*/
        for (iVar = 0; iVar < nVar_Turb; iVar++) {
          U_Turb[iVar] = solver_container[jZone][MESH_0][TURB_SOL]->node[iPoint]->GetSolution(iVar);
          Source_Turb[iVar] += U_Turb[iVar]*D[iZone][jZone];
        }
      }
      
      /*--- Store sources for current iZone ---*/
      for (iVar = 0; iVar < nVar_Turb; iVar++)
        solver_container[iZone][MESH_0][TURB_SOL]->node[iPoint]->SetHarmonicBalance_Source(iVar, Source_Turb[iVar]);
    }
    
    delete [] U_Turb;
    delete [] Source_Turb;
  }
  
  delete [] U;
  delete [] U_old;
  delete [] Psi;
  delete [] Psi_old;

}


void CHBDriver::ComputeHB_Operator(){

	const   complex<su2double> J(0.0,1.0);
	unsigned short i, j, k, iZone;

	su2double *Omega_HB       = new su2double[nZone];
	complex<su2double> **E    = new complex<su2double>*[nZone];
	complex<su2double> **Einv = new complex<su2double>*[nZone];
	complex<su2double> **DD   = new complex<su2double>*[nZone];
	for (iZone = 0; iZone < nZone; iZone++){
		E[iZone]    = new complex<su2double>[nZone];
		Einv[iZone] = new complex<su2double>[nZone];
		DD[iZone]   = new complex<su2double>[nZone];
	}

	/*--- Get simualation period from config file ---*/
	su2double Period = config_container[ZONE_0]->GetHarmonicBalance_Period();

	/*--- Non-dimensionalize the input period, if necessary.      */
	Period /= config_container[ZONE_0]->GetTime_Ref();

	/*--- Build the array containing the selected frequencies to solve ---*/
	for (iZone = 0; iZone < nZone; iZone++){
		Omega_HB[iZone]  = config_container[iZone]->GetOmega_HB()[iZone];
		Omega_HB[iZone] /= config_container[iZone]->GetOmega_Ref();
	}

	/*--- Build the diagonal matrix of the frequencies DD ---*/
	for (i = 0; i < nZone; i++) {
		for (k = 0; k < nZone; k++) {
			if (k == i ){
				DD[i][k] = J*Omega_HB[k];
			}
		}
	}

	/*--- Build the harmonic balance inverse matrix ---*/
	for (i = 0; i < nZone; i++) {
		for (k = 0; k < nZone; k++) {
			Einv[i][k] = complex<su2double>(cos(Omega_HB[k]*(i*Period/nZone))) + J*complex<su2double>(sin(Omega_HB[k]*(i*Period/nZone)));
		}
	}

	/*---  Invert inverse harmonic balance Einv with Gauss elimination ---*/

	/*--  A temporary matrix to hold the inverse, dynamically allocated ---*/
	complex<su2double> **temp = new complex<su2double>*[nZone];
	for (i = 0; i < nZone; i++) {
		temp[i] = new complex<su2double>[2 * nZone];
	}

	/*---  Copy the desired matrix into the temporary matrix ---*/
	for (i = 0; i < nZone; i++) {
		for (j = 0; j < nZone; j++) {
			temp[i][j] = Einv[i][j];
			temp[i][nZone + j] = 0;
		}
		temp[i][nZone + i] = 1;
	}

	su2double max_val;
	unsigned short max_idx;

	/*---  Pivot each column such that the largest number possible divides the other rows  ---*/
	for (k = 0; k < nZone - 1; k++) {
		max_idx = k;
		max_val = abs(temp[k][k]);
		/*---  Find the largest value (pivot) in the column  ---*/
		for (j = k; j < nZone; j++) {
			if (abs(temp[j][k]) > max_val) {
				max_idx = j;
				max_val = abs(temp[j][k]);
			}
		}
		/*---  Move the row with the highest value up  ---*/
		for (j = 0; j < (nZone * 2); j++) {
			complex<su2double> d = temp[k][j];
			temp[k][j] = temp[max_idx][j];
			temp[max_idx][j] = d;
		}
		/*---  Subtract the moved row from all other rows ---*/
		for (i = k + 1; i < nZone; i++) {
			complex<su2double> c = temp[i][k] / temp[k][k];
			for (j = 0; j < (nZone * 2); j++) {
				temp[i][j] = temp[i][j] - temp[k][j] * c;
			}
		}
	}
	/*---  Back-substitution  ---*/
	for (k = nZone - 1; k > 0; k--) {
		if (temp[k][k] != complex<su2double>(0.0)) {
			for (int i = k - 1; i > -1; i--) {
				complex<su2double> c = temp[i][k] / temp[k][k];
				for (j = 0; j < (nZone * 2); j++) {
					temp[i][j] = temp[i][j] - temp[k][j] * c;
				}
			}
		}
	}
	/*---  Normalize the inverse  ---*/
	for (i = 0; i < nZone; i++) {
		complex<su2double> c = temp[i][i];
		for (j = 0; j < nZone; j++) {
			temp[i][j + nZone] = temp[i][j + nZone] / c;
		}
	}
	/*---  Copy the inverse back to the main program flow ---*/
	for (i = 0; i < nZone; i++) {
		for (j = 0; j < nZone; j++) {
			E[i][j] = temp[i][j + nZone];
		}
	}
	/*---  Delete dynamic template  ---*/
	for (i = 0; i < nZone; i++) {
		delete[] temp[i];
	}
	delete[] temp;


	/*---  Temporary matrix for performing product  ---*/
	complex<su2double> **Temp    = new complex<su2double>*[nZone];

	/*---  Temporary complex HB operator  ---*/
	complex<su2double> **Dcpx    = new complex<su2double>*[nZone];

	for (iZone = 0; iZone < nZone; iZone++){
		Temp[iZone]    = new complex<su2double>[nZone];
		Dcpx[iZone]   = new complex<su2double>[nZone];
	}

	/*---  Calculation of the HB operator matrix ---*/
	for (int row = 0; row < nZone; row++) {
		for (int col = 0; col < nZone; col++) {
			for (int inner = 0; inner < nZone; inner++) {
				Temp[row][col] += Einv[row][inner] * DD[inner][col];
			}
		}
	}

	unsigned short row, col, inner;

	for (row = 0; row < nZone; row++) {
		for (col = 0; col < nZone; col++) {
			for (inner = 0; inner < nZone; inner++) {
				Dcpx[row][col] += Temp[row][inner] * E[inner][col];
			}
		}
	}

	/*---  Take just the real part of the HB operator matrix ---*/
	for (i = 0; i < nZone; i++) {
		for (k = 0; k < nZone; k++) {
			D[i][k] = real(Dcpx[i][k]);
		}
	}

	/*--- Deallocate dynamic memory ---*/
		for (iZone = 0; iZone < nZone; iZone++){
			delete [] E[iZone];
			delete [] Einv[iZone];
			delete [] DD[iZone];
			delete [] Temp[iZone];
			delete [] Dcpx[iZone];
		}
		delete [] E;
		delete [] Einv;
		delete [] DD;
		delete [] Temp;
		delete [] Dcpx;
		delete [] Omega_HB;

}



CFSIDriver::CFSIDriver(char* confFile,
                       unsigned short val_nZone,
                       unsigned short val_nDim) : CDriver(confFile,
                                                          val_nZone,
                                                          val_nDim) { }

CFSIDriver::~CFSIDriver(void) { }

void CFSIDriver::Run() {
  
  /*--- As of now, we are coding it for just 2 zones. ---*/
  /*--- This will become more general, but we need to modify the configuration for that ---*/
  unsigned short ZONE_FLOW = 0, ZONE_STRUCT = 1;
  
  unsigned long IntIter = 0; for (iZone = 0; iZone < nZone; iZone++) config_container[iZone]->SetIntIter(IntIter);
  unsigned long FSIIter = 0; for (iZone = 0; iZone < nZone; iZone++) config_container[iZone]->SetFSIIter(FSIIter);
  unsigned long nFSIIter = config_container[ZONE_FLOW]->GetnIterFSI();
  
#ifdef HAVE_MPI
  int rank = MASTER_NODE;
  MPI_Comm_rank(MPI_COMM_WORLD, &rank);
#endif

  /*--- If there is a restart, we need to get the old geometry from the fluid field ---*/
  bool restart = (config_container[ZONE_FLOW]->GetRestart() || config_container[ZONE_FLOW]->GetRestart_Flow());
  ExtIter = config_container[ZONE_FLOW]->GetExtIter();

  if (restart && (long)ExtIter == config_container[ZONE_FLOW]->GetUnst_RestartIter()) {
    unsigned short ZONE_FLOW = 0;
    solver_container[ZONE_FLOW][MESH_0][FLOW_SOL]->Restart_OldGeometry(geometry_container[ZONE_FLOW][MESH_0],config_container[ZONE_FLOW]);
  }

  /*-----------------------------------------------------------------*/
  /*---------------- Predict structural displacements ---------------*/
  /*-----------------------------------------------------------------*/
 
  Predict_Displacements(ZONE_STRUCT, ZONE_FLOW);

  while (FSIIter < nFSIIter) {

    /*-----------------------------------------------------------------*/
    /*------------------- Transfer Displacements ----------------------*/
    /*-----------------------------------------------------------------*/

    Transfer_Displacements(ZONE_STRUCT, ZONE_FLOW);

    /*-----------------------------------------------------------------*/
    /*-------------------- Fluid subiteration -------------------------*/
    /*-----------------------------------------------------------------*/

    iteration_container[ZONE_FLOW]->SetGrid_Movement(geometry_container,surface_movement,
                                                     grid_movement, FFDBox, solver_container,
                                                     config_container, ZONE_FLOW, 0, ExtIter);

    iteration_container[ZONE_FLOW]->Preprocess(output, integration_container, geometry_container,
		                               solver_container, numerics_container, config_container,
		                               surface_movement, grid_movement, FFDBox, ZONE_FLOW);

    iteration_container[ZONE_FLOW]->Iterate(output, integration_container, geometry_container,
		                            solver_container, numerics_container, config_container,
		                            surface_movement, grid_movement, FFDBox, ZONE_FLOW);

    /*--- Write the convergence history for the fluid (only screen output) ---*/

    output->SetConvHistory_Body(NULL, geometry_container, solver_container, config_container, integration_container, true, 0.0, ZONE_FLOW);

    /*--- Set the fluid convergence to false (to make sure FSI subiterations converge) ---*/

    integration_container[ZONE_FLOW][FLOW_SOL]->SetConvergence(false);

    /*-----------------------------------------------------------------*/
    /*------------------- Set FEA loads from fluid --------------------*/
    /*-----------------------------------------------------------------*/

    Transfer_Tractions(ZONE_FLOW, ZONE_STRUCT);

    /*-----------------------------------------------------------------*/
    /*------------------ Structural subiteration ----------------------*/
    /*-----------------------------------------------------------------*/

    iteration_container[ZONE_STRUCT]->Iterate(output, integration_container, geometry_container,
		                              solver_container, numerics_container, config_container,
		                              surface_movement, grid_movement, FFDBox, ZONE_STRUCT);

    /*--- Write the convergence history for the structure (only screen output) ---*/

    output->SetConvHistory_Body(NULL, geometry_container, solver_container, config_container, integration_container, true, 0.0, ZONE_STRUCT);

    /*--- Set the fluid convergence to false (to make sure FSI subiterations converge) ---*/

    integration_container[ZONE_STRUCT][FEA_SOL]->SetConvergence(false);

    /*-----------------------------------------------------------------*/
    /*----------------- Displacements relaxation ----------------------*/
    /*-----------------------------------------------------------------*/

    Relaxation_Displacements(ZONE_STRUCT, ZONE_FLOW, FSIIter);

    /*-----------------------------------------------------------------*/
    /*-------------------- Check convergence --------------------------*/
    /*-----------------------------------------------------------------*/

    integration_container[ZONE_STRUCT][FEA_SOL]->Convergence_Monitoring_FSI(geometry_container[ZONE_STRUCT][MESH_0], config_container[ZONE_STRUCT],
																solver_container[ZONE_STRUCT][MESH_0][FEA_SOL], FSIIter);

    if (integration_container[ZONE_STRUCT][FEA_SOL]->GetConvergence_FSI()) break;

    /*-----------------------------------------------------------------*/
    /*--------------------- Update FSIIter ---------------------------*/
    /*-----------------------------------------------------------------*/

    FSIIter++; for (iZone = 0; iZone < nZone; iZone++) config_container[iZone]->SetFSIIter(FSIIter);

  }

  /*-----------------------------------------------------------------*/
  /*------------------ Update coupled solver ------------------------*/
  /*-----------------------------------------------------------------*/

  Update(ZONE_FLOW, ZONE_STRUCT);


  /*-----------------------------------------------------------------*/
  /*-------------------- Update fluid solver ------------------------*/
  /*-----------------------------------------------------------------*/

  iteration_container[ZONE_FLOW]->Update(output, integration_container, geometry_container,
	          	  	  	 solver_container, numerics_container, config_container,
	          	  	  	 surface_movement, grid_movement, FFDBox, ZONE_FLOW);

  /*-----------------------------------------------------------------*/
  /*----------------- Update structural solver ----------------------*/
  /*-----------------------------------------------------------------*/

  iteration_container[ZONE_STRUCT]->Update(output, integration_container, geometry_container,
	          	  	  	   solver_container, numerics_container, config_container,
	          	  	  	   surface_movement, grid_movement, FFDBox, ZONE_STRUCT);


  /*-----------------------------------------------------------------*/
  /*--------------- Update convergence parameter --------------------*/
  /*-----------------------------------------------------------------*/
  integration_container[ZONE_STRUCT][FEA_SOL]->SetConvergence_FSI(false);

  
}

void CFSIDriver::Predict_Displacements(unsigned short donorZone, unsigned short targetZone) {

#ifdef HAVE_MPI
  int rank;
  MPI_Comm_rank(MPI_COMM_WORLD, &rank);
#endif
  
  solver_container[donorZone][MESH_0][FEA_SOL]->PredictStruct_Displacement(geometry_container[donorZone], config_container[donorZone],
                                                                           solver_container[donorZone]);
  
  /*--- For parallel simulations we need to communicate the predicted solution before updating the fluid mesh ---*/
  
  solver_container[donorZone][MESH_0][FEA_SOL]->Set_MPI_Solution_Pred(geometry_container[donorZone][MESH_0], config_container[donorZone]);
  
  
}

void CFSIDriver::Predict_Tractions(unsigned short donorZone, unsigned short targetZone) {

}

void CFSIDriver::Transfer_Displacements(unsigned short donorZone, unsigned short targetZone) {

#ifdef HAVE_MPI
  int rank;
  MPI_Comm_rank(MPI_COMM_WORLD, &rank);
#endif
  
  bool MatchingMesh = config_container[targetZone]->GetMatchingMesh();
  
  /*--- Select the transfer method and the appropriate mesh properties (matching or nonmatching mesh) ---*/
  
  switch (config_container[targetZone]->GetKind_TransferMethod()) {
    case BROADCAST_DATA:
      if (MatchingMesh) {
        transfer_container[donorZone][targetZone]->Broadcast_InterfaceData_Matching(solver_container[donorZone][MESH_0][FEA_SOL],solver_container[targetZone][MESH_0][FLOW_SOL],
                                                                                    geometry_container[donorZone][MESH_0],geometry_container[targetZone][MESH_0],
                                                                                    config_container[donorZone], config_container[targetZone]);
        /*--- Set the volume deformation for the fluid zone ---*/
        //			grid_movement[targetZone]->SetVolume_Deformation(geometry_container[targetZone][MESH_0], config_container[targetZone], true);
        
      }
      else {
        transfer_container[donorZone][targetZone]->Broadcast_InterfaceData_Interpolate(solver_container[donorZone][MESH_0][FEA_SOL],solver_container[targetZone][MESH_0][FLOW_SOL],
                                                                                       geometry_container[donorZone][MESH_0],geometry_container[targetZone][MESH_0],
                                                                                       config_container[donorZone], config_container[targetZone]);
        /*--- Set the volume deformation for the fluid zone ---*/
        //			grid_movement[targetZone]->SetVolume_Deformation(geometry_container[targetZone][MESH_0], config_container[targetZone], true);
        
      }
      break;
    case SCATTER_DATA:
      if (MatchingMesh) {
        transfer_container[donorZone][targetZone]->Scatter_InterfaceData(solver_container[donorZone][MESH_0][FEA_SOL],solver_container[targetZone][MESH_0][FLOW_SOL],
                                                                         geometry_container[donorZone][MESH_0],geometry_container[targetZone][MESH_0],
                                                                         config_container[donorZone], config_container[targetZone]);
        /*--- Set the volume deformation for the fluid zone ---*/
        //			grid_movement[targetZone]->SetVolume_Deformation(geometry_container[targetZone][MESH_0], config_container[targetZone], true);
      }
      else {
        cout << "Scatter method not implemented for non-matching meshes. Exiting..." << endl;
        exit(EXIT_FAILURE);
      }
      break;
    case ALLGATHER_DATA:
      if (MatchingMesh) {
        cout << "Allgather method not yet implemented for matching meshes. Exiting..." << endl;
        exit(EXIT_FAILURE);
      }
      else {
        transfer_container[donorZone][targetZone]->Allgather_InterfaceData(solver_container[donorZone][MESH_0][FEA_SOL],solver_container[targetZone][MESH_0][FLOW_SOL],
                                                                           geometry_container[donorZone][MESH_0],geometry_container[targetZone][MESH_0],
                                                                           config_container[donorZone], config_container[targetZone]);
        /*--- Set the volume deformation for the fluid zone ---*/
        //			grid_movement[targetZone]->SetVolume_Deformation(geometry_container[targetZone][MESH_0], config_container[targetZone], true);
      }
      break;
    case LEGACY_METHOD:
      if (MatchingMesh) {
        solver_container[targetZone][MESH_0][FLOW_SOL]->SetFlow_Displacement(geometry_container[targetZone], grid_movement[targetZone],
                                                                             config_container[targetZone], config_container[donorZone],
                                                                             geometry_container[donorZone], solver_container[donorZone]);
      }
      else {
        solver_container[targetZone][MESH_0][FLOW_SOL]->SetFlow_Displacement_Int(geometry_container[targetZone], grid_movement[targetZone],
                                                                                 config_container[targetZone], config_container[donorZone],
                                                                                 geometry_container[donorZone], solver_container[donorZone]);
      }
      break;
  }
  
}

void CFSIDriver::Transfer_Tractions(unsigned short donorZone, unsigned short targetZone) {

#ifdef HAVE_MPI
  int rank;
  MPI_Comm_rank(MPI_COMM_WORLD, &rank);
#endif
  
  bool MatchingMesh = config_container[donorZone]->GetMatchingMesh();
  
  /*--- Load transfer --  This will have to be modified for non-matching meshes ---*/
  
  unsigned short SolContainer_Position_fea = config_container[targetZone]->GetContainerPosition(RUNTIME_FEA_SYS);
  
  /*--- FEA equations -- Necessary as the SetFEA_Load routine is as of now contained in the structural solver ---*/
  unsigned long ExtIter = config_container[targetZone]->GetExtIter();
  config_container[targetZone]->SetGlobalParam(FEM_ELASTICITY, RUNTIME_FEA_SYS, ExtIter);
  
  /*--- Select the transfer method and the appropriate mesh properties (matching or nonmatching mesh) ---*/
  
  switch (config_container[donorZone]->GetKind_TransferMethod()) {
    case BROADCAST_DATA:
      if (MatchingMesh) {
        transfer_container[donorZone][targetZone]->Broadcast_InterfaceData_Matching(solver_container[donorZone][MESH_0][FLOW_SOL],solver_container[targetZone][MESH_0][FEA_SOL],
                                                                                    geometry_container[donorZone][MESH_0],geometry_container[targetZone][MESH_0],
                                                                                    config_container[donorZone], config_container[targetZone]);
      }
      else {
        transfer_container[donorZone][targetZone]->Broadcast_InterfaceData_Interpolate(solver_container[donorZone][MESH_0][FLOW_SOL],solver_container[targetZone][MESH_0][FEA_SOL],
                                                                                       geometry_container[donorZone][MESH_0],geometry_container[targetZone][MESH_0],
                                                                                       config_container[donorZone], config_container[targetZone]);
      }
      break;
    case SCATTER_DATA:
      if (MatchingMesh) {
        transfer_container[donorZone][targetZone]->Scatter_InterfaceData(solver_container[donorZone][MESH_0][FLOW_SOL],solver_container[targetZone][MESH_0][FEA_SOL],
                                                                         geometry_container[donorZone][MESH_0],geometry_container[targetZone][MESH_0],
                                                                         config_container[donorZone], config_container[targetZone]);
      }
      else {
        cout << "Scatter method not implemented for non-matching meshes. Exiting..." << endl;
        exit(EXIT_FAILURE);
      }
      break;
    case ALLGATHER_DATA:
      if (MatchingMesh) {
        cout << "Allgather method not yet implemented for matching meshes. Exiting..." << endl;
        exit(EXIT_FAILURE);
      }
      else {
        transfer_container[donorZone][targetZone]->Allgather_InterfaceData(solver_container[donorZone][MESH_0][FLOW_SOL],solver_container[targetZone][MESH_0][FEA_SOL],
                                                                           geometry_container[donorZone][MESH_0],geometry_container[targetZone][MESH_0],
                                                                           config_container[donorZone], config_container[targetZone]);
      }
      break;
    case LEGACY_METHOD:
      if (MatchingMesh) {
        solver_container[targetZone][MESH_0][FEA_SOL]->SetFEA_Load(solver_container[donorZone], geometry_container[targetZone], geometry_container[donorZone],
                                                                   config_container[targetZone], config_container[donorZone], numerics_container[targetZone][MESH_0][SolContainer_Position_fea][FEA_TERM]);
      }
      else {
        solver_container[targetZone][MESH_0][FEA_SOL]->SetFEA_Load_Int(solver_container[donorZone], geometry_container[targetZone], geometry_container[donorZone],
                                                                       config_container[targetZone], config_container[donorZone], numerics_container[targetZone][MESH_0][SolContainer_Position_fea][FEA_TERM]);
      }
      break;
  }
  
}

void CFSIDriver::Relaxation_Displacements(unsigned short donorZone, unsigned short targetZone, unsigned long FSIIter) {

#ifdef HAVE_MPI
  int rank;
  MPI_Comm_rank(MPI_COMM_WORLD, &rank);
#endif
  
  /*-------------------- Aitken's relaxation ------------------------*/
  
  /*------------------- Compute the coefficient ---------------------*/
  
  solver_container[donorZone][MESH_0][FEA_SOL]->ComputeAitken_Coefficient(geometry_container[donorZone], config_container[donorZone],
                                                                          solver_container[donorZone], FSIIter);
  
  /*----------------- Set the relaxation parameter ------------------*/
  
  solver_container[donorZone][MESH_0][FEA_SOL]->SetAitken_Relaxation(geometry_container[donorZone], config_container[donorZone],
                                                                     solver_container[donorZone]);
  
  
  /*----------------- Communicate the predicted solution and the old one ------------------*/
  solver_container[donorZone][MESH_0][FEA_SOL]->Set_MPI_Solution_Pred_Old(geometry_container[donorZone][MESH_0], config_container[donorZone]);
  
  
}

void CFSIDriver::Relaxation_Tractions(unsigned short donorZone, unsigned short targetZone, unsigned long FSIIter) {

}

void CFSIDriver::Update(unsigned short ZONE_FLOW, unsigned short ZONE_STRUCT) {

  unsigned long IntIter = 0; // This doesn't affect here but has to go into the function
  ExtIter = config_container[ZONE_FLOW]->GetExtIter();


  /*-----------------------------------------------------------------*/
  /*--------------------- Enforce continuity ------------------------*/
  /*-----------------------------------------------------------------*/

  /*--- Enforces that the geometry of the flow corresponds to the converged, relaxed solution ---*/

  /*-------------------- Transfer the displacements --------------------*/

  Transfer_Displacements(ZONE_STRUCT, ZONE_FLOW);

  /*-------------------- Set the grid movement -------------------------*/

  iteration_container[ZONE_FLOW]->SetGrid_Movement(geometry_container, surface_movement,
                                                   grid_movement, FFDBox, solver_container,
                                                   config_container, ZONE_FLOW, IntIter, ExtIter);

  /*----------- Store the solution_pred as solution_pred_old --------------*/


}

<|MERGE_RESOLUTION|>--- conflicted
+++ resolved
@@ -474,15 +474,9 @@
   if (rank == MASTER_NODE) cout << "Deleted CTransfer container." << endl;
 
   for (iZone = 0; iZone < nZone; iZone++) {
-<<<<<<< HEAD
-    if (geometry_container[iZone]!=NULL) {
+    if (geometry_container[iZone] != NULL) {
       for (unsigned short iMGlevel = 0; iMGlevel < config_container[iZone]->GetnMGLevels()+1; iMGlevel++) {
-        if (geometry_container[iZone][iMGlevel]!=NULL) delete geometry_container[iZone][iMGlevel];
-=======
-    if (geometry_container[iZone] != NULL) {
-      for (unsigned short iMGlevel = 1; iMGlevel < config_container[iZone]->GetnMGLevels()+1; iMGlevel++) {
         if (geometry_container[iZone][iMGlevel] != NULL) delete geometry_container[iZone][iMGlevel];
->>>>>>> 29ab279d
       }
       delete [] geometry_container[iZone];
     }
