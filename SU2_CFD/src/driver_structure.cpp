/*!
 * \file driver_structure.cpp
 * \brief The main subroutines for driving single or multi-zone problems.
 * \author T. Economon, H. Kline, R. Sanchez, F. Palacios
 * \version 6.1.0 "Falcon"
 *
 * The current SU2 release has been coordinated by the
 * SU2 International Developers Society <www.su2devsociety.org>
 * with selected contributions from the open-source community.
 *
 * The main research teams contributing to the current release are:
 *  - Prof. Juan J. Alonso's group at Stanford University.
 *  - Prof. Piero Colonna's group at Delft University of Technology.
 *  - Prof. Nicolas R. Gauger's group at Kaiserslautern University of Technology.
 *  - Prof. Alberto Guardone's group at Polytechnic University of Milan.
 *  - Prof. Rafael Palacios' group at Imperial College London.
 *  - Prof. Vincent Terrapon's group at the University of Liege.
 *  - Prof. Edwin van der Weide's group at the University of Twente.
 *  - Lab. of New Concepts in Aeronautics at Tech. Institute of Aeronautics.
 *
 * Copyright 2012-2018, Francisco D. Palacios, Thomas D. Economon,
 *                      Tim Albring, and the SU2 contributors.
 *
 * SU2 is free software; you can redistribute it and/or
 * modify it under the terms of the GNU Lesser General Public
 * License as published by the Free Software Foundation; either
 * version 2.1 of the License, or (at your option) any later version.
 *
 * SU2 is distributed in the hope that it will be useful,
 * but WITHOUT ANY WARRANTY; without even the implied warranty of
 * MERCHANTABILITY or FITNESS FOR A PARTICULAR PURPOSE. See the GNU
 * Lesser General Public License for more details.
 *
 * You should have received a copy of the GNU Lesser General Public
 * License along with SU2. If not, see <http://www.gnu.org/licenses/>.
 */

#include "../include/driver_structure.hpp"
#include "../include/definition_structure.hpp"

CDriver::CDriver(char* confFile,
                 unsigned short val_nZone,
                 unsigned short val_nDim,
                 bool val_periodic,
                 SU2_Comm MPICommunicator):config_file_name(confFile), StartTime(0.0), StopTime(0.0), UsedTime(0.0), ExtIter(0), nZone(val_nZone), nDim(val_nDim), StopCalc(false), fsi(false) {


  unsigned short jZone, iSol;
  unsigned short Kind_Grid_Movement;
  bool initStaticMovement;

  SU2_MPI::SetComm(MPICommunicator);

  rank = SU2_MPI::GetRank();
  size = SU2_MPI::GetSize();

  /*--- Start timer to track preprocessing for benchmarking. ---*/
  
#ifndef HAVE_MPI
  StartTime = su2double(clock())/su2double(CLOCKS_PER_SEC);
#else
  StartTime = MPI_Wtime();
#endif
  
  /*--- Create pointers to all of the classes that may be used throughout
   the SU2_CFD code. In general, the pointers are instantiated down a
   hierarchy over all zones, multigrid levels, equation sets, and equation
   terms as described in the comments below. ---*/

  iteration_container            = NULL;
  output                         = NULL;
  integration_container          = NULL;
  geometry_container             = NULL;
  solver_container               = NULL;
  numerics_container             = NULL;
  config_container               = NULL;
  surface_movement               = NULL;
  grid_movement                  = NULL;
  FFDBox                         = NULL;
  interpolator_container         = NULL;
  transfer_container             = NULL;
  transfer_types                 = NULL;
  nInst                          = NULL;


  /*--- Definition and of the containers for all possible zones. ---*/

  iteration_container            = new CIteration**[nZone];
  solver_container               = new CSolver****[nZone];
  integration_container          = new CIntegration***[nZone];
  numerics_container             = new CNumerics*****[nZone];
  config_container               = new CConfig*[nZone];
  geometry_container             = new CGeometry***[nZone];
  surface_movement               = new CSurfaceMovement*[nZone];
  grid_movement                  = new CVolumetricMovement**[nZone];
  FFDBox                         = new CFreeFormDefBox**[nZone];
  interpolator_container         = new CInterpolator**[nZone];
  transfer_container             = new CTransfer**[nZone];
  transfer_types                 = new unsigned short*[nZone];
  nInst                          = new unsigned short[nZone];


  for (iZone = 0; iZone < nZone; iZone++) {
    solver_container[iZone]               = NULL;
    integration_container[iZone]          = NULL;
    numerics_container[iZone]             = NULL;
    config_container[iZone]               = NULL;
    geometry_container[iZone]             = NULL;
    surface_movement[iZone]               = NULL;
    grid_movement[iZone]                  = NULL;
    FFDBox[iZone]                         = NULL;
    interpolator_container[iZone]         = NULL;
    transfer_container[iZone]             = NULL;
    transfer_types[iZone]                 = new unsigned short[nZone];
    nInst[iZone]                          = 1;
  }

  /*--- Loop over all zones to initialize the various classes. In most
   cases, nZone is equal to one. This represents the solution of a partial
   differential equation on a single block, unstructured mesh. ---*/

  for (iZone = 0; iZone < nZone; iZone++) {

    /*--- Definition of the configuration option class for all zones. In this
     constructor, the input configuration file is parsed and all options are
     read and stored. ---*/

    config_container[iZone] = new CConfig(config_file_name, SU2_CFD, iZone, nZone, nDim, VERB_HIGH);

    /*--- Set the MPI communicator ---*/

    config_container[iZone]->SetMPICommunicator(MPICommunicator);

    /*--- Read the number of instances for each zone ---*/

    nInst[iZone] = config_container[iZone]->GetnTimeInstances();

    geometry_container[iZone] = new CGeometry** [nInst[iZone]];

    for (iInst = 0; iInst < nInst[iZone]; iInst++){

      config_container[iZone]->SetiInst(iInst);

      /*--- Definition of the geometry class to store the primal grid in the
     partitioning process. ---*/

      CGeometry *geometry_aux = NULL;

      /*--- All ranks process the grid and call ParMETIS for partitioning ---*/

      geometry_aux = new CPhysicalGeometry(config_container[iZone], iZone, nZone);

      /*--- Color the initial grid and set the send-receive domains (ParMETIS) ---*/

      geometry_aux->SetColorGrid_Parallel(config_container[iZone]);

      /*--- Allocate the memory of the current domain, and divide the grid
     between the ranks. ---*/

      geometry_container[iZone][iInst] = NULL;

      geometry_container[iZone][iInst] = new CGeometry *[config_container[iZone]->GetnMGLevels()+1];

    /*--- Until we finish the new periodic BC implementation, use the old
     partitioning routines for cases with periodic BCs. The old routines 
     will be entirely removed eventually in favor of the new methods. ---*/

    if (val_periodic) {
      geometry_container[iZone][iInst][MESH_0] = new CPhysicalGeometry(geometry_aux, config_container[iZone]);
    } else {
      geometry_container[iZone][iInst][MESH_0] = new CPhysicalGeometry(geometry_aux, config_container[iZone], val_periodic);
    }

      /*--- Deallocate the memory of geometry_aux ---*/

      delete geometry_aux;

      /*--- Set the transfer information between processors ---*/

      /*--- Add the Send/Receive boundaries ---*/

      geometry_container[iZone][iInst][MESH_0]->SetSendReceive(config_container[iZone]);

      /*--- Add the Send/Receive boundaries ---*/

      geometry_container[iZone][iInst][MESH_0]->SetBoundaries(config_container[iZone]);

    }

  }

  /*--- Preprocessing of the geometry for all zones. In this routine, the edge-
   based data structure is constructed, i.e. node and cell neighbors are
   identified and linked, face areas and volumes of the dual mesh cells are
   computed, and the multigrid levels are created using an agglomeration procedure. ---*/

  if (rank == MASTER_NODE)
    cout << endl <<"------------------------- Geometry Preprocessing ------------------------" << endl;

  Geometrical_Preprocessing();

  for (iZone = 0; iZone < nZone; iZone++) {

    for (iInst = 0; iInst < nInst[iZone]; iInst++){

      /*--- Computation of wall distances for turbulence modeling ---*/

      if (rank == MASTER_NODE)
        cout << "Computing wall distances." << endl;

      if ((config_container[iZone]->GetKind_Solver() == RANS) ||
          (config_container[iZone]->GetKind_Solver() == ADJ_RANS) ||
          (config_container[iZone]->GetKind_Solver() == DISC_ADJ_RANS))
        geometry_container[iZone][iInst][MESH_0]->ComputeWall_Distance(config_container[iZone]);

      /*--- Computation of positive surface area in the z-plane which is used for
     the calculation of force coefficient (non-dimensionalization). ---*/

      geometry_container[iZone][iInst][MESH_0]->SetPositive_ZArea(config_container[iZone]);

      /*--- Set the near-field, interface and actuator disk boundary conditions, if necessary. ---*/

      for (iMesh = 0; iMesh <= config_container[iZone]->GetnMGLevels(); iMesh++) {
        geometry_container[iZone][iInst][iMesh]->MatchNearField(config_container[iZone]);
        geometry_container[iZone][iInst][iMesh]->MatchInterface(config_container[iZone]);
        geometry_container[iZone][iInst][iMesh]->MatchActuator_Disk(config_container[iZone]);
      }

    }

  }

  /*--- If activated by the compile directive, perform a partition analysis. ---*/
#if PARTITION
  Partition_Analysis(geometry_container[ZONE_0][INST_0][MESH_0], config_container[ZONE_0]);
#endif

  /*--- Output some information about the driver that has been instantiated for the problem. ---*/

  if (rank == MASTER_NODE)
    cout << endl <<"------------------------- Driver information --------------------------" << endl;

  fsi = config_container[ZONE_0]->GetFSI_Simulation();
  bool stat_fsi = ((config_container[ZONE_0]->GetDynamic_Analysis() == STATIC) && (config_container[ZONE_0]->GetUnsteady_Simulation() == STEADY));
  bool disc_adj_fsi = (config_container[ZONE_0]->GetDiscrete_Adjoint());

  if ( (config_container[ZONE_0]->GetKind_Solver() == FEM_ELASTICITY ||
        config_container[ZONE_0]->GetKind_Solver() == DISC_ADJ_FEM ||
        config_container[ZONE_0]->GetKind_Solver() == POISSON_EQUATION ||
        config_container[ZONE_0]->GetKind_Solver() == WAVE_EQUATION ||
        config_container[ZONE_0]->GetKind_Solver() == HEAT_EQUATION) ) {
    if (rank == MASTER_NODE) cout << "A General driver has been instantiated." << endl;
  }
  else if (config_container[ZONE_0]->GetUnsteady_Simulation() == HARMONIC_BALANCE) {
    if (rank == MASTER_NODE) cout << "A Harmonic Balance driver has been instantiated." << endl;
  }
  else if (nZone == 2 && fsi) {
    if (disc_adj_fsi) {
      if (stat_fsi)
        if (rank == MASTER_NODE) cout << "A Discrete-Adjoint driver for Fluid-Structure Interaction has been instantiated." << endl;
    }
    else{
      if (stat_fsi){if (rank == MASTER_NODE) cout << "A Static Fluid-Structure Interaction driver has been instantiated." << endl;}
      else{if (rank == MASTER_NODE) cout << "A Dynamic Fluid-Structure Interaction driver has been instantiated." << endl;}
    }

  }
  else if (config_container[ZONE_0]->GetBoolZoneSpecific()) {
    if (rank == MASTER_NODE) {
      cout << "A multi physical zones driver has been instantiated." << endl;
      for(unsigned short iZone = 0; iZone < nZone; iZone++) {

        unsigned short Kind_Regime = config_container[iZone]->GetKind_Regime();
        cout << "   Zone " << (iZone+1) << ": ";

        switch (config_container[iZone]->GetKind_Solver()) {
          case EULER: case DISC_ADJ_EULER:
            if (Kind_Regime == COMPRESSIBLE) cout << "Compressible Euler equations." << endl;
            if (Kind_Regime == INCOMPRESSIBLE) cout << "Incompressible Euler equations." << endl;
            break;
          case NAVIER_STOKES: case DISC_ADJ_NAVIER_STOKES:
            if (Kind_Regime == COMPRESSIBLE) cout << "Compressible Laminar Navier-Stokes' equations." << endl;
            if (Kind_Regime == INCOMPRESSIBLE) cout << "Incompressible Laminar Navier-Stokes' equations." << endl;
            break;
          case RANS: case DISC_ADJ_RANS:
            if (Kind_Regime == COMPRESSIBLE) cout << "Compressible RANS equations." << endl;
            if (Kind_Regime == INCOMPRESSIBLE) cout << "Incompressible RANS equations." << endl;
            break;
          case POISSON_EQUATION: cout << "Poisson equation." << endl; break;
          case WAVE_EQUATION: cout << "Wave equation." << endl; break;
          case HEAT_EQUATION: case HEAT_EQUATION_FVM: cout << "Heat equation." << endl; break;
          case FEM_ELASTICITY: case DISC_ADJ_FEM: cout << "Geometrically linear elasticity solver." << endl; break;
          case ADJ_EULER: cout << "Continuous Euler adjoint equations." << endl; break;
          case ADJ_NAVIER_STOKES: cout << "Continuous Navier-Stokes adjoint equations." << endl; break;
          case ADJ_RANS: cout << "Continuous RANS adjoint equations." << endl; break;
        }
      }
    }
  }
  else {
    if (rank == MASTER_NODE) cout << "A Fluid driver has been instantiated." << endl;
    if (rank == MASTER_NODE) cout<<"Type incompressible: "<<config_container[iZone]->GetKind_Incomp_System()<<endl;
  }

  for (iZone = 0; iZone < nZone; iZone++) {

    /*--- Instantiate the type of physics iteration to be executed within each zone. For
     example, one can execute the same physics across multiple zones (mixing plane),
     different physics in different zones (fluid-structure interaction), or couple multiple
     systems tightly within a single zone by creating a new iteration class (e.g., RANS). ---*/
    
    if (rank == MASTER_NODE) {
      cout << endl <<"------------------------ Iteration Preprocessing ------------------------" << endl;
    }

    iteration_container[iZone] = new CIteration* [nInst[iZone]];
    for (iInst = 0; iInst < nInst[iZone]; iInst++){
      iteration_container[iZone][iInst] = NULL;
    }

    Iteration_Preprocessing();

    /*--- Definition of the solver class: solver_container[#ZONES][#INSTANCES][#MG_GRIDS][#EQ_SYSTEMS].
     The solver classes are specific to a particular set of governing equations,
     and they contain the subroutines with instructions for computing each spatial
     term of the PDE, i.e. loops over the edges to compute convective and viscous
     fluxes, loops over the nodes to compute source terms, and routines for
     imposing various boundary condition type for the PDE. ---*/

    solver_container[iZone] = new CSolver*** [nInst[iZone]];

    for (iInst = 0; iInst < nInst[iZone]; iInst++){
      solver_container[iZone][iInst] = NULL;

      if (rank == MASTER_NODE)
        cout << endl <<"------------------------- Solver Preprocessing --------------------------" << endl;

      solver_container[iZone][iInst] = new CSolver** [config_container[iZone]->GetnMGLevels()+1];
      for (iMesh = 0; iMesh <= config_container[iZone]->GetnMGLevels(); iMesh++)
        solver_container[iZone][iInst][iMesh] = NULL;

      for (iMesh = 0; iMesh <= config_container[iZone]->GetnMGLevels(); iMesh++) {
        solver_container[iZone][iInst][iMesh] = new CSolver* [MAX_SOLS];
        for (iSol = 0; iSol < MAX_SOLS; iSol++)
          solver_container[iZone][iInst][iMesh][iSol] = NULL;
      }

      Solver_Preprocessing(solver_container[iZone], geometry_container[iZone],
          config_container[iZone], iInst);

    } // End of loop over iInst

    if (rank == MASTER_NODE)
      cout << endl <<"----------------- Integration and Numerics Preprocessing ----------------" << endl;

    /*--- Definition of the integration class: integration_container[#ZONES][#INSTANCES][#EQ_SYSTEMS].
     The integration class orchestrates the execution of the spatial integration
     subroutines contained in the solver class (including multigrid) for computing
     the residual at each node, R(U) and then integrates the equations to a
     steady state or time-accurately. ---*/

    integration_container[iZone] = new CIntegration** [nInst[iZone]];
    for (iInst = 0; iInst < nInst[iZone]; iInst++){
      integration_container[iZone][iInst] = NULL;

      integration_container[iZone][iInst] = new CIntegration*[MAX_SOLS];
      Integration_Preprocessing(integration_container[iZone], geometry_container[iZone],
          config_container[iZone], iInst);
    }
    
    if (rank == MASTER_NODE) cout << "Integration Preprocessing." << endl;

    /*--- Definition of the numerical method class:
     numerics_container[#ZONES][#INSTANCES][#MG_GRIDS][#EQ_SYSTEMS][#EQ_TERMS].
     The numerics class contains the implementation of the numerical methods for
     evaluating convective or viscous fluxes between any two nodes in the edge-based
     data structure (centered, upwind, galerkin), as well as any source terms
     (piecewise constant reconstruction) evaluated in each dual mesh volume. ---*/

    numerics_container[iZone] = new CNumerics****[nInst[iZone]];
    for (iInst = 0; iInst < nInst[iZone]; iInst++){
      numerics_container[iZone][iInst] = NULL;

      numerics_container[iZone][iInst] = new CNumerics***[config_container[iZone]->GetnMGLevels()+1];

      Numerics_Preprocessing(numerics_container[iZone], solver_container[iZone],
          geometry_container[iZone], config_container[iZone], iInst);
    }

    if (rank == MASTER_NODE) cout << "Numerics Preprocessing." << endl;

  }

  /*--- Definition of the interface and transfer conditions between different zones.
   *--- The transfer container is defined for zones paired one to one.
   *--- This only works for a multizone FSI problem (nZone > 1).
   *--- Also, at the moment this capability is limited to two zones (nZone < 3).
   *--- This will change in the future. ---*/

  if ((rank == MASTER_NODE) && nZone > 1)
    cout << endl <<"------------------- Multizone Interface Preprocessing -------------------" << endl;

  if ( nZone > 1 ) {
    for (iZone = 0; iZone < nZone; iZone++){
      transfer_container[iZone] = new CTransfer*[nZone];
      interpolator_container[iZone] = new CInterpolator*[nZone];
      for (jZone = 0; jZone < nZone; jZone++){
        transfer_container[iZone][jZone]             = NULL;
        interpolator_container[iZone][jZone]         = NULL;
      }
    }
    Interface_Preprocessing();
  }

  /*--- Instantiate the geometry movement classes for the solution of unsteady
   flows on dynamic meshes, including rigid mesh transformations, dynamically
   deforming meshes, and preprocessing of harmonic balance. ---*/

  for (iZone = 0; iZone < nZone; iZone++) {

    grid_movement[iZone] = new CVolumetricMovement*[nInst[iZone]];
    for (iInst = 0; iInst < nInst[iZone]; iInst++)
      grid_movement[iZone][iInst] = NULL;

    if (config_container[iZone]->GetGrid_Movement() ||
        (config_container[iZone]->GetDirectDiff() == D_DESIGN)) {
      if (rank == MASTER_NODE)
        cout << "Setting dynamic mesh structure for zone "<< iZone + 1<<"." << endl;
      for (iInst = 0; iInst < nInst[iZone]; iInst++){
        grid_movement[iZone][iInst] = new CVolumetricMovement(geometry_container[iZone][iInst][MESH_0], config_container[iZone]);
      }
      FFDBox[iZone] = new CFreeFormDefBox*[MAX_NUMBER_FFD];
      surface_movement[iZone] = new CSurfaceMovement();
      surface_movement[iZone]->CopyBoundary(geometry_container[iZone][INST_0][MESH_0], config_container[iZone]);
      if (config_container[iZone]->GetUnsteady_Simulation() == HARMONIC_BALANCE){
        for (iInst = 0; iInst < nInst[iZone]; iInst++){
          if (rank == MASTER_NODE) cout << endl <<  "Instance "<< iInst + 1 <<":" << endl;
          iteration_container[ZONE_0][iInst]->SetGrid_Movement(geometry_container, surface_movement, grid_movement, FFDBox, solver_container, config_container, ZONE_0, iInst, 0, 0);
        }
      }
    }

    if (config_container[iZone]->GetDirectDiff() == D_DESIGN) {
      if (rank == MASTER_NODE)
        cout << "Setting surface/volume derivatives." << endl;

      /*--- Set the surface derivatives, i.e. the derivative of the surface mesh nodes with respect to the design variables ---*/

      surface_movement[iZone]->SetSurface_Derivative(geometry_container[iZone][INST_0][MESH_0],config_container[iZone]);

      /*--- Call the volume deformation routine with derivative mode enabled.
       This computes the derivative of the volume mesh with respect to the surface nodes ---*/

      for (iInst = 0; iInst < nInst[iZone]; iInst++){
        grid_movement[iZone][iInst]->SetVolume_Deformation(geometry_container[iZone][iInst][MESH_0],config_container[iZone], true, true);

        /*--- Update the multi-grid structure to propagate the derivative information to the coarser levels ---*/

        geometry_container[iZone][iInst][MESH_0]->UpdateGeometry(geometry_container[iZone][INST_0],config_container[iZone]);

        /*--- Set the derivative of the wall-distance with respect to the surface nodes ---*/

        if ( (config_container[iZone]->GetKind_Solver() == RANS) ||
            (config_container[iZone]->GetKind_Solver() == ADJ_RANS) ||
            (config_container[iZone]->GetKind_Solver() == DISC_ADJ_RANS))
          geometry_container[iZone][iInst][MESH_0]->ComputeWall_Distance(config_container[iZone]);
      }
    }

    if (config_container[iZone]->GetKind_GridMovement(iZone) == FLUID_STRUCTURE_STATIC){
      if (rank == MASTER_NODE)
        cout << "Setting moving mesh structure for static FSI problems." << endl;
      /*--- Instantiate the container for the grid movement structure ---*/
      for (iInst = 0; iInst < nInst[iZone]; iInst++)
        grid_movement[iZone][iInst] = new CElasticityMovement(geometry_container[iZone][iInst][MESH_0], config_container[iZone]);
    }

  }

  if(fsi && (config_container[ZONE_0]->GetRestart() || config_container[ZONE_0]->GetDiscrete_Adjoint())){
    if (rank == MASTER_NODE)cout << endl <<"Restarting Fluid and Structural Solvers." << endl;

    for (iZone = 0; iZone < nZone; iZone++) {
    	for (iInst = 0; iInst < nInst[iZone]; iInst++){
        Solver_Restart(solver_container[iZone], geometry_container[iZone],
                       config_container[iZone], true, iInst);
    	}
    }

  }

  /*---If the Grid Movement is static initialize the static mesh movment ---*/
  Kind_Grid_Movement = config_container[ZONE_0]->GetKind_GridMovement(ZONE_0);
  initStaticMovement = (config_container[ZONE_0]->GetGrid_Movement() && (Kind_Grid_Movement == MOVING_WALL
                        || Kind_Grid_Movement == ROTATING_FRAME || Kind_Grid_Movement == STEADY_TRANSLATION));


  if(initStaticMovement){
    if (rank == MASTER_NODE)cout << endl <<"--------------------- Initialize Static Mesh Movement --------------------" << endl;

      InitStaticMeshMovement();
  }

 if (config_container[ZONE_0]->GetBoolTurbomachinery()){
   if (rank == MASTER_NODE)cout << endl <<"---------------------- Turbomachinery Preprocessing ---------------------" << endl;
      TurbomachineryPreprocessing();
  }


  if (rank == MASTER_NODE) cout << endl << "---------------------- Python Interface Preprocessing ---------------------" << endl;
  PythonInterface_Preprocessing();

  /*--- Definition of the output class (one for all zones). The output class
   manages the writing of all restart, volume solution, surface solution,
   surface comma-separated value, and convergence history files (both in serial
   and in parallel). ---*/

  output = new COutput(config_container[ZONE_0]);

  /*--- Open the convergence history file ---*/
  ConvHist_file = NULL;
  ConvHist_file = new ofstream*[nZone];
  for (iZone = 0; iZone < nZone; iZone++) {
    ConvHist_file[iZone] = NULL;
    if (rank == MASTER_NODE){
      ConvHist_file[iZone] = new ofstream[nInst[iZone]];
      for (iInst = 0; iInst < nInst[iZone]; iInst++) {
        output->SetConvHistory_Header(&ConvHist_file[iZone][iInst], config_container[iZone], iZone, iInst);
        config_container[iZone]->SetHistFile(&ConvHist_file[iZone][INST_0]);
      }
    }
  }
  /*--- Check for an unsteady restart. Update ExtIter if necessary. ---*/
  if (config_container[ZONE_0]->GetWrt_Unsteady() && config_container[ZONE_0]->GetRestart())
    ExtIter = config_container[ZONE_0]->GetUnst_RestartIter();

  /*--- Check for a dynamic restart (structural analysis). Update ExtIter if necessary. ---*/
  if (config_container[ZONE_0]->GetKind_Solver() == FEM_ELASTICITY
      && config_container[ZONE_0]->GetWrt_Dynamic() && config_container[ZONE_0]->GetRestart())
    ExtIter = config_container[ZONE_0]->GetDyn_RestartIter();

  /*--- Open the FSI convergence history file ---*/

  if (fsi){
      if (rank == MASTER_NODE) cout << endl <<"Opening FSI history file." << endl;
      unsigned short ZONE_FLOW = 0, ZONE_STRUCT = 1;
      output->SpecialOutput_FSI(&FSIHist_file, geometry_container, solver_container,
                                config_container, integration_container, 0,
                                ZONE_FLOW, ZONE_STRUCT, true);
  }

  /*--- Preprocessing time is reported now, but not included in the next compute portion. ---*/
  
#ifndef HAVE_MPI
  StopTime = su2double(clock())/su2double(CLOCKS_PER_SEC);
#else
  StopTime = MPI_Wtime();
#endif
  
  /*--- Compute/print the total time for performance benchmarking. ---*/
  
  UsedTime = StopTime-StartTime;
  UsedTimePreproc    = UsedTime;
  UsedTimeCompute    = 0.0;
  UsedTimeOutput     = 0.0;
  IterCount          = 0;
  OutputCount        = 0;
  MDOFs              = 0.0;
  MDOFsDomain        = 0.0;
  for (iZone = 0; iZone < nZone; iZone++) {
    MDOFs       += (su2double)DOFsPerPoint*(su2double)geometry_container[iZone][INST_0][MESH_0]->GetGlobal_nPoint()/(1.0e6);
    MDOFsDomain += (su2double)DOFsPerPoint*(su2double)geometry_container[iZone][INST_0][MESH_0]->GetGlobal_nPointDomain()/(1.0e6);
  }

  /*--- Reset timer for compute/output performance benchmarking. ---*/
#ifndef HAVE_MPI
  StartTime = su2double(clock())/su2double(CLOCKS_PER_SEC);
#else
  StartTime = MPI_Wtime();
#endif

}

void CDriver::Postprocessing() {

  bool isBinary = config_container[ZONE_0]->GetWrt_Binary_Restart();
  bool wrt_perf = config_container[ZONE_0]->GetWrt_Performance();
  
    /*--- Output some information to the console. ---*/

  if (rank == MASTER_NODE) {

    /*--- Print out the number of non-physical points and reconstructions ---*/

    if (config_container[ZONE_0]->GetNonphysical_Points() > 0)
      cout << "Warning: there are " << config_container[ZONE_0]->GetNonphysical_Points() << " non-physical points in the solution." << endl;
    if (config_container[ZONE_0]->GetNonphysical_Reconstr() > 0)
      cout << "Warning: " << config_container[ZONE_0]->GetNonphysical_Reconstr() << " reconstructed states for upwinding are non-physical." << endl;

    /*--- Close the convergence history file. ---*/
    for (iZone = 0; iZone < nZone; iZone++) {
      for (iInst = 0; iInst < nInst[iZone]; iInst++) {
        ConvHist_file[iZone][iInst].close();
      }
      delete [] ConvHist_file[iZone];
    }
    delete [] ConvHist_file;

  }

  if (rank == MASTER_NODE)
    cout << endl <<"------------------------- Solver Postprocessing -------------------------" << endl;

  for (iZone = 0; iZone < nZone; iZone++) {
    for (iInst = 0; iInst < nInst[iZone]; iInst++){
      Numerics_Postprocessing(numerics_container[iZone], solver_container[iZone][iInst],
          geometry_container[iZone][iInst], config_container[iZone], iInst);
    }
    delete [] numerics_container[iZone];
  }
  delete [] numerics_container;
  if (rank == MASTER_NODE) cout << "Deleted CNumerics container." << endl;
  
  for (iZone = 0; iZone < nZone; iZone++) {
    for (iInst = 0; iInst < nInst[iZone]; iInst++){
      Integration_Postprocessing(integration_container[iZone],
          geometry_container[iZone][iInst],
          config_container[iZone],
          iInst);
    }
    delete [] integration_container[iZone];
  }
  delete [] integration_container;
  if (rank == MASTER_NODE) cout << "Deleted CIntegration container." << endl;
  
  for (iZone = 0; iZone < nZone; iZone++) {
    for (iInst = 0; iInst < nInst[iZone]; iInst++){
      Solver_Postprocessing(solver_container[iZone],
          geometry_container[iZone][iInst],
          config_container[iZone],
          iInst);
    }
    delete [] solver_container[iZone];
  }
  delete [] solver_container;
  if (rank == MASTER_NODE) cout << "Deleted CSolver container." << endl;
  
  for (iZone = 0; iZone < nZone; iZone++) {
	for (iInst = 0; iInst < nInst[iZone]; iInst++)
    delete iteration_container[iZone][iInst];
    delete iteration_container[iZone];
  }
  delete [] iteration_container;
  if (rank == MASTER_NODE) cout << "Deleted CIteration container." << endl;
  
  if (interpolator_container != NULL) {
    for (iZone = 0; iZone < nZone; iZone++) {
      if (interpolator_container[iZone] != NULL){
        delete [] interpolator_container[iZone];
      }
    }
    delete [] interpolator_container;
    if (rank == MASTER_NODE) cout << "Deleted CInterpolator container." << endl;
  }
  
  if (transfer_container != NULL) {
    for (iZone = 0; iZone < nZone; iZone++) {
      if (transfer_container[iZone] != NULL) {
        for (unsigned short jZone = 0; jZone < nZone; jZone++)
          if (transfer_container[iZone][jZone] != NULL)
            delete transfer_container[iZone][jZone];
        delete [] transfer_container[iZone];
      }
    }
    delete [] transfer_container;
    if (rank == MASTER_NODE) cout << "Deleted CTransfer container." << endl;
  }
  
  if (transfer_types != NULL) {
    for (iZone = 0; iZone < nZone; iZone++) {
      if (transfer_types[iZone] != NULL)
      delete [] transfer_types[iZone];
    }
    delete [] transfer_types;
  }
  
  for (iZone = 0; iZone < nZone; iZone++) {
    if (geometry_container[iZone] != NULL) {
      for (iInst = 0; iInst < nInst[iZone]; iInst++){
        for (unsigned short iMGlevel = 0; iMGlevel < config_container[iZone]->GetnMGLevels()+1; iMGlevel++) {
          if (geometry_container[iZone][iInst][iMGlevel] != NULL) delete geometry_container[iZone][iInst][iMGlevel];
        }
        if (geometry_container[iZone][iInst] != NULL) delete geometry_container[iZone][iInst];
      }
      delete [] geometry_container[iZone];
    }
  }
  delete [] geometry_container;
  if (rank == MASTER_NODE) cout << "Deleted CGeometry container." << endl;

  for (iZone = 0; iZone < nZone; iZone++) {
    delete [] FFDBox[iZone];
  }
  delete [] FFDBox;
  if (rank == MASTER_NODE) cout << "Deleted CFreeFormDefBox class." << endl;

  for (iZone = 0; iZone < nZone; iZone++) {
    delete surface_movement[iZone];
  }
  delete [] surface_movement;
  if (rank == MASTER_NODE) cout << "Deleted CSurfaceMovement class." << endl;

  for (iZone = 0; iZone < nZone; iZone++) {
    for (iInst = 0; iInst < nInst[iZone]; iInst++){
      if (grid_movement[iZone][iInst] != NULL) delete grid_movement[iZone][iInst];
    }
    if (grid_movement[iZone] != NULL) delete grid_movement[iZone];
  }
  delete [] grid_movement;
  if (rank == MASTER_NODE) cout << "Deleted CVolumetricMovement class." << endl;

  if (config_container!= NULL) {
    for (iZone = 0; iZone < nZone; iZone++) {
      if (config_container[iZone] != NULL) {
        delete config_container[iZone];
      }
    }
    delete [] config_container;
  }
  if (rank == MASTER_NODE) cout << "Deleted CConfig container." << endl;

  /*--- Deallocate output container ---*/
  if (output!= NULL) delete output;
  if (rank == MASTER_NODE) cout << "Deleted COutput class." << endl;

  if (rank == MASTER_NODE) cout << "-------------------------------------------------------------------------" << endl;


  /*--- Stop the timer and output the final performance summary. ---*/
  
#ifndef HAVE_MPI
  StopTime = su2double(clock())/su2double(CLOCKS_PER_SEC);
#else
  StopTime = MPI_Wtime();
#endif
  UsedTime = StopTime-StartTime;
  UsedTimeCompute += UsedTime;
  
  if ((rank == MASTER_NODE) && (wrt_perf)) {
    su2double TotalTime = UsedTimePreproc + UsedTimeCompute + UsedTimeOutput;
    cout.precision(6);
    cout << endl << endl <<"-------------------------- Performance Summary --------------------------" << endl;
    cout << "Simulation totals:" << endl;
    cout << setw(25) << "Cores:" << setw(12) << size;
    cout << setw(20) << "DOFs/point:" << setw(12) << (su2double)DOFsPerPoint << endl;
    cout << setw(25) << "DOFs/core:" << setw(12) << 1.0e6*MDOFsDomain/(su2double)size;
    cout << setw(20) << "Ghost DOFs/core:" << setw(12) << 1.0e6*(MDOFs-MDOFsDomain)/(su2double)size << endl;
    cout << setw(25) << "Wall-clock time (hrs):" << setw(12) << (TotalTime)/(60.0*60.0);
    cout << setw(20) << "Core-hrs:" << setw(12) << (su2double)size*(TotalTime)/(60.0*60.0) << endl;
    cout << endl;
    cout << "Preprocessing phase:" << endl;
    cout << setw(25) << "Time (s):"  << setw(12)<< UsedTimePreproc;
    cout << setw(20) << "% of total time:" << setw(12)<< ((UsedTimePreproc * 100.0) / (TotalTime)) << endl;
    cout << endl;
    cout << "Compute phase:" << endl;
    cout << setw(25) << "Time (s):"  << setw(12)<< UsedTimeCompute;
    cout << setw(20) << "% of total time:" << setw(12)<< ((UsedTimeCompute * 100.0) / (TotalTime)) << endl;
    cout << setw(25) << "Iteration count:"  << setw(12)<< IterCount;
    if (IterCount != 0) {
      cout << setw(20) << "Avg. s/iter:" << setw(12)<< UsedTimeCompute/(su2double)IterCount << endl;
      cout << setw(25) << "Core-s/iter/MDOFs:" << setw(12)<< (su2double)size*UsedTimeCompute/(su2double)IterCount/MDOFsDomain;
      cout << setw(20) << "MDOFs/s:" << setw(12)<< MDOFsDomain*(su2double)IterCount/UsedTimeCompute << endl;
    } else cout << endl;
    cout << endl;
    cout << "Output phase:" << endl;
    cout << setw(25) << "Time (s):"  << setw(12)<< UsedTimeOutput;
    cout << setw(20) << "% of total time:" << setw(12)<< ((UsedTimeOutput * 100.0) / (TotalTime)) << endl;
    cout << setw(25) << "Output count:" << setw(12)<< OutputCount;
    if (OutputCount != 0) {
      cout << setw(20)<< "Avg. s/output:" << setw(12)<< UsedTimeOutput/(su2double)OutputCount << endl;
      if (isBinary) {
        cout << setw(25)<< "Restart Aggr. BW (MB/s):" << setw(12)<< BandwidthSum/(su2double)OutputCount;
        cout << setw(20)<< "MB/s/core:" << setw(12)<< BandwidthSum/(su2double)OutputCount/(su2double)size << endl;
      }
    } else cout << endl;
    cout << "-------------------------------------------------------------------------" << endl;
    cout << endl;
  }

  /*--- Exit the solver cleanly ---*/

  if (rank == MASTER_NODE)
    cout << endl <<"------------------------- Exit Success (SU2_CFD) ------------------------" << endl << endl;

}

void CDriver::Geometrical_Preprocessing() {

  unsigned short iMGlevel;
  unsigned short requestedMGlevels = config_container[ZONE_0]->GetnMGLevels();
  unsigned long iPoint;
  bool fea = false;

  for (iZone = 0; iZone < nZone; iZone++) {

    fea = ((config_container[iZone]->GetKind_Solver() == FEM_ELASTICITY) ||
        (config_container[iZone]->GetKind_Solver() == DISC_ADJ_FEM));

    for (iInst = 0; iInst < nInst[iZone]; iInst++){

      /*--- Compute elements surrounding points, points surrounding points ---*/

      if (rank == MASTER_NODE) cout << "Setting point connectivity." << endl;
      geometry_container[iZone][iInst][MESH_0]->SetPoint_Connectivity();

      /*--- Renumbering points using Reverse Cuthill McKee ordering ---*/

      if (rank == MASTER_NODE) cout << "Renumbering points (Reverse Cuthill McKee Ordering)." << endl;
      geometry_container[iZone][iInst][MESH_0]->SetRCM_Ordering(config_container[iZone]);

      /*--- recompute elements surrounding points, points surrounding points ---*/

      if (rank == MASTER_NODE) cout << "Recomputing point connectivity." << endl;
      geometry_container[iZone][iInst][MESH_0]->SetPoint_Connectivity();

      /*--- Compute elements surrounding elements ---*/

      if (rank == MASTER_NODE) cout << "Setting element connectivity." << endl;
      geometry_container[iZone][iInst][MESH_0]->SetElement_Connectivity();

      /*--- Check the orientation before computing geometrical quantities ---*/

      geometry_container[iZone][iInst][MESH_0]->SetBoundVolume();
      if (config_container[iZone]->GetReorientElements()) {
        if (rank == MASTER_NODE) cout << "Checking the numerical grid orientation." << endl;
        geometry_container[iZone][iInst][MESH_0]->Check_IntElem_Orientation(config_container[iZone]);
        geometry_container[iZone][iInst][MESH_0]->Check_BoundElem_Orientation(config_container[iZone]);
      }

      /*--- Create the edge structure ---*/

      if (rank == MASTER_NODE) cout << "Identifying edges and vertices." << endl;
      geometry_container[iZone][iInst][MESH_0]->SetEdges();
      geometry_container[iZone][iInst][MESH_0]->SetVertex(config_container[iZone]);

      /*--- Compute cell center of gravity ---*/

      if ((rank == MASTER_NODE) && (!fea)) cout << "Computing centers of gravity." << endl;
      geometry_container[iZone][iInst][MESH_0]->SetCoord_CG();

      /*--- Create the control volume structures ---*/

      if ((rank == MASTER_NODE) && (!fea)) cout << "Setting the control volume structure." << endl;
      geometry_container[iZone][iInst][MESH_0]->SetControlVolume(config_container[iZone], ALLOCATE);
      geometry_container[iZone][iInst][MESH_0]->SetBoundControlVolume(config_container[iZone], ALLOCATE);

      /*--- Visualize a dual control volume if requested ---*/

      if ((config_container[iZone]->GetVisualize_CV() >= 0) &&
          (config_container[iZone]->GetVisualize_CV() < (long)geometry_container[iZone][iInst][MESH_0]->GetnPointDomain()))
        geometry_container[iZone][iInst][MESH_0]->VisualizeControlVolume(config_container[iZone], UPDATE);

      /*--- Identify closest normal neighbor ---*/

      if (rank == MASTER_NODE) cout << "Searching for the closest normal neighbors to the surfaces." << endl;
      geometry_container[iZone][iInst][MESH_0]->FindNormal_Neighbor(config_container[iZone]);

      /*--- Store the global to local mapping. ---*/

      if (rank == MASTER_NODE) cout << "Storing a mapping from global to local point index." << endl;
      geometry_container[iZone][iInst][MESH_0]->SetGlobal_to_Local_Point();

      /*--- Compute the surface curvature ---*/

      if ((rank == MASTER_NODE) && (!fea)) cout << "Compute the surface curvature." << endl;
      geometry_container[iZone][iInst][MESH_0]->ComputeSurf_Curvature(config_container[iZone]);

      /*--- Check for periodicity and disable MG if necessary. ---*/

      if (rank == MASTER_NODE) cout << "Checking for periodicity." << endl;
      geometry_container[iZone][iInst][MESH_0]->Check_Periodicity(config_container[iZone]);

      if ((config_container[iZone]->GetnMGLevels() != 0) && (rank == MASTER_NODE))
        cout << "Setting the multigrid structure." << endl;

    }

  }

  /*--- Loop over all zones at each grid level. ---*/

  for (iZone = 0; iZone < nZone; iZone++) {

    /*--- Loop over all the instances ---*/

    for (iInst = 0; iInst < nInst[iZone]; iInst++){

      /*--- Loop over all the new grid ---*/

      for (iMGlevel = 1; iMGlevel <= config_container[iZone]->GetnMGLevels(); iMGlevel++) {

        /*--- Create main agglomeration structure ---*/

        geometry_container[iZone][iInst][iMGlevel] = new CMultiGridGeometry(geometry_container, config_container, iMGlevel, iZone, iInst);

        /*--- Compute points surrounding points. ---*/

        geometry_container[iZone][iInst][iMGlevel]->SetPoint_Connectivity(geometry_container[iZone][iInst][iMGlevel-1]);

        /*--- Create the edge structure ---*/

        geometry_container[iZone][iInst][iMGlevel]->SetEdges();
        geometry_container[iZone][iInst][iMGlevel]->SetVertex(geometry_container[iZone][iInst][iMGlevel-1], config_container[iZone]);

        /*--- Create the control volume structures ---*/

        geometry_container[iZone][iInst][iMGlevel]->SetControlVolume(config_container[iZone], geometry_container[iZone][iInst][iMGlevel-1], ALLOCATE);
        geometry_container[iZone][iInst][iMGlevel]->SetBoundControlVolume(config_container[iZone], geometry_container[iZone][iInst][iMGlevel-1], ALLOCATE);
        geometry_container[iZone][iInst][iMGlevel]->SetCoord(geometry_container[iZone][iInst][iMGlevel-1]);

        /*--- Find closest neighbor to a surface point ---*/

        geometry_container[iZone][iInst][iMGlevel]->FindNormal_Neighbor(config_container[iZone]);

        /*--- Protect against the situation that we were not able to complete
       the agglomeration for this level, i.e., there weren't enough points.
       We need to check if we changed the total number of levels and delete
       the incomplete CMultiGridGeometry object. ---*/

        if (config_container[iZone]->GetnMGLevels() != requestedMGlevels) {
          delete geometry_container[iZone][iInst][iMGlevel];
          break;
        }

      }

    }

  }

  /*--- For unsteady simulations, initialize the grid volumes
   and coordinates for previous solutions. Loop over all zones/grids ---*/

  for (iZone = 0; iZone < nZone; iZone++) {
    for (iInst = 0; iInst < nInst[iZone]; iInst++){
      if (config_container[iZone]->GetUnsteady_Simulation() && config_container[iZone]->GetGrid_Movement()) {
        for (iMGlevel = 0; iMGlevel <= config_container[iZone]->GetnMGLevels(); iMGlevel++) {
          for (iPoint = 0; iPoint < geometry_container[iZone][iInst][iMGlevel]->GetnPoint(); iPoint++) {

            /*--- Update cell volume ---*/

            geometry_container[iZone][iInst][iMGlevel]->node[iPoint]->SetVolume_n();
            geometry_container[iZone][iInst][iMGlevel]->node[iPoint]->SetVolume_nM1();

            /*--- Update point coordinates ---*/
            geometry_container[iZone][iInst][iMGlevel]->node[iPoint]->SetCoord_n();
            geometry_container[iZone][iInst][iMGlevel]->node[iPoint]->SetCoord_n1();

          }
        }
      }
    }
  }

}

void CDriver::Solver_Preprocessing(CSolver ****solver_container, CGeometry ***geometry,
                                   CConfig *config, unsigned short val_iInst) {
  
  unsigned short iMGlevel;
  bool euler, ns, turbulent,
  adj_euler, adj_ns, adj_turb,
  poisson, wave, heat, heat_fvm,
  fem, disc_adj_fem,
  spalart_allmaras, neg_spalart_allmaras, menter_sst, transition,
  template_solver, disc_adj, disc_adj_turb,
  e_spalart_allmaras, comp_spalart_allmaras, e_comp_spalart_allmaras;
  
  /*--- Count the number of DOFs per solution point. ---*/
  
  DOFsPerPoint = 0;
  
  /*--- Initialize some useful booleans ---*/
  
  euler            = false;  ns              = false;  turbulent = false;
  adj_euler        = false;  adj_ns          = false;  adj_turb  = false;
  spalart_allmaras = false;  menter_sst      = false;  disc_adj_turb = false;
  poisson          = false;  neg_spalart_allmaras = false;
  wave             = false;	 disc_adj         = false;
  fem              = false;  disc_adj_fem     = false;
  heat             = false;  heat_fvm         = false;
  transition       = false;
  template_solver  = false;
  e_spalart_allmaras = false; comp_spalart_allmaras = false; e_comp_spalart_allmaras = false;
  
  bool compressible   = (config->GetKind_Regime() == COMPRESSIBLE);
  bool incompressible = (config->GetKind_Regime() == INCOMPRESSIBLE);
  bool pressure_based = (config->GetKind_Incomp_System() == PRESSURE_BASED);

  /*--- Assign booleans ---*/
  
  switch (config->GetKind_Solver()) {
    case TEMPLATE_SOLVER: template_solver = true; break;
    case EULER : euler = true; break;
    case NAVIER_STOKES: ns = true; heat_fvm = config->GetWeakly_Coupled_Heat(); break;
    case RANS : ns = true; turbulent = true; if (config->GetKind_Trans_Model() == LM) transition = true; heat_fvm = config->GetWeakly_Coupled_Heat(); break;
    case POISSON_EQUATION: poisson = true; break;
    case WAVE_EQUATION: wave = true; break;
    case HEAT_EQUATION_FVM: heat_fvm = true; break;
    case HEAT_EQUATION: heat = true; break;
    case FEM_ELASTICITY: fem = true; break;
    case ADJ_EULER : euler = true; adj_euler = true; break;
    case ADJ_NAVIER_STOKES : ns = true; turbulent = (config->GetKind_Turb_Model() != NONE); adj_ns = true; break;
    case ADJ_RANS : ns = true; turbulent = true; adj_ns = true; adj_turb = (!config->GetFrozen_Visc_Cont()); break;
    case DISC_ADJ_EULER: euler = true; disc_adj = true; break;
    case DISC_ADJ_NAVIER_STOKES: ns = true; disc_adj = true; heat_fvm = config->GetWeakly_Coupled_Heat(); break;
    case DISC_ADJ_RANS: ns = true; turbulent = true; disc_adj = true; disc_adj_turb = (!config->GetFrozen_Visc_Disc()); heat_fvm = config->GetWeakly_Coupled_Heat(); break;
    case DISC_ADJ_FEM: fem = true; disc_adj_fem = true; break;
  }
  
  /*--- Assign turbulence model booleans ---*/
  
  if (turbulent)
    switch (config->GetKind_Turb_Model()) {
      case SA:     spalart_allmaras = true;     break;
      case SA_NEG: neg_spalart_allmaras = true; break;
      case SST:    menter_sst = true;           break;
      case SA_E:   e_spalart_allmaras = true;   break;
      case SA_COMP: comp_spalart_allmaras = true; break;
      case SA_E_COMP: e_comp_spalart_allmaras = true; break;
      default: SU2_MPI::Error("Specified turbulence model unavailable or none selected", CURRENT_FUNCTION); break;
    }
  
  /*--- Definition of the Class for the solution: solver_container[DOMAIN][INSTANCE][MESH_LEVEL][EQUATION]. Note that euler, ns
   and potential are incompatible, they use the same position in sol container ---*/

  for (iMGlevel = 0; iMGlevel <= config->GetnMGLevels(); iMGlevel++) {
    
    /*--- Allocate solution for a template problem ---*/
    
    if (template_solver) {
      solver_container[val_iInst][iMGlevel][TEMPLATE_SOL] = new CTemplateSolver(geometry[val_iInst][iMGlevel], config);
      if (iMGlevel == MESH_0) DOFsPerPoint += solver_container[val_iInst][iMGlevel][TEMPLATE_SOL]->GetnVar();
    }
    
    /*--- Allocate solution for direct problem, and run the preprocessing and postprocessing ---*/
    
    if (euler) {
      if (compressible) {
        solver_container[val_iInst][iMGlevel][FLOW_SOL] = new CEulerSolver(geometry[val_iInst][iMGlevel], config, iMGlevel);
        solver_container[val_iInst][iMGlevel][FLOW_SOL]->Preprocessing(geometry[val_iInst][iMGlevel], solver_container[val_iInst][iMGlevel], config, iMGlevel, NO_RK_ITER, RUNTIME_FLOW_SYS, false);
      }
      if (incompressible) {
<<<<<<< HEAD
		  if (pressure_based) {
			solver_container[iMGlevel][FLOW_SOL] = new CPBIncEulerSolver(geometry[iMGlevel], config, iMGlevel);
			solver_container[iMGlevel][FLOW_SOL]->Preprocessing(geometry[iMGlevel], solver_container[iMGlevel], config, iMGlevel, NO_RK_ITER, RUNTIME_FLOW_SYS, false);
			solver_container[iMGlevel][POISSON_SOL] = new CPoissonSolverFVM(geometry[iMGlevel], config);
			solver_container[iMGlevel][POISSON_SOL]->Preprocessing(geometry[iMGlevel], solver_container[iMGlevel], config, iMGlevel, NO_RK_ITER, RUNTIME_FLOW_SYS, false);
			cout<<"Pressure based."<<endl;
		}
		else {
			solver_container[iMGlevel][FLOW_SOL] = new CIncEulerSolver(geometry[iMGlevel], config, iMGlevel);
			solver_container[iMGlevel][FLOW_SOL]->Preprocessing(geometry[iMGlevel], solver_container[iMGlevel], config, iMGlevel, NO_RK_ITER, RUNTIME_FLOW_SYS, false);
			cout<<"Density based."<<endl;        
		}
=======
        solver_container[val_iInst][iMGlevel][FLOW_SOL] = new CIncEulerSolver(geometry[val_iInst][iMGlevel], config, iMGlevel);
        solver_container[val_iInst][iMGlevel][FLOW_SOL]->Preprocessing(geometry[val_iInst][iMGlevel], solver_container[val_iInst][iMGlevel], config, iMGlevel, NO_RK_ITER, RUNTIME_FLOW_SYS, false);
>>>>>>> a623d280
      }
      if (iMGlevel == MESH_0) DOFsPerPoint += solver_container[val_iInst][iMGlevel][FLOW_SOL]->GetnVar();
    }
    if (ns) {
      if (compressible) {
        solver_container[val_iInst][iMGlevel][FLOW_SOL] = new CNSSolver(geometry[val_iInst][iMGlevel], config, iMGlevel);
      }
      if (incompressible) {
        solver_container[val_iInst][iMGlevel][FLOW_SOL] = new CIncNSSolver(geometry[val_iInst][iMGlevel], config, iMGlevel);
      }
      if (iMGlevel == MESH_0) DOFsPerPoint += solver_container[val_iInst][iMGlevel][FLOW_SOL]->GetnVar();
    }
    if (turbulent) {
      if (spalart_allmaras || e_spalart_allmaras || comp_spalart_allmaras || e_comp_spalart_allmaras || neg_spalart_allmaras) {
        solver_container[val_iInst][iMGlevel][TURB_SOL] = new CTurbSASolver(geometry[val_iInst][iMGlevel], config, iMGlevel, solver_container[val_iInst][iMGlevel][FLOW_SOL]->GetFluidModel() );
        solver_container[val_iInst][iMGlevel][FLOW_SOL]->Preprocessing(geometry[val_iInst][iMGlevel], solver_container[val_iInst][iMGlevel], config, iMGlevel, NO_RK_ITER, RUNTIME_FLOW_SYS, false);
        solver_container[val_iInst][iMGlevel][TURB_SOL]->Postprocessing(geometry[val_iInst][iMGlevel], solver_container[val_iInst][iMGlevel], config, iMGlevel);
      }
      else if (menter_sst) {
        solver_container[val_iInst][iMGlevel][TURB_SOL] = new CTurbSSTSolver(geometry[val_iInst][iMGlevel], config, iMGlevel);
        solver_container[val_iInst][iMGlevel][FLOW_SOL]->Preprocessing(geometry[val_iInst][iMGlevel], solver_container[val_iInst][iMGlevel], config, iMGlevel, NO_RK_ITER, RUNTIME_FLOW_SYS, false);
        solver_container[val_iInst][iMGlevel][TURB_SOL]->Postprocessing(geometry[val_iInst][iMGlevel], solver_container[val_iInst][iMGlevel], config, iMGlevel);
        solver_container[val_iInst][iMGlevel][FLOW_SOL]->Preprocessing(geometry[val_iInst][iMGlevel], solver_container[val_iInst][iMGlevel], config, iMGlevel, NO_RK_ITER, RUNTIME_FLOW_SYS, false);
      }
      if (iMGlevel == MESH_0) DOFsPerPoint += solver_container[val_iInst][iMGlevel][TURB_SOL]->GetnVar();
      if (transition) {
        solver_container[val_iInst][iMGlevel][TRANS_SOL] = new CTransLMSolver(geometry[val_iInst][iMGlevel], config, iMGlevel);
        if (iMGlevel == MESH_0) DOFsPerPoint += solver_container[val_iInst][iMGlevel][TRANS_SOL]->GetnVar();
      }
    }
    if (poisson) {
<<<<<<< HEAD
      solver_container[iMGlevel][POISSON_SOL] = new CPoissonSolverFVM(geometry[iMGlevel], config);
=======
      solver_container[val_iInst][iMGlevel][POISSON_SOL] = new CPoissonSolver(geometry[val_iInst][iMGlevel], config);
      if (iMGlevel == MESH_0) DOFsPerPoint += solver_container[val_iInst][iMGlevel][POISSON_SOL]->GetnVar();
>>>>>>> a623d280
    }
    if (wave) {
      solver_container[val_iInst][iMGlevel][WAVE_SOL] = new CWaveSolver(geometry[val_iInst][iMGlevel], config);
      if (iMGlevel == MESH_0) DOFsPerPoint += solver_container[val_iInst][iMGlevel][WAVE_SOL]->GetnVar();
    }
    if (heat) {
      solver_container[val_iInst][iMGlevel][HEAT_SOL] = new CHeatSolver(geometry[val_iInst][iMGlevel], config);
      if (iMGlevel == MESH_0) DOFsPerPoint += solver_container[val_iInst][iMGlevel][HEAT_SOL]->GetnVar();
    }
    if (heat_fvm) {
      solver_container[val_iInst][iMGlevel][HEAT_SOL] = new CHeatSolverFVM(geometry[val_iInst][iMGlevel], config, iMGlevel);
      if (iMGlevel == MESH_0) DOFsPerPoint += solver_container[val_iInst][iMGlevel][HEAT_SOL]->GetnVar();
    }
    if (fem) {
      solver_container[val_iInst][iMGlevel][FEA_SOL] = new CFEASolver(geometry[val_iInst][iMGlevel], config);
      if (iMGlevel == MESH_0) DOFsPerPoint += solver_container[val_iInst][iMGlevel][FEA_SOL]->GetnVar();
    }
    
    /*--- Allocate solution for adjoint problem ---*/
    
    if (adj_euler) {
      if (compressible) {
        solver_container[val_iInst][iMGlevel][ADJFLOW_SOL] = new CAdjEulerSolver(geometry[val_iInst][iMGlevel], config, iMGlevel);
      }
      if (incompressible) {
        SU2_MPI::Error("Continuous adjoint for the incompressible solver is not currently available.", CURRENT_FUNCTION);
      }
      if (iMGlevel == MESH_0) DOFsPerPoint += solver_container[val_iInst][iMGlevel][ADJFLOW_SOL]->GetnVar();
    }
    if (adj_ns) {
      if (compressible) {
        solver_container[val_iInst][iMGlevel][ADJFLOW_SOL] = new CAdjNSSolver(geometry[val_iInst][iMGlevel], config, iMGlevel);
      }
      if (incompressible) {
        SU2_MPI::Error("Continuous adjoint for the incompressible solver is not currently available.", CURRENT_FUNCTION);
      }
      if (iMGlevel == MESH_0) DOFsPerPoint += solver_container[val_iInst][iMGlevel][ADJFLOW_SOL]->GetnVar();
    }
    if (adj_turb) {
      solver_container[val_iInst][iMGlevel][ADJTURB_SOL] = new CAdjTurbSolver(geometry[val_iInst][iMGlevel], config, iMGlevel);
      if (iMGlevel == MESH_0) DOFsPerPoint += solver_container[val_iInst][iMGlevel][ADJTURB_SOL]->GetnVar();
    }
    
    if (disc_adj) {
      solver_container[val_iInst][iMGlevel][ADJFLOW_SOL] = new CDiscAdjSolver(geometry[val_iInst][iMGlevel], config, solver_container[val_iInst][iMGlevel][FLOW_SOL], RUNTIME_FLOW_SYS, iMGlevel);
      if (iMGlevel == MESH_0) DOFsPerPoint += solver_container[val_iInst][iMGlevel][ADJFLOW_SOL]->GetnVar();
      if (disc_adj_turb) {
        solver_container[val_iInst][iMGlevel][ADJTURB_SOL] = new CDiscAdjSolver(geometry[val_iInst][iMGlevel], config, solver_container[val_iInst][iMGlevel][TURB_SOL], RUNTIME_TURB_SYS, iMGlevel);
        if (iMGlevel == MESH_0) DOFsPerPoint += solver_container[val_iInst][iMGlevel][ADJTURB_SOL]->GetnVar();
      }
    }
    
    if (disc_adj_fem) {
      solver_container[val_iInst][iMGlevel][ADJFEA_SOL] = new CDiscAdjFEASolver(geometry[val_iInst][iMGlevel], config, solver_container[val_iInst][iMGlevel][FEA_SOL], RUNTIME_FEA_SYS, iMGlevel);
      if (iMGlevel == MESH_0) DOFsPerPoint += solver_container[val_iInst][iMGlevel][ADJFEA_SOL]->GetnVar();
    }
  }


  /*--- Check for restarts and use the LoadRestart() routines. ---*/

  bool update_geo = true;
  if (config->GetFSI_Simulation()) update_geo = false;

  Solver_Restart(solver_container, geometry, config, update_geo, val_iInst);

  /*--- Set up any necessary inlet profiles ---*/

  Inlet_Preprocessing(solver_container[val_iInst], geometry[val_iInst], config);

}

void CDriver::Inlet_Preprocessing(CSolver ***solver_container, CGeometry **geometry,
                                  CConfig *config) {

  bool euler, ns, turbulent,
  adj_euler, adj_ns, adj_turb,
  poisson, wave, heat,
  fem,
  template_solver, disc_adj, disc_adj_fem, disc_adj_turb;
  int val_iter = 0;
  unsigned short iMesh;

  /*--- Initialize some useful booleans ---*/

  euler            = false;  ns              = false;  turbulent = false;
  adj_euler        = false;  adj_ns          = false;  adj_turb  = false;
  poisson          = false;
  wave             = false;  disc_adj         = false;
  fem              = false;  disc_adj_fem     = false;
  heat             = false;  disc_adj_turb    = false;
  template_solver  = false;

  /*--- Adjust iteration number for unsteady restarts. ---*/

  bool dual_time = ((config->GetUnsteady_Simulation() == DT_STEPPING_1ST) ||
                    (config->GetUnsteady_Simulation() == DT_STEPPING_2ND));
  bool time_stepping = config->GetUnsteady_Simulation() == TIME_STEPPING;
  bool adjoint = (config->GetDiscrete_Adjoint() || config->GetContinuous_Adjoint());

  if (dual_time) {
    if (adjoint) val_iter = SU2_TYPE::Int(config->GetUnst_AdjointIter())-1;
    else if (config->GetUnsteady_Simulation() == DT_STEPPING_1ST)
      val_iter = SU2_TYPE::Int(config->GetUnst_RestartIter())-1;
    else val_iter = SU2_TYPE::Int(config->GetUnst_RestartIter())-2;
  }

  if (time_stepping) {
    if (adjoint) val_iter = SU2_TYPE::Int(config->GetUnst_AdjointIter())-1;
    else val_iter = SU2_TYPE::Int(config->GetUnst_RestartIter())-1;
  }

  /*--- Assign booleans ---*/

  switch (config->GetKind_Solver()) {
    case TEMPLATE_SOLVER: template_solver = true; break;
    case EULER : euler = true; break;
    case NAVIER_STOKES: ns = true; break;
    case RANS : ns = true; turbulent = true; break;
    case POISSON_EQUATION: poisson = true; break;
    case WAVE_EQUATION: wave = true; break;
    case HEAT_EQUATION: heat = true; break;
    case FEM_ELASTICITY: fem = true; break;
    case ADJ_EULER : euler = true; adj_euler = true; break;
    case ADJ_NAVIER_STOKES : ns = true; turbulent = (config->GetKind_Turb_Model() != NONE); adj_ns = true; break;
    case ADJ_RANS : ns = true; turbulent = true; adj_ns = true; adj_turb = (!config->GetFrozen_Visc_Cont()); break;
    case DISC_ADJ_EULER: euler = true; disc_adj = true; break;
    case DISC_ADJ_NAVIER_STOKES: ns = true; disc_adj = true; break;
    case DISC_ADJ_RANS: ns = true; turbulent = true; disc_adj = true; disc_adj_turb = (!config->GetFrozen_Visc_Disc()); break;
    case DISC_ADJ_FEM: fem = true; disc_adj_fem = true; break;
  }


  /*--- Load inlet profile files for any of the active solver containers. 
   Note that these routines fill the fine grid data structures for the markers
   and restrict values down to all coarser MG levels. ---*/

  if (config->GetInlet_Profile_From_File()) {

    /*--- Use LoadInletProfile() routines for the particular solver. ---*/

    if (rank == MASTER_NODE) {
      cout << endl;
      cout << "Reading inlet profile from file: ";
      cout << config->GetInlet_FileName() << endl;
    }

    bool no_profile = false;

    if (euler || ns || adj_euler || adj_ns || disc_adj) {
      solver_container[MESH_0][FLOW_SOL]->LoadInletProfile(geometry, solver_container, config, val_iter, FLOW_SOL, INLET_FLOW);
    }
    if (turbulent || adj_turb || disc_adj_turb) {
      solver_container[MESH_0][TURB_SOL]->LoadInletProfile(geometry, solver_container, config, val_iter, TURB_SOL, INLET_FLOW);
    }

    if (template_solver) {
      no_profile = true;
    }
    if (poisson) {
      no_profile = true;
    }
    if (wave) {
      no_profile = true;
    }
    if (heat) {
      no_profile = true;
    }
    if (fem) {
      no_profile = true;
    }
    if (disc_adj_fem) {
      no_profile = true;
    }

    /*--- Exit if profiles were requested for a solver that is not available. ---*/

    if (no_profile) {
      SU2_MPI::Error(string("Inlet profile specification via file (C++) has not been \n") +
                     string("implemented yet for this solver.\n") +
                     string("Please set SPECIFIED_INLET_PROFILE= NO and try again."), CURRENT_FUNCTION);
    }

  } else {

    /*--- Uniform inlets or python-customized inlets ---*/

    /* --- Initialize quantities for inlet boundary
     * This routine does not check if they python wrapper is being used to
     * set custom boundary conditions.  This is intentional; the
     * default values for python custom BCs are initialized with the default
     * values specified in the config (avoiding non physical values) --- */

    for (iMesh = 0; iMesh <= config->GetnMGLevels(); iMesh++) {
      for(unsigned short iMarker=0; iMarker < config->GetnMarker_All(); iMarker++) {
        if (euler || ns || adj_euler || adj_ns || disc_adj)
          solver_container[iMesh][FLOW_SOL]->SetUniformInlet(config, iMarker);
        if (turbulent)
          solver_container[iMesh][TURB_SOL]->SetUniformInlet(config, iMarker);
      }
    }
    
  }
  
}

void CDriver::Solver_Restart(CSolver ****solver_container, CGeometry ***geometry,
                             CConfig *config, bool update_geo, unsigned short val_iInst) {

  bool euler, ns, turbulent,
  adj_euler, adj_ns, adj_turb,
  poisson, wave, heat, heat_fvm,
  fem,
  template_solver, disc_adj, disc_adj_fem, disc_adj_turb;
  int val_iter = 0;

  /*--- Initialize some useful booleans ---*/

  euler            = false;  ns              = false;  turbulent = false;
  adj_euler        = false;  adj_ns          = false;  adj_turb  = false;
  poisson          = false;
  wave             = false;  disc_adj         = false;
  fem              = false;  disc_adj_fem     = false;
  heat             = false;  disc_adj_turb    = false;
  heat_fvm         = false;  template_solver  = false;

  /*--- Check for restarts and use the LoadRestart() routines. ---*/

  bool restart      = config->GetRestart();
  bool restart_flow = config->GetRestart_Flow();
  bool no_restart   = false;

  /*--- Adjust iteration number for unsteady restarts. ---*/

  bool dual_time = ((config->GetUnsteady_Simulation() == DT_STEPPING_1ST) ||
                    (config->GetUnsteady_Simulation() == DT_STEPPING_2ND));
  bool time_stepping = config->GetUnsteady_Simulation() == TIME_STEPPING;
  bool adjoint = (config->GetDiscrete_Adjoint() || config->GetContinuous_Adjoint());
  bool dynamic = (config->GetDynamic_Analysis() == DYNAMIC); // Dynamic simulation (FSI).

  if (dual_time) {
    if (adjoint) val_iter = SU2_TYPE::Int(config->GetUnst_AdjointIter())-1;
    else if (config->GetUnsteady_Simulation() == DT_STEPPING_1ST)
      val_iter = SU2_TYPE::Int(config->GetUnst_RestartIter())-1;
    else val_iter = SU2_TYPE::Int(config->GetUnst_RestartIter())-2;
  }

  if (time_stepping) {
    if (adjoint) val_iter = SU2_TYPE::Int(config->GetUnst_AdjointIter())-1;
    else val_iter = SU2_TYPE::Int(config->GetUnst_RestartIter())-1;
  }

  /*--- Assign booleans ---*/

  switch (config->GetKind_Solver()) {
    case TEMPLATE_SOLVER: template_solver = true; break;
    case EULER : euler = true; break;
    case NAVIER_STOKES: ns = true; heat_fvm = config->GetWeakly_Coupled_Heat(); break;
    case RANS : ns = true; turbulent = true; heat_fvm = config->GetWeakly_Coupled_Heat(); break;
    case POISSON_EQUATION: poisson = true; break;
    case WAVE_EQUATION: wave = true; break;
    case HEAT_EQUATION_FVM: heat_fvm = true; break;
    case HEAT_EQUATION: heat = true; break;
    case FEM_ELASTICITY: fem = true; break;
    case ADJ_EULER : euler = true; adj_euler = true; break;
    case ADJ_NAVIER_STOKES : ns = true; turbulent = (config->GetKind_Turb_Model() != NONE); adj_ns = true; break;
    case ADJ_RANS : ns = true; turbulent = true; adj_ns = true; adj_turb = (!config->GetFrozen_Visc_Cont()); break;
    case DISC_ADJ_EULER: euler = true; disc_adj = true; break;
    case DISC_ADJ_NAVIER_STOKES: ns = true; disc_adj = true; heat_fvm = config->GetWeakly_Coupled_Heat(); break;
    case DISC_ADJ_RANS: ns = true; turbulent = true; disc_adj = true; disc_adj_turb = (!config->GetFrozen_Visc_Disc()); heat_fvm = config->GetWeakly_Coupled_Heat(); break;
    case DISC_ADJ_FEM: fem = true; disc_adj_fem = true; break;
  }


  /*--- Load restarts for any of the active solver containers. Note that
   these restart routines fill the fine grid and interpolate to all MG levels. ---*/

  if (restart || restart_flow) {
    if (euler || ns) {
      solver_container[val_iInst][MESH_0][FLOW_SOL]->LoadRestart(geometry[val_iInst], solver_container[val_iInst], config, val_iter, update_geo);
    }
    if (turbulent) {
      solver_container[val_iInst][MESH_0][TURB_SOL]->LoadRestart(geometry[val_iInst], solver_container[val_iInst], config, val_iter, update_geo);
    }
    if (fem) {
      if (dynamic) val_iter = SU2_TYPE::Int(config->GetDyn_RestartIter())-1;
      solver_container[val_iInst][MESH_0][FEA_SOL]->LoadRestart(geometry[val_iInst], solver_container[val_iInst], config, val_iter, update_geo);
    }
  }

  if (restart) {
    if (template_solver) {
      no_restart = true;
    }
    if (poisson) {
      solver_container[MESH_0][POISSON_SOL]->LoadRestart(geometry, solver_container, config, val_iter, update_geo);
    }
    if (wave) {
      no_restart = true;
    }
    if (heat_fvm) {
      solver_container[val_iInst][MESH_0][HEAT_SOL]->LoadRestart(geometry[val_iInst], solver_container[val_iInst], config, val_iter, update_geo);
    }
    if (heat) {
      no_restart = true;
    }
    if (adj_euler || adj_ns) {
      solver_container[val_iInst][MESH_0][ADJFLOW_SOL]->LoadRestart(geometry[val_iInst], solver_container[val_iInst], config, val_iter, update_geo);
    }
    if (adj_turb) {
      no_restart = true;
    }
    if (disc_adj) {
      solver_container[val_iInst][MESH_0][ADJFLOW_SOL]->LoadRestart(geometry[val_iInst], solver_container[val_iInst], config, val_iter, update_geo);
      if (disc_adj_turb)
        solver_container[val_iInst][MESH_0][ADJTURB_SOL]->LoadRestart(geometry[val_iInst], solver_container[val_iInst], config, val_iter, update_geo);
    }
    if (disc_adj_fem) {
        if (dynamic) val_iter = SU2_TYPE::Int(config->GetDyn_RestartIter())-1;
        solver_container[val_iInst][MESH_0][ADJFEA_SOL]->LoadRestart(geometry[val_iInst], solver_container[val_iInst], config, val_iter, update_geo);
    }
  }

  /*--- Exit if a restart was requested for a solver that is not available. ---*/

  if (no_restart) {
    SU2_MPI::Error(string("A restart capability has not been implemented yet for this solver.\n") +
                   string("Please set RESTART_SOL= NO and try again."), CURRENT_FUNCTION);
  }

  /*--- Think about calls to pre / post-processing here, plus realizability checks. ---*/
  

}

void CDriver::Solver_Postprocessing(CSolver ****solver_container, CGeometry **geometry,
                                    CConfig *config, unsigned short val_iInst) {
  unsigned short iMGlevel;
  bool euler, ns, turbulent,
  adj_euler, adj_ns, adj_turb,
  poisson, wave, heat, heat_fvm, fem,
  spalart_allmaras, neg_spalart_allmaras, menter_sst, transition,
  template_solver, disc_adj, disc_adj_turb, disc_adj_fem, pressure_based,
  e_spalart_allmaras, comp_spalart_allmaras, e_comp_spalart_allmaras;

  /*--- Initialize some useful booleans ---*/
  
  euler            = false;  ns              = false;  turbulent = false;
  adj_euler        = false;  adj_ns          = false;  adj_turb  = false;
  spalart_allmaras = false;  menter_sst      = false;  disc_adj_turb = false;
  poisson          = false;  neg_spalart_allmaras = false;
  wave             = false;  disc_adj        = false;
  fem              = false;  disc_adj_fem    = false;
  heat             = false;  heat_fvm        = false;
  transition       = false;  pressure_based  = false;
  template_solver  = false;
  e_spalart_allmaras = false; comp_spalart_allmaras = false; e_comp_spalart_allmaras = false;

  /*--- Assign booleans ---*/
  
  switch (config->GetKind_Solver()) {
    case TEMPLATE_SOLVER: template_solver = true; break;
    case EULER : euler = true; break;
    case NAVIER_STOKES: ns = true; heat_fvm = config->GetWeakly_Coupled_Heat(); break;
    case RANS : ns = true; turbulent = true; if (config->GetKind_Trans_Model() == LM) transition = true; heat_fvm = config->GetWeakly_Coupled_Heat(); break;
    case POISSON_EQUATION: poisson = true; break;
    case WAVE_EQUATION: wave = true; break;
    case HEAT_EQUATION_FVM: heat_fvm = true; break;
    case HEAT_EQUATION: heat = true; break;
    case FEM_ELASTICITY: fem = true; break;
    case ADJ_EULER : euler = true; adj_euler = true; break;
    case ADJ_NAVIER_STOKES : ns = true; turbulent = (config->GetKind_Turb_Model() != NONE); adj_ns = true; break;
    case ADJ_RANS : ns = true; turbulent = true; adj_ns = true; adj_turb = (!config->GetFrozen_Visc_Cont()); break;
    case DISC_ADJ_EULER: euler = true; disc_adj = true; break;
    case DISC_ADJ_NAVIER_STOKES: ns = true; disc_adj = true; heat_fvm = config->GetWeakly_Coupled_Heat(); break;
    case DISC_ADJ_RANS: ns = true; turbulent = true; disc_adj = true; disc_adj_turb = (!config->GetFrozen_Visc_Disc()); heat_fvm = config->GetWeakly_Coupled_Heat(); break;
    case DISC_ADJ_FEM: fem = true; disc_adj_fem = true; break;
  }
  
  if (config->GetKind_Incomp_System()==PRESSURE_BASED) pressure_based = true;
  
  /*--- Assign turbulence model booleans ---*/
  
  if (turbulent)
    switch (config->GetKind_Turb_Model()) {
    case SA:     spalart_allmaras = true;     break;
    case SA_NEG: neg_spalart_allmaras = true; break;
    case SST:    menter_sst = true;           break;
    case SA_E: e_spalart_allmaras = true; break;
    case SA_COMP: comp_spalart_allmaras = true; break;
    case SA_E_COMP: e_comp_spalart_allmaras = true; break;
    }
  
  /*--- Definition of the Class for the solution: solver_container[DOMAIN][MESH_LEVEL][EQUATION]. Note that euler, ns
   and potential are incompatible, they use the same position in sol container ---*/
  
  for (iMGlevel = 0; iMGlevel <= config->GetnMGLevels(); iMGlevel++) {
    
    /*--- DeAllocate solution for a template problem ---*/
    
    if (template_solver) {
      delete solver_container[val_iInst][iMGlevel][TEMPLATE_SOL];
    }

    /*--- DeAllocate solution for adjoint problem ---*/
    
    if (adj_euler || adj_ns || disc_adj) {
      delete solver_container[val_iInst][iMGlevel][ADJFLOW_SOL];
      if (disc_adj_turb || adj_turb) {
        delete solver_container[val_iInst][iMGlevel][ADJTURB_SOL];
      }
    }

    /*--- DeAllocate solution for direct problem ---*/
    
    if (euler || ns) {
      delete solver_container[val_iInst][iMGlevel][FLOW_SOL];
    }
<<<<<<< HEAD
    if (pressure_based) {
		delete solver_container[iMGlevel][POISSON_SOL];
	}
    
=======

>>>>>>> a623d280
    if (turbulent) {
      if (spalart_allmaras || neg_spalart_allmaras || menter_sst || e_spalart_allmaras || comp_spalart_allmaras || e_comp_spalart_allmaras) {
        delete solver_container[val_iInst][iMGlevel][TURB_SOL];
      }
      if (transition) {
        delete solver_container[val_iInst][iMGlevel][TRANS_SOL];
      }
    }
    if (poisson) {
      delete solver_container[val_iInst][iMGlevel][POISSON_SOL];
    }
    if (wave) {
      delete solver_container[val_iInst][iMGlevel][WAVE_SOL];
    }
    if (heat || heat_fvm) {
      delete solver_container[val_iInst][iMGlevel][HEAT_SOL];
    }
    if (fem) {
      delete solver_container[val_iInst][iMGlevel][FEA_SOL];
    }
    if (disc_adj_fem) {
      delete solver_container[val_iInst][iMGlevel][ADJFEA_SOL];
    }
    
    delete solver_container[val_iInst][iMGlevel];
  }
  
  delete solver_container[val_iInst];

}

void CDriver::Integration_Preprocessing(CIntegration ***integration_container,
    CGeometry ***geometry, CConfig *config, unsigned short val_iInst) {

  bool euler, adj_euler, ns, adj_ns, turbulent, adj_turb, poisson, wave, fem,
      heat, heat_fvm, template_solver, transition, disc_adj, disc_adj_fem, pressure_based;
  /*--- Initialize some useful booleans ---*/
  euler            = false; adj_euler        = false;
  ns               = false; adj_ns           = false;
  turbulent        = false; adj_turb         = false;
  poisson          = false; disc_adj         = false;
  wave             = false;
  heat             = false; heat_fvm         = false;
  fem 			       = false; disc_adj_fem     = false;
  transition       = false; pressure_based = false;
  template_solver  = false;

  /*--- Assign booleans ---*/
  switch (config->GetKind_Solver()) {
    case TEMPLATE_SOLVER: template_solver = true; break;
    case EULER : euler = true;  break;
    case NAVIER_STOKES: ns = true;  heat_fvm = config->GetWeakly_Coupled_Heat(); break;
    case RANS : ns = true; turbulent = true; if (config->GetKind_Trans_Model() == LM) transition = true; heat_fvm = config->GetWeakly_Coupled_Heat(); break;
    case POISSON_EQUATION: poisson = true; break;
    case WAVE_EQUATION: wave = true; break;
    case HEAT_EQUATION_FVM: heat_fvm = true; break;
    case HEAT_EQUATION: heat = true; break;
    case FEM_ELASTICITY: fem = true; break;
    case ADJ_EULER : euler = true; adj_euler = true; break;
    case ADJ_NAVIER_STOKES : ns = true; turbulent = (config->GetKind_Turb_Model() != NONE); adj_ns = true; break;
    case ADJ_RANS : ns = true; turbulent = true; adj_ns = true; adj_turb = (!config->GetFrozen_Visc_Cont()); break;
    case DISC_ADJ_EULER : euler = true; disc_adj = true; break;
    case DISC_ADJ_NAVIER_STOKES: ns = true; disc_adj = true; heat_fvm = config->GetWeakly_Coupled_Heat(); break;
    case DISC_ADJ_RANS : ns = true; turbulent = true; disc_adj = true; heat_fvm = config->GetWeakly_Coupled_Heat(); break;
    case DISC_ADJ_FEM: fem = true; disc_adj_fem = true; break;
  }

  if (config->GetKind_Incomp_System()==PRESSURE_BASED) pressure_based = true;


  /*--- Allocate solution for a template problem ---*/
  if (template_solver) integration_container[val_iInst][TEMPLATE_SOL] = new CSingleGridIntegration(config);

  /*--- Allocate solution for direct problem ---*/
<<<<<<< HEAD
  if (euler && !pressure_based) {
	  integration_container[FLOW_SOL] = new CMultiGridIntegration(config);
	  cout<<"Should not print this."<<endl;
  }
  if (ns) integration_container[FLOW_SOL] = new CMultiGridIntegration(config);
  if (turbulent) integration_container[TURB_SOL] = new CSingleGridIntegration(config);
  if (transition) integration_container[TRANS_SOL] = new CSingleGridIntegration(config);
  if (poisson) integration_container[POISSON_SOL] = new CMultiGridIntegration(config);
  if (wave) integration_container[WAVE_SOL] = new CSingleGridIntegration(config);
  if (heat || heat_fvm) integration_container[HEAT_SOL] = new CSingleGridIntegration(config);
  if (fem) integration_container[FEA_SOL] = new CStructuralIntegration(config);
  if (euler && pressure_based) { 
	  integration_container[FLOW_SOL] = new CSingleGridIntegration(config);
	  integration_container[POISSON_SOL] = new CSingleGridIntegration(config);
	  cout<<"Should print this."<<endl;
  }
=======
  if (euler) integration_container[val_iInst][FLOW_SOL] = new CMultiGridIntegration(config);
  if (ns) integration_container[val_iInst][FLOW_SOL] = new CMultiGridIntegration(config);
  if (turbulent) integration_container[val_iInst][TURB_SOL] = new CSingleGridIntegration(config);
  if (transition) integration_container[val_iInst][TRANS_SOL] = new CSingleGridIntegration(config);
  if (poisson) integration_container[val_iInst][POISSON_SOL] = new CSingleGridIntegration(config);
  if (wave) integration_container[val_iInst][WAVE_SOL] = new CSingleGridIntegration(config);
  if (heat || heat_fvm) integration_container[val_iInst][HEAT_SOL] = new CSingleGridIntegration(config);
  if (fem) integration_container[val_iInst][FEA_SOL] = new CStructuralIntegration(config);
>>>>>>> a623d280

  /*--- Allocate solution for adjoint problem ---*/
  if (adj_euler) integration_container[val_iInst][ADJFLOW_SOL] = new CMultiGridIntegration(config);
  if (adj_ns) integration_container[val_iInst][ADJFLOW_SOL] = new CMultiGridIntegration(config);
  if (adj_turb) integration_container[val_iInst][ADJTURB_SOL] = new CSingleGridIntegration(config);

  if (disc_adj) integration_container[val_iInst][ADJFLOW_SOL] = new CIntegration(config);
  if (disc_adj_fem) integration_container[val_iInst][ADJFEA_SOL] = new CIntegration(config);

}

void CDriver::Integration_Postprocessing(CIntegration ***integration_container,
    CGeometry **geometry, CConfig *config, unsigned short val_iInst) {
  bool euler, adj_euler, ns, adj_ns, turbulent, adj_turb, poisson, wave, fem,
      heat, heat_fvm, template_solver, transition, disc_adj, disc_adj_fem, pressure_based;

  /*--- Initialize some useful booleans ---*/
  euler            = false; adj_euler        = false;
  ns               = false; adj_ns           = false;
  turbulent        = false; adj_turb         = false;
  poisson          = false; disc_adj         = false;
  wave             = false;
  heat             = false; heat_fvm         = false;
  fem              = false; disc_adj_fem     = false;
  transition       = false; pressure_based = false;
  template_solver  = false;

  /*--- Assign booleans ---*/
  switch (config->GetKind_Solver()) {
    case TEMPLATE_SOLVER: template_solver = true; break;
    case EULER : euler = true; if (config->GetKind_Incomp_System()==PRESSURE_BASED) pressure_based = true;break;
    case NAVIER_STOKES: ns = true; heat_fvm = config->GetWeakly_Coupled_Heat(); break;
    case RANS : ns = true; turbulent = true; if (config->GetKind_Trans_Model() == LM) transition = true; heat_fvm = config->GetWeakly_Coupled_Heat(); break;
    case POISSON_EQUATION: poisson = true; break;
    case WAVE_EQUATION: wave = true; break;
    case HEAT_EQUATION_FVM: heat_fvm = true; break;
    case HEAT_EQUATION: heat = true; break;
    case FEM_ELASTICITY: fem = true; break;
    case ADJ_EULER : euler = true; adj_euler = true; break;
    case ADJ_NAVIER_STOKES : ns = true; turbulent = (config->GetKind_Turb_Model() != NONE); adj_ns = true; break;
    case ADJ_RANS : ns = true; turbulent = true; adj_ns = true; adj_turb = (!config->GetFrozen_Visc_Cont()); break;
    case DISC_ADJ_EULER : euler = true; disc_adj = true; break;
    case DISC_ADJ_NAVIER_STOKES: ns = true; disc_adj = true; heat_fvm = config->GetWeakly_Coupled_Heat(); break;
    case DISC_ADJ_RANS : ns = true; turbulent = true; disc_adj = true; heat_fvm = config->GetWeakly_Coupled_Heat(); break;
    case DISC_ADJ_FEM: fem = true; disc_adj_fem = true; break;
  }

  /*--- DeAllocate solution for a template problem ---*/
  if (template_solver) integration_container[val_iInst][TEMPLATE_SOL] = new CSingleGridIntegration(config);

  /*--- DeAllocate solution for direct problem ---*/
<<<<<<< HEAD
  if (euler || ns) delete integration_container[FLOW_SOL];
  if (turbulent) delete integration_container[TURB_SOL];
  if (transition) delete integration_container[TRANS_SOL];
  if (poisson) delete integration_container[POISSON_SOL];
  if (wave) delete integration_container[WAVE_SOL];
  if (heat || heat_fvm) delete integration_container[HEAT_SOL];
  if (fem) delete integration_container[FEA_SOL];
  if (disc_adj_fem) delete integration_container[ADJFEA_SOL];
  if (pressure_based) delete integration_container[POISSON_SOL];
=======
  if (euler || ns) delete integration_container[val_iInst][FLOW_SOL];
  if (turbulent) delete integration_container[val_iInst][TURB_SOL];
  if (transition) delete integration_container[val_iInst][TRANS_SOL];
  if (poisson) delete integration_container[val_iInst][POISSON_SOL];
  if (wave) delete integration_container[val_iInst][WAVE_SOL];
  if (heat || heat_fvm) delete integration_container[val_iInst][HEAT_SOL];
  if (fem) delete integration_container[val_iInst][FEA_SOL];
  if (disc_adj_fem) delete integration_container[val_iInst][ADJFEA_SOL];
>>>>>>> a623d280

  /*--- DeAllocate solution for adjoint problem ---*/
  if (adj_euler || adj_ns || disc_adj) delete integration_container[val_iInst][ADJFLOW_SOL];
  if (adj_turb) delete integration_container[val_iInst][ADJTURB_SOL];

  delete integration_container[val_iInst];
  

}

void CDriver::Numerics_Preprocessing(CNumerics *****numerics_container,
                                     CSolver ****solver_container, CGeometry ***geometry,
                                     CConfig *config, unsigned short val_iInst) {

  unsigned short iMGlevel, iSol, nDim,
  
  nVar_Template         = 0,
  nVar_Flow             = 0,
  nVar_Trans            = 0,
  nVar_Turb             = 0,
  nVar_Adj_Flow         = 0,
  nVar_Adj_Turb         = 0,
  nVar_Poisson          = 0,
  nVar_FEM              = 0,
  nVar_Wave             = 0,
  nVar_Heat             = 0;
  
  su2double *constants = NULL;
  
  bool
  euler, adj_euler,
  ns, adj_ns,
  turbulent, adj_turb,
  spalart_allmaras, neg_spalart_allmaras, menter_sst,
  poisson,
  wave,
  fem,
  heat, heat_fvm,
  transition,
  template_solver;
  bool e_spalart_allmaras, comp_spalart_allmaras, e_comp_spalart_allmaras;
  
  bool compressible = (config->GetKind_Regime() == COMPRESSIBLE);
  bool incompressible = (config->GetKind_Regime() == INCOMPRESSIBLE);
  bool ideal_gas = (config->GetKind_FluidModel() == STANDARD_AIR || config->GetKind_FluidModel() == IDEAL_GAS );
  bool pressure_based = (config->GetKind_Incomp_System() == PRESSURE_BASED);
  bool roe_low_dissipation = config->GetKind_RoeLowDiss() != NO_ROELOWDISS;
  
  /*--- Initialize some useful booleans ---*/
  euler            = false;   ns               = false;   turbulent        = false;
  poisson          = false;
  adj_euler        = false;   adj_ns           = false;   adj_turb         = false;
  wave             = false;   heat             = false;   heat_fvm         = false;
  fem              = false;
  spalart_allmaras = false; neg_spalart_allmaras = false;	menter_sst       = false;
  transition       = false;
  template_solver  = false;
  e_spalart_allmaras = false; comp_spalart_allmaras = false; e_comp_spalart_allmaras = false;
  
  
  /*--- Assign booleans ---*/
  switch (config->GetKind_Solver()) {
    case TEMPLATE_SOLVER: template_solver = true; break;
    case EULER : case DISC_ADJ_EULER: euler = true; break;
    case NAVIER_STOKES: case DISC_ADJ_NAVIER_STOKES: ns = true; heat_fvm = config->GetWeakly_Coupled_Heat(); break;
    case RANS : case DISC_ADJ_RANS:  ns = true; turbulent = true; if (config->GetKind_Trans_Model() == LM) transition = true; heat_fvm = config->GetWeakly_Coupled_Heat(); break;
    case POISSON_EQUATION: poisson = true; break;
    case WAVE_EQUATION: wave = true; break;
    case HEAT_EQUATION_FVM: heat_fvm = true; break;
    case HEAT_EQUATION: heat = true; break;
    case FEM_ELASTICITY: case DISC_ADJ_FEM: fem = true; break;
    case ADJ_EULER : euler = true; adj_euler = true; break;
    case ADJ_NAVIER_STOKES : ns = true; turbulent = (config->GetKind_Turb_Model() != NONE); adj_ns = true; break;
    case ADJ_RANS : ns = true; turbulent = true; adj_ns = true; adj_turb = (!config->GetFrozen_Visc_Cont()); break;
  }
  
  /*--- Assign turbulence model booleans ---*/
  
  if (turbulent)
    switch (config->GetKind_Turb_Model()) {
      case SA:     spalart_allmaras = true;     break;
      case SA_NEG: neg_spalart_allmaras = true; break;
      case SA_E:   e_spalart_allmaras = true; break;
      case SA_COMP:   comp_spalart_allmaras = true; break;
      case SA_E_COMP:   e_comp_spalart_allmaras = true; break;
      case SST:    menter_sst = true; constants = solver_container[val_iInst][MESH_0][TURB_SOL]->GetConstants(); break;
      default: SU2_MPI::Error("Specified turbulence model unavailable or none selected", CURRENT_FUNCTION); break;
    }
    
  if (euler && pressure_based) poisson = true;
  
  /*--- Number of variables for the template ---*/
  
  if (template_solver) nVar_Flow = solver_container[val_iInst][MESH_0][FLOW_SOL]->GetnVar();
  
  /*--- Number of variables for direct problem ---*/

  if (euler)        nVar_Flow = solver_container[val_iInst][MESH_0][FLOW_SOL]->GetnVar();
  if (ns)           nVar_Flow = solver_container[val_iInst][MESH_0][FLOW_SOL]->GetnVar();
  if (turbulent)    nVar_Turb = solver_container[val_iInst][MESH_0][TURB_SOL]->GetnVar();
  if (transition)   nVar_Trans = solver_container[val_iInst][MESH_0][TRANS_SOL]->GetnVar();
  if (poisson)      nVar_Poisson = solver_container[val_iInst][MESH_0][POISSON_SOL]->GetnVar();
  
<<<<<<< HEAD
  if (euler)        nVar_Flow = solver_container[MESH_0][FLOW_SOL]->GetnVar();
  if (ns)           nVar_Flow = solver_container[MESH_0][FLOW_SOL]->GetnVar();
  if (turbulent)    nVar_Turb = solver_container[MESH_0][TURB_SOL]->GetnVar();
  if (transition)   nVar_Trans = solver_container[MESH_0][TRANS_SOL]->GetnVar();
  if (poisson)      nVar_Poisson = solver_container[MESH_0][POISSON_SOL]->GetnVar();
  
  if (wave)         nVar_Wave = solver_container[MESH_0][WAVE_SOL]->GetnVar();
  if (fem)          nVar_FEM = solver_container[MESH_0][FEA_SOL]->GetnVar();
  if (heat)         nVar_Heat = solver_container[MESH_0][HEAT_SOL]->GetnVar();
  if (heat_fvm)     nVar_Heat = solver_container[MESH_0][HEAT_SOL]->GetnVar();
  
  if (euler && pressure_based) {
	  nVar_Flow = solver_container[MESH_0][FLOW_SOL]->GetnVar();
	  nVar_Poisson = solver_container[MESH_0][POISSON_SOL]->GetnVar();
	  //cout<<"Numerics Preprocessing, nVar flow and poisson "<<nVar_Flow<<", "<<nVar_Poisson<<endl;
  }
  
=======
  if (wave)         nVar_Wave = solver_container[val_iInst][MESH_0][WAVE_SOL]->GetnVar();
  if (fem)          nVar_FEM = solver_container[val_iInst][MESH_0][FEA_SOL]->GetnVar();
  if (heat)         nVar_Heat = solver_container[val_iInst][MESH_0][HEAT_SOL]->GetnVar();
  if (heat_fvm)     nVar_Heat = solver_container[val_iInst][MESH_0][HEAT_SOL]->GetnVar();

>>>>>>> a623d280
  /*--- Number of variables for adjoint problem ---*/
  
  if (adj_euler)        nVar_Adj_Flow = solver_container[val_iInst][MESH_0][ADJFLOW_SOL]->GetnVar();
  if (adj_ns)           nVar_Adj_Flow = solver_container[val_iInst][MESH_0][ADJFLOW_SOL]->GetnVar();
  if (adj_turb)         nVar_Adj_Turb = solver_container[val_iInst][MESH_0][ADJTURB_SOL]->GetnVar();
  
  /*--- Number of dimensions ---*/
  
  nDim = geometry[val_iInst][MESH_0]->GetnDim();
  
  /*--- Definition of the Class for the numerical method: numerics_container[INSTANCE_LEVEL][MESH_LEVEL][EQUATION][EQ_TERM] ---*/
  if (fem){
    for (iMGlevel = 0; iMGlevel <= config->GetnMGLevels(); iMGlevel++) {
      numerics_container[val_iInst][iMGlevel] = new CNumerics** [MAX_SOLS];
      for (iSol = 0; iSol < MAX_SOLS; iSol++)
        numerics_container[val_iInst][iMGlevel][iSol] = new CNumerics* [MAX_TERMS_FEA];
    }
  }
  else{
    for (iMGlevel = 0; iMGlevel <= config->GetnMGLevels(); iMGlevel++) {
      numerics_container[val_iInst][iMGlevel] = new CNumerics** [MAX_SOLS];
      for (iSol = 0; iSol < MAX_SOLS; iSol++)
        numerics_container[val_iInst][iMGlevel][iSol] = new CNumerics* [MAX_TERMS];
    }
  }
  
  /*--- Solver definition for the template problem ---*/
  if (template_solver) {
    
    /*--- Definition of the convective scheme for each equation and mesh level ---*/
    switch (config->GetKind_ConvNumScheme_Template()) {
      case SPACE_CENTERED : case SPACE_UPWIND :
        for (iMGlevel = 0; iMGlevel <= config->GetnMGLevels(); iMGlevel++)
          numerics_container[val_iInst][iMGlevel][TEMPLATE_SOL][CONV_TERM] = new CConvective_Template(nDim, nVar_Template, config);
        break;
      default : SU2_MPI::Error("Convective scheme not implemented (template_solver).", CURRENT_FUNCTION); break;
    }
    
    /*--- Definition of the viscous scheme for each equation and mesh level ---*/
    for (iMGlevel = 0; iMGlevel <= config->GetnMGLevels(); iMGlevel++)
      numerics_container[val_iInst][iMGlevel][TEMPLATE_SOL][VISC_TERM] = new CViscous_Template(nDim, nVar_Template, config);
    
    /*--- Definition of the source term integration scheme for each equation and mesh level ---*/
    for (iMGlevel = 0; iMGlevel <= config->GetnMGLevels(); iMGlevel++)
      numerics_container[val_iInst][iMGlevel][TEMPLATE_SOL][SOURCE_FIRST_TERM] = new CSource_Template(nDim, nVar_Template, config);
    
    /*--- Definition of the boundary condition method ---*/
    for (iMGlevel = 0; iMGlevel <= config->GetnMGLevels(); iMGlevel++) {
      numerics_container[val_iInst][iMGlevel][TEMPLATE_SOL][CONV_BOUND_TERM] = new CConvective_Template(nDim, nVar_Template, config);
    }
    
  }
  
  /*--- Solver definition for the Potential, Euler, Navier-Stokes problems ---*/
  if ((euler) || (ns)) {
    
    /*--- Definition of the convective scheme for each equation and mesh level ---*/
    switch (config->GetKind_ConvNumScheme_Flow()) {
      case NO_CONVECTIVE :
        SU2_MPI::Error("No convective scheme.", CURRENT_FUNCTION);
        break;
        
      case SPACE_CENTERED :
        if (compressible) {
          /*--- Compressible flow ---*/
          switch (config->GetKind_Centered_Flow()) {
            case NO_CENTERED : cout << "No centered scheme." << endl; break;
            case LAX : numerics_container[val_iInst][MESH_0][FLOW_SOL][CONV_TERM] = new CCentLax_Flow(nDim, nVar_Flow, config); break;
            case JST : numerics_container[val_iInst][MESH_0][FLOW_SOL][CONV_TERM] = new CCentJST_Flow(nDim, nVar_Flow, config); break;
            case JST_KE : numerics_container[val_iInst][MESH_0][FLOW_SOL][CONV_TERM] = new CCentJST_KE_Flow(nDim, nVar_Flow, config); break;
            default : SU2_MPI::Error("Centered scheme not implemented.", CURRENT_FUNCTION); break;
          }
          
          for (iMGlevel = 1; iMGlevel <= config->GetnMGLevels(); iMGlevel++)
            numerics_container[val_iInst][iMGlevel][FLOW_SOL][CONV_TERM] = new CCentLax_Flow(nDim, nVar_Flow, config);
          
          /*--- Definition of the boundary condition method ---*/
          for (iMGlevel = 0; iMGlevel <= config->GetnMGLevels(); iMGlevel++)
            numerics_container[val_iInst][iMGlevel][FLOW_SOL][CONV_BOUND_TERM] = new CUpwRoe_Flow(nDim, nVar_Flow, config, false);
          
        }
        if (incompressible) {
<<<<<<< HEAD
		 if (pressure_based) {
	     /*--- Incompressible flow, use pressure-based method ---*/
	     /*--- Momentum Equations ---*/
          switch (config->GetKind_Centered_Flow()) {
            case NO_CENTERED : cout << "No centered scheme." << endl; break;
            case LAX : numerics_container[MESH_0][FLOW_SOL][CONV_TERM] = new CCentLaxPB_Flow(nDim, nVar_Flow, config); break;
            case JST : numerics_container[MESH_0][FLOW_SOL][CONV_TERM] = new CCentJSTPB_Flow(nDim, nVar_Flow, config); break;
            default : SU2_MPI::Error("Centered scheme not implemented.", CURRENT_FUNCTION); break;
          }
          /*for (iMGlevel = 1; iMGlevel <= config->GetnMGLevels(); iMGlevel++)
            numerics_container[iMGlevel][FLOW_SOL][CONV_TERM] = new CCentLaxPB_Flow(nDim, nVar_Flow, config);*/
          
          /*--- Definition of the boundary condition method ---*/
          //for (iMGlevel = 0; iMGlevel <= config->GetnMGLevels(); iMGlevel++)
           numerics_container[MESH_0][FLOW_SOL][CONV_BOUND_TERM] = new CUpwPB_Flow(nDim, nVar_Flow, config);
		  }
          else {
          /*--- Incompressible flow, use artificial compressibility method ---*/
=======
          /*--- Incompressible flow, use preconditioning method ---*/
>>>>>>> a623d280
          switch (config->GetKind_Centered_Flow()) {
            case NO_CENTERED : cout << "No centered scheme." << endl; break;
            case LAX : numerics_container[val_iInst][MESH_0][FLOW_SOL][CONV_TERM] = new CCentLaxInc_Flow(nDim, nVar_Flow, config); break;
            case JST : numerics_container[val_iInst][MESH_0][FLOW_SOL][CONV_TERM] = new CCentJSTInc_Flow(nDim, nVar_Flow, config); break;
            default : SU2_MPI::Error("Centered scheme not implemented.\n Currently, only JST and LAX-FRIEDRICH are available for incompressible flows.", CURRENT_FUNCTION); break;
          }
          for (iMGlevel = 1; iMGlevel <= config->GetnMGLevels(); iMGlevel++)
            numerics_container[val_iInst][iMGlevel][FLOW_SOL][CONV_TERM] = new CCentLaxInc_Flow(nDim, nVar_Flow, config);
          
          /*--- Definition of the boundary condition method ---*/
          for (iMGlevel = 0; iMGlevel <= config->GetnMGLevels(); iMGlevel++)
<<<<<<< HEAD
            numerics_container[iMGlevel][FLOW_SOL][CONV_BOUND_TERM] = new CUpwArtComp_Flow(nDim, nVar_Flow, config);
		  }
=======
            numerics_container[val_iInst][iMGlevel][FLOW_SOL][CONV_BOUND_TERM] = new CUpwFDSInc_Flow(nDim, nVar_Flow, config);
          
>>>>>>> a623d280
        }
        break;
      case SPACE_UPWIND :
        if (compressible) {
          /*--- Compressible flow ---*/
          switch (config->GetKind_Upwind_Flow()) {
            case NO_UPWIND : cout << "No upwind scheme." << endl; break;
            case ROE:
              if (ideal_gas) {
                
                for (iMGlevel = 0; iMGlevel <= config->GetnMGLevels(); iMGlevel++) {
                  numerics_container[val_iInst][iMGlevel][FLOW_SOL][CONV_TERM] = new CUpwRoe_Flow(nDim, nVar_Flow, config, roe_low_dissipation);
                  numerics_container[val_iInst][iMGlevel][FLOW_SOL][CONV_BOUND_TERM] = new CUpwRoe_Flow(nDim, nVar_Flow, config, false);
                }
              } else {
                
                for (iMGlevel = 0; iMGlevel <= config->GetnMGLevels(); iMGlevel++) {
                  numerics_container[val_iInst][iMGlevel][FLOW_SOL][CONV_TERM] = new CUpwGeneralRoe_Flow(nDim, nVar_Flow, config);
                  numerics_container[val_iInst][iMGlevel][FLOW_SOL][CONV_BOUND_TERM] = new CUpwGeneralRoe_Flow(nDim, nVar_Flow, config);
                }
              }
              break;
              
            case AUSM:
              for (iMGlevel = 0; iMGlevel <= config->GetnMGLevels(); iMGlevel++) {
                numerics_container[val_iInst][iMGlevel][FLOW_SOL][CONV_TERM] = new CUpwAUSM_Flow(nDim, nVar_Flow, config);
                numerics_container[val_iInst][iMGlevel][FLOW_SOL][CONV_BOUND_TERM] = new CUpwAUSM_Flow(nDim, nVar_Flow, config);
              }
              break;
              
            case TURKEL:
              for (iMGlevel = 0; iMGlevel <= config->GetnMGLevels(); iMGlevel++) {
                numerics_container[val_iInst][iMGlevel][FLOW_SOL][CONV_TERM] = new CUpwTurkel_Flow(nDim, nVar_Flow, config);
                numerics_container[val_iInst][iMGlevel][FLOW_SOL][CONV_BOUND_TERM] = new CUpwTurkel_Flow(nDim, nVar_Flow, config);
              }
              break;
                  
            case L2ROE:
              for (iMGlevel = 0; iMGlevel <= config->GetnMGLevels(); iMGlevel++) {
                numerics_container[val_iInst][iMGlevel][FLOW_SOL][CONV_TERM] = new CUpwL2Roe_Flow(nDim, nVar_Flow, config);
                numerics_container[val_iInst][iMGlevel][FLOW_SOL][CONV_BOUND_TERM] = new CUpwL2Roe_Flow(nDim, nVar_Flow, config);
              }
              break;
            case LMROE:
              for (iMGlevel = 0; iMGlevel <= config->GetnMGLevels(); iMGlevel++) {
                numerics_container[val_iInst][iMGlevel][FLOW_SOL][CONV_TERM] = new CUpwLMRoe_Flow(nDim, nVar_Flow, config);
                numerics_container[val_iInst][iMGlevel][FLOW_SOL][CONV_BOUND_TERM] = new CUpwLMRoe_Flow(nDim, nVar_Flow, config);
              }
              break;

            case SLAU:
              for (iMGlevel = 0; iMGlevel <= config->GetnMGLevels(); iMGlevel++) {
                numerics_container[val_iInst][iMGlevel][FLOW_SOL][CONV_TERM] = new CUpwSLAU_Flow(nDim, nVar_Flow, config, roe_low_dissipation);
                numerics_container[val_iInst][iMGlevel][FLOW_SOL][CONV_BOUND_TERM] = new CUpwSLAU_Flow(nDim, nVar_Flow, config, false);
              }
              break;
              
            case SLAU2:
              for (iMGlevel = 0; iMGlevel <= config->GetnMGLevels(); iMGlevel++) {
                numerics_container[val_iInst][iMGlevel][FLOW_SOL][CONV_TERM] = new CUpwSLAU2_Flow(nDim, nVar_Flow, config, roe_low_dissipation);
                numerics_container[val_iInst][iMGlevel][FLOW_SOL][CONV_BOUND_TERM] = new CUpwSLAU2_Flow(nDim, nVar_Flow, config, false);
              }
              break;
              
            case HLLC:
              if (ideal_gas) {
                for (iMGlevel = 0; iMGlevel <= config->GetnMGLevels(); iMGlevel++) {
                  numerics_container[val_iInst][iMGlevel][FLOW_SOL][CONV_TERM] = new CUpwHLLC_Flow(nDim, nVar_Flow, config);
                  numerics_container[val_iInst][iMGlevel][FLOW_SOL][CONV_BOUND_TERM] = new CUpwHLLC_Flow(nDim, nVar_Flow, config);
                }
              }
              else {
                for (iMGlevel = 0; iMGlevel <= config->GetnMGLevels(); iMGlevel++) {
                  numerics_container[val_iInst][iMGlevel][FLOW_SOL][CONV_TERM] = new CUpwGeneralHLLC_Flow(nDim, nVar_Flow, config);
                  numerics_container[val_iInst][iMGlevel][FLOW_SOL][CONV_BOUND_TERM] = new CUpwGeneralHLLC_Flow(nDim, nVar_Flow, config);
                }
              }
              break;
              
            case MSW:
              for (iMGlevel = 0; iMGlevel <= config->GetnMGLevels(); iMGlevel++) {
                numerics_container[val_iInst][iMGlevel][FLOW_SOL][CONV_TERM] = new CUpwMSW_Flow(nDim, nVar_Flow, config);
                numerics_container[val_iInst][iMGlevel][FLOW_SOL][CONV_BOUND_TERM] = new CUpwMSW_Flow(nDim, nVar_Flow, config);
              }
              break;
              
            case CUSP:
              for (iMGlevel = 0; iMGlevel <= config->GetnMGLevels(); iMGlevel++) {
                numerics_container[val_iInst][iMGlevel][FLOW_SOL][CONV_TERM] = new CUpwCUSP_Flow(nDim, nVar_Flow, config);
                numerics_container[val_iInst][iMGlevel][FLOW_SOL][CONV_BOUND_TERM] = new CUpwCUSP_Flow(nDim, nVar_Flow, config);
              }
              break;
              
            default : SU2_MPI::Error("Upwind scheme not implemented.", CURRENT_FUNCTION); break;
          }
          
        }
        if (incompressible) {
<<<<<<< HEAD
			if(pressure_based) {
			/*--- Incompressible flow, use pressure-based method ---*/
			/*--- Momentum Equations ---*/

			switch (config->GetKind_Upwind_Flow()) {
				case NO_UPWIND : cout << "No upwind scheme." << endl; break;
				case ROE:
				for (iMGlevel = 0; iMGlevel <= config->GetnMGLevels(); iMGlevel++) {
					numerics_container[iMGlevel][FLOW_SOL][CONV_TERM] = new CUpwPB_Flow(nDim, nVar_Flow, config);
					numerics_container[iMGlevel][FLOW_SOL][CONV_BOUND_TERM] = new CUpwPB_Flow(nDim, nVar_Flow, config);
				}
				
				break;
				default : SU2_MPI::Error("Upwind scheme not implemented.", CURRENT_FUNCTION); break;
				}		    	  
			}
			else {
				
			/*--- Incompressible flow, use artificial compressibility method ---*/
			switch (config->GetKind_Upwind_Flow()) {
				case NO_UPWIND : cout << "No upwind scheme." << endl; break;
				case ROE:
				for (iMGlevel = 0; iMGlevel <= config->GetnMGLevels(); iMGlevel++) {
					numerics_container[iMGlevel][FLOW_SOL][CONV_TERM] = new CUpwArtComp_Flow(nDim, nVar_Flow, config);
					numerics_container[iMGlevel][FLOW_SOL][CONV_BOUND_TERM] = new CUpwArtComp_Flow(nDim, nVar_Flow, config);
				}
				break;
				default : SU2_MPI::Error("Upwind scheme not implemented.", CURRENT_FUNCTION); break;
				}
			}
=======
          /*--- Incompressible flow, use artificial compressibility method ---*/
          switch (config->GetKind_Upwind_Flow()) {
            case NO_UPWIND : cout << "No upwind scheme." << endl; break;
            case FDS:
              for (iMGlevel = 0; iMGlevel <= config->GetnMGLevels(); iMGlevel++) {
                numerics_container[val_iInst][iMGlevel][FLOW_SOL][CONV_TERM] = new CUpwFDSInc_Flow(nDim, nVar_Flow, config);
                numerics_container[val_iInst][iMGlevel][FLOW_SOL][CONV_BOUND_TERM] = new CUpwFDSInc_Flow(nDim, nVar_Flow, config);
              }
              break;
            default : SU2_MPI::Error("Upwind scheme not implemented.\n Currently, only FDS is available for incompressible flows.", CURRENT_FUNCTION); break;
          }
>>>>>>> a623d280
        }
        break;
        
      default :
        SU2_MPI::Error("Convective scheme not implemented (Euler and Navier-Stokes).", CURRENT_FUNCTION);
        break;
    }
    
    /*--- Definition of the viscous scheme for each equation and mesh level ---*/
    if (compressible) {
      if (ideal_gas) {
        
        /*--- Compressible flow Ideal gas ---*/
        numerics_container[val_iInst][MESH_0][FLOW_SOL][VISC_TERM] = new CAvgGradCorrected_Flow(nDim, nVar_Flow, config);
        for (iMGlevel = 1; iMGlevel <= config->GetnMGLevels(); iMGlevel++)
          numerics_container[val_iInst][iMGlevel][FLOW_SOL][VISC_TERM] = new CAvgGrad_Flow(nDim, nVar_Flow, config);
        
        /*--- Definition of the boundary condition method ---*/
        for (iMGlevel = 0; iMGlevel <= config->GetnMGLevels(); iMGlevel++)
          numerics_container[val_iInst][iMGlevel][FLOW_SOL][VISC_BOUND_TERM] = new CAvgGrad_Flow(nDim, nVar_Flow, config);
        
      } else {
        
        /*--- Compressible flow Realgas ---*/
        numerics_container[val_iInst][MESH_0][FLOW_SOL][VISC_TERM] = new CGeneralAvgGradCorrected_Flow(nDim, nVar_Flow, config);
        for (iMGlevel = 1; iMGlevel <= config->GetnMGLevels(); iMGlevel++)
          numerics_container[val_iInst][iMGlevel][FLOW_SOL][VISC_TERM] = new CGeneralAvgGrad_Flow(nDim, nVar_Flow, config);
        
        /*--- Definition of the boundary condition method ---*/
        for (iMGlevel = 0; iMGlevel <= config->GetnMGLevels(); iMGlevel++)
          numerics_container[val_iInst][iMGlevel][FLOW_SOL][VISC_BOUND_TERM] = new CGeneralAvgGrad_Flow(nDim, nVar_Flow, config);
        
      }
    }
    if (incompressible) {
      /*--- Incompressible flow, use preconditioning method ---*/
      numerics_container[val_iInst][MESH_0][FLOW_SOL][VISC_TERM] = new CAvgGradCorrectedInc_Flow(nDim, nVar_Flow, config);
      for (iMGlevel = 1; iMGlevel <= config->GetnMGLevels(); iMGlevel++)
        numerics_container[val_iInst][iMGlevel][FLOW_SOL][VISC_TERM] = new CAvgGradInc_Flow(nDim, nVar_Flow, config);
      
      /*--- Definition of the boundary condition method ---*/
      for (iMGlevel = 0; iMGlevel <= config->GetnMGLevels(); iMGlevel++)
        numerics_container[val_iInst][iMGlevel][FLOW_SOL][VISC_BOUND_TERM] = new CAvgGradInc_Flow(nDim, nVar_Flow, config);
    }
    
    /*--- Definition of the source term integration scheme for each equation and mesh level ---*/
    for (iMGlevel = 0; iMGlevel <= config->GetnMGLevels(); iMGlevel++) {
      
      if (config->GetBody_Force() == YES)
        if (incompressible) numerics_container[val_iInst][iMGlevel][FLOW_SOL][SOURCE_FIRST_TERM] = new CSourceIncBodyForce(nDim, nVar_Flow, config);
        else numerics_container[val_iInst][iMGlevel][FLOW_SOL][SOURCE_FIRST_TERM] = new CSourceBodyForce(nDim, nVar_Flow, config);
      else if (incompressible && (config->GetKind_DensityModel() == BOUSSINESQ))
        numerics_container[val_iInst][iMGlevel][FLOW_SOL][SOURCE_FIRST_TERM] = new CSourceBoussinesq(nDim, nVar_Flow, config);
      else if (config->GetRotating_Frame() == YES)
        numerics_container[val_iInst][iMGlevel][FLOW_SOL][SOURCE_FIRST_TERM] = new CSourceRotatingFrame_Flow(nDim, nVar_Flow, config);
      else if (config->GetAxisymmetric() == YES)
        if (incompressible) numerics_container[val_iInst][iMGlevel][FLOW_SOL][SOURCE_FIRST_TERM] = new CSourceIncAxisymmetric_Flow(nDim, nVar_Flow, config);
      else numerics_container[val_iInst][iMGlevel][FLOW_SOL][SOURCE_FIRST_TERM] = new CSourceAxisymmetric_Flow(nDim, nVar_Flow, config);
      else if (config->GetGravityForce() == YES)
        numerics_container[val_iInst][iMGlevel][FLOW_SOL][SOURCE_FIRST_TERM] = new CSourceGravity(nDim, nVar_Flow, config);
      else if (config->GetWind_Gust() == YES)
        numerics_container[val_iInst][iMGlevel][FLOW_SOL][SOURCE_FIRST_TERM] = new CSourceWindGust(nDim, nVar_Flow, config);
      else
        numerics_container[val_iInst][iMGlevel][FLOW_SOL][SOURCE_FIRST_TERM] = new CSourceNothing(nDim, nVar_Flow, config);
      
      numerics_container[val_iInst][iMGlevel][FLOW_SOL][SOURCE_SECOND_TERM] = new CSourceNothing(nDim, nVar_Flow, config);
    }
    
    /*--- Pressure gradient will be in the source term for pressure based system ---*/
    
    if (pressure_based) {
		numerics_container[MESH_0][FLOW_SOL][SOURCE_SECOND_TERM] = new CPressureSource(nDim, nVar_Flow, config);
		cout<<"Assigned pressure gradient as a source."<<endl;
	}
	
  }
  
  /*--- Solver definition for the turbulent model problem ---*/
  
  if (turbulent) {
    
    /*--- Definition of the convective scheme for each equation and mesh level ---*/
    
    switch (config->GetKind_ConvNumScheme_Turb()) {
      case NONE :
        break;
      case SPACE_UPWIND :
        for (iMGlevel = 0; iMGlevel <= config->GetnMGLevels(); iMGlevel++) {
          if (spalart_allmaras || neg_spalart_allmaras || e_spalart_allmaras || comp_spalart_allmaras || e_comp_spalart_allmaras ) {
            numerics_container[val_iInst][iMGlevel][TURB_SOL][CONV_TERM] = new CUpwSca_TurbSA(nDim, nVar_Turb, config);
          }
          else if (menter_sst) numerics_container[val_iInst][iMGlevel][TURB_SOL][CONV_TERM] = new CUpwSca_TurbSST(nDim, nVar_Turb, config);
        }
        break;
      default :
        SU2_MPI::Error("Convective scheme not implemented (turbulent).", CURRENT_FUNCTION);
        break;
    }
    
    /*--- Definition of the viscous scheme for each equation and mesh level ---*/
    
    for (iMGlevel = 0; iMGlevel <= config->GetnMGLevels(); iMGlevel++) {
      if (spalart_allmaras || e_spalart_allmaras || comp_spalart_allmaras || e_comp_spalart_allmaras){
        numerics_container[val_iInst][iMGlevel][TURB_SOL][VISC_TERM] = new CAvgGrad_TurbSA(nDim, nVar_Turb, true, config);
      }
      else if (neg_spalart_allmaras) numerics_container[val_iInst][iMGlevel][TURB_SOL][VISC_TERM] = new CAvgGrad_TurbSA_Neg(nDim, nVar_Turb, true, config);
      else if (menter_sst) numerics_container[val_iInst][iMGlevel][TURB_SOL][VISC_TERM] = new CAvgGrad_TurbSST(nDim, nVar_Turb, constants, true, config);
    }
    
    /*--- Definition of the source term integration scheme for each equation and mesh level ---*/
    
    for (iMGlevel = 0; iMGlevel <= config->GetnMGLevels(); iMGlevel++) {
      if (spalart_allmaras) numerics_container[val_iInst][iMGlevel][TURB_SOL][SOURCE_FIRST_TERM] = new CSourcePieceWise_TurbSA(nDim, nVar_Turb, config);
      else if (e_spalart_allmaras) numerics_container[val_iInst][iMGlevel][TURB_SOL][SOURCE_FIRST_TERM] = new CSourcePieceWise_TurbSA_E(nDim, nVar_Turb, config);
      else if (comp_spalart_allmaras) numerics_container[val_iInst][iMGlevel][TURB_SOL][SOURCE_FIRST_TERM] = new CSourcePieceWise_TurbSA_COMP(nDim, nVar_Turb, config);
      else if (e_comp_spalart_allmaras) numerics_container[val_iInst][iMGlevel][TURB_SOL][SOURCE_FIRST_TERM] = new CSourcePieceWise_TurbSA_E_COMP(nDim, nVar_Turb, config);
      else if (neg_spalart_allmaras) numerics_container[val_iInst][iMGlevel][TURB_SOL][SOURCE_FIRST_TERM] = new CSourcePieceWise_TurbSA_Neg(nDim, nVar_Turb, config);
      else if (menter_sst) numerics_container[val_iInst][iMGlevel][TURB_SOL][SOURCE_FIRST_TERM] = new CSourcePieceWise_TurbSST(nDim, nVar_Turb, constants, config);
      numerics_container[val_iInst][iMGlevel][TURB_SOL][SOURCE_SECOND_TERM] = new CSourceNothing(nDim, nVar_Turb, config);
    }
    
    /*--- Definition of the boundary condition method ---*/
    
    for (iMGlevel = 0; iMGlevel <= config->GetnMGLevels(); iMGlevel++) {
      if (spalart_allmaras || e_spalart_allmaras || comp_spalart_allmaras || e_comp_spalart_allmaras) {
        numerics_container[val_iInst][iMGlevel][TURB_SOL][CONV_BOUND_TERM] = new CUpwSca_TurbSA(nDim, nVar_Turb, config);
        numerics_container[val_iInst][iMGlevel][TURB_SOL][VISC_BOUND_TERM] = new CAvgGrad_TurbSA(nDim, nVar_Turb, false, config);
      }
      else if (neg_spalart_allmaras) {
        numerics_container[val_iInst][iMGlevel][TURB_SOL][CONV_BOUND_TERM] = new CUpwSca_TurbSA(nDim, nVar_Turb, config);
        numerics_container[val_iInst][iMGlevel][TURB_SOL][VISC_BOUND_TERM] = new CAvgGrad_TurbSA_Neg(nDim, nVar_Turb, false, config);
      }
      else if (menter_sst) {
        numerics_container[val_iInst][iMGlevel][TURB_SOL][CONV_BOUND_TERM] = new CUpwSca_TurbSST(nDim, nVar_Turb, config);
        numerics_container[val_iInst][iMGlevel][TURB_SOL][VISC_BOUND_TERM] = new CAvgGrad_TurbSST(nDim, nVar_Turb, constants, false, config);
      }
    }
  }
  
  /*--- Solver definition for the transition model problem ---*/
  if (transition) {
    
    /*--- Definition of the convective scheme for each equation and mesh level ---*/
    switch (config->GetKind_ConvNumScheme_Turb()) {
      case NONE :
        break;
      case SPACE_UPWIND :
        for (iMGlevel = 0; iMGlevel <= config->GetnMGLevels(); iMGlevel++) {
          numerics_container[val_iInst][iMGlevel][TRANS_SOL][CONV_TERM] = new CUpwSca_TransLM(nDim, nVar_Trans, config);
        }
        break;
      default :
        SU2_MPI::Error("Convective scheme not implemented (transition).", CURRENT_FUNCTION);
        break;
    }
    
    /*--- Definition of the viscous scheme for each equation and mesh level ---*/
    for (iMGlevel = 0; iMGlevel <= config->GetnMGLevels(); iMGlevel++) {
      numerics_container[val_iInst][iMGlevel][TRANS_SOL][VISC_TERM] = new CAvgGradCorrected_TransLM(nDim, nVar_Trans, config);
    }
    
    /*--- Definition of the source term integration scheme for each equation and mesh level ---*/
    for (iMGlevel = 0; iMGlevel <= config->GetnMGLevels(); iMGlevel++) {
      numerics_container[val_iInst][iMGlevel][TRANS_SOL][SOURCE_FIRST_TERM] = new CSourcePieceWise_TransLM(nDim, nVar_Trans, config);
      numerics_container[val_iInst][iMGlevel][TRANS_SOL][SOURCE_SECOND_TERM] = new CSourceNothing(nDim, nVar_Trans, config);
    }
    
    /*--- Definition of the boundary condition method ---*/
    for (iMGlevel = 0; iMGlevel <= config->GetnMGLevels(); iMGlevel++) {
      numerics_container[val_iInst][iMGlevel][TRANS_SOL][CONV_BOUND_TERM] = new CUpwLin_TransLM(nDim, nVar_Trans, config);
    }
  }
  
 /*--- Solver definition for the poisson/pressure correction problem ---*/
  if (poisson) {
<<<<<<< HEAD
	  if (pressure_based) {
		  cout<<"Allocating numerics container for poisson problem...."<<iMGlevel<<endl;
		  /*--- Pressure correction (Poisson) equation ---*/
           numerics_container[MESH_0][POISSON_SOL][VISC_TERM] = new CPressure_Poisson(nDim, nVar_Poisson, config);
		   numerics_container[MESH_0][POISSON_SOL][VISC_BOUND_TERM] = new CPressure_Poisson(nDim, nVar_Poisson, config);

 		  /*--- Definition of the source term integration scheme for each equation and mesh level ---*/
		   numerics_container[MESH_0][POISSON_SOL][SOURCE_FIRST_TERM] = new CSource_PoissonFVM(nDim, nVar_Poisson, config);//new CSource_PoissonFVM(nDim, nVar_Poisson, config);
		   numerics_container[MESH_0][POISSON_SOL][SOURCE_SECOND_TERM] = new CSourceNothing(nDim, nVar_Poisson, config);
	  }
	  else {
		  /*--- Definition of the viscous scheme for each equation and mesh level ---*/
		  cout<<"In else part.."<<endl;
		  for (iMGlevel = 0; iMGlevel <= config->GetnMGLevels(); iMGlevel++) {
			  numerics_container[iMGlevel][POISSON_SOL][VISC_TERM] = new CAvgGradCorrected_Poisson(nDim, nVar_Poisson, config);
			  numerics_container[iMGlevel][POISSON_SOL][VISC_BOUND_TERM] = new CAvgGrad_Poisson(nDim, nVar_Poisson, config);
			      
		      /*--- Definition of the source term integration scheme for each equation and mesh level ---*/
		      numerics_container[iMGlevel][POISSON_SOL][SOURCE_FIRST_TERM] = new CSourceNothing(nDim, nVar_Poisson, config);//new CSource_PoissonFVM(nDim, nVar_Poisson, config);
		      numerics_container[iMGlevel][POISSON_SOL][SOURCE_SECOND_TERM] = new CSourceNothing(nDim, nVar_Poisson, config);
		  }
	  }
=======
    
    /*--- Definition of the viscous scheme for each equation and mesh level ---*/
    numerics_container[val_iInst][MESH_0][POISSON_SOL][VISC_TERM] = new CGalerkin_Flow(nDim, nVar_Poisson, config);
    
    /*--- Definition of the source term integration scheme for each equation and mesh level ---*/
    numerics_container[val_iInst][MESH_0][POISSON_SOL][SOURCE_FIRST_TERM] = new CSourceNothing(nDim, nVar_Poisson, config);
    numerics_container[val_iInst][MESH_0][POISSON_SOL][SOURCE_SECOND_TERM] = new CSourceNothing(nDim, nVar_Poisson, config);
    
>>>>>>> a623d280
  }
  
  /*--- Solver definition of the finite volume heat solver  ---*/
  if (heat_fvm) {

    /*--- Definition of the viscous scheme for each equation and mesh level ---*/
    for (iMGlevel = 0; iMGlevel <= config->GetnMGLevels(); iMGlevel++) {

      numerics_container[val_iInst][iMGlevel][HEAT_SOL][VISC_TERM] = new CAvgGradCorrected_Heat(nDim, nVar_Heat, config);
      numerics_container[val_iInst][iMGlevel][HEAT_SOL][VISC_BOUND_TERM] = new CAvgGrad_Heat(nDim, nVar_Heat, config);

      switch (config->GetKind_ConvNumScheme_Heat()) {

        case SPACE_UPWIND :
          numerics_container[val_iInst][iMGlevel][HEAT_SOL][CONV_TERM] = new CUpwSca_Heat(nDim, nVar_Heat, config);
          numerics_container[val_iInst][iMGlevel][HEAT_SOL][CONV_BOUND_TERM] = new CUpwSca_Heat(nDim, nVar_Heat, config);
          break;

        case SPACE_CENTERED :
          numerics_container[val_iInst][iMGlevel][HEAT_SOL][CONV_TERM] = new CCentSca_Heat(nDim, nVar_Heat, config);
          numerics_container[val_iInst][iMGlevel][HEAT_SOL][CONV_BOUND_TERM] = new CUpwSca_Heat(nDim, nVar_Heat, config);
        break;

        default :
          cout << "Convective scheme not implemented (heat)." << endl; exit(EXIT_FAILURE);
        break;
      }
    }
  }

  /*--- Solver definition for the poisson potential problem ---*/
  if (heat) {
    
    /*--- Definition of the viscous scheme for each equation and mesh level ---*/
    numerics_container[val_iInst][MESH_0][HEAT_SOL][VISC_TERM] = new CGalerkin_Flow(nDim, nVar_Heat, config);
    
    /*--- Definition of the source term integration scheme for each equation and mesh level ---*/
    numerics_container[val_iInst][MESH_0][HEAT_SOL][SOURCE_FIRST_TERM] = new CSourceNothing(nDim, nVar_Heat, config);
    numerics_container[val_iInst][MESH_0][HEAT_SOL][SOURCE_SECOND_TERM] = new CSourceNothing(nDim, nVar_Heat, config);
    
  }
  
  /*--- Solver definition for the flow adjoint problem ---*/
  
  if (adj_euler || adj_ns) {
    
    /*--- Definition of the convective scheme for each equation and mesh level ---*/
    
    switch (config->GetKind_ConvNumScheme_AdjFlow()) {
      case NO_CONVECTIVE :
        SU2_MPI::Error("No convective scheme.", CURRENT_FUNCTION);
        break;
        
      case SPACE_CENTERED :
        
        if (compressible) {
          
          /*--- Compressible flow ---*/
          
          switch (config->GetKind_Centered_AdjFlow()) {
            case NO_CENTERED : cout << "No centered scheme." << endl; break;
            case LAX : numerics_container[val_iInst][MESH_0][ADJFLOW_SOL][CONV_TERM] = new CCentLax_AdjFlow(nDim, nVar_Adj_Flow, config); break;
            case JST : numerics_container[val_iInst][MESH_0][ADJFLOW_SOL][CONV_TERM] = new CCentJST_AdjFlow(nDim, nVar_Adj_Flow, config); break;
            default : SU2_MPI::Error("Centered scheme not implemented.", CURRENT_FUNCTION); break;
          }
          
          for (iMGlevel = 1; iMGlevel <= config->GetnMGLevels(); iMGlevel++)
            numerics_container[val_iInst][iMGlevel][ADJFLOW_SOL][CONV_TERM] = new CCentLax_AdjFlow(nDim, nVar_Adj_Flow, config);
          
          for (iMGlevel = 0; iMGlevel <= config->GetnMGLevels(); iMGlevel++)
            numerics_container[val_iInst][iMGlevel][ADJFLOW_SOL][CONV_BOUND_TERM] = new CUpwRoe_AdjFlow(nDim, nVar_Adj_Flow, config);
          
        }
        
        if (incompressible) {

          SU2_MPI::Error("Schemes not implemented for incompressible continuous adjoint.", CURRENT_FUNCTION);

        }
        
        break;
        
      case SPACE_UPWIND :
        
        if (compressible) {
          
          /*--- Compressible flow ---*/
          
          switch (config->GetKind_Upwind_AdjFlow()) {
            case NO_UPWIND : cout << "No upwind scheme." << endl; break;
            case ROE:
              for (iMGlevel = 0; iMGlevel <= config->GetnMGLevels(); iMGlevel++) {
                numerics_container[val_iInst][iMGlevel][ADJFLOW_SOL][CONV_TERM] = new CUpwRoe_AdjFlow(nDim, nVar_Adj_Flow, config);
                numerics_container[val_iInst][iMGlevel][ADJFLOW_SOL][CONV_BOUND_TERM] = new CUpwRoe_AdjFlow(nDim, nVar_Adj_Flow, config);
              }
              break;
            default : SU2_MPI::Error("Upwind scheme not implemented.", CURRENT_FUNCTION); break;
          }
        }
        
        if (incompressible) {
          
          SU2_MPI::Error("Schemes not implemented for incompressible continuous adjoint.", CURRENT_FUNCTION);

        }
        
        break;
        
      default :
        SU2_MPI::Error("Convective scheme not implemented (adj_euler and adj_ns).", CURRENT_FUNCTION);
        break;
    }
    
    /*--- Definition of the viscous scheme for each equation and mesh level ---*/
    
    if (compressible) {
      
      /*--- Compressible flow ---*/
      
      numerics_container[val_iInst][MESH_0][ADJFLOW_SOL][VISC_TERM] = new CAvgGradCorrected_AdjFlow(nDim, nVar_Adj_Flow, config);
      numerics_container[val_iInst][MESH_0][ADJFLOW_SOL][VISC_BOUND_TERM] = new CAvgGrad_AdjFlow(nDim, nVar_Adj_Flow, config);
      
      for (iMGlevel = 1; iMGlevel <= config->GetnMGLevels(); iMGlevel++) {
        numerics_container[val_iInst][iMGlevel][ADJFLOW_SOL][VISC_TERM] = new CAvgGrad_AdjFlow(nDim, nVar_Adj_Flow, config);
        numerics_container[val_iInst][iMGlevel][ADJFLOW_SOL][VISC_BOUND_TERM] = new CAvgGrad_AdjFlow(nDim, nVar_Adj_Flow, config);
      }
      
    }
    
    if (incompressible) {
      
      SU2_MPI::Error("Schemes not implemented for incompressible continuous adjoint.", CURRENT_FUNCTION);

    }
    
    /*--- Definition of the source term integration scheme for each equation and mesh level ---*/
    
    for (iMGlevel = 0; iMGlevel <= config->GetnMGLevels(); iMGlevel++) {
      
      /*--- Note that RANS is incompatible with Axisymmetric or Rotational (Fix it!) ---*/
      
      if (compressible) {
        
        if (adj_ns) {
          
          numerics_container[val_iInst][iMGlevel][ADJFLOW_SOL][SOURCE_FIRST_TERM] = new CSourceViscous_AdjFlow(nDim, nVar_Adj_Flow, config);
          
          if (config->GetRotating_Frame() == YES)
            numerics_container[val_iInst][iMGlevel][ADJFLOW_SOL][SOURCE_SECOND_TERM] = new CSourceRotatingFrame_AdjFlow(nDim, nVar_Adj_Flow, config);
          else
            numerics_container[val_iInst][iMGlevel][ADJFLOW_SOL][SOURCE_SECOND_TERM] = new CSourceConservative_AdjFlow(nDim, nVar_Adj_Flow, config);
          
        }
        
        else {
          
          if (config->GetRotating_Frame() == YES)
            numerics_container[val_iInst][iMGlevel][ADJFLOW_SOL][SOURCE_FIRST_TERM] = new CSourceRotatingFrame_AdjFlow(nDim, nVar_Adj_Flow, config);
          else if (config->GetAxisymmetric() == YES)
            numerics_container[val_iInst][iMGlevel][ADJFLOW_SOL][SOURCE_FIRST_TERM] = new CSourceAxisymmetric_AdjFlow(nDim, nVar_Adj_Flow, config);
          else
            numerics_container[val_iInst][iMGlevel][ADJFLOW_SOL][SOURCE_FIRST_TERM] = new CSourceNothing(nDim, nVar_Adj_Flow, config);
          
          numerics_container[val_iInst][iMGlevel][ADJFLOW_SOL][SOURCE_SECOND_TERM] = new CSourceNothing(nDim, nVar_Adj_Flow, config);
          
        }
        
      }
      
      if (incompressible) {
        
        SU2_MPI::Error("Schemes not implemented for incompressible continuous adjoint.", CURRENT_FUNCTION);

      }
      
    }
    
  }
  
  /*--- Solver definition for the turbulent adjoint problem ---*/
  if (adj_turb) {
    /*--- Definition of the convective scheme for each equation and mesh level ---*/
    switch (config->GetKind_ConvNumScheme_AdjTurb()) {
      case NONE :
        break;
      case SPACE_UPWIND :
        for (iMGlevel = 0; iMGlevel <= config->GetnMGLevels(); iMGlevel++)
          if (spalart_allmaras) {
            numerics_container[val_iInst][iMGlevel][ADJTURB_SOL][CONV_TERM] = new CUpwSca_AdjTurb(nDim, nVar_Adj_Turb, config);
          }
          else if (neg_spalart_allmaras) {SU2_MPI::Error("Adjoint Neg SA turbulence model not implemented.", CURRENT_FUNCTION);}
          else if (menter_sst) {SU2_MPI::Error("Adjoint SST turbulence model not implemented.", CURRENT_FUNCTION);}
          else if (e_spalart_allmaras) {SU2_MPI::Error("Adjoint Edward's SA turbulence model not implemented.", CURRENT_FUNCTION);}
          else if (comp_spalart_allmaras) {SU2_MPI::Error("Adjoint CC SA turbulence model not implemented.", CURRENT_FUNCTION);}
          else if (e_comp_spalart_allmaras) {SU2_MPI::Error("Adjoint CC Edward's SA turbulence model not implemented.", CURRENT_FUNCTION);}
        break;
      default :
        SU2_MPI::Error("Convective scheme not implemented (adj_turb).", CURRENT_FUNCTION);
        break;
    }
    
    /*--- Definition of the viscous scheme for each equation and mesh level ---*/
    for (iMGlevel = 0; iMGlevel <= config->GetnMGLevels(); iMGlevel++) {
      if (spalart_allmaras) {
        numerics_container[val_iInst][iMGlevel][ADJTURB_SOL][VISC_TERM] = new CAvgGradCorrected_AdjTurb(nDim, nVar_Adj_Turb, config);
      }

      else if (neg_spalart_allmaras) {SU2_MPI::Error("Adjoint Neg SA turbulence model not implemented.", CURRENT_FUNCTION);}
      else if (menter_sst) {SU2_MPI::Error("Adjoint SST turbulence model not implemented.", CURRENT_FUNCTION);}
      else if (e_spalart_allmaras) {SU2_MPI::Error("Adjoint Edward's SA turbulence model not implemented.", CURRENT_FUNCTION);}
      else if (comp_spalart_allmaras) {SU2_MPI::Error("Adjoint CC SA turbulence model not implemented.", CURRENT_FUNCTION);}
      else if (e_comp_spalart_allmaras) {SU2_MPI::Error("Adjoint CC Edward's SA turbulence model not implemented.", CURRENT_FUNCTION);}
    }
    
    /*--- Definition of the source term integration scheme for each equation and mesh level ---*/
    for (iMGlevel = 0; iMGlevel <= config->GetnMGLevels(); iMGlevel++) {
      if (spalart_allmaras) {
        numerics_container[val_iInst][iMGlevel][ADJTURB_SOL][SOURCE_FIRST_TERM] = new CSourcePieceWise_AdjTurb(nDim, nVar_Adj_Turb, config);
        numerics_container[val_iInst][iMGlevel][ADJTURB_SOL][SOURCE_SECOND_TERM] = new CSourceConservative_AdjTurb(nDim, nVar_Adj_Turb, config);
      }
      else if (neg_spalart_allmaras) {SU2_MPI::Error("Adjoint Neg SA turbulence model not implemented.", CURRENT_FUNCTION);}
      else if (menter_sst) {SU2_MPI::Error("Adjoint SST turbulence model not implemented.", CURRENT_FUNCTION);}
      else if (e_spalart_allmaras) {SU2_MPI::Error("Adjoint Edward's SA turbulence model not implemented.", CURRENT_FUNCTION);}
      else if (comp_spalart_allmaras) {SU2_MPI::Error("Adjoint CC SA turbulence model not implemented.", CURRENT_FUNCTION);}
      else if (e_comp_spalart_allmaras) {SU2_MPI::Error("Adjoint CC Edward's SA turbulence model not implemented.", CURRENT_FUNCTION);}
    }
    
    /*--- Definition of the boundary condition method ---*/
    for (iMGlevel = 0; iMGlevel <= config->GetnMGLevels(); iMGlevel++) {
      if (spalart_allmaras) numerics_container[val_iInst][iMGlevel][ADJTURB_SOL][CONV_BOUND_TERM] = new CUpwLin_AdjTurb(nDim, nVar_Adj_Turb, config);
      else if (neg_spalart_allmaras) {SU2_MPI::Error("Adjoint Neg SA turbulence model not implemented.", CURRENT_FUNCTION);}
      else if (menter_sst) {SU2_MPI::Error("Adjoint SST turbulence model not implemented.", CURRENT_FUNCTION);}
      else if (e_spalart_allmaras) {SU2_MPI::Error("Adjoint Edward's SA turbulence model not implemented.", CURRENT_FUNCTION);}
      else if (comp_spalart_allmaras) {SU2_MPI::Error("Adjoint CC SA turbulence model not implemented.", CURRENT_FUNCTION);}
      else if (e_comp_spalart_allmaras) {SU2_MPI::Error("Adjoint CC Edward's SA turbulence model not implemented.", CURRENT_FUNCTION);}
    }
    
  }

  /*--- Solver definition for the wave problem ---*/
  if (wave) {

    /*--- Definition of the viscous scheme for each equation and mesh level ---*/
    numerics_container[val_iInst][MESH_0][WAVE_SOL][VISC_TERM] = new CGalerkin_Flow(nDim, nVar_Wave, config);

  }

  /*--- Solver definition for the FEM problem ---*/
  if (fem) {

  /*--- Initialize the container for FEA_TERM. This will be the only one for most of the cases ---*/
  switch (config->GetGeometricConditions()) {
      case SMALL_DEFORMATIONS :
        switch (config->GetMaterialModel()) {
          case LINEAR_ELASTIC: numerics_container[val_iInst][MESH_0][FEA_SOL][FEA_TERM] = new CFEALinearElasticity(nDim, nVar_FEM, config); break;
          case NEO_HOOKEAN : SU2_MPI::Error("Material model does not correspond to geometric conditions.", CURRENT_FUNCTION); break;
          default: SU2_MPI::Error("Material model not implemented.", CURRENT_FUNCTION); break;
        }
        break;
      case LARGE_DEFORMATIONS :
        switch (config->GetMaterialModel()) {
          case LINEAR_ELASTIC: SU2_MPI::Error("Material model does not correspond to geometric conditions.", CURRENT_FUNCTION); break;
          case NEO_HOOKEAN :
            switch (config->GetMaterialCompressibility()) {
              case COMPRESSIBLE_MAT : numerics_container[val_iInst][MESH_0][FEA_SOL][FEA_TERM] = new CFEM_NeoHookean_Comp(nDim, nVar_FEM, config); break;
              case INCOMPRESSIBLE_MAT : numerics_container[val_iInst][MESH_0][FEA_SOL][FEA_TERM] = new CFEM_NeoHookean_Incomp(nDim, nVar_FEM, config); break;
              default: SU2_MPI::Error("Material model not implemented.", CURRENT_FUNCTION); break;
            }
            break;
          case KNOWLES:
            switch (config->GetMaterialCompressibility()) {
              case NEARLY_INCOMPRESSIBLE_MAT : numerics_container[val_iInst][MESH_0][FEA_SOL][FEA_TERM] = new CFEM_Knowles_NearInc(nDim, nVar_FEM, config); break;
              case INCOMPRESSIBLE_MAT : numerics_container[val_iInst][MESH_0][FEA_SOL][FEA_TERM] = new CFEM_Knowles_NearInc(nDim, nVar_FEM, config); break;
              default:  SU2_MPI::Error("Material model not implemented.", CURRENT_FUNCTION); break;
            }
            break;
          case IDEAL_DE:
            switch (config->GetMaterialCompressibility()) {
              case NEARLY_INCOMPRESSIBLE_MAT : numerics_container[val_iInst][MESH_0][FEA_SOL][FEA_TERM] = new CFEM_IdealDE(nDim, nVar_FEM, config); break;
              default:  SU2_MPI::Error("Material model not implemented.", CURRENT_FUNCTION); break;
            }
            break;
          default:  SU2_MPI::Error("Material model not implemented.", CURRENT_FUNCTION); break;
        }
        break;
      default:  SU2_MPI::Error("Solver not implemented.", CURRENT_FUNCTION);  break;
    }

  /*--- The following definitions only make sense if we have a non-linear solution ---*/
  if (config->GetGeometricConditions() == LARGE_DEFORMATIONS){

      /*--- This allocates a container for electromechanical effects ---*/

      bool de_effects = config->GetDE_Effects();
      if (de_effects) numerics_container[val_iInst][MESH_0][FEA_SOL][DE_TERM] = new CFEM_DielectricElastomer(nDim, nVar_FEM, config);

      string filename;
      ifstream properties_file;

      filename = config->GetFEA_FileName();
      if (nZone > 1)
        filename = config->GetMultizone_FileName(filename, iZone);

      properties_file.open(filename.data(), ios::in);

      /*--- In case there is a properties file, containers are allocated for a number of material models ---*/

      if (!(properties_file.fail())) {

          numerics_container[val_iInst][MESH_0][FEA_SOL][MAT_NHCOMP]  = new CFEM_NeoHookean_Comp(nDim, nVar_FEM, config);
          numerics_container[val_iInst][MESH_0][FEA_SOL][MAT_NHINC]   = new CFEM_NeoHookean_Incomp(nDim, nVar_FEM, config);
          numerics_container[val_iInst][MESH_0][FEA_SOL][MAT_IDEALDE] = new CFEM_IdealDE(nDim, nVar_FEM, config);
          numerics_container[val_iInst][MESH_0][FEA_SOL][MAT_KNOWLES] = new CFEM_Knowles_NearInc(nDim, nVar_FEM, config);

          properties_file.close();
      }
  }

  }

}

void CDriver::Numerics_Postprocessing(CNumerics *****numerics_container,
                                      CSolver ***solver_container, CGeometry **geometry,
                                      CConfig *config, unsigned short val_iInst) {
  
  unsigned short iMGlevel, iSol;
  
  
  bool
  euler, adj_euler,
  ns, adj_ns,
  turbulent, adj_turb,
  spalart_allmaras, neg_spalart_allmaras, menter_sst,
  poisson,
  wave,
  fem,
  heat, heat_fvm,
  transition,
  template_solver;

  bool e_spalart_allmaras, comp_spalart_allmaras, e_comp_spalart_allmaras;

  bool compressible = (config->GetKind_Regime() == COMPRESSIBLE);
  bool incompressible = (config->GetKind_Regime() == INCOMPRESSIBLE);
  
  /*--- Initialize some useful booleans ---*/
  euler            = false;   ns               = false;   turbulent        = false;
  poisson          = false;
  adj_euler        = false;   adj_ns           = false;   adj_turb         = false;
  wave             = false;   heat             = false;   fem        = false;
  spalart_allmaras = false;   neg_spalart_allmaras = false; menter_sst       = false;
  transition       = false;   heat_fvm         = false;
  template_solver  = false;
    
  e_spalart_allmaras = false; comp_spalart_allmaras = false; e_comp_spalart_allmaras = false;

  /*--- Assign booleans ---*/
  switch (config->GetKind_Solver()) {
    case TEMPLATE_SOLVER: template_solver = true; break;
    case EULER : case DISC_ADJ_EULER: euler = true;  heat_fvm = config->GetWeakly_Coupled_Heat(); break;
    case NAVIER_STOKES: case DISC_ADJ_NAVIER_STOKES: ns = true;  heat_fvm = config->GetWeakly_Coupled_Heat(); break;
    case RANS : case DISC_ADJ_RANS:  ns = true; turbulent = true; if (config->GetKind_Trans_Model() == LM) transition = true; break;
    case POISSON_EQUATION: poisson = true; break;
    case WAVE_EQUATION: wave = true; break;
    case HEAT_EQUATION_FVM: heat_fvm = true; break;
    case HEAT_EQUATION: heat = true; break;
    case FEM_ELASTICITY: case DISC_ADJ_FEM: fem = true; break;
    case ADJ_EULER : euler = true; adj_euler = true; break;
    case ADJ_NAVIER_STOKES : ns = true; turbulent = (config->GetKind_Turb_Model() != NONE); adj_ns = true; break;
    case ADJ_RANS : ns = true; turbulent = true; adj_ns = true; adj_turb = (!config->GetFrozen_Visc_Cont()); break;
  }
  
  /*--- Assign turbulence model booleans ---*/
  
  if (turbulent)
    switch (config->GetKind_Turb_Model()) {
      case SA:     spalart_allmaras = true;     break;
      case SA_NEG: neg_spalart_allmaras = true; break;
      case SST:    menter_sst = true;  break;
      case SA_COMP: comp_spalart_allmaras = true; break;
      case SA_E: e_spalart_allmaras = true; break;
      case SA_E_COMP: e_comp_spalart_allmaras = true; break;

    }
  
  /*--- Solver definition for the template problem ---*/
  if (template_solver) {
    
    /*--- Definition of the convective scheme for each equation and mesh level ---*/
    switch (config->GetKind_ConvNumScheme_Template()) {
      case SPACE_CENTERED : case SPACE_UPWIND :
        for (iMGlevel = 0; iMGlevel <= config->GetnMGLevels(); iMGlevel++)
          delete numerics_container[val_iInst][iMGlevel][TEMPLATE_SOL][CONV_TERM];
        break;
    }
    
    for (iMGlevel = 0; iMGlevel <= config->GetnMGLevels(); iMGlevel++) {
      /*--- Definition of the viscous scheme for each equation and mesh level ---*/
      delete numerics_container[val_iInst][iMGlevel][TEMPLATE_SOL][VISC_TERM];
      /*--- Definition of the source term integration scheme for each equation and mesh level ---*/
      delete numerics_container[val_iInst][iMGlevel][TEMPLATE_SOL][SOURCE_FIRST_TERM];
      /*--- Definition of the boundary condition method ---*/
      delete numerics_container[val_iInst][iMGlevel][TEMPLATE_SOL][CONV_BOUND_TERM];
    }
    
  }
  
  /*--- Solver definition for the Potential, Euler, Navier-Stokes problems ---*/
  if ((euler) || (ns)) {
    
    /*--- Definition of the convective scheme for each equation and mesh level ---*/
    switch (config->GetKind_ConvNumScheme_Flow()) {
        
      case SPACE_CENTERED :
        if (compressible) {
          
          /*--- Compressible flow ---*/
          switch (config->GetKind_Centered_Flow()) {
            case LAX : case JST :  case JST_KE : delete numerics_container[val_iInst][MESH_0][FLOW_SOL][CONV_TERM]; break;
          }
          for (iMGlevel = 1; iMGlevel <= config->GetnMGLevels(); iMGlevel++)
            delete numerics_container[val_iInst][iMGlevel][FLOW_SOL][CONV_TERM];
          
          /*--- Definition of the boundary condition method ---*/
          for (iMGlevel = 0; iMGlevel <= config->GetnMGLevels(); iMGlevel++)
            delete numerics_container[val_iInst][iMGlevel][FLOW_SOL][CONV_BOUND_TERM];
          
        }
        if (incompressible) {
          /*--- Incompressible flow, use preconditioning method ---*/
          switch (config->GetKind_Centered_Flow()) {
            case LAX : case JST : delete numerics_container[val_iInst][MESH_0][FLOW_SOL][CONV_TERM]; break;
          }
          for (iMGlevel = 1; iMGlevel <= config->GetnMGLevels(); iMGlevel++)
            delete numerics_container[val_iInst][iMGlevel][FLOW_SOL][CONV_TERM];
          
          /*--- Definition of the boundary condition method ---*/
          for (iMGlevel = 0; iMGlevel <= config->GetnMGLevels(); iMGlevel++)
            delete numerics_container[val_iInst][iMGlevel][FLOW_SOL][CONV_BOUND_TERM];
          
        }
        break;
      case SPACE_UPWIND :
        
        if (compressible) {
          /*--- Compressible flow ---*/
          switch (config->GetKind_Upwind_Flow()) {
            case ROE: case AUSM : case TURKEL: case HLLC: case MSW:  case CUSP: case L2ROE: case LMROE: case SLAU: case SLAU2:
              for (iMGlevel = 0; iMGlevel <= config->GetnMGLevels(); iMGlevel++) {
                delete numerics_container[val_iInst][iMGlevel][FLOW_SOL][CONV_TERM];
                delete numerics_container[val_iInst][iMGlevel][FLOW_SOL][CONV_BOUND_TERM];
              }
              
              break;
          }
          
        }
        if (incompressible) {
          /*--- Incompressible flow, use preconditioning method ---*/
          switch (config->GetKind_Upwind_Flow()) {
            case ROE:
              for (iMGlevel = 0; iMGlevel <= config->GetnMGLevels(); iMGlevel++) {
                delete numerics_container[val_iInst][iMGlevel][FLOW_SOL][CONV_TERM];
                delete numerics_container[val_iInst][iMGlevel][FLOW_SOL][CONV_BOUND_TERM];
              }
              break;
          }
        }
        
        break;
    }
    
    /*--- Definition of the viscous scheme for each equation and mesh level ---*/
    if (compressible||incompressible) {
      /*--- Compressible flow Ideal gas ---*/
      delete numerics_container[val_iInst][MESH_0][FLOW_SOL][VISC_TERM];
      for (iMGlevel = 1; iMGlevel <= config->GetnMGLevels(); iMGlevel++)
        delete numerics_container[val_iInst][iMGlevel][FLOW_SOL][VISC_TERM];
      
      /*--- Definition of the boundary condition method ---*/
      for (iMGlevel = 0; iMGlevel <= config->GetnMGLevels(); iMGlevel++)
        delete numerics_container[val_iInst][iMGlevel][FLOW_SOL][VISC_BOUND_TERM];
      
    }
    
    /*--- Definition of the source term integration scheme for each equation and mesh level ---*/
    for (iMGlevel = 0; iMGlevel <= config->GetnMGLevels(); iMGlevel++) {
      delete numerics_container[val_iInst][iMGlevel][FLOW_SOL][SOURCE_FIRST_TERM];
      delete numerics_container[val_iInst][iMGlevel][FLOW_SOL][SOURCE_SECOND_TERM];
    }
    
  }
  
  
  /*--- Solver definition for the turbulent model problem ---*/
  
  if (turbulent) {
    
    /*--- Definition of the convective scheme for each equation and mesh level ---*/
    
    switch (config->GetKind_ConvNumScheme_Turb()) {
      case SPACE_UPWIND :
        for (iMGlevel = 0; iMGlevel <= config->GetnMGLevels(); iMGlevel++) {
          if (spalart_allmaras || neg_spalart_allmaras ||menter_sst|| comp_spalart_allmaras || e_spalart_allmaras || e_comp_spalart_allmaras)
            delete numerics_container[val_iInst][iMGlevel][TURB_SOL][CONV_TERM];
        }
        break;
    }
    
    /*--- Definition of the viscous scheme for each equation and mesh level ---*/
    
      if (spalart_allmaras || neg_spalart_allmaras ||menter_sst|| comp_spalart_allmaras || e_spalart_allmaras || e_comp_spalart_allmaras){
        for (iMGlevel = 0; iMGlevel <= config->GetnMGLevels(); iMGlevel++) {
          delete numerics_container[val_iInst][iMGlevel][TURB_SOL][VISC_TERM];
          delete numerics_container[val_iInst][iMGlevel][TURB_SOL][SOURCE_FIRST_TERM];
          delete numerics_container[val_iInst][iMGlevel][TURB_SOL][SOURCE_SECOND_TERM];
          /*--- Definition of the boundary condition method ---*/
          delete numerics_container[val_iInst][iMGlevel][TURB_SOL][CONV_BOUND_TERM];
          delete numerics_container[val_iInst][iMGlevel][TURB_SOL][VISC_BOUND_TERM];

      }
    }
    
  }
  
  /*--- Solver definition for the transition model problem ---*/
  if (transition) {
    
    /*--- Definition of the convective scheme for each equation and mesh level ---*/
    switch (config->GetKind_ConvNumScheme_Turb()) {
      case SPACE_UPWIND :
        for (iMGlevel = 0; iMGlevel <= config->GetnMGLevels(); iMGlevel++) {
          delete numerics_container[val_iInst][iMGlevel][TRANS_SOL][CONV_TERM];
        }
        break;
    }
    
    for (iMGlevel = 0; iMGlevel <= config->GetnMGLevels(); iMGlevel++) {
      /*--- Definition of the viscous scheme for each equation and mesh level ---*/
      delete numerics_container[val_iInst][iMGlevel][TRANS_SOL][VISC_TERM];
      /*--- Definition of the source term integration scheme for each equation and mesh level ---*/
      delete numerics_container[val_iInst][iMGlevel][TRANS_SOL][SOURCE_FIRST_TERM];
      delete numerics_container[val_iInst][iMGlevel][TRANS_SOL][SOURCE_SECOND_TERM];
      /*--- Definition of the boundary condition method ---*/
      delete numerics_container[val_iInst][iMGlevel][TRANS_SOL][CONV_BOUND_TERM];
    }
  }

  if (heat_fvm) {

    /*--- Definition of the viscous scheme for each equation and mesh level ---*/
    for (iMGlevel = 0; iMGlevel <= config->GetnMGLevels(); iMGlevel++) {

      delete numerics_container[val_iInst][iMGlevel][HEAT_SOL][VISC_TERM];
      delete numerics_container[val_iInst][iMGlevel][HEAT_SOL][VISC_BOUND_TERM];

      switch (config->GetKind_ConvNumScheme_Heat()) {
        case SPACE_UPWIND :

          delete numerics_container[val_iInst][iMGlevel][HEAT_SOL][CONV_TERM];
          delete numerics_container[val_iInst][iMGlevel][HEAT_SOL][CONV_BOUND_TERM];
          break;

        case SPACE_CENTERED :

          delete numerics_container[val_iInst][iMGlevel][HEAT_SOL][CONV_TERM];
          delete numerics_container[val_iInst][iMGlevel][HEAT_SOL][CONV_BOUND_TERM];
        break;
      }
    }
  }
  
  /*--- Solver definition for the poisson potential problem ---*/
  if (poisson || heat) {
    
    /*--- Definition of the viscous scheme for each equation and mesh level ---*/
    delete numerics_container[val_iInst][MESH_0][POISSON_SOL][VISC_TERM];
    
    /*--- Definition of the source term integration scheme for each equation and mesh level ---*/
    delete numerics_container[val_iInst][MESH_0][POISSON_SOL][SOURCE_FIRST_TERM];
    delete numerics_container[val_iInst][MESH_0][POISSON_SOL][SOURCE_SECOND_TERM];
    
  }
  
  /*--- Solver definition for the flow adjoint problem ---*/
  
  if (adj_euler || adj_ns ) {
    
    /*--- Definition of the convective scheme for each equation and mesh level ---*/
    
    switch (config->GetKind_ConvNumScheme_AdjFlow()) {
      case SPACE_CENTERED :
        
        if (compressible) {
          
          /*--- Compressible flow ---*/
          
          switch (config->GetKind_Centered_AdjFlow()) {
            case LAX : case JST:
              delete numerics_container[val_iInst][MESH_0][ADJFLOW_SOL][CONV_TERM];
              break;
          }
          
          for (iMGlevel = 1; iMGlevel <= config->GetnMGLevels(); iMGlevel++)
            delete numerics_container[val_iInst][iMGlevel][ADJFLOW_SOL][CONV_TERM];
          
          for (iMGlevel = 0; iMGlevel <= config->GetnMGLevels(); iMGlevel++)
            delete numerics_container[val_iInst][iMGlevel][ADJFLOW_SOL][CONV_BOUND_TERM];
          
        }
        
        if (incompressible) {
          
          /*--- Incompressible flow, use artificial compressibility method ---*/
          
          switch (config->GetKind_Centered_AdjFlow()) {
            case LAX : case JST:
              delete numerics_container[val_iInst][MESH_0][ADJFLOW_SOL][CONV_TERM]; break;
          }
          
          for (iMGlevel = 1; iMGlevel <= config->GetnMGLevels(); iMGlevel++)
            delete numerics_container[val_iInst][iMGlevel][ADJFLOW_SOL][CONV_TERM];
          
          for (iMGlevel = 0; iMGlevel <= config->GetnMGLevels(); iMGlevel++)
            delete numerics_container[val_iInst][iMGlevel][ADJFLOW_SOL][CONV_BOUND_TERM];
          
        }
        
        break;
        
      case SPACE_UPWIND :
        
        if (compressible || incompressible) {
          
          /*--- Compressible flow ---*/
          
          switch (config->GetKind_Upwind_AdjFlow()) {
            case ROE:
              for (iMGlevel = 0; iMGlevel <= config->GetnMGLevels(); iMGlevel++) {
                delete numerics_container[val_iInst][iMGlevel][ADJFLOW_SOL][CONV_TERM];
                delete numerics_container[val_iInst][iMGlevel][ADJFLOW_SOL][CONV_BOUND_TERM];
              }
              break;
          }
        }
        
        break;
    }
    
    /*--- Definition of the viscous scheme for each equation and mesh level ---*/
    
    if (compressible || incompressible) {
      
      /*--- Compressible flow ---*/
      for (iMGlevel = 0; iMGlevel <= config->GetnMGLevels(); iMGlevel++) {
        delete numerics_container[val_iInst][iMGlevel][ADJFLOW_SOL][VISC_TERM];
        delete numerics_container[val_iInst][iMGlevel][ADJFLOW_SOL][VISC_BOUND_TERM];
      }
    }
    
    /*--- Definition of the source term integration scheme for each equation and mesh level ---*/
    
    for (iMGlevel = 0; iMGlevel <= config->GetnMGLevels(); iMGlevel++) {
      
      
      if (compressible || incompressible) {
        
        delete numerics_container[val_iInst][iMGlevel][ADJFLOW_SOL][SOURCE_FIRST_TERM];
        delete numerics_container[val_iInst][iMGlevel][ADJFLOW_SOL][SOURCE_SECOND_TERM];
        
      }
    }
    
  }
  
  
  /*--- Solver definition for the turbulent adjoint problem ---*/
  if (adj_turb) {
    /*--- Definition of the convective scheme for each equation and mesh level ---*/
    switch (config->GetKind_ConvNumScheme_AdjTurb()) {
        
      case SPACE_UPWIND :
        for (iMGlevel = 0; iMGlevel <= config->GetnMGLevels(); iMGlevel++)
          if (spalart_allmaras) {
            delete numerics_container[val_iInst][iMGlevel][ADJTURB_SOL][CONV_TERM];
          }
        break;
    }
    
    
    for (iMGlevel = 0; iMGlevel <= config->GetnMGLevels(); iMGlevel++) {
      if (spalart_allmaras) {
        /*--- Definition of the viscous scheme for each equation and mesh level ---*/
        delete numerics_container[val_iInst][iMGlevel][ADJTURB_SOL][VISC_TERM];
        /*--- Definition of the source term integration scheme for each equation and mesh level ---*/
        delete numerics_container[val_iInst][iMGlevel][ADJTURB_SOL][SOURCE_FIRST_TERM];
        delete numerics_container[val_iInst][iMGlevel][ADJTURB_SOL][SOURCE_SECOND_TERM];
        /*--- Definition of the boundary condition method ---*/
        delete numerics_container[val_iInst][iMGlevel][ADJTURB_SOL][CONV_BOUND_TERM];
      }
    }
  }
  
  /*--- Solver definition for the wave problem ---*/
  if (wave) {
    
    /*--- Definition of the viscous scheme for each equation and mesh level ---*/
    delete numerics_container[val_iInst][MESH_0][WAVE_SOL][VISC_TERM];
    
  }
  
  /*--- Solver definition for the FEA problem ---*/
  if (fem) {
    
    /*--- Definition of the viscous scheme for each equation and mesh level ---*/
    delete numerics_container[val_iInst][MESH_0][FEA_SOL][FEA_TERM];
    
  }
  
  /*--- Definition of the Class for the numerical method: numerics_container[INST_LEVEL][MESH_LEVEL][EQUATION][EQ_TERM] ---*/
  for (iMGlevel = 0; iMGlevel <= config->GetnMGLevels(); iMGlevel++) {
    for (iSol = 0; iSol < MAX_SOLS; iSol++) {
      delete [] numerics_container[val_iInst][iMGlevel][iSol];
    }
    delete[] numerics_container[val_iInst][iMGlevel];
  }
  
  delete[] numerics_container[val_iInst];

}

void CDriver::Iteration_Preprocessing() {

  for (iInst = 0; iInst < nInst[iZone]; iInst++)  {

    /*--- Initial print to console for this zone. ---*/

    if (rank == MASTER_NODE) cout << "Zone " << iZone+1;
    if ((rank == MASTER_NODE) && (nInst[iZone] > 1)) cout << ", instance: " << iInst+1;

    /*--- Loop over all zones and instantiate the physics iteration. ---*/

    switch (config_container[iZone]->GetKind_Solver()) {

    case EULER: case NAVIER_STOKES: case RANS:

      if(config_container[iZone]->GetBoolTurbomachinery()){
        if (rank == MASTER_NODE)
          cout << ": Euler/Navier-Stokes/RANS turbomachinery fluid iteration." << endl;
        iteration_container[iZone][iInst] = new CTurboIteration(config_container[iZone]);

      }
      else if (config_container[iZone]->GetKind_Incomp_System() == PRESSURE_BASED) {
		  if (rank == MASTER_NODE)
		    cout<<"Pressure_based system"<<endl;
       iteration_container[iZone] = new CPBFluidIteration(config_container[iZone]);
	  }
      else{
        if (rank == MASTER_NODE)
          cout << ": Euler/Navier-Stokes/RANS fluid iteration." << endl;
        iteration_container[iZone][iInst] = new CFluidIteration(config_container[iZone]);
      }
      break;

    case WAVE_EQUATION:
      if (rank == MASTER_NODE)
        cout << ": wave iteration." << endl;
      iteration_container[iZone][iInst] = new CWaveIteration(config_container[iZone]);
      break;

    case HEAT_EQUATION:
      if (rank == MASTER_NODE)
        cout << ": heat iteration." << endl;
      iteration_container[iZone][iInst] = new CHeatIteration(config_container[iZone]);
      break;

    case HEAT_EQUATION_FVM:
      if (rank == MASTER_NODE)
        cout << ": heat iteration (finite volume method)." << endl;
      iteration_container[iZone][iInst] = new CHeatIteration(config_container[iZone]);
      break;

    case POISSON_EQUATION:
      if (rank == MASTER_NODE)
        cout << ": poisson iteration." << endl;
      iteration_container[iZone][iInst] = new CPoissonIteration(config_container[iZone]);
      break;

    case FEM_ELASTICITY:
      if (rank == MASTER_NODE)
        cout << ": FEM iteration." << endl;
      iteration_container[iZone][iInst] = new CFEAIteration(config_container[iZone]);
      break;

    case ADJ_EULER: case ADJ_NAVIER_STOKES: case ADJ_RANS:
      if (rank == MASTER_NODE)
        cout << ": adjoint Euler/Navier-Stokes/RANS fluid iteration." << endl;
      iteration_container[iZone][iInst] = new CAdjFluidIteration(config_container[iZone]);
      break;

    case DISC_ADJ_EULER: case DISC_ADJ_NAVIER_STOKES: case DISC_ADJ_RANS:
      if (rank == MASTER_NODE)
        cout << ": discrete adjoint Euler/Navier-Stokes/RANS fluid iteration." << endl;
      iteration_container[iZone][iInst] = new CDiscAdjFluidIteration(config_container[iZone]);
      break;

    case DISC_ADJ_FEM:
      if (rank == MASTER_NODE)
        cout << ": discrete adjoint FEM structural iteration." << endl;
      iteration_container[iZone][iInst] = new CDiscAdjFEAIteration(config_container[iZone]);
      break;
    }

  }

}

void CDriver::Interface_Preprocessing() {

  unsigned short donorZone, targetZone;
  unsigned short nVar, nVarTransfer;

  unsigned short nMarkerTarget, iMarkerTarget, nMarkerDonor, iMarkerDonor;

  /*--- Initialize some useful booleans ---*/
  bool fluid_donor, structural_donor, heat_donor;
  bool fluid_target, structural_target, heat_target;

  bool discrete_adjoint = config_container[ZONE_0]->GetDiscrete_Adjoint();

  int markDonor, markTarget, Donor_check, Target_check, iMarkerInt, nMarkerInt;

#ifdef HAVE_MPI
  int *Buffer_Recv_mark = NULL, iRank, nProcessor = size;

  if (rank == MASTER_NODE)
    Buffer_Recv_mark = new int[nProcessor];
#endif

  if (config_container[ZONE_0]->GetFSI_Simulation() && nZone != 2 && rank == MASTER_NODE) {
    SU2_MPI::Error("Error, cannot run the FSI solver on more than 2 zones!", CURRENT_FUNCTION);
  }

  /*--- Coupling between zones ---*/
  // There's a limit here, the interface boundary must connect only 2 zones

  /*--- Loops over all target and donor zones to find which ones are connected through an interface boundary (fsi or sliding mesh) ---*/
  for (targetZone = 0; targetZone < nZone; targetZone++) {

    for (donorZone = 0; donorZone < nZone; donorZone++) {

      transfer_types[donorZone][targetZone] = NO_TRANSFER;

      if ( donorZone == targetZone ) {
        transfer_types[donorZone][targetZone] = ZONES_ARE_EQUAL;
        // We're processing the same zone, so skip the following
        continue;
      }

      nMarkerInt = (int) ( config_container[donorZone]->GetMarker_n_ZoneInterface() / 2 );

      /*--- Loops on Interface markers to find if the 2 zones are sharing the boundary and to determine donor and target marker tag ---*/
      for (iMarkerInt = 1; iMarkerInt <= nMarkerInt; iMarkerInt++) {

        markDonor  = -1;
        markTarget = -1;

        /*--- On the donor side ---*/
        nMarkerDonor = config_container[donorZone]->GetnMarker_All();

        for (iMarkerDonor = 0; iMarkerDonor < nMarkerDonor; iMarkerDonor++) {

          /*--- If the tag GetMarker_All_ZoneInterface(iMarker) equals the index we are looping at ---*/
          if ( config_container[donorZone]->GetMarker_All_ZoneInterface(iMarkerDonor) == iMarkerInt ) {
            /*--- We have identified the identifier for the interface marker ---*/
            markDonor = iMarkerDonor;

            break;
          }
        }

        /*--- On the target side ---*/
        nMarkerTarget = config_container[targetZone]->GetnMarker_All();

      for (iMarkerTarget = 0; iMarkerTarget < nMarkerTarget; iMarkerTarget++) {

          /*--- If the tag GetMarker_All_ZoneInterface(iMarker) equals the index we are looping at ---*/
        if ( config_container[targetZone]->GetMarker_All_ZoneInterface(iMarkerTarget) == iMarkerInt ) {
            /*--- We have identified the identifier for the interface marker ---*/
            markTarget = iMarkerTarget;

            break;
        } 
        }

#ifdef HAVE_MPI

      Donor_check  = -1;
      Target_check = -1;

        /*--- We gather a vector in MASTER_NODE that determines if the boundary is not on the processor because of the partition or because the zone does not include it ---*/

        SU2_MPI::Gather(&markDonor , 1, MPI_INT, Buffer_Recv_mark, 1, MPI_INT, MASTER_NODE, MPI_COMM_WORLD);

      if (rank == MASTER_NODE) {
        for (iRank = 0; iRank < nProcessor; iRank++) {
          if( Buffer_Recv_mark[iRank] != -1 ) {
              Donor_check = Buffer_Recv_mark[iRank];

              break;
            }
          }
        }

        SU2_MPI::Bcast(&Donor_check , 1, MPI_INT, MASTER_NODE, MPI_COMM_WORLD);

        SU2_MPI::Gather(&markTarget, 1, MPI_INT, Buffer_Recv_mark, 1, MPI_INT, MASTER_NODE, MPI_COMM_WORLD);

      if (rank == MASTER_NODE){
        for (iRank = 0; iRank < nProcessor; iRank++){
          if( Buffer_Recv_mark[iRank] != -1 ){
              Target_check = Buffer_Recv_mark[iRank];

              break;
            }
          }
        }

        SU2_MPI::Bcast(&Target_check, 1, MPI_INT, MASTER_NODE, MPI_COMM_WORLD);

#else
      Donor_check  = markDonor;
      Target_check = markTarget;  
#endif

      /* --- Check ifzones are actually sharing the interface boundary, if not skip ---*/        
      if(Target_check == -1 || Donor_check == -1) {
        transfer_types[donorZone][targetZone] = NO_COMMON_INTERFACE;
        continue;
      }

        /*--- Set some boolean to properly allocate data structure later ---*/
      fluid_target      = false; 
      structural_target = false;

      fluid_donor       = false; 
      structural_donor  = false;

      heat_donor        = false;
      heat_target       = false;

      switch ( config_container[targetZone]->GetKind_Solver() ) {

        case EULER : case NAVIER_STOKES: case RANS: 
        case DISC_ADJ_EULER: case DISC_ADJ_NAVIER_STOKES: case DISC_ADJ_RANS:
          fluid_target  = true;   

          break;

        case FEM_ELASTICITY: case DISC_ADJ_FEM:
          structural_target = true;   

          break;

        case HEAT_EQUATION_FVM:
          heat_target = true;
        }


      switch ( config_container[donorZone]->GetKind_Solver() ) {

      case EULER : case NAVIER_STOKES: case RANS: 
      case DISC_ADJ_EULER: case DISC_ADJ_NAVIER_STOKES: case DISC_ADJ_RANS:
        fluid_donor  = true;   

          break;

      case FEM_ELASTICITY: case DISC_ADJ_FEM:
        structural_donor = true;  

          break;

      case HEAT_EQUATION_FVM :
        heat_donor = true;
        }

        /*--- Begin the creation of the communication pattern among zones ---*/

        /*--- Retrieve the number of conservative variables (for problems not involving structural analysis ---*/
        if (fluid_donor && fluid_target)
          nVar = solver_container[donorZone][INST_0][MESH_0][FLOW_SOL]->GetnVar();
        else
          /*--- If at least one of the components is structural ---*/
          nVar = nDim;

      if (rank == MASTER_NODE) cout << "From zone " << donorZone << " to zone " << targetZone << ": ";

        /*--- Match Zones ---*/
      if (rank == MASTER_NODE) cout << "Setting coupling "<<endl;

        /*--- If the mesh is matching: match points ---*/
      if ( config_container[donorZone]->GetMatchingMesh() ) {
        if (rank == MASTER_NODE) 
            cout << "between matching meshes. " << endl;
        geometry_container[donorZone][INST_0][MESH_0]->MatchZone(config_container[donorZone], geometry_container[targetZone][INST_0][MESH_0], config_container[targetZone], donorZone, nZone);
        }
        /*--- Else: interpolate ---*/
        else {
        switch (config_container[donorZone]->GetKindInterpolation()) {

          case NEAREST_NEIGHBOR:
            interpolator_container[donorZone][targetZone] = new CNearestNeighbor(geometry_container, config_container, donorZone, targetZone);
            if (rank == MASTER_NODE) cout << "using a nearest-neighbor approach." << endl;

            break;

          case ISOPARAMETRIC:
            interpolator_container[donorZone][targetZone] = new CIsoparametric(geometry_container, config_container, donorZone, targetZone);
            if (rank == MASTER_NODE) cout << "using an isoparametric approach." << endl;

            break;

          case WEIGHTED_AVERAGE:
            interpolator_container[donorZone][targetZone] = new CSlidingMesh(geometry_container, config_container, donorZone, targetZone);
            if (rank == MASTER_NODE) cout << "using an sliding mesh approach." << endl;

            break;

          case CONSISTCONSERVE:
            if ( targetZone > 0 && structural_target ) {
              interpolator_container[donorZone][targetZone] = new CMirror(geometry_container, config_container, donorZone, targetZone);
              if (rank == MASTER_NODE) cout << "using a mirror approach: matching coefficients from opposite mesh." << endl;
            }
            else{
              interpolator_container[donorZone][targetZone] = new CIsoparametric(geometry_container, config_container, donorZone, targetZone);
              if (rank == MASTER_NODE) cout << "using an isoparametric approach." << endl;
            }
            if ( targetZone == 0 && structural_target ) {
              if (rank == MASTER_NODE) cout << "Consistent and conservative interpolation assumes the structure model mesh is evaluated second. Somehow this has not happened. The isoparametric coefficients will be calculated for both meshes, and are not guaranteed to be consistent." << endl;
            }


            break;

          }
        }

        /*--- Initialize the appropriate transfer strategy ---*/
      if (rank == MASTER_NODE) cout << "Transferring ";

      if (fluid_donor && structural_target && (!discrete_adjoint)) {
        transfer_types[donorZone][targetZone] = FLOW_TRACTION;
        nVarTransfer = 2;
        transfer_container[donorZone][targetZone] = new CTransfer_FlowTraction(nVar, nVarTransfer, config_container[donorZone]);
        if (rank == MASTER_NODE) cout << "flow tractions. "<< endl;
      }
      else if (structural_donor && fluid_target && (!discrete_adjoint)) {
        transfer_types[donorZone][targetZone] = STRUCTURAL_DISPLACEMENTS;
        nVarTransfer = 0;
        transfer_container[donorZone][targetZone] = new CTransfer_StructuralDisplacements(nVar, nVarTransfer, config_container[donorZone]);
        if (rank == MASTER_NODE) cout << "structural displacements. "<< endl;
      }
      else if (fluid_donor && structural_target && discrete_adjoint) {
        transfer_types[donorZone][targetZone] = FLOW_TRACTION;
        nVarTransfer = 2;
        transfer_container[donorZone][targetZone] = new CTransfer_FlowTraction_DiscAdj(nVar, nVarTransfer, config_container[donorZone]);

        if (rank == MASTER_NODE) cout << "flow tractions. "<< endl;
      }
      else if (structural_donor && fluid_target && discrete_adjoint){
        transfer_types[donorZone][targetZone] = STRUCTURAL_DISPLACEMENTS_DISC_ADJ;
        nVarTransfer = 0;
        transfer_container[donorZone][targetZone] = new CTransfer_StructuralDisplacements_DiscAdj(nVar, nVarTransfer, config_container[donorZone]);
        if (rank == MASTER_NODE) cout << "structural displacements. "<< endl;
      }
      else if (fluid_donor && fluid_target) {
        transfer_types[donorZone][targetZone] = SLIDING_INTERFACE;
        nVarTransfer = 0;
        nVar = solver_container[donorZone][INST_0][MESH_0][FLOW_SOL]->GetnPrimVar();
        transfer_container[donorZone][targetZone] = new CTransfer_SlidingInterface(nVar, nVarTransfer, config_container[donorZone]);
        if (rank == MASTER_NODE) cout << "sliding interface. " << endl;
      }
      else if (fluid_donor && heat_target) {
        nVarTransfer = 0;
        nVar = 4;
        if(config_container[donorZone]->GetEnergy_Equation())
          transfer_types[donorZone][targetZone] = CONJUGATE_HEAT_FS;
        else if (config_container[donorZone]->GetWeakly_Coupled_Heat())
          transfer_types[donorZone][targetZone] = CONJUGATE_HEAT_WEAKLY_FS;
        else { }
        transfer_container[donorZone][targetZone] = new CTransfer_ConjugateHeatVars(nVar, nVarTransfer, config_container[donorZone]);
        if (rank == MASTER_NODE) cout << "conjugate heat variables. " << endl;
      }
      else if (heat_donor && fluid_target) {
        nVarTransfer = 0;
        nVar = 4;
        if(config_container[targetZone]->GetEnergy_Equation())
          transfer_types[donorZone][targetZone] = CONJUGATE_HEAT_SF;
        else if (config_container[targetZone]->GetWeakly_Coupled_Heat())
          transfer_types[donorZone][targetZone] = CONJUGATE_HEAT_WEAKLY_SF;
        else { }
        transfer_container[donorZone][targetZone] = new CTransfer_ConjugateHeatVars(nVar, nVarTransfer, config_container[donorZone]);
        if (rank == MASTER_NODE) cout << "conjugate heat variables. " << endl;
      }
      else if (heat_donor && heat_target) {
        SU2_MPI::Error("Conjugate heat transfer between solids not implemented yet.", CURRENT_FUNCTION);
      }
      else {
        transfer_types[donorZone][targetZone] = CONSERVATIVE_VARIABLES;
        nVarTransfer = 0;
        transfer_container[donorZone][targetZone] = new CTransfer_ConservativeVars(nVar, nVarTransfer, config_container[donorZone]);
        if (rank == MASTER_NODE) cout << "generic conservative variables. " << endl;  
      }

      break;

      }

      if (config_container[donorZone]->GetBoolMixingPlaneInterface()){
        transfer_types[donorZone][targetZone] = MIXING_PLANE;
      	nVarTransfer = 0;
      	nVar = solver_container[donorZone][INST_0][MESH_0][FLOW_SOL]->GetnVar();
      	transfer_container[donorZone][targetZone] = new CTransfer_MixingPlaneInterface(nVar, nVarTransfer, config_container[donorZone], config_container[targetZone]);
        if (rank == MASTER_NODE) cout << "Set mixing-plane interface from donor zone "<< donorZone << " to target zone " << targetZone <<"."<<endl;
      }

    }

  }

#ifdef HAVE_MPI
  if (rank == MASTER_NODE) 
  delete [] Buffer_Recv_mark;
#endif

}

void CDriver::InitStaticMeshMovement(){

  unsigned short iMGlevel;
  unsigned short Kind_Grid_Movement;

  for (iZone = 0; iZone < nZone; iZone++) {
    Kind_Grid_Movement = config_container[iZone]->GetKind_GridMovement(iZone);

    switch (Kind_Grid_Movement) {

    case MOVING_WALL:

      /*--- Fixed wall velocities: set the grid velocities only one time
         before the first iteration flow solver. ---*/
      if (rank == MASTER_NODE)
        cout << endl << " Setting the moving wall velocities." << endl;

      surface_movement[iZone]->Moving_Walls(geometry_container[iZone][INST_0][MESH_0],
          config_container[iZone], iZone, 0);

      /*--- Update the grid velocities on the coarser multigrid levels after
           setting the moving wall velocities for the finest mesh. ---*/
      for (iInst = 0; iInst < nInst[iZone]; iInst++)
        grid_movement[iZone][iInst]->UpdateMultiGrid(geometry_container[iZone][iInst], config_container[iZone]);
      break;


    case ROTATING_FRAME:

      /*--- Steadily rotating frame: set the grid velocities just once
         before the first iteration flow solver. ---*/

      if (rank == MASTER_NODE) {
        cout << endl << " Setting rotating frame grid velocities";
        cout << " for zone " << iZone << "." << endl;
      }

      /*--- Set the grid velocities on all multigrid levels for a steadily
           rotating reference frame. ---*/

      for (iMGlevel = 0; iMGlevel <= config_container[ZONE_0]->GetnMGLevels(); iMGlevel++){
        geometry_container[iZone][INST_0][iMGlevel]->SetRotationalVelocity(config_container[iZone], iZone, true);
        geometry_container[iZone][INST_0][iMGlevel]->SetShroudVelocity(config_container[iZone]);
      }

      break;

    case STEADY_TRANSLATION:

      /*--- Set the translational velocity and hold the grid fixed during
         the calculation (similar to rotating frame, but there is no extra
         source term for translation). ---*/

      if (rank == MASTER_NODE)
        cout << endl << " Setting translational grid velocities." << endl;

      /*--- Set the translational velocity on all grid levels. ---*/

      for (iMGlevel = 0; iMGlevel <= config_container[ZONE_0]->GetnMGLevels(); iMGlevel++)
        geometry_container[iZone][INST_0][iMGlevel]->SetTranslationalVelocity(config_container[iZone], iZone, true);



      break;
    }
  }
}

void CDriver::TurbomachineryPreprocessing(){

  unsigned short donorZone,targetZone, nMarkerInt, iMarkerInt;
  unsigned short nSpanMax = 0;
  bool restart   = (config_container[ZONE_0]->GetRestart() || config_container[ZONE_0]->GetRestart_Flow());
  mixingplane = config_container[ZONE_0]->GetBoolMixingPlaneInterface();
  bool discrete_adjoint = config_container[ZONE_0]->GetDiscrete_Adjoint();
  su2double areaIn, areaOut, nBlades, flowAngleIn, flowAngleOut;

  /*--- Create turbovertex structure ---*/
  if (rank == MASTER_NODE) cout<<endl<<"Initialize Turbo Vertex Structure." << endl;
  for (iZone = 0; iZone < nZone; iZone++) {
    if (config_container[iZone]->GetBoolTurbomachinery()){
      geometry_container[iZone][INST_0][MESH_0]->ComputeNSpan(config_container[iZone], iZone, INFLOW, true);
      geometry_container[iZone][INST_0][MESH_0]->ComputeNSpan(config_container[iZone], iZone, OUTFLOW, true);
      if (rank == MASTER_NODE) cout <<"Number of span-wise sections in Zone "<< iZone<<": "<< config_container[iZone]->GetnSpanWiseSections() <<"."<< endl;
      if (config_container[iZone]->GetnSpanWiseSections() > nSpanMax){
        nSpanMax = config_container[iZone]->GetnSpanWiseSections();
      }

      config_container[ZONE_0]->SetnSpan_iZones(config_container[iZone]->GetnSpanWiseSections(), iZone);

      geometry_container[iZone][INST_0][MESH_0]->SetTurboVertex(config_container[iZone], iZone, INFLOW, true);
      geometry_container[iZone][INST_0][MESH_0]->SetTurboVertex(config_container[iZone], iZone, OUTFLOW, true);
    }
  }

  /*--- Set maximum number of Span among all zones ---*/
  for (iZone = 0; iZone < nZone; iZone++) {
    if (config_container[iZone]->GetBoolTurbomachinery()){
      config_container[iZone]->SetnSpanMaxAllZones(nSpanMax);
    }
  }
  if (rank == MASTER_NODE) cout<<"Max number of span-wise sections among all zones: "<< nSpanMax<<"."<< endl;


  if (rank == MASTER_NODE) cout<<"Initialize solver containers for average and performance quantities." << endl;
  for (iZone = 0; iZone < nZone; iZone++) {
    solver_container[iZone][INST_0][MESH_0][FLOW_SOL]->InitTurboContainers(geometry_container[iZone][INST_0][MESH_0],config_container[iZone]);
  }

//TODO(turbo) make it general for turbo HB
  if (rank == MASTER_NODE) cout<<"Compute inflow and outflow average geometric quantities." << endl;
  for (iZone = 0; iZone < nZone; iZone++) {
    geometry_container[iZone][INST_0][MESH_0]->SetAvgTurboValue(config_container[iZone], iZone, INFLOW, true);
    geometry_container[iZone][INST_0][MESH_0]->SetAvgTurboValue(config_container[iZone],iZone, OUTFLOW, true);
    geometry_container[iZone][INST_0][MESH_0]->GatherInOutAverageValues(config_container[iZone], true);
  }


  if(mixingplane){
    if (rank == MASTER_NODE) cout << "Set span-wise sections between zones on Mixing-Plane interface." << endl;
    for (donorZone = 0; donorZone < nZone; donorZone++) {
      for (targetZone = 0; targetZone < nZone; targetZone++) {
        if (targetZone != donorZone){
          transfer_container[donorZone][targetZone]->SetSpanWiseLevels(config_container[donorZone], config_container[targetZone]);
        }
      }
    }
  }

  if (rank == MASTER_NODE) cout << "Transfer average geometric quantities to zone 0." << endl;
  for (iZone = 1; iZone < nZone; iZone++) {
    transfer_container[iZone][ZONE_0]->GatherAverageTurboGeoValues(geometry_container[iZone][INST_0][MESH_0],geometry_container[ZONE_0][INST_0][MESH_0], iZone);
  }

  /*--- Transfer number of blade to ZONE_0 to correctly compute turbo performance---*/
  for (iZone = 1; iZone < nZone; iZone++) {
    nBlades = config_container[iZone]->GetnBlades(iZone);
    config_container[ZONE_0]->SetnBlades(iZone, nBlades);
  }

  if (rank == MASTER_NODE){
    for (iZone = 0; iZone < nZone; iZone++) {
    areaIn  = geometry_container[iZone][INST_0][MESH_0]->GetSpanAreaIn(iZone, config_container[iZone]->GetnSpanWiseSections());
    areaOut = geometry_container[iZone][INST_0][MESH_0]->GetSpanAreaOut(iZone, config_container[iZone]->GetnSpanWiseSections());
    nBlades = config_container[iZone]->GetnBlades(iZone);
    cout << "Inlet area for Row "<< iZone + 1<< ": " << areaIn*10000.0 <<" cm^2."  <<endl;
    cout << "Oulet area for Row "<< iZone + 1<< ": " << areaOut*10000.0 <<" cm^2."  <<endl;
    cout << "Recomputed number of blades for Row "<< iZone + 1 << ": " << nBlades<<"."  <<endl;
    }
  }


  if(mixingplane){
    if (rank == MASTER_NODE) cout<<"Preprocessing of the Mixing-Plane Interface." << endl;
    for (donorZone = 0; donorZone < nZone; donorZone++) {
      nMarkerInt     = config_container[donorZone]->GetnMarker_MixingPlaneInterface()/2;
      for (iMarkerInt = 1; iMarkerInt <= nMarkerInt; iMarkerInt++){
        for (targetZone = 0; targetZone < nZone; targetZone++) {
          if (targetZone != donorZone){
            transfer_container[donorZone][targetZone]->Preprocessing_InterfaceAverage(geometry_container[donorZone][INST_0][MESH_0], geometry_container[targetZone][INST_0][MESH_0],
                config_container[donorZone], config_container[targetZone],
                iMarkerInt);
          }
        }
      }
    }
  }

  if(!restart && !discrete_adjoint){
    if (rank == MASTER_NODE) cout<<"Initialize turbomachinery solution quantities." << endl;
    for(iZone = 0; iZone < nZone; iZone++) {
      solver_container[iZone][INST_0][MESH_0][FLOW_SOL]->SetFreeStream_TurboSolution(config_container[iZone]);
    }
  }

  if (rank == MASTER_NODE) cout<<"Initialize inflow and outflow average solution quantities." << endl;
  for(iZone = 0; iZone < nZone; iZone++) {
    solver_container[iZone][INST_0][MESH_0][FLOW_SOL]->PreprocessAverage(solver_container[iZone][INST_0][MESH_0], geometry_container[iZone][INST_0][MESH_0],config_container[iZone],INFLOW);
    solver_container[iZone][INST_0][MESH_0][FLOW_SOL]->PreprocessAverage(solver_container[iZone][INST_0][MESH_0], geometry_container[iZone][INST_0][MESH_0],config_container[iZone],OUTFLOW);
    solver_container[iZone][INST_0][MESH_0][FLOW_SOL]->TurboAverageProcess(solver_container[iZone][INST_0][MESH_0], geometry_container[iZone][INST_0][MESH_0],config_container[iZone],INFLOW);
    solver_container[iZone][INST_0][MESH_0][FLOW_SOL]->TurboAverageProcess(solver_container[iZone][INST_0][MESH_0], geometry_container[iZone][INST_0][MESH_0],config_container[iZone],OUTFLOW);
    solver_container[iZone][INST_0][MESH_0][FLOW_SOL]->GatherInOutAverageValues(config_container[iZone], geometry_container[iZone][INST_0][MESH_0]);
    if (rank == MASTER_NODE){
      flowAngleIn = solver_container[iZone][INST_0][MESH_0][FLOW_SOL]->GetTurboVelocityIn(iZone, config_container[iZone]->GetnSpanWiseSections())[1];
      flowAngleIn /= solver_container[iZone][INST_0][MESH_0][FLOW_SOL]->GetTurboVelocityIn(iZone, config_container[iZone]->GetnSpanWiseSections())[0];
      flowAngleIn = atan(flowAngleIn)*180.0/PI_NUMBER;
      cout << "Inlet flow angle for Row "<< iZone + 1<< ": "<< flowAngleIn <<"°."  <<endl;
      flowAngleOut = solver_container[iZone][INST_0][MESH_0][FLOW_SOL]->GetTurboVelocityOut(iZone, config_container[iZone]->GetnSpanWiseSections())[1];
      flowAngleOut /= solver_container[iZone][INST_0][MESH_0][FLOW_SOL]->GetTurboVelocityOut(iZone, config_container[iZone]->GetnSpanWiseSections())[0];
      flowAngleOut = atan(flowAngleOut)*180.0/PI_NUMBER;
      cout << "Outlet flow angle for Row "<< iZone + 1<< ": "<< flowAngleOut <<"°."  <<endl;

    }
  }

}

void CDriver::StartSolver() {

  /*--- Main external loop of the solver. Within this loop, each iteration ---*/

  if (rank == MASTER_NODE)
    cout << endl <<"------------------------------ Begin Solver -----------------------------" << endl;

  while ( ExtIter < config_container[ZONE_0]->GetnExtIter() ) {

    /*--- Perform some external iteration preprocessing. ---*/

    PreprocessExtIter(ExtIter);

    /*--- Perform a single iteration of the chosen PDE solver. ---*/

    if (!fsi) {

      /*--- Perform a dynamic mesh update if required. ---*/

      DynamicMeshUpdate(ExtIter);

      /*--- Run a single iteration of the problem (fluid, elasticity, wave, heat, ...). ---*/

      Run();

      /*--- Update the solution for dual time stepping strategy ---*/

      Update();

    }
    
    /*--- In the FSIDriver case, mesh and solution updates are already included into the Run function ---*/
    
    else {
      
      Run();
      
    }

    /*--- Monitor the computations after each iteration. ---*/

    Monitor(ExtIter);

    /*--- Output the solution in files. ---*/

    Output(ExtIter);

    /*--- If the convergence criteria has been met, terminate the simulation. ---*/

    if (StopCalc) break;

    ExtIter++;

  }

}

void CDriver::PreprocessExtIter(unsigned long ExtIter) {

  /*--- Set the value of the external iteration. ---*/

  for (iZone = 0; iZone < nZone; iZone++) config_container[iZone]->SetExtIter(ExtIter);
  

  /*--- Read the target pressure ---*/

  if (config_container[ZONE_0]->GetInvDesign_Cp() == YES)
    output->SetCp_InverseDesign(solver_container[ZONE_0][INST_0][MESH_0][FLOW_SOL],
        geometry_container[ZONE_0][INST_0][MESH_0], config_container[ZONE_0], ExtIter);

  /*--- Read the target heat flux ---*/

  if (config_container[ZONE_0]->GetInvDesign_HeatFlux() == YES)
    output->SetHeatFlux_InverseDesign(solver_container[ZONE_0][INST_0][MESH_0][FLOW_SOL],
        geometry_container[ZONE_0][INST_0][MESH_0], config_container[ZONE_0], ExtIter);

  /*--- Set the initial condition for EULER/N-S/RANS and for a non FSI simulation ---*/

  if(!fsi) {
    for (iZone = 0; iZone < nZone; iZone++) {
      if ((config_container[iZone]->GetKind_Solver() ==  EULER) ||
          (config_container[iZone]->GetKind_Solver() ==  NAVIER_STOKES) ||
          (config_container[iZone]->GetKind_Solver() ==  RANS) ) {
<<<<<<< HEAD
		if (config_container[iZone]->GetKind_Incomp_System()!=PRESSURE_BASED)
        solver_container[iZone][MESH_0][FLOW_SOL]->SetInitialCondition(geometry_container[iZone], solver_container[iZone], config_container[iZone], ExtIter);
=======
        for (iInst = 0; iInst < nInst[iZone]; iInst++)
          solver_container[iZone][iInst][MESH_0][FLOW_SOL]->SetInitialCondition(geometry_container[iZone][INST_0], solver_container[iZone][iInst], config_container[iZone], ExtIter);
>>>>>>> a623d280
      }
    }
  }

#ifdef HAVE_MPI
  SU2_MPI::Barrier(MPI_COMM_WORLD);
#endif

}

bool CDriver::Monitor(unsigned long ExtIter) {

  /*--- Synchronization point after a single solver iteration. Compute the
   wall clock time required. ---*/

#ifndef HAVE_MPI
  StopTime = su2double(clock())/su2double(CLOCKS_PER_SEC);
#else
  StopTime = MPI_Wtime();
#endif
  IterCount++;
  UsedTime = (StopTime - StartTime) + UsedTimeCompute;
  
  
  /*--- Check if there is any change in the runtime parameters ---*/
  
  CConfig *runtime = NULL;
  strcpy(runtime_file_name, "runtime.dat");
  runtime = new CConfig(runtime_file_name, config_container[ZONE_0]);
  runtime->SetExtIter(ExtIter);
  delete runtime;
  
  /*--- Update the convergence history file (serial and parallel computations). ---*/
  
  if (!fsi) {
    for (iZone = 0; iZone < nZone; iZone++) {
      for (iInst = 0; iInst < nInst[iZone]; iInst++)
        output->SetConvHistory_Body(&ConvHist_file[iZone][iInst], geometry_container, solver_container,
            config_container, integration_container, false, UsedTime, iZone, iInst);
    }
  }

  /*--- Evaluate the new CFL number (adaptive). ---*/

  if (config_container[ZONE_0]->GetCFL_Adapt() == YES) {
    for (iZone = 0; iZone < nZone; iZone++){
      output->SetCFL_Number(solver_container, config_container, iZone);
    }
  }

  /*--- Check whether the current simulation has reached the specified
   convergence criteria, and set StopCalc to true, if so. ---*/
  
  switch (config_container[ZONE_0]->GetKind_Solver()) {
    case EULER: case NAVIER_STOKES: case RANS:
      StopCalc = integration_container[ZONE_0][INST_0][FLOW_SOL]->GetConvergence(); break;
    case WAVE_EQUATION:
<<<<<<< HEAD
      StopCalc = integration_container[ZONE_0][WAVE_SOL]->GetConvergence(); break;
    case HEAT_EQUATION:
      StopCalc = integration_container[ZONE_0][HEAT_SOL]->GetConvergence(); break;
    case POISSON_EQUATION:
      StopCalc = integration_container[ZONE_0][POISSON_SOL]->GetConvergence(); break;
=======
      StopCalc = integration_container[ZONE_0][INST_0][WAVE_SOL]->GetConvergence(); break;
    case HEAT_EQUATION: case HEAT_EQUATION_FVM:
      StopCalc = integration_container[ZONE_0][INST_0][HEAT_SOL]->GetConvergence(); break;
>>>>>>> a623d280
    case FEM_ELASTICITY:
      StopCalc = integration_container[ZONE_0][INST_0][FEA_SOL]->GetConvergence(); break;
    case ADJ_EULER: case ADJ_NAVIER_STOKES: case ADJ_RANS:
    case DISC_ADJ_EULER: case DISC_ADJ_NAVIER_STOKES: case DISC_ADJ_RANS:
      StopCalc = integration_container[ZONE_0][INST_0][ADJFLOW_SOL]->GetConvergence(); break;
  }
  
  return StopCalc;
  
}

void CDriver::Output(unsigned long ExtIter) {
  
  unsigned long nExtIter = config_container[ZONE_0]->GetnExtIter();
  bool output_files = false;
  
  /*--- Determine whether a solution needs to be written
   after the current iteration ---*/
  
  if (
      
      /*--- General if statements to print output statements ---*/
      
      (ExtIter+1 >= nExtIter) || (StopCalc) ||
      
      /*--- Fixed CL problem ---*/
      
      ((config_container[ZONE_0]->GetFixed_CL_Mode()) &&
       (config_container[ZONE_0]->GetnExtIter()-config_container[ZONE_0]->GetIter_dCL_dAlpha() - 1 == ExtIter)) ||
      
      /*--- Steady problems ---*/
      
      ((ExtIter % config_container[ZONE_0]->GetWrt_Sol_Freq() == 0) && (ExtIter != 0) &&
       ((config_container[ZONE_0]->GetUnsteady_Simulation() == STEADY) ||
        (config_container[ZONE_0]->GetUnsteady_Simulation() == HARMONIC_BALANCE) ||
        (config_container[ZONE_0]->GetUnsteady_Simulation() == ROTATIONAL_FRAME))) ||
      
      /*--- Unsteady problems ---*/
      
      (((config_container[ZONE_0]->GetUnsteady_Simulation() == DT_STEPPING_1ST) ||
        (config_container[ZONE_0]->GetUnsteady_Simulation() == TIME_STEPPING)) &&
       ((ExtIter == 0) || (ExtIter % config_container[ZONE_0]->GetWrt_Sol_Freq_DualTime() == 0))) ||
      
      ((config_container[ZONE_0]->GetUnsteady_Simulation() == DT_STEPPING_2ND) && (!fsi) &&
       ((ExtIter == 0) || ((ExtIter % config_container[ZONE_0]->GetWrt_Sol_Freq_DualTime() == 0) ||
                           ((ExtIter-1) % config_container[ZONE_0]->GetWrt_Sol_Freq_DualTime() == 0)))) ||
      
      ((config_container[ZONE_0]->GetUnsteady_Simulation() == DT_STEPPING_2ND) && (fsi) &&
       ((ExtIter == 0) || ((ExtIter % config_container[ZONE_0]->GetWrt_Sol_Freq_DualTime() == 0)))) ||
      
      ((config_container[ZONE_0]->GetDynamic_Analysis() == DYNAMIC) &&
       ((ExtIter == 0) || (ExtIter % config_container[ZONE_0]->GetWrt_Sol_Freq_DualTime() == 0))) ||
      
      /*--- No inlet profile file found. Print template. ---*/
      
      (config_container[ZONE_0]->GetWrt_InletFile())
      
      ) {
    
    output_files = true;
    
  }
  
  /*--- Determine whether a solution doesn't need to be written
   after the current iteration ---*/
  
  if (config_container[ZONE_0]->GetFixed_CL_Mode()) {
    if (config_container[ZONE_0]->GetnExtIter()-config_container[ZONE_0]->GetIter_dCL_dAlpha() - 1 < ExtIter) output_files = false;
    if (config_container[ZONE_0]->GetnExtIter() - 1 == ExtIter) output_files = true;
  }
  
  /*--- write the solution ---*/
  
  if (output_files) {
    
    /*--- Time the output for performance benchmarking. ---*/
#ifndef HAVE_MPI
    StopTime = su2double(clock())/su2double(CLOCKS_PER_SEC);
#else
    StopTime = MPI_Wtime();
#endif
    UsedTimeCompute += StopTime-StartTime;
#ifndef HAVE_MPI
    StartTime = su2double(clock())/su2double(CLOCKS_PER_SEC);
#else
    StartTime = MPI_Wtime();
#endif
    
    if (rank == MASTER_NODE) cout << endl << "-------------------------- File Output Summary --------------------------";
    
    /*--- Execute the routine for writing restart, volume solution,
     surface solution, and surface comma-separated value files. ---*/
    
    output->SetResult_Files_Parallel(solver_container, geometry_container, config_container, ExtIter, nZone, nInst);
    
    
    if (rank == MASTER_NODE) cout << "-------------------------------------------------------------------------" << endl << endl;
    
    /*--- Store output time and restart the timer for the compute phase. ---*/
#ifndef HAVE_MPI
    StopTime = su2double(clock())/su2double(CLOCKS_PER_SEC);
#else
    StopTime = MPI_Wtime();
#endif
    UsedTimeOutput += StopTime-StartTime;
    OutputCount++;
    BandwidthSum = config_container[ZONE_0]->GetRestart_Bandwidth_Agg();
#ifndef HAVE_MPI
    StartTime = su2double(clock())/su2double(CLOCKS_PER_SEC);
#else
    StartTime = MPI_Wtime();
#endif
    
  }

  /*--- Export Surface Solution File for Unsteady Simulations ---*/
  /*--- When calculate mean/fluctuation option will be available, delete the following part ---*/
  if ((config_container[ZONE_0]->GetUnsteady_Simulation() == DT_STEPPING_2ND) && (ExtIter % config_container[ZONE_0]->GetWrt_Surf_Freq_DualTime() == 0)) {
      output->SetSurfaceCSV_Flow(config_container[ZONE_0], geometry_container[ZONE_0][INST_0][MESH_0], solver_container[ZONE_0][INST_0][MESH_0][FLOW_SOL], ExtIter, ZONE_0, INST_0);}

}

CDriver::~CDriver(void) {}

CGeneralDriver::CGeneralDriver(char* confFile, unsigned short val_nZone,
                               unsigned short val_nDim, bool val_periodic,
                               SU2_Comm MPICommunicator) : CDriver(confFile,
                                                                   val_nZone,
                                                                   val_nDim,
                                                                   val_periodic,
                                                                   MPICommunicator) { }

CGeneralDriver::~CGeneralDriver(void) { }

void CGeneralDriver::Run() {

  unsigned short iZone;

  /*--- Run a single iteration of a fem problem by looping over all
   zones and executing the iterations. Note that data transers between zones
   and other intermediate procedures may be required. ---*/

  for (iZone = 0; iZone < nZone; iZone++) {

    iteration_container[iZone][INST_0]->Preprocess(output, integration_container, geometry_container,
                                           solver_container, numerics_container, config_container,
                                           surface_movement, grid_movement, FFDBox, iZone, INST_0);

    iteration_container[iZone][INST_0]->Iterate(output, integration_container, geometry_container,
                                        solver_container, numerics_container, config_container,
                                        surface_movement, grid_movement, FFDBox, iZone, INST_0);
  }

}

void CGeneralDriver::Update() {

  for (iZone = 0; iZone < nZone; iZone++)
    iteration_container[iZone][INST_0]->Update(output, integration_container, geometry_container,
                                      solver_container, numerics_container, config_container,
                                      surface_movement, grid_movement, FFDBox, iZone, INST_0);

  if (config_container[ZONE_0]->GetKind_Solver() == DISC_ADJ_FEM){
      iteration_container[ZONE_0][INST_0]->Postprocess(output, integration_container, geometry_container,
                                      solver_container, numerics_container, config_container,
                                      surface_movement, grid_movement, FFDBox, ZONE_0, INST_0);
  }

}

void CGeneralDriver::DynamicMeshUpdate(unsigned long ExtIter) {

  bool harmonic_balance;

  for (iZone = 0; iZone < nZone; iZone++) {
   harmonic_balance = (config_container[iZone]->GetUnsteady_Simulation() == HARMONIC_BALANCE);
    /*--- Dynamic mesh update ---*/
    if ((config_container[iZone]->GetGrid_Movement()) && (!harmonic_balance)) {
      iteration_container[iZone][INST_0]->SetGrid_Movement(geometry_container, surface_movement, grid_movement, FFDBox, solver_container, config_container, iZone, INST_0, 0, ExtIter );
    }
  }
}

CFluidDriver::CFluidDriver(char* confFile, unsigned short val_nZone, unsigned short val_nDim, bool val_periodic, SU2_Comm MPICommunicator) : CDriver(confFile, val_nZone, val_nDim, val_periodic, MPICommunicator) { }

CFluidDriver::~CFluidDriver(void) { }

void CFluidDriver::Run() {

  unsigned short iZone, jZone, checkConvergence;
  unsigned long IntIter, nIntIter;
  bool unsteady;

  /*--- Run a single iteration of a multi-zone problem by looping over all
   zones and executing the iterations. Note that data transers between zones
   and other intermediate procedures may be required. ---*/

  unsteady = (config_container[MESH_0]->GetUnsteady_Simulation() == DT_STEPPING_1ST) || (config_container[MESH_0]->GetUnsteady_Simulation() == DT_STEPPING_2ND);

  /*--- Zone preprocessing ---*/

  for (iZone = 0; iZone < nZone; iZone++)
    iteration_container[iZone][INST_0]->Preprocess(output, integration_container, geometry_container, solver_container, numerics_container, config_container, surface_movement, grid_movement, FFDBox, iZone, INST_0);

  /*--- Updating zone interface communication patterns,
   needed only for unsteady simulation since for steady problems
   this is done once in the interpolator_container constructor 
   at the beginning of the computation ---*/

  if ( unsteady ) {
    for (iZone = 0; iZone < nZone; iZone++) {   
      for (jZone = 0; jZone < nZone; jZone++)
        if(jZone != iZone && interpolator_container[iZone][jZone] != NULL)
        interpolator_container[iZone][jZone]->Set_TransferCoeff(config_container);
    }
  }

  /*--- Begin Unsteady pseudo-time stepping internal loop, if not unsteady it does only one step --*/

  if (unsteady) 
    nIntIter = config_container[MESH_0]->GetUnst_nIntIter();
  else
    nIntIter = 1;

  for (IntIter = 0; IntIter < nIntIter; IntIter++) {

    /*--- At each pseudo time-step updates transfer data ---*/
    for (iZone = 0; iZone < nZone; iZone++)   
      for (jZone = 0; jZone < nZone; jZone++)
        if(jZone != iZone && transfer_container[iZone][jZone] != NULL)
          Transfer_Data(iZone, jZone);

    /*--- For each zone runs one single iteration ---*/

    for (iZone = 0; iZone < nZone; iZone++) {
      config_container[iZone]->SetIntIter(IntIter);
      iteration_container[iZone][INST_0]->Iterate(output, integration_container, geometry_container, solver_container, numerics_container, config_container, surface_movement, grid_movement, FFDBox, iZone, INST_0);
    }

    /*--- Check convergence in each zone --*/

    checkConvergence = 0;
    for (iZone = 0; iZone < nZone; iZone++)
    checkConvergence += (int) integration_container[iZone][INST_0][FLOW_SOL]->GetConvergence();

    /*--- If convergence was reached in every zone --*/

  if (checkConvergence == nZone) break;
  }

}

void CFluidDriver::Transfer_Data(unsigned short donorZone, unsigned short targetZone) {

  bool MatchingMesh = config_container[targetZone]->GetMatchingMesh();

  /*--- Select the transfer method and the appropriate mesh properties (matching or nonmatching mesh) ---*/

  switch (config_container[targetZone]->GetKind_TransferMethod()) {

  case BROADCAST_DATA:
      if (MatchingMesh) {
        transfer_container[donorZone][targetZone]->Broadcast_InterfaceData_Matching(solver_container[donorZone][INST_0][MESH_0][FLOW_SOL],solver_container[targetZone][INST_0][MESH_0][FLOW_SOL],
            geometry_container[donorZone][INST_0][MESH_0],geometry_container[targetZone][INST_0][MESH_0],
            config_container[donorZone], config_container[targetZone]);
        if (config_container[targetZone]->GetKind_Solver() == RANS)
          transfer_container[donorZone][targetZone]->Broadcast_InterfaceData_Matching(solver_container[donorZone][INST_0][MESH_0][TURB_SOL],solver_container[targetZone][INST_0][MESH_0][TURB_SOL],
              geometry_container[donorZone][INST_0][MESH_0],geometry_container[targetZone][INST_0][MESH_0],
              config_container[donorZone], config_container[targetZone]);
      }
      else {
        transfer_container[donorZone][targetZone]->Broadcast_InterfaceData_Interpolate(solver_container[donorZone][INST_0][MESH_0][FLOW_SOL],solver_container[targetZone][INST_0][MESH_0][FLOW_SOL],
            geometry_container[donorZone][INST_0][MESH_0],geometry_container[targetZone][INST_0][MESH_0],
            config_container[donorZone], config_container[targetZone]);
        if (config_container[targetZone]->GetKind_Solver() == RANS)
          transfer_container[donorZone][targetZone]->Broadcast_InterfaceData_Interpolate(solver_container[donorZone][INST_0][MESH_0][TURB_SOL],solver_container[targetZone][INST_0][MESH_0][TURB_SOL],
              geometry_container[donorZone][INST_0][MESH_0],geometry_container[targetZone][INST_0][MESH_0],
              config_container[donorZone], config_container[targetZone]);
    }
    break;

  case SCATTER_DATA:
    if (MatchingMesh) {
      transfer_container[donorZone][targetZone]->Scatter_InterfaceData(solver_container[donorZone][INST_0][MESH_0][FLOW_SOL],solver_container[targetZone][INST_0][MESH_0][FLOW_SOL],
          geometry_container[donorZone][INST_0][MESH_0],geometry_container[targetZone][INST_0][MESH_0],
          config_container[donorZone], config_container[targetZone]);
      if (config_container[targetZone]->GetKind_Solver() == RANS)
        transfer_container[donorZone][targetZone]->Scatter_InterfaceData(solver_container[donorZone][INST_0][MESH_0][TURB_SOL],solver_container[targetZone][INST_0][MESH_0][TURB_SOL],
            geometry_container[donorZone][INST_0][MESH_0],geometry_container[targetZone][INST_0][MESH_0],
            config_container[donorZone], config_container[targetZone]);
    }
    else {
      SU2_MPI::Error("Scatter method not implemented for non-matching meshes. ", CURRENT_FUNCTION);
    }
    break;

  case ALLGATHER_DATA:
    if (MatchingMesh) {
      SU2_MPI::Error("Allgather method not implemented for matching meshes. ", CURRENT_FUNCTION);
    }
    else {
      transfer_container[donorZone][targetZone]->Allgather_InterfaceData(solver_container[donorZone][INST_0][MESH_0][FLOW_SOL],solver_container[targetZone][INST_0][MESH_0][FLOW_SOL],
          geometry_container[donorZone][INST_0][MESH_0],geometry_container[targetZone][INST_0][MESH_0],
          config_container[donorZone], config_container[targetZone]);
      if (config_container[targetZone]->GetKind_Solver() == RANS)
        transfer_container[donorZone][targetZone]->Allgather_InterfaceData(solver_container[donorZone][INST_0][MESH_0][TURB_SOL],solver_container[targetZone][INST_0][MESH_0][TURB_SOL],
            geometry_container[donorZone][INST_0][MESH_0],geometry_container[targetZone][INST_0][MESH_0],
            config_container[donorZone], config_container[targetZone]);
    }
    break;
  }

}

void CFluidDriver::Update() {

  for(iZone = 0; iZone < nZone; iZone++)
    iteration_container[iZone][INST_0]->Update(output, integration_container, geometry_container,
         solver_container, numerics_container, config_container,
         surface_movement, grid_movement, FFDBox, iZone, INST_0);
}

void CFluidDriver::DynamicMeshUpdate(unsigned long ExtIter) {

  bool harmonic_balance;

  for (iZone = 0; iZone < nZone; iZone++) {
   harmonic_balance = (config_container[iZone]->GetUnsteady_Simulation() == HARMONIC_BALANCE);
    /*--- Dynamic mesh update ---*/
    if ((config_container[iZone]->GetGrid_Movement()) && (!harmonic_balance)) {
      iteration_container[iZone][INST_0]->SetGrid_Movement(geometry_container, surface_movement, grid_movement, FFDBox, solver_container, config_container, iZone, INST_0, 0, ExtIter );
    }
  }

}
//-----------------------------------------------------------------------------------------------------------------------------
/*CPBFluidDriver::CPBFluidDriver(char* confFile, unsigned short val_nZone, unsigned short val_nDim, SU2_Comm MPICommunicator) : CDriver(confFile, val_nZone, val_nDim, MPICommunicator) { }

CPBFluidDriver::~CPBFluidDriver(void) { }

void CPBFluidDriver::Run() { }

void CPBFluidDriver::Transfer_Data(unsigned short donorZone, unsigned short targetZone) { }*/

//-----------------------------------------------------------------------------------------------------------------------------
CTurbomachineryDriver::CTurbomachineryDriver(char* confFile,
    unsigned short val_nZone,
    unsigned short val_nDim, bool val_periodic, SU2_Comm MPICommunicator) : CFluidDriver(confFile,
        val_nZone,
        val_nDim,
        val_periodic,
        MPICommunicator) { }

CTurbomachineryDriver::~CTurbomachineryDriver(void) { }

void CTurbomachineryDriver::Run() {

  /*--- Run a single iteration of a multi-zone problem by looping over all
   zones and executing the iterations. Note that data transers between zones
   and other intermediate procedures may be required. ---*/

  for (iZone = 0; iZone < nZone; iZone++) {
    iteration_container[iZone][INST_0]->Preprocess(output, integration_container, geometry_container,
                                           solver_container, numerics_container, config_container,
                                           surface_movement, grid_movement, FFDBox, iZone, INST_0);
  }

  /* --- Update the mixing-plane interface ---*/
  for (iZone = 0; iZone < nZone; iZone++) {
    if(mixingplane)SetMixingPlane(iZone);
  }

  for (iZone = 0; iZone < nZone; iZone++) {
    iteration_container[iZone][INST_0]->Iterate(output, integration_container, geometry_container,
                                        solver_container, numerics_container, config_container,
                                        surface_movement, grid_movement, FFDBox, iZone, INST_0);
  }

  for (iZone = 0; iZone < nZone; iZone++) {
    iteration_container[iZone][INST_0]->Postprocess(output, integration_container, geometry_container,
                                      solver_container, numerics_container, config_container,
                                      surface_movement, grid_movement, FFDBox, iZone, INST_0);
  }

  if (rank == MASTER_NODE){
    SetTurboPerformance(ZONE_0);
  }


}

void CTurbomachineryDriver::SetMixingPlane(unsigned short donorZone){

  unsigned short targetZone, nMarkerInt, iMarkerInt ;
  nMarkerInt     = config_container[donorZone]->GetnMarker_MixingPlaneInterface()/2;

  /* --- transfer the average value from the donorZone to the targetZone*/
  for (iMarkerInt = 1; iMarkerInt <= nMarkerInt; iMarkerInt++){
    for (targetZone = 0; targetZone < nZone; targetZone++) {
      if (targetZone != donorZone){
        transfer_container[donorZone][targetZone]->Allgather_InterfaceAverage(solver_container[donorZone][INST_0][MESH_0][FLOW_SOL],solver_container[targetZone][INST_0][MESH_0][FLOW_SOL],
            geometry_container[donorZone][INST_0][MESH_0],geometry_container[targetZone][INST_0][MESH_0],
            config_container[donorZone], config_container[targetZone], iMarkerInt );
      }
    }
  }
}

void CTurbomachineryDriver::SetTurboPerformance(unsigned short targetZone){

  unsigned short donorZone;
  //IMPORTANT this approach of multi-zone performances rely upon the fact that turbomachinery markers follow the natural (stator-rotor) development of the real machine.
  /* --- transfer the local turboperfomance quantities (for each blade)  from all the donorZones to the targetZone (ZONE_0) ---*/
  for (donorZone = 1; donorZone < nZone; donorZone++) {
    transfer_container[donorZone][targetZone]->GatherAverageValues(solver_container[donorZone][INST_0][MESH_0][FLOW_SOL],solver_container[targetZone][INST_0][MESH_0][FLOW_SOL], donorZone);
  }

  /* --- compute turboperformance for each stage and the global machine ---*/

  output->ComputeTurboPerformance(solver_container[targetZone][INST_0][MESH_0][FLOW_SOL], geometry_container[targetZone][INST_0][MESH_0], config_container[targetZone]);

}


bool CTurbomachineryDriver::Monitor(unsigned long ExtIter) {

  su2double CFL;
  su2double rot_z_ini, rot_z_final ,rot_z;
  su2double outPres_ini, outPres_final, outPres;
  unsigned long rampFreq, finalRamp_Iter;
  unsigned short iMarker, KindBC, KindBCOption;
  string Marker_Tag;

  bool print;

  /*--- Synchronization point after a single solver iteration. Compute the
   wall clock time required. ---*/

#ifndef HAVE_MPI
  StopTime = su2double(clock())/su2double(CLOCKS_PER_SEC);
#else
  StopTime = MPI_Wtime();
#endif
  IterCount++;
  UsedTime = (StopTime - StartTime);


  /*--- Check if there is any change in the runtime parameters ---*/
  CConfig *runtime = NULL;
  strcpy(runtime_file_name, "runtime.dat");
  runtime = new CConfig(runtime_file_name, config_container[ZONE_0]);
  runtime->SetExtIter(ExtIter);
  delete runtime;

  /*--- Update the convergence history file (serial and parallel computations). ---*/

  for (iZone = 0; iZone < nZone; iZone++) {
    for (iInst = 0; iInst < nInst[iZone]; iInst++)
      output->SetConvHistory_Body(&ConvHist_file[iZone][iInst], geometry_container, solver_container,
          config_container, integration_container, false, UsedTime, iZone, iInst);
  }


  /*--- Evaluate the new CFL number (adaptive). ---*/
  if (config_container[ZONE_0]->GetCFL_Adapt() == YES) {
    if(mixingplane){
      CFL = 0;
      for (iZone = 0; iZone < nZone; iZone++){
        output->SetCFL_Number(solver_container, config_container, iZone);
        CFL += config_container[iZone]->GetCFL(MESH_0);
      }
      /*--- For fluid-multizone the new CFL number is the same for all the zones and it is equal to the zones' minimum value. ---*/
      for (iZone = 0; iZone < nZone; iZone++){
        config_container[iZone]->SetCFL(MESH_0, CFL/nZone);
      }
    }
    else{
      output->SetCFL_Number(solver_container, config_container, ZONE_0);
    }
  }


  /*--- ROTATING FRAME Ramp: Compute the updated rotational velocity. ---*/
  if (config_container[ZONE_0]->GetGrid_Movement() && config_container[ZONE_0]->GetRampRotatingFrame()) {
    rampFreq       = SU2_TYPE::Int(config_container[ZONE_0]->GetRampRotatingFrame_Coeff(1));
    finalRamp_Iter = SU2_TYPE::Int(config_container[ZONE_0]->GetRampRotatingFrame_Coeff(2));
    rot_z_ini = config_container[ZONE_0]->GetRampRotatingFrame_Coeff(0);
    print = false;
    if(ExtIter % rampFreq == 0 &&  ExtIter <= finalRamp_Iter){

      for (iZone = 0; iZone < nZone; iZone++) {
        rot_z_final = config_container[iZone]->GetFinalRotation_Rate_Z(iZone);
        if(abs(rot_z_final) > 0.0){
          rot_z = rot_z_ini + ExtIter*( rot_z_final - rot_z_ini)/finalRamp_Iter;
          config_container[iZone]->SetRotation_Rate_Z(rot_z, iZone);
          if(rank == MASTER_NODE && print && ExtIter > 0) {
            cout << endl << " Updated rotating frame grid velocities";
            cout << " for zone " << iZone << "." << endl;
          }
          geometry_container[iZone][INST_0][MESH_0]->SetRotationalVelocity(config_container[iZone], iZone, print);
          geometry_container[iZone][INST_0][MESH_0]->SetShroudVelocity(config_container[iZone]);
        }
      }

      for (iZone = 0; iZone < nZone; iZone++) {
        geometry_container[iZone][INST_0][MESH_0]->SetAvgTurboValue(config_container[iZone], iZone, INFLOW, false);
        geometry_container[iZone][INST_0][MESH_0]->SetAvgTurboValue(config_container[iZone],iZone, OUTFLOW, false);
        geometry_container[iZone][INST_0][MESH_0]->GatherInOutAverageValues(config_container[iZone], false);

      }

      for (iZone = 1; iZone < nZone; iZone++) {
        transfer_container[iZone][ZONE_0]->GatherAverageTurboGeoValues(geometry_container[iZone][INST_0][MESH_0],geometry_container[ZONE_0][INST_0][MESH_0], iZone);
      }

    }
  }


  /*--- Outlet Pressure Ramp: Compute the updated rotational velocity. ---*/
  if (config_container[ZONE_0]->GetRampOutletPressure()) {
    rampFreq       = SU2_TYPE::Int(config_container[ZONE_0]->GetRampOutletPressure_Coeff(1));
    finalRamp_Iter = SU2_TYPE::Int(config_container[ZONE_0]->GetRampOutletPressure_Coeff(2));
    outPres_ini    = config_container[ZONE_0]->GetRampOutletPressure_Coeff(0);
    outPres_final  = config_container[ZONE_0]->GetFinalOutletPressure();

    if(ExtIter % rampFreq == 0 &&  ExtIter <= finalRamp_Iter){
      outPres = outPres_ini + ExtIter*(outPres_final - outPres_ini)/finalRamp_Iter;
      if(rank == MASTER_NODE) config_container[ZONE_0]->SetMonitotOutletPressure(outPres);

      for (iZone = 0; iZone < nZone; iZone++) {
        for (iMarker = 0; iMarker < config_container[iZone]->GetnMarker_All(); iMarker++) {
          KindBC = config_container[iZone]->GetMarker_All_KindBC(iMarker);
          switch (KindBC) {
          case RIEMANN_BOUNDARY:
            Marker_Tag         = config_container[iZone]->GetMarker_All_TagBound(iMarker);
            KindBCOption       = config_container[iZone]->GetKind_Data_Riemann(Marker_Tag);
            if(KindBCOption == STATIC_PRESSURE || KindBCOption == RADIAL_EQUILIBRIUM ){
              SU2_MPI::Error("Outlet pressure ramp only implemented for NRBC", CURRENT_FUNCTION);
            }
            break;
          case GILES_BOUNDARY:
            Marker_Tag         = config_container[iZone]->GetMarker_All_TagBound(iMarker);
            KindBCOption       = config_container[iZone]->GetKind_Data_Giles(Marker_Tag);
            if(KindBCOption == STATIC_PRESSURE || KindBCOption == STATIC_PRESSURE_1D || KindBCOption == RADIAL_EQUILIBRIUM ){
              config_container[iZone]->SetGiles_Var1(outPres, Marker_Tag);
            }
            break;
          }
        }
      }
    }
  }


  /*--- Check whether the current simulation has reached the specified
   convergence criteria, and set StopCalc to true, if so. ---*/

  switch (config_container[ZONE_0]->GetKind_Solver()) {
  case EULER: case NAVIER_STOKES: case RANS:
    StopCalc = integration_container[ZONE_0][INST_0][FLOW_SOL]->GetConvergence(); break;
  case DISC_ADJ_EULER: case DISC_ADJ_NAVIER_STOKES: case DISC_ADJ_RANS:
    StopCalc = integration_container[ZONE_0][INST_0][ADJFLOW_SOL]->GetConvergence(); break;
  }

  return StopCalc;

}

CDiscAdjFluidDriver::CDiscAdjFluidDriver(char* confFile,
                                                 unsigned short val_nZone,
                                                 unsigned short val_nDim, bool val_periodic,
                                         SU2_Comm MPICommunicator) : CFluidDriver(confFile,
																										 	 	 	 	 	 	 	 	 	 	 	 	 	 	 	 	val_nZone,
                                                                                    val_nDim,
                                                                                    val_periodic,
                                                                                    MPICommunicator) {

  RecordingState = NONE;
  unsigned short iZone;

  direct_iteration = new CIteration*[nZone];

  for (iZone = 0; iZone < nZone; iZone++){
    if(config_container[iZone]->GetBoolTurbomachinery()){
      direct_iteration[iZone] = new CTurboIteration(config_container[iZone]);
    }
    else{
      direct_iteration[iZone] = new CFluidIteration(config_container[iZone]);
    }
  }

}

CDiscAdjFluidDriver::~CDiscAdjFluidDriver(){

  for (iZone = 0; iZone < nZone; iZone++){
    delete direct_iteration[iZone];
  }

  delete [] direct_iteration;

}

void CDiscAdjFluidDriver::Run() {

  unsigned short iZone = 0, checkConvergence;
  unsigned long IntIter, nIntIter;

  bool unsteady;

  unsteady = (config_container[MESH_0]->GetUnsteady_Simulation() == DT_STEPPING_1ST) || (config_container[MESH_0]->GetUnsteady_Simulation() == DT_STEPPING_2ND);

  /*--- Begin Unsteady pseudo-time stepping internal loop, if not unsteady it does only one step --*/

  if (unsteady)
    nIntIter = config_container[MESH_0]->GetUnst_nIntIter();
  else
    nIntIter = 1;

  for (iZone = 0; iZone < nZone; iZone++) {

    iteration_container[iZone][INST_0]->Preprocess(output, integration_container, geometry_container,
                                                     solver_container, numerics_container, config_container,
                                                     surface_movement, grid_movement, FFDBox, iZone, INST_0);
  }


  /*--- For the adjoint iteration we need the derivatives of the iteration function with
   *    respect to the conservative flow variables. Since these derivatives do not change in the steady state case
   *    we only have to record if the current recording is different from cons. variables. ---*/

  if (RecordingState != FLOW_CONS_VARS || unsteady){

    /*--- SetRecording stores the computational graph on one iteration of the direct problem. Calling it with NONE
     *    as argument ensures that all information from a previous recording is removed. ---*/

    SetRecording(NONE);

    /*--- Store the computational graph of one direct iteration with the conservative variables as input. ---*/

    SetRecording(FLOW_CONS_VARS);

  }

  for (IntIter = 0; IntIter < nIntIter; IntIter++) {


    /*--- Initialize the adjoint of the output variables of the iteration with the adjoint solution
   *    of the previous iteration. The values are passed to the AD tool. ---*/

    for (iZone = 0; iZone < nZone; iZone++) {

      config_container[iZone]->SetIntIter(IntIter);

      iteration_container[iZone][INST_0]->InitializeAdjoint(solver_container, geometry_container, config_container, iZone, INST_0);

    }

    /*--- Initialize the adjoint of the objective function with 1.0. ---*/

    SetAdj_ObjFunction();

    /*--- Interpret the stored information by calling the corresponding routine of the AD tool. ---*/

    AD::ComputeAdjoint();

    /*--- Extract the computed adjoint values of the input variables and store them for the next iteration. ---*/

    for (iZone = 0; iZone < nZone; iZone++) {
      iteration_container[iZone][INST_0]->Iterate(output, integration_container, geometry_container,
                                          solver_container, numerics_container, config_container,
                                          surface_movement, grid_movement, FFDBox, iZone, INST_0);
    }

    /*--- Clear the stored adjoint information to be ready for a new evaluation. ---*/

    AD::ClearAdjoints();

    /*--- Check convergence in each zone --*/

    checkConvergence = 0;
    for (iZone = 0; iZone < nZone; iZone++)
      checkConvergence += (int) integration_container[iZone][INST_0][ADJFLOW_SOL]->GetConvergence();

    /*--- If convergence was reached in every zone --*/

    if (checkConvergence == nZone) break;

    /*--- Write the convergence history (only screen output) ---*/

    if (unsteady)
      output->SetConvHistory_Body(NULL, geometry_container, solver_container, config_container, integration_container, true, 0.0, ZONE_0, INST_0);

  }

  /*--- Compute the geometrical sensitivities ---*/

  if ((ExtIter+1 >= config_container[ZONE_0]->GetnExtIter()) ||
      integration_container[ZONE_0][INST_0][ADJFLOW_SOL]->GetConvergence() ||
      (ExtIter % config_container[ZONE_0]->GetWrt_Sol_Freq() == 0) || unsteady){

    /*--- SetRecording stores the computational graph on one iteration of the direct problem. Calling it with NONE
     * as argument ensures that all information from a previous recording is removed. ---*/

    SetRecording(NONE);

    /*--- Store the computational graph of one direct iteration with the mesh coordinates as input. ---*/

    SetRecording(MESH_COORDS);

    /*--- Initialize the adjoint of the output variables of the iteration with the adjoint solution
     *    of the current iteration. The values are passed to the AD tool. ---*/

    for (iZone = 0; iZone < nZone; iZone++) {

      iteration_container[iZone][INST_0]->InitializeAdjoint(solver_container, geometry_container, config_container, iZone, INST_0);

    }

    /*--- Initialize the adjoint of the objective function with 1.0. ---*/

    SetAdj_ObjFunction();

    /*--- Interpret the stored information by calling the corresponding routine of the AD tool. ---*/

    AD::ComputeAdjoint();

    /*--- Extract the computed sensitivity values. ---*/

    for (iZone = 0; iZone < nZone; iZone++) {
      solver_container[iZone][INST_0][MESH_0][ADJFLOW_SOL]->SetSensitivity(geometry_container[iZone][INST_0][MESH_0],config_container[iZone]);
    }

    /*--- Clear the stored adjoint information to be ready for a new evaluation. ---*/

    AD::ClearAdjoints();
  }
}

void CDiscAdjFluidDriver::SetRecording(unsigned short kind_recording){
  unsigned short iZone, iMesh;

  AD::Reset();

  /*--- Prepare for recording by resetting the flow solution to the initial converged solution---*/

  for (iZone = 0; iZone < nZone; iZone++) {
    for (iMesh = 0; iMesh <= config_container[iZone]->GetnMGLevels(); iMesh++){
      solver_container[iZone][INST_0][iMesh][ADJFLOW_SOL]->SetRecording(geometry_container[iZone][INST_0][iMesh], config_container[iZone]);
    }
    if (config_container[iZone]->GetKind_Solver() == DISC_ADJ_RANS && !config_container[iZone]->GetFrozen_Visc_Disc()) {
      solver_container[iZone][INST_0][MESH_0][ADJTURB_SOL]->SetRecording(geometry_container[iZone][INST_0][MESH_0], config_container[iZone]);
    }
  }


  /*---Enable recording and register input of the flow iteration (conservative variables or node coordinates) --- */

  if (kind_recording != NONE){

    AD::StartRecording();

    if (rank == MASTER_NODE && ((ExtIter == 0)) && kind_recording == FLOW_CONS_VARS) {
      cout << endl << "-------------------------------------------------------------------------" << endl;
      cout << "Direct iteration to store computational graph." << endl;
      cout << "Compute residuals to check the convergence of the direct problem." << endl;
      cout << "-------------------------------------------------------------------------" << endl << endl;
    }
    for (iZone = 0; iZone < nZone; iZone++) {
      iteration_container[iZone][INST_0]->RegisterInput(solver_container, geometry_container, config_container, iZone, INST_0, kind_recording);
    }

  }

  for (iZone = 0; iZone < nZone; iZone++) {
    iteration_container[iZone][INST_0]->SetDependencies(solver_container, geometry_container, config_container, iZone, INST_0, kind_recording);
  }

  /*--- Do one iteration of the direct flow solver ---*/

  DirectRun();

  /*--- Print residuals in the first iteration ---*/

  for (iZone = 0; iZone < nZone; iZone++) {
    if (rank == MASTER_NODE && ((ExtIter == 0) || (config_container[iZone]->GetUnsteady_Simulation() != STEADY)) && (kind_recording == FLOW_CONS_VARS)) {
      cout << " Zone " << iZone << ": log10[Conservative 0]: "<< log10(solver_container[iZone][INST_0][MESH_0][FLOW_SOL]->GetRes_RMS(0)) << endl;
      if ( config_container[iZone]->GetKind_Turb_Model() != NONE && !config_container[iZone]->GetFrozen_Visc_Disc()) {
        cout <<"       log10[RMS k]: " << log10(solver_container[iZone][INST_0][MESH_0][TURB_SOL]->GetRes_RMS(0)) << endl;
      }
    }
  }

  RecordingState = kind_recording;

  for (iZone = 0; iZone < nZone; iZone++) {
    iteration_container[iZone][INST_0]->RegisterOutput(solver_container, geometry_container, config_container, output, iZone, INST_0);
  }

  /*--- Extract the objective function and store it --- */

  SetObjFunction();

  AD::StopRecording();

}

void CDiscAdjFluidDriver::SetAdj_ObjFunction(){

  bool time_stepping = config_container[ZONE_0]->GetUnsteady_Simulation() != STEADY;
  unsigned long IterAvg_Obj = config_container[ZONE_0]->GetIter_Avg_Objective();
  unsigned long ExtIter = config_container[ZONE_0]->GetExtIter();
  su2double seeding = 1.0;

  if (time_stepping){
    if (ExtIter < IterAvg_Obj){
      seeding = 1.0/((su2double)IterAvg_Obj);
    }
    else{
      seeding = 0.0;
    }
  }

  if (rank == MASTER_NODE){
    SU2_TYPE::SetDerivative(ObjFunc, SU2_TYPE::GetValue(seeding));
  } else {
    SU2_TYPE::SetDerivative(ObjFunc, 0.0);
  }

}

void CDiscAdjFluidDriver::SetObjFunction(){

  bool compressible = (config_container[ZONE_0]->GetKind_Regime() == COMPRESSIBLE);

  ObjFunc = 0.0;

  for (iZone = 0; iZone < nZone; iZone++){
    solver_container[iZone][INST_0][MESH_0][FLOW_SOL]->SetTotal_ComboObj(0.0);
  }

  /*--- Specific scalar objective functions ---*/

  for (iZone = 0; iZone < nZone; iZone++){
    switch (config_container[iZone]->GetKind_Solver()) {
      case EULER:                   case NAVIER_STOKES:                   case RANS:
      case DISC_ADJ_EULER:          case DISC_ADJ_NAVIER_STOKES:          case DISC_ADJ_RANS:
        
        if (config_container[ZONE_0]->GetnMarker_Analyze() != 0)
          output->SpecialOutput_AnalyzeSurface(solver_container[iZone][INST_0][MESH_0][FLOW_SOL], geometry_container[iZone][INST_0][MESH_0], config_container[iZone], false);
        
        if ((config_container[ZONE_0]->GetnMarker_Analyze() != 0) && compressible)
          output->SpecialOutput_Distortion(solver_container[ZONE_0][INST_0][MESH_0][FLOW_SOL], geometry_container[ZONE_0][INST_0][MESH_0], config_container[ZONE_0], false);
        
        if (config_container[ZONE_0]->GetnMarker_NearFieldBound() != 0)
          output->SpecialOutput_SonicBoom(solver_container[ZONE_0][INST_0][MESH_0][FLOW_SOL], geometry_container[ZONE_0][INST_0][MESH_0], config_container[ZONE_0], false);
          
        if (config_container[ZONE_0]->GetPlot_Section_Forces())
          output->SpecialOutput_SpanLoad(solver_container[ZONE_0][INST_0][MESH_0][FLOW_SOL], geometry_container[ZONE_0][INST_0][MESH_0], config_container[ZONE_0], false);
        
        break;
    }
  }

  /*--- Surface based obj. function ---*/

  for (iZone = 0; iZone < nZone; iZone++){
    solver_container[iZone][INST_0][MESH_0][FLOW_SOL]->Evaluate_ObjFunc(config_container[iZone]);
    ObjFunc += solver_container[iZone][INST_0][MESH_0][FLOW_SOL]->GetTotal_ComboObj();
  }

  if (rank == MASTER_NODE){
    AD::RegisterOutput(ObjFunc);
  }
  
}

void CDiscAdjFluidDriver::DirectRun(){


  unsigned short iZone, jZone;
  bool unsteady = config_container[ZONE_0]->GetUnsteady_Simulation() != STEADY;

  /*--- Run a single iteration of a multi-zone problem by looping over all
   zones and executing the iterations. Note that data transers between zones
   and other intermediate procedures may be required. ---*/

  unsteady = (config_container[MESH_0]->GetUnsteady_Simulation() == DT_STEPPING_1ST) || (config_container[MESH_0]->GetUnsteady_Simulation() == DT_STEPPING_2ND);

  /*--- Zone preprocessing ---*/

  for (iZone = 0; iZone < nZone; iZone++)
    direct_iteration[iZone]->Preprocess(output, integration_container, geometry_container, solver_container, numerics_container, config_container, surface_movement, grid_movement, FFDBox, iZone, INST_0);

  /*--- Updating zone interface communication patterns,
   needed only for unsteady simulation since for steady problems
  this is done once in the interpolator_container constructor
   at the beginning of the computation ---*/

  if ( unsteady ) {
  for (iZone = 0; iZone < nZone; iZone++) {
      for (jZone = 0; jZone < nZone; jZone++)
        if(jZone != iZone && interpolator_container[iZone][jZone] != NULL)
        interpolator_container[iZone][jZone]->Set_TransferCoeff(config_container);
    }
  }

  /*--- Do one iteration of the direct solver  --*/

  /*--- At each pseudo time-step updates transfer data ---*/
  for (iZone = 0; iZone < nZone; iZone++)
    for (jZone = 0; jZone < nZone; jZone++)
      if(jZone != iZone && transfer_container[iZone][jZone] != NULL)
        Transfer_Data(iZone, jZone);

  /*--- For each zone runs one single iteration ---*/

  for (iZone = 0; iZone < nZone; iZone++) {
    config_container[iZone]->SetIntIter(1);
    direct_iteration[iZone]->Iterate(output, integration_container, geometry_container, solver_container, numerics_container, config_container, surface_movement, grid_movement, FFDBox, iZone, INST_0);
  }

}

CDiscAdjTurbomachineryDriver::CDiscAdjTurbomachineryDriver(char* confFile,
                                                           unsigned short val_nZone,
                                                           unsigned short val_nDim,
                                                           bool val_periodic,
                                                           SU2_Comm MPICommunicator): CDiscAdjFluidDriver(confFile, val_nZone, val_nDim, val_periodic, MPICommunicator){ }
CDiscAdjTurbomachineryDriver::~CDiscAdjTurbomachineryDriver(){

}


void CDiscAdjTurbomachineryDriver::DirectRun(){

  /*--- Run a single iteration of a multi-zone problem by looping over all
   zones and executing the iterations. Note that data transers between zones
   and other intermediate procedures may be required. ---*/

  for (iZone = 0; iZone < nZone; iZone++) {

    direct_iteration[iZone]->Preprocess(output, integration_container, geometry_container,
        solver_container, numerics_container, config_container,
        surface_movement, grid_movement, FFDBox, iZone, INST_0);

  }


  /* --- Update the mixing-plane interface ---*/
  for (iZone = 0; iZone < nZone; iZone++) {
    if(mixingplane)SetMixingPlane(iZone);
  }

  for (iZone = 0; iZone < nZone; iZone++) {
    direct_iteration[iZone]->Iterate(output, integration_container, geometry_container,
                                     solver_container, numerics_container, config_container,
                                     surface_movement, grid_movement, FFDBox, iZone, INST_0);
  }

  for (iZone = 0; iZone < nZone; iZone++) {
    direct_iteration[iZone]->Postprocess(output, integration_container, geometry_container,
                                      solver_container, numerics_container, config_container,
                                      surface_movement, grid_movement, FFDBox, iZone, INST_0);
  }


  if (rank == MASTER_NODE){
    SetTurboPerformance(ZONE_0);
  }

}

void CDiscAdjTurbomachineryDriver::SetObjFunction(){

  solver_container[ZONE_0][INST_0][MESH_0][FLOW_SOL]->SetTotal_ComboObj(0.0);

  switch (config_container[ZONE_0]->GetKind_ObjFunc()){
  case ENTROPY_GENERATION:
    solver_container[ZONE_0][INST_0][MESH_0][FLOW_SOL]->AddTotal_ComboObj(output->GetEntropyGen(config_container[ZONE_0]->GetnMarker_TurboPerformance() - 1, config_container[ZONE_0]->GetnSpanWiseSections()));
    break;
  case FLOW_ANGLE_OUT:
      solver_container[ZONE_0][INST_0][MESH_0][FLOW_SOL]->AddTotal_ComboObj(output->GetFlowAngleOut(config_container[ZONE_0]->GetnMarker_TurboPerformance() - 1, config_container[ZONE_0]->GetnSpanWiseSections()));
      break;
  case MASS_FLOW_IN:
    solver_container[ZONE_0][INST_0][MESH_0][FLOW_SOL]->AddTotal_ComboObj(output->GetMassFlowIn(config_container[ZONE_0]->GetnMarker_TurboPerformance() - 1, config_container[ZONE_0]->GetnSpanWiseSections()));
    break;
  default:
    break;
  }

  ObjFunc = solver_container[ZONE_0][INST_0][MESH_0][FLOW_SOL]->GetTotal_ComboObj();

  if (rank == MASTER_NODE){
    AD::RegisterOutput(ObjFunc);
  }
}

void CDiscAdjTurbomachineryDriver::SetMixingPlane(unsigned short donorZone){

  unsigned short targetZone, nMarkerInt, iMarkerInt ;
  nMarkerInt     = config_container[donorZone]->GetnMarker_MixingPlaneInterface()/2;

  /* --- transfer the average value from the donorZone to the targetZone*/
  for (iMarkerInt = 1; iMarkerInt <= nMarkerInt; iMarkerInt++){
    for (targetZone = 0; targetZone < nZone; targetZone++) {
      if (targetZone != donorZone){
        transfer_container[donorZone][targetZone]->Allgather_InterfaceAverage(solver_container[donorZone][INST_0][MESH_0][FLOW_SOL],solver_container[targetZone][INST_0][MESH_0][FLOW_SOL],
            geometry_container[donorZone][INST_0][MESH_0],geometry_container[targetZone][INST_0][MESH_0],
            config_container[donorZone], config_container[targetZone], iMarkerInt );
      }
    }
  }
}


void CDiscAdjTurbomachineryDriver::SetTurboPerformance(unsigned short targetZone){

  unsigned short donorZone;
  //IMPORTANT this approach of multi-zone performances rely upon the fact that turbomachinery markers follow the natural (stator-rotor) development of the real machine.
  /* --- transfer the local turboperfomance quantities (for each blade)  from all the donorZones to the targetZone (ZONE_0) ---*/
  for (donorZone = 1; donorZone < nZone; donorZone++) {
    transfer_container[donorZone][targetZone]->GatherAverageValues(solver_container[donorZone][INST_0][MESH_0][FLOW_SOL],solver_container[targetZone][INST_0][MESH_0][FLOW_SOL], donorZone);
  }

  /* --- compute turboperformance for each stage and the global machine ---*/

  output->ComputeTurboPerformance(solver_container[targetZone][INST_0][MESH_0][FLOW_SOL], geometry_container[targetZone][INST_0][MESH_0], config_container[targetZone]);

}

CHBDriver::CHBDriver(char* confFile,
    unsigned short val_nZone,
    unsigned short val_nDim,
    bool val_periodic,
    SU2_Comm MPICommunicator) : CDriver(confFile,
        val_nZone,
        val_nDim,
        val_periodic,
        MPICommunicator) {
  unsigned short kInst;

  nInstHB = nInst[ZONE_0];

  D = NULL;
  /*--- allocate dynamic memory for the Harmonic Balance operator ---*/
  D = new su2double*[nInstHB]; for (kInst = 0; kInst < nInstHB; kInst++) D[kInst] = new su2double[nInstHB];

}

CHBDriver::~CHBDriver(void) {

  unsigned short kInst;

  /*--- delete dynamic memory for the Harmonic Balance operator ---*/
  for (kInst = 0; kInst < nInstHB; kInst++) if (D[kInst] != NULL) delete [] D[kInst];
  if (D[kInst] != NULL) delete [] D;

}

void CHBDriver::Run() {

  /*--- Run a single iteration of a Harmonic Balance problem. Preprocess all
   all zones before beginning the iteration. ---*/

  for (iInst = 0; iInst < nInstHB; iInst++)
    iteration_container[ZONE_0][iInst]->Preprocess(output, integration_container, geometry_container,
        solver_container, numerics_container, config_container,
        surface_movement, grid_movement, FFDBox, ZONE_0, iInst);

  for (iInst = 0; iInst < nInstHB; iInst++)
    iteration_container[ZONE_0][iInst]->Iterate(output, integration_container, geometry_container,
        solver_container, numerics_container, config_container,
        surface_movement, grid_movement, FFDBox, ZONE_0, iInst);

}

void CHBDriver::Update() {

  for (iInst = 0; iInst < nInstHB; iInst++) {
    /*--- Compute the harmonic balance terms across all zones ---*/
    SetHarmonicBalance(iInst);

  }

  /*--- Precondition the harmonic balance source terms ---*/
  if (config_container[ZONE_0]->GetHB_Precondition() == YES) {
    StabilizeHarmonicBalance();

  }

  for (iInst = 0; iInst < nInstHB; iInst++) {

    /*--- Update the harmonic balance terms across all zones ---*/
    iteration_container[ZONE_0][iInst]->Update(output, integration_container, geometry_container,
        solver_container, numerics_container, config_container,
        surface_movement, grid_movement, FFDBox, ZONE_0, iInst);

  }

}

void CHBDriver::ResetConvergence() {

  for(iInst = 0; iInst < nZone; iInst++) {
    switch (config_container[ZONE_0]->GetKind_Solver()) {

    case EULER: case NAVIER_STOKES: case RANS:
      integration_container[ZONE_0][iInst][FLOW_SOL]->SetConvergence(false);
      if (config_container[ZONE_0]->GetKind_Solver() == RANS) integration_container[ZONE_0][iInst][TURB_SOL]->SetConvergence(false);
      if(config_container[ZONE_0]->GetKind_Trans_Model() == LM) integration_container[ZONE_0][iInst][TRANS_SOL]->SetConvergence(false);
      break;

    case WAVE_EQUATION:
      integration_container[ZONE_0][iInst][WAVE_SOL]->SetConvergence(false);
      break;

    case HEAT_EQUATION:
      integration_container[ZONE_0][iInst][HEAT_SOL]->SetConvergence(false);
      break;

    case POISSON_EQUATION:
      break;

    case FEM_ELASTICITY:
      integration_container[ZONE_0][iInst][FEA_SOL]->SetConvergence(false);
      break;

    case ADJ_EULER: case ADJ_NAVIER_STOKES: case ADJ_RANS: case DISC_ADJ_EULER: case DISC_ADJ_NAVIER_STOKES: case DISC_ADJ_RANS:
      integration_container[ZONE_0][iInst][ADJFLOW_SOL]->SetConvergence(false);
      if( (config_container[ZONE_0]->GetKind_Solver() == ADJ_RANS) || (config_container[ZONE_0]->GetKind_Solver() == DISC_ADJ_RANS) )
        integration_container[ZONE_0][iInst][ADJTURB_SOL]->SetConvergence(false);
      break;
    }
  }

}

void CHBDriver::SetHarmonicBalance(unsigned short iInst) {

  unsigned short iVar, jInst, iMGlevel;
  unsigned short nVar = solver_container[ZONE_0][INST_0][MESH_0][FLOW_SOL]->GetnVar();
  unsigned long iPoint;
  bool implicit = (config_container[ZONE_0]->GetKind_TimeIntScheme_Flow() == EULER_IMPLICIT);
  bool adjoint = (config_container[ZONE_0]->GetContinuous_Adjoint());
  if (adjoint) {
    implicit = (config_container[ZONE_0]->GetKind_TimeIntScheme_AdjFlow() == EULER_IMPLICIT);
  }

  unsigned long ExtIter = config_container[ZONE_0]->GetExtIter();

  /*--- Retrieve values from the config file ---*/
  su2double *U = new su2double[nVar];
  su2double *U_old = new su2double[nVar];
  su2double *Psi = new su2double[nVar];
  su2double *Psi_old = new su2double[nVar];
  su2double *Source = new su2double[nVar];
  su2double deltaU, deltaPsi;

  /*--- Compute period of oscillation ---*/
  su2double period = config_container[ZONE_0]->GetHarmonicBalance_Period();

  /*--- Non-dimensionalize the input period, if necessary.  */
  period /= config_container[ZONE_0]->GetTime_Ref();

  if (ExtIter == 0)
    ComputeHB_Operator();

  /*--- Compute various source terms for explicit direct, implicit direct, and adjoint problems ---*/
  /*--- Loop over all grid levels ---*/
  for (iMGlevel = 0; iMGlevel <= config_container[ZONE_0]->GetnMGLevels(); iMGlevel++) {

    /*--- Loop over each node in the volume mesh ---*/
    for (iPoint = 0; iPoint < geometry_container[ZONE_0][iInst][iMGlevel]->GetnPoint(); iPoint++) {

      for (iVar = 0; iVar < nVar; iVar++) {
        Source[iVar] = 0.0;
      }

      /*--- Step across the columns ---*/
      for (jInst = 0; jInst < nInstHB; jInst++) {

        /*--- Retrieve solution at this node in current zone ---*/
        for (iVar = 0; iVar < nVar; iVar++) {

          if (!adjoint) {
            U[iVar] = solver_container[ZONE_0][jInst][iMGlevel][FLOW_SOL]->node[iPoint]->GetSolution(iVar);
            Source[iVar] += U[iVar]*D[iInst][jInst];

            if (implicit) {
              U_old[iVar] = solver_container[ZONE_0][jInst][iMGlevel][FLOW_SOL]->node[iPoint]->GetSolution_Old(iVar);
              deltaU = U[iVar] - U_old[iVar];
              Source[iVar] += deltaU*D[iInst][jInst];
            }

          }

          else {
            Psi[iVar] = solver_container[ZONE_0][jInst][iMGlevel][ADJFLOW_SOL]->node[iPoint]->GetSolution(iVar);
            Source[iVar] += Psi[iVar]*D[jInst][iInst];

            if (implicit) {
              Psi_old[iVar] = solver_container[ZONE_0][jInst][iMGlevel][ADJFLOW_SOL]->node[iPoint]->GetSolution_Old(iVar);
              deltaPsi = Psi[iVar] - Psi_old[iVar];
              Source[iVar] += deltaPsi*D[jInst][iInst];
            }
          }
        }

        /*--- Store sources for current row ---*/
        for (iVar = 0; iVar < nVar; iVar++) {
          if (!adjoint) {
            solver_container[ZONE_0][iInst][iMGlevel][FLOW_SOL]->node[iPoint]->SetHarmonicBalance_Source(iVar, Source[iVar]);
          }
          else {
            solver_container[ZONE_0][iInst][iMGlevel][ADJFLOW_SOL]->node[iPoint]->SetHarmonicBalance_Source(iVar, Source[iVar]);
          }
        }

      }
    }
  }

  /*--- Source term for a turbulence model ---*/
  if (config_container[ZONE_0]->GetKind_Solver() == RANS) {

    /*--- Extra variables needed if we have a turbulence model. ---*/
    unsigned short nVar_Turb = solver_container[ZONE_0][INST_0][MESH_0][TURB_SOL]->GetnVar();
    su2double *U_Turb = new su2double[nVar_Turb];
    su2double *Source_Turb = new su2double[nVar_Turb];

    /*--- Loop over only the finest mesh level (turbulence is always solved
     on the original grid only). ---*/
    for (iPoint = 0; iPoint < geometry_container[ZONE_0][INST_0][MESH_0]->GetnPoint(); iPoint++) {
      for (iVar = 0; iVar < nVar_Turb; iVar++) Source_Turb[iVar] = 0.0;
      for (jInst = 0; jInst < nInstHB; jInst++) {

        /*--- Retrieve solution at this node in current zone ---*/
        for (iVar = 0; iVar < nVar_Turb; iVar++) {
          U_Turb[iVar] = solver_container[ZONE_0][jInst][MESH_0][TURB_SOL]->node[iPoint]->GetSolution(iVar);
          Source_Turb[iVar] += U_Turb[iVar]*D[iInst][jInst];
        }
      }

      /*--- Store sources for current iZone ---*/
      for (iVar = 0; iVar < nVar_Turb; iVar++)
        solver_container[ZONE_0][iInst][MESH_0][TURB_SOL]->node[iPoint]->SetHarmonicBalance_Source(iVar, Source_Turb[iVar]);
    }

    delete [] U_Turb;
    delete [] Source_Turb;
  }

  delete [] Source;
  delete [] U;
  delete [] U_old;
  delete [] Psi;
  delete [] Psi_old;

}

void CHBDriver::StabilizeHarmonicBalance() {

  unsigned short i, j, k, iVar, iInst, jInst, iMGlevel;
  unsigned short nVar = solver_container[ZONE_0][INST_0][MESH_0][FLOW_SOL]->GetnVar();
  unsigned long iPoint;
  bool adjoint = (config_container[ZONE_0]->GetContinuous_Adjoint());

  /*--- Retrieve values from the config file ---*/
  su2double *Source     = new su2double[nInstHB];
  su2double *Source_old = new su2double[nInstHB];
  su2double Delta;

  su2double **Pinv     = new su2double*[nInstHB];
  su2double **P        = new su2double*[nInstHB];
  for (iInst = 0; iInst < nInstHB; iInst++) {
    Pinv[iInst]       = new su2double[nInstHB];
    P[iInst]          = new su2double[nInstHB];
  }

  /*--- Loop over all grid levels ---*/
  for (iMGlevel = 0; iMGlevel <= config_container[ZONE_0]->GetnMGLevels(); iMGlevel++) {

    /*--- Loop over each node in the volume mesh ---*/
    for (iPoint = 0; iPoint < geometry_container[ZONE_0][INST_0][iMGlevel]->GetnPoint(); iPoint++) {

      /*--- Get time step for current node ---*/
      Delta = solver_container[ZONE_0][INST_0][iMGlevel][FLOW_SOL]->node[iPoint]->GetDelta_Time();

      /*--- Setup stabilization matrix for this node ---*/
      for (iInst = 0; iInst < nInstHB; iInst++) {
        for (jInst = 0; jInst < nInstHB; jInst++) {
          if (jInst == iInst ) {
            Pinv[iInst][jInst] = 1.0 + Delta*D[iInst][jInst];
          }
          else {
            Pinv[iInst][jInst] = Delta*D[iInst][jInst];
          }
        }
      }

      /*--- Invert stabilization matrix Pinv with Gauss elimination---*/

      /*--  A temporary matrix to hold the inverse, dynamically allocated ---*/
      su2double **temp = new su2double*[nInstHB];
      for (i = 0; i < nInstHB; i++) {
        temp[i] = new su2double[2 * nInstHB];
      }

      /*---  Copy the desired matrix into the temporary matrix ---*/
      for (i = 0; i < nInstHB; i++) {
        for (j = 0; j < nInstHB; j++) {
          temp[i][j] = Pinv[i][j];
          temp[i][nInstHB + j] = 0;
        }
        temp[i][nInstHB + i] = 1;
      }

      su2double max_val;
      unsigned short max_idx;

      /*---  Pivot each column such that the largest number possible divides the other rows  ---*/
      for (k = 0; k < nInstHB - 1; k++) {
        max_idx = k;
        max_val = abs(temp[k][k]);
        /*---  Find the largest value (pivot) in the column  ---*/
        for (j = k; j < nInstHB; j++) {
          if (abs(temp[j][k]) > max_val) {
            max_idx = j;
            max_val = abs(temp[j][k]);
          }
        }

        /*---  Move the row with the highest value up  ---*/
        for (j = 0; j < (nInstHB * 2); j++) {
          su2double d = temp[k][j];
          temp[k][j] = temp[max_idx][j];
          temp[max_idx][j] = d;
        }
        /*---  Subtract the moved row from all other rows ---*/
        for (i = k + 1; i < nInstHB; i++) {
          su2double c = temp[i][k] / temp[k][k];
          for (j = 0; j < (nInstHB * 2); j++) {
            temp[i][j] = temp[i][j] - temp[k][j] * c;
          }
        }
      }

      /*---  Back-substitution  ---*/
      for (k = nInstHB - 1; k > 0; k--) {
        if (temp[k][k] != su2double(0.0)) {
          for (int i = k - 1; i > -1; i--) {
            su2double c = temp[i][k] / temp[k][k];
            for (j = 0; j < (nInstHB * 2); j++) {
              temp[i][j] = temp[i][j] - temp[k][j] * c;
            }
          }
        }
      }

      /*---  Normalize the inverse  ---*/
      for (i = 0; i < nInstHB; i++) {
        su2double c = temp[i][i];
        for (j = 0; j < nInstHB; j++) {
          temp[i][j + nInstHB] = temp[i][j + nInstHB] / c;
        }
      }

      /*---  Copy the inverse back to the main program flow ---*/
      for (i = 0; i < nInstHB; i++) {
        for (j = 0; j < nInstHB; j++) {
          P[i][j] = temp[i][j + nInstHB];
        }
      }

      /*---  Delete dynamic template  ---*/
      for (iInst = 0; iInst < nInstHB; iInst++) {
        delete[] temp[iInst];
      }
      delete[] temp;

      /*--- Loop through variables to precondition ---*/
      for (iVar = 0; iVar < nVar; iVar++) {

        /*--- Get current source terms (not yet preconditioned) and zero source array to prepare preconditioning ---*/
        for (iInst = 0; iInst < nInstHB; iInst++) {
          Source_old[iInst] = solver_container[ZONE_0][iInst][iMGlevel][FLOW_SOL]->node[iPoint]->GetHarmonicBalance_Source(iVar);
          Source[iInst] = 0;
        }

        /*--- Step through columns ---*/
        for (iInst = 0; iInst < nInstHB; iInst++) {
          for (jInst = 0; jInst < nInstHB; jInst++) {
            Source[iInst] += P[iInst][jInst]*Source_old[jInst];
          }

          /*--- Store updated source terms for current node ---*/
          if (!adjoint) {
            solver_container[ZONE_0][iInst][iMGlevel][FLOW_SOL]->node[iPoint]->SetHarmonicBalance_Source(iVar, Source[iInst]);
          }
          else {
            solver_container[ZONE_0][iInst][iMGlevel][ADJFLOW_SOL]->node[iPoint]->SetHarmonicBalance_Source(iVar, Source[iInst]);
          }
        }

      }
    }
  }

  /*--- Deallocate dynamic memory ---*/
  for (iInst = 0; iInst < nInstHB; iInst++){
    delete [] P[iInst];
    delete [] Pinv[iInst];
  }
  delete [] P;
  delete [] Pinv;
  delete [] Source;
  delete [] Source_old;

}

void CHBDriver::ComputeHB_Operator() {

  const   complex<su2double> J(0.0,1.0);
  unsigned short i, j, k, iInst;

  su2double *Omega_HB       = new su2double[nInstHB];
  complex<su2double> **E    = new complex<su2double>*[nInstHB];
  complex<su2double> **Einv = new complex<su2double>*[nInstHB];
  complex<su2double> **DD   = new complex<su2double>*[nInstHB];
  for (iInst = 0; iInst < nInstHB; iInst++) {
    E[iInst]    = new complex<su2double>[nInstHB];
    Einv[iInst] = new complex<su2double>[nInstHB];
    DD[iInst]   = new complex<su2double>[nInstHB];
  }

  /*--- Get simualation period from config file ---*/
  su2double Period = config_container[ZONE_0]->GetHarmonicBalance_Period();

  /*--- Non-dimensionalize the input period, if necessary.      */
  Period /= config_container[ZONE_0]->GetTime_Ref();

  /*--- Build the array containing the selected frequencies to solve ---*/
  for (iInst = 0; iInst < nInstHB; iInst++) {
    Omega_HB[iInst]  = config_container[ZONE_0]->GetOmega_HB()[iInst];
    Omega_HB[iInst] /= config_container[ZONE_0]->GetOmega_Ref(); //TODO: check
  }

  /*--- Build the diagonal matrix of the frequencies DD ---*/
  for (i = 0; i < nInstHB; i++) {
    for (k = 0; k < nInstHB; k++) {
      if (k == i ) {
        DD[i][k] = J*Omega_HB[k];
      }
    }
  }


  /*--- Build the harmonic balance inverse matrix ---*/
  for (i = 0; i < nInstHB; i++) {
    for (k = 0; k < nInstHB; k++) {
      Einv[i][k] = complex<su2double>(cos(Omega_HB[k]*(i*Period/nInstHB))) + J*complex<su2double>(sin(Omega_HB[k]*(i*Period/nInstHB)));
    }
  }

  /*---  Invert inverse harmonic balance Einv with Gauss elimination ---*/

  /*--  A temporary matrix to hold the inverse, dynamically allocated ---*/
  complex<su2double> **temp = new complex<su2double>*[nInstHB];
  for (i = 0; i < nInstHB; i++) {
    temp[i] = new complex<su2double>[2 * nInstHB];
  }

  /*---  Copy the desired matrix into the temporary matrix ---*/
  for (i = 0; i < nInstHB; i++) {
    for (j = 0; j < nInstHB; j++) {
      temp[i][j] = Einv[i][j];
      temp[i][nInstHB + j] = 0;
    }
    temp[i][nInstHB + i] = 1;
  }

  su2double max_val;
  unsigned short max_idx;

  /*---  Pivot each column such that the largest number possible divides the other rows  ---*/
  for (k = 0; k < nInstHB - 1; k++) {
    max_idx = k;
    max_val = abs(temp[k][k]);
    /*---  Find the largest value (pivot) in the column  ---*/
    for (j = k; j < nInstHB; j++) {
      if (abs(temp[j][k]) > max_val) {
        max_idx = j;
        max_val = abs(temp[j][k]);
      }
    }
    /*---  Move the row with the highest value up  ---*/
    for (j = 0; j < (nInstHB * 2); j++) {
      complex<su2double> d = temp[k][j];
      temp[k][j] = temp[max_idx][j];
      temp[max_idx][j] = d;
    }
    /*---  Subtract the moved row from all other rows ---*/
    for (i = k + 1; i < nInstHB; i++) {
      complex<su2double> c = temp[i][k] / temp[k][k];
      for (j = 0; j < (nInstHB * 2); j++) {
        temp[i][j] = temp[i][j] - temp[k][j] * c;
      }
    }
  }
  /*---  Back-substitution  ---*/
  for (k = nInstHB - 1; k > 0; k--) {
    if (temp[k][k] != complex<su2double>(0.0)) {
      for (int i = k - 1; i > -1; i--) {
        complex<su2double> c = temp[i][k] / temp[k][k];
        for (j = 0; j < (nInstHB * 2); j++) {
          temp[i][j] = temp[i][j] - temp[k][j] * c;
        }
      }
    }
  }
  /*---  Normalize the inverse  ---*/
  for (i = 0; i < nInstHB; i++) {
    complex<su2double> c = temp[i][i];
    for (j = 0; j < nInstHB; j++) {
      temp[i][j + nInstHB] = temp[i][j + nInstHB] / c;
    }
  }
  /*---  Copy the inverse back to the main program flow ---*/
  for (i = 0; i < nInstHB; i++) {
    for (j = 0; j < nInstHB; j++) {
      E[i][j] = temp[i][j + nInstHB];
    }
  }
  /*---  Delete dynamic template  ---*/
  for (i = 0; i < nInstHB; i++) {
    delete[] temp[i];
  }
  delete[] temp;


  /*---  Temporary matrix for performing product  ---*/
  complex<su2double> **Temp    = new complex<su2double>*[nInstHB];

  /*---  Temporary complex HB operator  ---*/
  complex<su2double> **Dcpx    = new complex<su2double>*[nInstHB];

  for (iInst = 0; iInst < nInstHB; iInst++){
    Temp[iInst]    = new complex<su2double>[nInstHB];
    Dcpx[iInst]   = new complex<su2double>[nInstHB];
  }


  /*---  Calculation of the HB operator matrix ---*/
  for (int row = 0; row < nInstHB; row++) {
    for (int col = 0; col < nInstHB; col++) {
      for (int inner = 0; inner < nInstHB; inner++) {
        Temp[row][col] += Einv[row][inner] * DD[inner][col];
      }
    }
  }

  unsigned short row, col, inner;

  for (row = 0; row < nInstHB; row++) {
    for (col = 0; col < nInstHB; col++) {
      for (inner = 0; inner < nInstHB; inner++) {
        Dcpx[row][col] += Temp[row][inner] * E[inner][col];
      }
    }
  }

  /*---  Take just the real part of the HB operator matrix ---*/
  for (i = 0; i < nInstHB; i++) {
    for (k = 0; k < nInstHB; k++) {
      D[i][k] = real(Dcpx[i][k]);
    }
  }

  /*--- Deallocate dynamic memory ---*/
  for (iInst = 0; iInst < nInstHB; iInst++){
    delete [] E[iInst];
    delete [] Einv[iInst];
    delete [] DD[iInst];
    delete [] Temp[iInst];
    delete [] Dcpx[iInst];
  }
  delete [] E;
  delete [] Einv;
  delete [] DD;
  delete [] Temp;
  delete [] Dcpx;
  delete [] Omega_HB;

}

CFSIDriver::CFSIDriver(char* confFile,
                       unsigned short val_nZone,
                       unsigned short val_nDim,
                       bool val_periodic,
                       SU2_Comm MPICommunicator) : CDriver(confFile,
                                                           val_nZone,
                                                           val_nDim,
                                                           val_periodic,
                                                           MPICommunicator) {
  unsigned short iVar;
  unsigned short nVar_Flow = 0, nVar_Struct = 0;

  unsigned short iZone;
  for (iZone = 0; iZone < nZone; iZone++){
    switch (config_container[iZone]->GetKind_Solver()) {
       case RANS: case EULER: case NAVIER_STOKES:
         nVar_Flow = solver_container[iZone][INST_0][MESH_0][FLOW_SOL]->GetnVar();
         flow_criteria = config_container[iZone]->GetMinLogResidual_BGS_F();
         flow_criteria_rel = config_container[iZone]->GetOrderMagResidual_BGS_F();
         break;
       case FEM_ELASTICITY:
         nVar_Struct = solver_container[iZone][INST_0][MESH_0][FEA_SOL]->GetnVar();
         structure_criteria    = config_container[iZone]->GetMinLogResidual_BGS_S();
         structure_criteria_rel = config_container[iZone]->GetOrderMagResidual_BGS_S();
         break;
    }
  }

  init_res_flow   = new su2double[nVar_Flow];
  init_res_struct = new su2double[nVar_Struct];

  residual_flow   = new su2double[nVar_Flow];
  residual_struct = new su2double[nVar_Struct];

  residual_flow_rel   = new su2double[nVar_Flow];
  residual_struct_rel = new su2double[nVar_Struct];

  for (iVar = 0; iVar < nVar_Flow; iVar++){
    init_res_flow[iVar] = 0.0;
    residual_flow[iVar] = 0.0;
    residual_flow_rel[iVar] = 0.0;
  }
  for (iVar = 0; iVar < nVar_Struct; iVar++){
    init_res_struct[iVar] = 0.0;
    residual_struct[iVar] = 0.0;
    residual_struct_rel[iVar] = 0.0;
  }

}

CFSIDriver::~CFSIDriver(void) {

  delete [] init_res_flow;
  delete [] init_res_struct;
  delete [] residual_flow;
  delete [] residual_struct;
  delete [] residual_flow_rel;
  delete [] residual_struct_rel;

}

void CFSIDriver::Run() {

  /*--- As of now, we are coding it for just 2 zones. ---*/
  /*--- This will become more general, but we need to modify the configuration for that ---*/
  unsigned short ZONE_FLOW = 0, ZONE_STRUCT = 1;
  unsigned short iZone;

  /*--- Boolean to determine if we are running a static or dynamic case ---*/
  bool stat_fsi = ((config_container[ZONE_FLOW]->GetUnsteady_Simulation() == STEADY) && (config_container[ZONE_STRUCT]->GetDynamic_Analysis() == STATIC));
  bool dyn_fsi = (((config_container[ZONE_FLOW]->GetUnsteady_Simulation() == DT_STEPPING_1ST) || (config_container[ZONE_FLOW]->GetUnsteady_Simulation() == DT_STEPPING_2ND))
                   && (config_container[ZONE_STRUCT]->GetDynamic_Analysis() == DYNAMIC));

  unsigned long IntIter = 0; for (iZone = 0; iZone < nZone; iZone++) config_container[iZone]->SetIntIter(IntIter);
  unsigned long FSIIter = 0; for (iZone = 0; iZone < nZone; iZone++) config_container[iZone]->SetFSIIter(FSIIter);
  unsigned long nFSIIter = config_container[ZONE_FLOW]->GetnIterFSI();
  unsigned long nIntIter;

  bool Convergence = false;

  bool StopCalc_Flow = false;

  /*--- Be careful with whether or not we load the coords and grid velocity
   from the restart files... this needs to be standardized for the different
   solvers, in particular with FSI. ---*/

  // TODO: Test this
  bool update_geo = false;
  //if (config->GetFSI_Simulation()) update_geo = false;

  /*--- If there is a restart, we need to get the old geometry from the fluid field ---*/
  bool restart = (config_container[ZONE_FLOW]->GetRestart() || config_container[ZONE_FLOW]->GetRestart_Flow());
  ExtIter = config_container[ZONE_FLOW]->GetExtIter();

  if (restart && dyn_fsi && (long)ExtIter == config_container[ZONE_FLOW]->GetUnst_RestartIter()) {
    solver_container[ZONE_FLOW][INST_0][MESH_0][FLOW_SOL]->Restart_OldGeometry(geometry_container[ZONE_FLOW][INST_0][MESH_0],config_container[ZONE_FLOW]);
  } else if (restart && stat_fsi){
    solver_container[ZONE_FLOW][INST_0][MESH_0][FLOW_SOL]->LoadRestart(geometry_container[ZONE_FLOW][INST_0], solver_container[ZONE_FLOW][INST_0], config_container[ZONE_FLOW], 0, update_geo);
  }

  /*-----------------------------------------------------------------*/
  /*---------------- Predict structural displacements ---------------*/
  /*-----------------------------------------------------------------*/

  Predict_Displacements(ZONE_STRUCT, ZONE_FLOW);

  while (FSIIter < nFSIIter) {

    /*-----------------------------------------------------------------*/
    /*------------------- Transfer Displacements ----------------------*/
    /*-----------------------------------------------------------------*/
  if(transfer_container[ZONE_STRUCT][ZONE_FLOW] != NULL)
      Transfer_Displacements(ZONE_STRUCT, ZONE_FLOW);

    /*-----------------------------------------------------------------*/
    /*--------------------- Mesh deformation --------------------------*/
    /*-----------------------------------------------------------------*/

  iteration_container[ZONE_FLOW][INST_0]->SetGrid_Movement(geometry_container,surface_movement, grid_movement, FFDBox, solver_container,
        config_container, ZONE_FLOW, INST_0, 0, ExtIter);

    /*-----------------------------------------------------------------*/
    /*-------------------- Fluid subiteration -------------------------*/
    /*-----------------------------------------------------------------*/

  iteration_container[ZONE_FLOW][INST_0]->Preprocess(output, integration_container, geometry_container,
      solver_container, numerics_container, config_container,
      surface_movement, grid_movement, FFDBox, ZONE_FLOW, INST_0);

  if ( stat_fsi ) {

    /*--- For steady-state flow simulations, we need to loop over ExtIter for the number of time steps ---*/
    /*--- However, ExtIter is the number of FSI iterations, so nIntIter is used in this case ---*/

    nIntIter = config_container[ZONE_FLOW]->GetUnst_nIntIter();

    for (IntIter = 0; IntIter < nIntIter; IntIter++){

      /*--- Set ExtIter to iExtIter_FLOW; this is a trick to loop on the steady-state flow solver ---*/
      config_container[ZONE_FLOW]->SetExtIter(IntIter);

      iteration_container[ZONE_FLOW][INST_0]->Iterate(output, integration_container, geometry_container,
          solver_container, numerics_container, config_container,
          surface_movement, grid_movement, FFDBox, ZONE_FLOW, INST_0);

      /*--- Write the convergence history for the fluid (only screen output) ---*/

      output->SetConvHistory_Body(&ConvHist_file[ZONE_0][INST_0], geometry_container, solver_container, config_container, integration_container, false, 0.0, ZONE_FLOW, INST_0);

      /*--- If the convergence criteria is met for the flow, break the loop ---*/
      StopCalc_Flow = integration_container[ZONE_FLOW][INST_0][FLOW_SOL]->GetConvergence();
      if (StopCalc_Flow) break;

    }

  }
  else if ( dyn_fsi ) {

    /*--- For unsteady flow simulations, we need to loop over nIntIter for the number of time steps ---*/

    nIntIter = config_container[ZONE_FLOW]->GetUnst_nIntIter();

    for (IntIter = 0; IntIter < nIntIter; IntIter++){

      config_container[ZONE_FLOW]->SetIntIter(IntIter);

      iteration_container[ZONE_FLOW][INST_0]->Iterate(output, integration_container, geometry_container, solver_container, numerics_container, config_container, surface_movement, grid_movement, FFDBox, ZONE_FLOW, INST_0);

      /*--- If convergence was reached in every zone --*/

      if (integration_container[ZONE_FLOW][INST_0][FLOW_SOL]->GetConvergence() == 1) break;
    }

    /*--- Write the convergence history for the fluid (only screen output) ---*/

     output->SetConvHistory_Body(NULL, geometry_container, solver_container, config_container, integration_container, true, 0.0, ZONE_FLOW, INST_0);

  } else {

    SU2_MPI::Error( "The definition of Fluid and Structural solvers is inconsistent for FSI applications ", CURRENT_FUNCTION);
    
  }

  /*--- Set the fluid convergence to false (to make sure FSI subiterations converge) ---*/

  integration_container[ZONE_FLOW][INST_0][FLOW_SOL]->SetConvergence(false);

  /*-----------------------------------------------------------------*/
  /*------------------- Set FEA loads from fluid --------------------*/
  /*-----------------------------------------------------------------*/
  if(transfer_container[ZONE_FLOW][ZONE_STRUCT] != NULL)
      Transfer_Tractions(ZONE_FLOW, ZONE_STRUCT);

    /*-----------------------------------------------------------------*/
    /*------------------ Structural subiteration ----------------------*/
    /*-----------------------------------------------------------------*/

  iteration_container[ZONE_STRUCT][INST_0]->Iterate(output, integration_container, geometry_container,
                                  solver_container, numerics_container, config_container,
                                  surface_movement, grid_movement, FFDBox, ZONE_STRUCT, INST_0);

    /*--- Write the convergence history for the structure (only screen output) ---*/

    output->SetConvHistory_Body(NULL, geometry_container, solver_container, config_container, integration_container, false, 0.0, ZONE_STRUCT, INST_0);

    /*--- Set the fluid convergence to false (to make sure FSI subiterations converge) ---*/

    integration_container[ZONE_STRUCT][INST_0][FEA_SOL]->SetConvergence(false);

    /*-----------------------------------------------------------------*/
    /*----------------- Displacements relaxation ----------------------*/
    /*-----------------------------------------------------------------*/

    Relaxation_Displacements(ZONE_STRUCT, ZONE_FLOW, FSIIter);

    /*-----------------------------------------------------------------*/
    /*-------------------- Check convergence --------------------------*/
    /*-----------------------------------------------------------------*/

    Convergence = BGSConvergence(FSIIter, ZONE_FLOW, ZONE_STRUCT);

    /*-----------------------------------------------------------------*/
    /*-------------------- Output FSI history -------------------------*/
    /*-----------------------------------------------------------------*/

    output->SpecialOutput_FSI(&FSIHist_file, geometry_container, solver_container,
                              config_container, integration_container, 0,
                              ZONE_FLOW, ZONE_STRUCT, false);

    if (Convergence) break;

    /*-----------------------------------------------------------------*/
    /*--------------------- Update FSIIter ---------------------------*/
    /*-----------------------------------------------------------------*/

    FSIIter++; for (iZone = 0; iZone < nZone; iZone++) config_container[iZone]->SetFSIIter(FSIIter);

  }

  /*-----------------------------------------------------------------*/
  /*------------------ Update coupled solver ------------------------*/
  /*-----------------------------------------------------------------*/

  Update(ZONE_FLOW, ZONE_STRUCT);

  /*-----------------------------------------------------------------*/
  /*-------------------- Update fluid solver ------------------------*/
  /*-----------------------------------------------------------------*/

  iteration_container[ZONE_FLOW][INST_0]->Update(output, integration_container, geometry_container,
                       solver_container, numerics_container, config_container,
                       surface_movement, grid_movement, FFDBox, ZONE_FLOW, INST_0);

  /*-----------------------------------------------------------------*/
  /*----------------- Update structural solver ----------------------*/
  /*-----------------------------------------------------------------*/

  iteration_container[ZONE_STRUCT][INST_0]->Update(output, integration_container, geometry_container,
                         solver_container, numerics_container, config_container,
                         surface_movement, grid_movement, FFDBox, ZONE_STRUCT, INST_0);


  /*-----------------------------------------------------------------*/
  /*--------------- Update convergence parameter --------------------*/
  /*-----------------------------------------------------------------*/
  integration_container[ZONE_STRUCT][INST_0][FEA_SOL]->SetConvergence_FSI(false);

}

void CFSIDriver::Predict_Displacements(unsigned short donorZone, unsigned short targetZone) {

  solver_container[donorZone][INST_0][MESH_0][FEA_SOL]->PredictStruct_Displacement(geometry_container[donorZone][INST_0], config_container[donorZone],
      solver_container[donorZone][INST_0]);

  /*--- For parallel simulations we need to communicate the predicted solution before updating the fluid mesh ---*/

  solver_container[donorZone][INST_0][MESH_0][FEA_SOL]->Set_MPI_Solution_Pred(geometry_container[donorZone][INST_0][MESH_0], config_container[donorZone]);
  

}

void CFSIDriver::Predict_Tractions(unsigned short donorZone, unsigned short targetZone) {

}

void CFSIDriver::Transfer_Displacements(unsigned short donorZone, unsigned short targetZone) {

  bool MatchingMesh = config_container[targetZone]->GetMatchingMesh();

  /*--- Select the transfer method and the appropriate mesh properties (matching or nonmatching mesh) ---*/

  switch (config_container[targetZone]->GetKind_TransferMethod()) {
  case BROADCAST_DATA:
    if (MatchingMesh) {
        transfer_container[donorZone][targetZone]->Broadcast_InterfaceData_Matching(solver_container[donorZone][INST_0][MESH_0][FEA_SOL],solver_container[targetZone][INST_0][MESH_0][FLOW_SOL],
                                                                                    geometry_container[donorZone][INST_0][MESH_0],geometry_container[targetZone][INST_0][MESH_0],
                                                                                    config_container[donorZone], config_container[targetZone]);
      /*--- Set the volume deformation for the fluid zone ---*/
      //      grid_movement[targetZone]->SetVolume_Deformation(geometry_container[targetZone][INST_0][MESH_0], config_container[targetZone], true);
        
      }
      else {
        transfer_container[donorZone][targetZone]->Broadcast_InterfaceData_Interpolate(solver_container[donorZone][INST_0][MESH_0][FEA_SOL],solver_container[targetZone][INST_0][MESH_0][FLOW_SOL],
                                                                                       geometry_container[donorZone][INST_0][MESH_0],geometry_container[targetZone][INST_0][MESH_0],
                                                                                       config_container[donorZone], config_container[targetZone]);
      /*--- Set the volume deformation for the fluid zone ---*/
      //      grid_movement[targetZone]->SetVolume_Deformation(geometry_container[targetZone][INST_0][MESH_0], config_container[targetZone], true);
    }
    break;
  case SCATTER_DATA:
    if (MatchingMesh) {
        transfer_container[donorZone][targetZone]->Scatter_InterfaceData(solver_container[donorZone][INST_0][MESH_0][FEA_SOL],solver_container[targetZone][INST_0][MESH_0][FLOW_SOL],
                                                                         geometry_container[donorZone][INST_0][MESH_0],geometry_container[targetZone][INST_0][MESH_0],
                                                                         config_container[donorZone], config_container[targetZone]);
      /*--- Set the volume deformation for the fluid zone ---*/
      //      grid_movement[targetZone]->SetVolume_Deformation(geometry_container[targetZone][INST_0][MESH_0], config_container[targetZone], true);
      }
      else {
        SU2_MPI::Error("Scatter method not implemented for non-matching meshes.", CURRENT_FUNCTION);
    }
    break;
  case ALLGATHER_DATA:
    if (MatchingMesh) {
        SU2_MPI::Error("Allgather method not yet implemented for matching meshes.", CURRENT_FUNCTION);
      }
      else {
        transfer_container[donorZone][targetZone]->Allgather_InterfaceData(solver_container[donorZone][INST_0][MESH_0][FEA_SOL],solver_container[targetZone][INST_0][MESH_0][FLOW_SOL],
                                                                           geometry_container[donorZone][INST_0][MESH_0],geometry_container[targetZone][INST_0][MESH_0],
                                                                           config_container[donorZone], config_container[targetZone]);
      /*--- Set the volume deformation for the fluid zone ---*/
      //      grid_movement[targetZone]->SetVolume_Deformation(geometry_container[targetZone][INST_0][MESH_0], config_container[targetZone], true);
    }
    break;
  }

}

void CFSIDriver::Transfer_Tractions(unsigned short donorZone, unsigned short targetZone) {

  bool MatchingMesh = config_container[donorZone]->GetMatchingMesh();

  /*--- FEA equations -- Necessary as the SetFEA_Load routine is as of now contained in the structural solver ---*/
  unsigned long ExtIter = config_container[targetZone]->GetExtIter();
  config_container[targetZone]->SetGlobalParam(FEM_ELASTICITY, RUNTIME_FEA_SYS, ExtIter);

  /*--- Select the transfer method and the appropriate mesh properties (matching or nonmatching mesh) ---*/

  switch (config_container[donorZone]->GetKind_TransferMethod()) {
  case BROADCAST_DATA:
    if (MatchingMesh) {
        transfer_container[donorZone][targetZone]->Broadcast_InterfaceData_Matching(solver_container[donorZone][INST_0][MESH_0][FLOW_SOL],solver_container[targetZone][INST_0][MESH_0][FEA_SOL],
                                                                                    geometry_container[donorZone][INST_0][MESH_0],geometry_container[targetZone][INST_0][MESH_0],
                                                                                    config_container[donorZone], config_container[targetZone]);
      }
      else {
        transfer_container[donorZone][targetZone]->Broadcast_InterfaceData_Interpolate(solver_container[donorZone][INST_0][MESH_0][FLOW_SOL],solver_container[targetZone][INST_0][MESH_0][FEA_SOL],
                                                                                       geometry_container[donorZone][INST_0][MESH_0],geometry_container[targetZone][INST_0][MESH_0],
                                                                                       config_container[donorZone], config_container[targetZone]);
    }
    break;
  case SCATTER_DATA:
    if (MatchingMesh) {
        transfer_container[donorZone][targetZone]->Scatter_InterfaceData(solver_container[donorZone][INST_0][MESH_0][FLOW_SOL],solver_container[targetZone][INST_0][MESH_0][FEA_SOL],
                                                                         geometry_container[donorZone][INST_0][MESH_0],geometry_container[targetZone][INST_0][MESH_0],
                                                                         config_container[donorZone], config_container[targetZone]);
      }
      else {
        SU2_MPI::Error("Scatter method not implemented for non-matching meshes.", CURRENT_FUNCTION);
    }
    break;
  case ALLGATHER_DATA:
    if (MatchingMesh) {
        SU2_MPI::Error("Allgather method not yet implemented for matching meshes.", CURRENT_FUNCTION);
      }
      else {
        transfer_container[donorZone][targetZone]->Allgather_InterfaceData(solver_container[donorZone][INST_0][MESH_0][FLOW_SOL],solver_container[targetZone][INST_0][MESH_0][FEA_SOL],
                                                                           geometry_container[donorZone][INST_0][MESH_0],geometry_container[targetZone][INST_0][MESH_0],
                                                                           config_container[donorZone], config_container[targetZone]);
    }
    break;
  }

}

void CFSIDriver::Relaxation_Displacements(unsigned short donorZone, unsigned short targetZone, unsigned long FSIIter) {

  /*-------------------- Aitken's relaxation ------------------------*/

  /*------------------- Compute the coefficient ---------------------*/

  solver_container[donorZone][INST_0][MESH_0][FEA_SOL]->ComputeAitken_Coefficient(geometry_container[donorZone][INST_0], config_container[donorZone],
      solver_container[donorZone][INST_0], FSIIter);

  /*----------------- Set the relaxation parameter ------------------*/

  solver_container[donorZone][INST_0][MESH_0][FEA_SOL]->SetAitken_Relaxation(geometry_container[donorZone][INST_0], config_container[donorZone],
      solver_container[donorZone][INST_0]);

  /*----------------- Communicate the predicted solution and the old one ------------------*/
  solver_container[donorZone][INST_0][MESH_0][FEA_SOL]->Set_MPI_Solution_Pred_Old(geometry_container[donorZone][INST_0][MESH_0], config_container[donorZone]);
  

}

void CFSIDriver::Relaxation_Tractions(unsigned short donorZone, unsigned short targetZone, unsigned long FSIIter) {

}

bool CFSIDriver::BGSConvergence(unsigned long IntIter, unsigned short ZONE_FLOW, unsigned short ZONE_STRUCT) {


  int rank = MASTER_NODE;
#ifdef HAVE_MPI
  int size;
  MPI_Comm_rank(MPI_COMM_WORLD, &rank);
  MPI_Comm_size(MPI_COMM_WORLD, &size);
#endif

  unsigned short iMarker;
  unsigned short nVar_Flow = solver_container[ZONE_FLOW][INST_0][MESH_0][FLOW_SOL]->GetnVar(),
                 nVar_Struct = solver_container[ZONE_STRUCT][INST_0][MESH_0][FEA_SOL]->GetnVar();
  unsigned short iRes;

//  bool flow_converged_absolute = false,
//        flow_converged_relative = false,
//        struct_converged_absolute = false,
//        struct_converged_relative = false;

  bool Convergence = false;

  /*--- Apply BC's to the structural adjoint - otherwise, clamped nodes have too values that make no sense... ---*/
  for (iMarker = 0; iMarker < config_container[ZONE_STRUCT]->GetnMarker_All(); iMarker++){
  switch (config_container[ZONE_STRUCT]->GetMarker_All_KindBC(iMarker)) {
    case CLAMPED_BOUNDARY:
    solver_container[ZONE_STRUCT][INST_0][MESH_0][FEA_SOL]->BC_Clamped_Post(geometry_container[ZONE_STRUCT][INST_0][MESH_0],
        solver_container[ZONE_STRUCT][INST_0][MESH_0], numerics_container[ZONE_STRUCT][INST_0][MESH_0][FEA_SOL][FEA_TERM],
        config_container[ZONE_STRUCT], iMarker);
    break;
  }
  }

  /*--- Compute the residual for the flow and structural zones ---*/

  /*--- Flow ---*/

  solver_container[ZONE_FLOW][INST_0][MESH_0][FLOW_SOL]->ComputeResidual_BGS(geometry_container[ZONE_FLOW][INST_0][MESH_0],
                                                                        config_container[ZONE_FLOW]);

  /*--- Structure ---*/

  solver_container[ZONE_STRUCT][INST_0][MESH_0][FEA_SOL]->ComputeResidual_BGS(geometry_container[ZONE_STRUCT][INST_0][MESH_0],
                                                                         config_container[ZONE_STRUCT]);


  /*--- Retrieve residuals ---*/

  /*--- Flow residuals ---*/

  for (iRes = 0; iRes < nVar_Flow; iRes++){
    residual_flow[iRes] = log10(solver_container[ZONE_FLOW][INST_0][MESH_0][FLOW_SOL]->GetRes_BGS(iRes));
    if (IntIter == 0) init_res_flow[iRes] = residual_flow[iRes];
    residual_flow_rel[iRes] = fabs(residual_flow[iRes] - init_res_flow[iRes]);
  }

  /*--- Structure residuals ---*/

  for (iRes = 0; iRes < nVar_Struct; iRes++){
    residual_struct[iRes] = log10(solver_container[ZONE_STRUCT][INST_0][MESH_0][FEA_SOL]->GetRes_BGS(iRes));
    if (IntIter == 0) init_res_struct[iRes] = residual_struct[iRes];
    residual_struct_rel[iRes] = fabs(residual_struct[iRes] - init_res_struct[iRes]);
  }

  /*--- Check convergence ---*/
//  flow_converged_absolute = ((residual_flow[0] < flow_criteria) && (residual_flow[nVar_Flow-1] < flow_criteria));
//  flow_converged_relative = ((residual_flow_rel[0] > flow_criteria_rel) && (residual_flow_rel[nVar_Flow-1] > flow_criteria_rel));
//
//  struct_converged_absolute = ((residual_struct[0] < structure_criteria) && (residual_struct[nVar_Flow-1] < structure_criteria));
//  struct_converged_relative = ((residual_struct_rel[0] > structure_criteria_rel) && (residual_struct_rel[nVar_Flow-1] > structure_criteria_rel));

//  Convergence = ((flow_converged_absolute && struct_converged_absolute) ||
//                 (flow_converged_absolute && struct_converged_relative) ||
//                 (flow_converged_relative && struct_converged_relative) ||
//                 (flow_converged_relative && struct_converged_absolute));

  if (rank == MASTER_NODE){

    cout << endl << "-------------------------------------------------------------------------" << endl;
    cout << endl;
    cout << "Convergence summary for BGS iteration ";
    cout << IntIter << endl;
    cout << endl;
    /*--- TODO: This is a workaround until the TestCases.py script incorporates new classes for nested loops. ---*/
    cout << "Iter[ID]" << "    BGSRes[Rho]" << "   BGSRes[RhoE]" << "     BGSRes[Ux]" << "     BGSRes[Uy]" << endl;
    cout.precision(6); cout.setf(ios::fixed, ios::floatfield);
    cout.width(8); cout << IntIter*1000;
    cout.width(15); cout << residual_flow[0];
    cout.width(15); cout << residual_flow[nVar_Flow-1];
    cout.width(15); cout << residual_struct[0];
    cout.width(15); cout << residual_struct[1];
    cout << endl;

  }

  integration_container[ZONE_STRUCT][INST_0][FEA_SOL]->Convergence_Monitoring_FSI(geometry_container[ZONE_STRUCT][INST_0][MESH_0], config_container[ZONE_STRUCT], solver_container[ZONE_STRUCT][INST_0][MESH_0][FEA_SOL], IntIter);

  Convergence = integration_container[ZONE_STRUCT][INST_0][FEA_SOL]->GetConvergence_FSI();


  /*--- Flow ---*/

  solver_container[ZONE_FLOW][INST_0][MESH_0][FLOW_SOL]->UpdateSolution_BGS(geometry_container[ZONE_FLOW][INST_0][MESH_0],
                                                                       config_container[ZONE_FLOW]);

  /*--- Structure ---*/

  solver_container[ZONE_STRUCT][INST_0][MESH_0][FEA_SOL]->UpdateSolution_BGS(geometry_container[ZONE_STRUCT][INST_0][MESH_0],
                                                                       config_container[ZONE_STRUCT]);

  return Convergence;


}

void CFSIDriver::Update(unsigned short ZONE_FLOW, unsigned short ZONE_STRUCT) {

  unsigned long IntIter = 0; // This doesn't affect here but has to go into the function
  ExtIter = config_container[ZONE_FLOW]->GetExtIter();

  /*-----------------------------------------------------------------*/
  /*--------------------- Enforce continuity ------------------------*/
  /*-----------------------------------------------------------------*/

  /*--- Enforces that the geometry of the flow corresponds to the converged, relaxed solution ---*/

  /*-------------------- Transfer the displacements --------------------*/

  Transfer_Displacements(ZONE_STRUCT, ZONE_FLOW);

  /*-------------------- Set the grid movement -------------------------*/

  iteration_container[ZONE_FLOW][INST_0]->SetGrid_Movement(geometry_container, surface_movement,
                                                   grid_movement, FFDBox, solver_container,
      config_container, ZONE_FLOW, INST_0, IntIter, ExtIter);

  /*--- TODO: Temporary output of objective function for Flow OFs. Needs to be integrated into the refurbished output ---*/


  if (rank == MASTER_NODE){

  /*--- Choose the filename of the objective function ---*/

    ofstream myfile_res;
    bool of_output = false;
    su2double objective_function = 0.0;

    switch (config_container[ZONE_FLOW]->GetKind_ObjFunc()) {
      case DRAG_COEFFICIENT:
        myfile_res.open("of_drag.opt");
        objective_function = solver_container[ZONE_FLOW][INST_0][MESH_0][FLOW_SOL]->GetTotal_CD();
        of_output = true;
        break;
      case LIFT_COEFFICIENT:
        myfile_res.open("of_lift.opt");
        objective_function = solver_container[ZONE_FLOW][INST_0][MESH_0][FLOW_SOL]->GetTotal_CL();
        of_output = true;
      break;
      case EFFICIENCY:
        myfile_res.open("of_efficiency.opt");
        objective_function = solver_container[ZONE_FLOW][INST_0][MESH_0][FLOW_SOL]->GetTotal_CEff();
        of_output = true;
        break;
      default:
        of_output = false;
        break;
    }

    if (of_output){

        myfile_res.precision(15);
        myfile_res << scientific << objective_function << endl;
        myfile_res.close();

    }

  }


}

CDiscAdjFSIDriver::CDiscAdjFSIDriver(char* confFile,
                                     unsigned short val_nZone,
                                     unsigned short val_nDim,
                                     bool val_periodic,
                                     SU2_Comm MPICommunicator) : CFSIDriver(confFile,
                                                                            val_nZone,
                                                                            val_nDim,
                                                                            val_periodic,
                                                                            MPICommunicator) {

  unsigned short iVar;
  unsigned short nVar_Flow = 0, nVar_Struct = 0;
  RecordingState = 0;
  CurrentRecording = 0;

  switch (config_container[ZONE_0]->GetKind_ObjFunc()){
  case DRAG_COEFFICIENT:
  case LIFT_COEFFICIENT:
  case SIDEFORCE_COEFFICIENT:
  case EFFICIENCY:
  case MOMENT_X_COEFFICIENT:
  case MOMENT_Y_COEFFICIENT:
  case MOMENT_Z_COEFFICIENT:
  case EQUIVALENT_AREA:
    Kind_Objective_Function = FLOW_OBJECTIVE_FUNCTION;
    break;
  case REFERENCE_GEOMETRY:
  case REFERENCE_NODE:
    Kind_Objective_Function = FEM_OBJECTIVE_FUNCTION;
    break;
  default:
    Kind_Objective_Function = NO_OBJECTIVE_FUNCTION;
    break;
  }

  direct_iteration = new CIteration*[nZone];

  unsigned short iZone;
  for (iZone = 0; iZone < nZone; iZone++){
    switch (config_container[iZone]->GetKind_Solver()) {
       case DISC_ADJ_RANS: case DISC_ADJ_EULER: case DISC_ADJ_NAVIER_STOKES:
         direct_iteration[iZone] = new CFluidIteration(config_container[iZone]);
         nVar_Flow = solver_container[iZone][INST_0][MESH_0][ADJFLOW_SOL]->GetnVar();
         flow_criteria = config_container[iZone]->GetMinLogResidual_BGS_F();
         flow_criteria_rel = config_container[iZone]->GetOrderMagResidual_BGS_F();
         break;
       case DISC_ADJ_FEM:
         direct_iteration[iZone] = new CFEAIteration(config_container[iZone]);
         nVar_Struct = solver_container[iZone][INST_0][MESH_0][ADJFEA_SOL]->GetnVar();
         structure_criteria    = config_container[iZone]->GetMinLogResidual_BGS_S();
         structure_criteria_rel = config_container[iZone]->GetOrderMagResidual_BGS_S();
         break;
    }
  }

  init_res_flow   = new su2double[nVar_Flow];
  init_res_struct = new su2double[nVar_Struct];

  residual_flow   = new su2double[nVar_Flow];
  residual_struct = new su2double[nVar_Struct];

  residual_flow_rel   = new su2double[nVar_Flow];
  residual_struct_rel = new su2double[nVar_Struct];

  for (iVar = 0; iVar < nVar_Flow; iVar++){
    init_res_flow[iVar] = 0.0;
    residual_flow[iVar] = 0.0;
    residual_flow_rel[iVar] = 0.0;
  }
  for (iVar = 0; iVar < nVar_Struct; iVar++){
    init_res_struct[iVar] = 0.0;
    residual_struct[iVar] = 0.0;
    residual_struct_rel[iVar] = 0.0;
  }


  bool write_history = true;

  /*--- Header of the temporary output file ---*/
  if ((write_history) && (rank == MASTER_NODE)){
    ofstream myfile_res;
    myfile_res.open ("history_adjoint_FSI.csv");

    myfile_res << "BGS_Iter\t";

    for (iVar = 0; iVar < nVar_Flow; iVar++){
      myfile_res << "ResFlow[" << iVar << "]\t";
    }

    for (iVar = 0; iVar < nVar_Struct; iVar++){
      myfile_res << "ResFEA[" << iVar << "]\t";
    }


    bool de_effects = config_container[ZONE_0]->GetDE_Effects();
    for (iVar = 0; iVar < config_container[ZONE_0]->GetnElasticityMod(); iVar++)
        myfile_res << "Sens_E_" << iVar << "\t";

    for (iVar = 0; iVar < config_container[ZONE_0]->GetnPoissonRatio(); iVar++)
      myfile_res << "Sens_Nu_" << iVar << "\t";

    if (de_effects){
        for (iVar = 0; iVar < config_container[ZONE_0]->GetnElectric_Field(); iVar++)
          myfile_res << "Sens_EField_" << iVar << "\t";
    }

    myfile_res << endl;

    myfile_res.close();
  }

  // TEST: for implementation of python framework in standalone structural problems
  if ((config_container[ZONE_1]->GetDV_FEA() != NODV_FEA) && (rank == MASTER_NODE)){

    /*--- Header of the temporary output file ---*/
    ofstream myfile_res;

    switch (config_container[ZONE_1]->GetDV_FEA()) {
      case YOUNG_MODULUS:
        myfile_res.open("grad_young.opt");
        break;
      case POISSON_RATIO:
        myfile_res.open("grad_poisson.opt");
        break;
      case DENSITY_VAL:
      case DEAD_WEIGHT:
        myfile_res.open("grad_density.opt");
        break;
      case ELECTRIC_FIELD:
        myfile_res.open("grad_efield.opt");
        break;
      default:
        myfile_res.open("grad.opt");
        break;
    }

    unsigned short iDV;
    unsigned short nDV = solver_container[ZONE_1][INST_0][MESH_0][ADJFEA_SOL]->GetnDVFEA();

    myfile_res << "INDEX" << "\t" << "GRAD" << endl;

    myfile_res.precision(15);

    for (iDV = 0; iDV < nDV; iDV++){
      myfile_res << iDV;
      myfile_res << "\t";
      myfile_res << scientific << solver_container[ZONE_1][INST_0][MESH_0][ADJFEA_SOL]->GetGlobal_Sens_DVFEA(iDV);
      myfile_res << endl;
    }

    myfile_res.close();
  }

  /*--- TODO: This is a workaround until the TestCases.py script incorporates new classes for nested loops. ---*/
  config_container[ZONE_0]->SetnExtIter(1);
  config_container[ZONE_1]->SetnExtIter(1);

}

CDiscAdjFSIDriver::~CDiscAdjFSIDriver(void) {

  delete [] direct_iteration;
  delete [] init_res_flow;
  delete [] init_res_struct;
  delete [] residual_flow;
  delete [] residual_struct;
  delete [] residual_flow_rel;
  delete [] residual_struct_rel;

}


void CDiscAdjFSIDriver::Run( ) {

  /*--- As of now, we are coding it for just 2 zones. ---*/
  /*--- This will become more general, but we need to modify the configuration for that ---*/
  unsigned short ZONE_FLOW = 0, ZONE_STRUCT = 1;
  unsigned short iZone;

  unsigned long IntIter = 0; for (iZone = 0; iZone < nZone; iZone++) config_container[iZone]->SetIntIter(IntIter);
  unsigned long FSIIter = 0; for (iZone = 0; iZone < nZone; iZone++) config_container[iZone]->SetFSIIter(FSIIter);

  Preprocess(ZONE_FLOW, ZONE_STRUCT, ALL_VARIABLES);

  switch (Kind_Objective_Function){
  case FLOW_OBJECTIVE_FUNCTION:
    Iterate_Block_FlowOF(ZONE_FLOW, ZONE_STRUCT, ALL_VARIABLES);
    break;
  case FEM_OBJECTIVE_FUNCTION:
    Iterate_Block_StructuralOF(ZONE_FLOW, ZONE_STRUCT, ALL_VARIABLES);
    break;
  }

  Postprocess(ZONE_FLOW, ZONE_STRUCT);

}


void CDiscAdjFSIDriver::Preprocess(unsigned short ZONE_FLOW,
                  unsigned short ZONE_STRUCT,
                  unsigned short kind_recording){

  unsigned long IntIter = 0, iPoint;
  config_container[ZONE_0]->SetIntIter(IntIter);
  unsigned short ExtIter = config_container[ZONE_FLOW]->GetExtIter();

  bool dual_time_1st = (config_container[ZONE_FLOW]->GetUnsteady_Simulation() == DT_STEPPING_1ST);
  bool dual_time_2nd = (config_container[ZONE_FLOW]->GetUnsteady_Simulation() == DT_STEPPING_2ND);
  bool turbulent = (config_container[ZONE_FLOW]->GetKind_Solver() == DISC_ADJ_RANS);
  bool dual_time = (dual_time_1st || dual_time_2nd);
  unsigned short iMesh;
  int Direct_Iter_Flow;
  bool update_geo = false;

  /*----------------------------------------------------------------------------*/
  /*------------------------------ FLOW SOLUTION -------------------------------*/
  /*----------------------------------------------------------------------------*/

  /*--- For the unsteady adjoint, load direct solutions from restart files. ---*/

  if (config_container[ZONE_FLOW]->GetUnsteady_Simulation()) {

    Direct_Iter_Flow = SU2_TYPE::Int(config_container[ZONE_FLOW]->GetUnst_AdjointIter()) - SU2_TYPE::Int(ExtIter) - 2;

    /*--- For dual-time stepping we want to load the already converged solution at timestep n ---*/

    if (dual_time) {
      Direct_Iter_Flow += 1;
    }

    if (ExtIter == 0){

      if (dual_time_2nd) {

        /*--- Load solution at timestep n-2 ---*/

        iteration_container[ZONE_FLOW][INST_0]->LoadUnsteady_Solution(geometry_container, solver_container,config_container, ZONE_FLOW, INST_0, Direct_Iter_Flow-2);

        /*--- Push solution back to correct array ---*/

        for (iMesh=0; iMesh<=config_container[ZONE_FLOW]->GetnMGLevels();iMesh++) {
          for(iPoint=0; iPoint<geometry_container[ZONE_FLOW][INST_0][iMesh]->GetnPoint();iPoint++) {
            solver_container[ZONE_FLOW][INST_0][iMesh][FLOW_SOL]->node[iPoint]->Set_Solution_time_n();
            solver_container[ZONE_FLOW][INST_0][iMesh][FLOW_SOL]->node[iPoint]->Set_Solution_time_n1();
            if (turbulent) {
              solver_container[ZONE_FLOW][INST_0][iMesh][TURB_SOL]->node[iPoint]->Set_Solution_time_n();
              solver_container[ZONE_FLOW][INST_0][iMesh][TURB_SOL]->node[iPoint]->Set_Solution_time_n1();
            }
          }
        }
      }
      if (dual_time) {

        /*--- Load solution at timestep n-1 ---*/

        iteration_container[ZONE_FLOW][INST_0]->LoadUnsteady_Solution(geometry_container, solver_container,config_container, ZONE_FLOW, INST_0, Direct_Iter_Flow-1);

        /*--- Push solution back to correct array ---*/

        for (iMesh=0; iMesh<=config_container[ZONE_FLOW]->GetnMGLevels();iMesh++) {
          for(iPoint=0; iPoint<geometry_container[ZONE_FLOW][INST_0][iMesh]->GetnPoint();iPoint++) {
            solver_container[ZONE_FLOW][INST_0][iMesh][FLOW_SOL]->node[iPoint]->Set_Solution_time_n();
            if (turbulent) {
              solver_container[ZONE_FLOW][INST_0][iMesh][TURB_SOL]->node[iPoint]->Set_Solution_time_n();
            }
          }
        }
      }

      /*--- Load solution timestep n ---*/

      iteration_container[ZONE_FLOW][INST_0]->LoadUnsteady_Solution(geometry_container, solver_container,config_container, ZONE_FLOW, INST_0, Direct_Iter_Flow);

    }


    if ((ExtIter > 0) && dual_time){

      /*--- Load solution timestep n - 2 ---*/

      iteration_container[ZONE_FLOW][INST_0]->LoadUnsteady_Solution(geometry_container, solver_container,config_container, ZONE_FLOW, INST_0, Direct_Iter_Flow - 2);

      /*--- Temporarily store the loaded solution in the Solution_Old array ---*/

      for (iMesh=0; iMesh<=config_container[ZONE_FLOW]->GetnMGLevels();iMesh++) {
        for(iPoint=0; iPoint<geometry_container[ZONE_FLOW][INST_0][iMesh]->GetnPoint();iPoint++) {
           solver_container[ZONE_FLOW][INST_0][iMesh][FLOW_SOL]->node[iPoint]->Set_OldSolution();
           if (turbulent){
             solver_container[ZONE_FLOW][INST_0][iMesh][TURB_SOL]->node[iPoint]->Set_OldSolution();
           }
        }
      }

      /*--- Set Solution at timestep n to solution at n-1 ---*/

      for (iMesh=0; iMesh<=config_container[ZONE_FLOW]->GetnMGLevels();iMesh++) {
        for(iPoint=0; iPoint<geometry_container[ZONE_FLOW][INST_0][iMesh]->GetnPoint();iPoint++) {
          solver_container[ZONE_FLOW][INST_0][iMesh][FLOW_SOL]->node[iPoint]->SetSolution(solver_container[ZONE_FLOW][INST_0][iMesh][FLOW_SOL]->node[iPoint]->GetSolution_time_n());
          if (turbulent) {
            solver_container[ZONE_FLOW][INST_0][iMesh][TURB_SOL]->node[iPoint]->SetSolution(solver_container[ZONE_FLOW][INST_0][iMesh][TURB_SOL]->node[iPoint]->GetSolution_time_n());
          }
        }
      }
      if (dual_time_1st){
      /*--- Set Solution at timestep n-1 to the previously loaded solution ---*/
        for (iMesh=0; iMesh<=config_container[ZONE_FLOW]->GetnMGLevels();iMesh++) {
          for(iPoint=0; iPoint<geometry_container[ZONE_FLOW][INST_0][iMesh]->GetnPoint();iPoint++) {
            solver_container[ZONE_FLOW][INST_0][iMesh][FLOW_SOL]->node[iPoint]->Set_Solution_time_n(solver_container[ZONE_FLOW][INST_0][iMesh][FLOW_SOL]->node[iPoint]->GetSolution_time_n1());
            if (turbulent) {
              solver_container[ZONE_FLOW][INST_0][iMesh][TURB_SOL]->node[iPoint]->Set_Solution_time_n(solver_container[ZONE_FLOW][INST_0][iMesh][TURB_SOL]->node[iPoint]->GetSolution_time_n1());
            }
          }
        }
      }
      if (dual_time_2nd){
        /*--- Set Solution at timestep n-1 to solution at n-2 ---*/
        for (iMesh=0; iMesh<=config_container[ZONE_FLOW]->GetnMGLevels();iMesh++) {
          for(iPoint=0; iPoint<geometry_container[ZONE_FLOW][INST_0][iMesh]->GetnPoint();iPoint++) {
            solver_container[ZONE_FLOW][INST_0][iMesh][FLOW_SOL]->node[iPoint]->Set_Solution_time_n(solver_container[ZONE_FLOW][INST_0][iMesh][FLOW_SOL]->node[iPoint]->GetSolution_time_n1());
            if (turbulent) {
              solver_container[ZONE_FLOW][INST_0][iMesh][TURB_SOL]->node[iPoint]->Set_Solution_time_n(solver_container[ZONE_FLOW][INST_0][iMesh][TURB_SOL]->node[iPoint]->GetSolution_time_n1());
            }
          }
        }
        /*--- Set Solution at timestep n-2 to the previously loaded solution ---*/
        for (iMesh=0; iMesh<=config_container[ZONE_FLOW]->GetnMGLevels();iMesh++) {
          for(iPoint=0; iPoint<geometry_container[ZONE_FLOW][INST_0][iMesh]->GetnPoint();iPoint++) {
            solver_container[ZONE_FLOW][INST_0][iMesh][FLOW_SOL]->node[iPoint]->Set_Solution_time_n1(solver_container[ZONE_FLOW][INST_0][iMesh][FLOW_SOL]->node[iPoint]->GetSolution_Old());
            if (turbulent) {
              solver_container[ZONE_FLOW][INST_0][iMesh][TURB_SOL]->node[iPoint]->Set_Solution_time_n1(solver_container[ZONE_FLOW][INST_0][iMesh][TURB_SOL]->node[iPoint]->GetSolution_Old());
            }
          }
        }
      }
    }
  }
  else{

    /*--- Load the restart (we need to use the routine in order to get the GEOMETRY, otherwise it's restarted from the base mesh ---*/

    solver_container[ZONE_FLOW][INST_0][MESH_0][FLOW_SOL]->LoadRestart(geometry_container[ZONE_FLOW][INST_0], solver_container[ZONE_FLOW][INST_0], config_container[ZONE_FLOW], 0, true);

  if (ExtIter == 0 || dual_time) {

    for (iMesh=0; iMesh<=config_container[ZONE_FLOW]->GetnMGLevels();iMesh++) {
      for (iPoint = 0; iPoint < geometry_container[ZONE_FLOW][INST_0][iMesh]->GetnPoint(); iPoint++) {
        solver_container[ZONE_FLOW][INST_0][iMesh][ADJFLOW_SOL]->node[iPoint]->SetSolution_Direct(solver_container[ZONE_FLOW][INST_0][iMesh][FLOW_SOL]->node[iPoint]->GetSolution());
      }
    }
    if (turbulent && !config_container[ZONE_FLOW]->GetFrozen_Visc_Disc()) {
      for (iPoint = 0; iPoint < geometry_container[ZONE_FLOW][INST_0][MESH_0]->GetnPoint(); iPoint++) {
        solver_container[ZONE_FLOW][INST_0][MESH_0][ADJTURB_SOL]->node[iPoint]->SetSolution_Direct(solver_container[ZONE_FLOW][INST_0][MESH_0][TURB_SOL]->node[iPoint]->GetSolution());
      }
    }
  }

    /*--- Store geometry of the converged solution also in the adjoint solver in order to be able to reset it later ---*/

    for (iPoint = 0; iPoint < geometry_container[ZONE_FLOW][INST_0][MESH_0]->GetnPoint(); iPoint++){
      solver_container[ZONE_FLOW][INST_0][MESH_0][ADJFLOW_SOL]->node[iPoint]->SetGeometry_Direct(geometry_container[ZONE_FLOW][INST_0][MESH_0]->node[iPoint]->GetCoord());
    }

  }

  /*----------------------------------------------------------------------------*/
  /*-------------------------- STRUCTURAL SOLUTION -----------------------------*/
  /*----------------------------------------------------------------------------*/

  IntIter = 0;
  config_container[ZONE_STRUCT]->SetIntIter(IntIter);
  ExtIter = config_container[ZONE_STRUCT]->GetExtIter();
  bool dynamic = (config_container[ZONE_STRUCT]->GetDynamic_Analysis() == DYNAMIC);

  int Direct_Iter_FEA;

  /*--- For the dynamic adjoint, load direct solutions from restart files. ---*/

  if (dynamic) {

    Direct_Iter_FEA = SU2_TYPE::Int(config_container[ZONE_STRUCT]->GetUnst_AdjointIter()) - SU2_TYPE::Int(ExtIter) - 1;

    /*--- We want to load the already converged solution at timesteps n and n-1 ---*/

    /*--- Load solution at timestep n-1 ---*/

    iteration_container[ZONE_STRUCT][INST_0]->LoadDynamic_Solution(geometry_container, solver_container,config_container, ZONE_STRUCT, INST_0, Direct_Iter_FEA-1);

    /*--- Push solution back to correct array ---*/

    for(iPoint=0; iPoint<geometry_container[ZONE_STRUCT][INST_0][MESH_0]->GetnPoint();iPoint++){
      solver_container[ZONE_STRUCT][INST_0][MESH_0][FEA_SOL]->node[iPoint]->SetSolution_time_n();
    }

    /*--- Push solution back to correct array ---*/

    for(iPoint=0; iPoint<geometry_container[ZONE_STRUCT][INST_0][MESH_0]->GetnPoint();iPoint++){
      solver_container[ZONE_STRUCT][INST_0][MESH_0][FEA_SOL]->node[iPoint]->SetSolution_Accel_time_n();
    }

    /*--- Push solution back to correct array ---*/

    for(iPoint=0; iPoint<geometry_container[ZONE_STRUCT][INST_0][MESH_0]->GetnPoint();iPoint++){
      solver_container[ZONE_STRUCT][INST_0][MESH_0][FEA_SOL]->node[iPoint]->SetSolution_Vel_time_n();
    }

    /*--- Load solution timestep n ---*/

    iteration_container[ZONE_STRUCT][INST_0]->LoadDynamic_Solution(geometry_container, solver_container,config_container, ZONE_STRUCT, INST_0, Direct_Iter_FEA);

    /*--- Store FEA solution also in the adjoint solver in order to be able to reset it later ---*/

    for (iPoint = 0; iPoint < geometry_container[ZONE_STRUCT][INST_0][MESH_0]->GetnPoint(); iPoint++){
      solver_container[ZONE_STRUCT][INST_0][MESH_0][ADJFEA_SOL]->node[iPoint]->SetSolution_Direct(solver_container[ZONE_STRUCT][INST_0][MESH_0][FEA_SOL]->node[iPoint]->GetSolution());
    }

    for (iPoint = 0; iPoint < geometry_container[ZONE_STRUCT][INST_0][MESH_0]->GetnPoint(); iPoint++){
      solver_container[ZONE_STRUCT][INST_0][MESH_0][ADJFEA_SOL]->node[iPoint]->SetSolution_Accel_Direct(solver_container[ZONE_STRUCT][INST_0][MESH_0][FEA_SOL]->node[iPoint]->GetSolution_Accel());
    }

    for (iPoint = 0; iPoint < geometry_container[ZONE_STRUCT][INST_0][MESH_0]->GetnPoint(); iPoint++){
      solver_container[ZONE_STRUCT][INST_0][MESH_0][ADJFEA_SOL]->node[iPoint]->SetSolution_Vel_Direct(solver_container[ZONE_STRUCT][INST_0][MESH_0][FEA_SOL]->node[iPoint]->GetSolution_Vel());
    }

  }
  else {

    solver_container[ZONE_STRUCT][INST_0][MESH_0][FEA_SOL]->LoadRestart(geometry_container[ZONE_STRUCT][INST_0], solver_container[ZONE_STRUCT][INST_0], config_container[ZONE_STRUCT], 0, update_geo);

    /*--- Store FEA solution also in the adjoint solver in order to be able to reset it later ---*/

    for (iPoint = 0; iPoint < geometry_container[ZONE_STRUCT][INST_0][MESH_0]->GetnPoint(); iPoint++){
      solver_container[ZONE_STRUCT][INST_0][MESH_0][ADJFEA_SOL]->node[iPoint]->SetSolution_Direct(solver_container[ZONE_STRUCT][INST_0][MESH_0][FEA_SOL]->node[iPoint]->GetSolution());
    }

  }

  /*----------------------------------------------------------------------------*/
  /*--------------------- ADJOINT SOLVER PREPROCESSING -------------------------*/
  /*----------------------------------------------------------------------------*/

  solver_container[ZONE_FLOW][INST_0][MESH_0][ADJFLOW_SOL]->Preprocessing(geometry_container[ZONE_FLOW][INST_0][MESH_0], solver_container[ZONE_FLOW][INST_0][MESH_0],  config_container[ZONE_FLOW] , MESH_0, 0, RUNTIME_ADJFLOW_SYS, false);

  if (turbulent){
    solver_container[ZONE_FLOW][INST_0][MESH_0][ADJTURB_SOL]->Preprocessing(geometry_container[ZONE_FLOW][INST_0][MESH_0], solver_container[ZONE_FLOW][INST_0][MESH_0],  config_container[ZONE_FLOW] , MESH_0, 0, RUNTIME_ADJTURB_SYS, false);
  }

  solver_container[ZONE_STRUCT][INST_0][MESH_0][ADJFEA_SOL]->Preprocessing(geometry_container[ZONE_STRUCT][INST_0][MESH_0], solver_container[ZONE_STRUCT][INST_0][MESH_0],  config_container[ZONE_STRUCT] , MESH_0, 0, RUNTIME_ADJFEA_SYS, false);



}

void CDiscAdjFSIDriver::PrintDirect_Residuals(unsigned short ZONE_FLOW,
                                                          unsigned short ZONE_STRUCT,
                                                          unsigned short kind_recording){

  unsigned short ExtIter = config_container[ZONE_FLOW]->GetExtIter();
  bool turbulent = (config_container[ZONE_FLOW]->GetKind_Solver() == DISC_ADJ_RANS);
  bool nonlinear_analysis = (config_container[ZONE_STRUCT]->GetGeometricConditions() == LARGE_DEFORMATIONS);   // Nonlinear analysis.
  bool unsteady = config_container[ZONE_FLOW]->GetUnsteady_Simulation() != NONE;
  bool dynamic = (config_container[ZONE_STRUCT]->GetDynamic_Analysis() == DYNAMIC);

  su2double val_OFunction = 0.0;
  string kind_OFunction;

  cout.precision(6);
  cout.setf(ios::scientific, ios::floatfield);

  if ((kind_recording == FLOW_CONS_VARS) || (kind_recording == MESH_COORDS)) {

    /*--- Print residuals in the first iteration ---*/

    if (rank == MASTER_NODE && ((ExtIter == 0) || unsteady )){
      cout << "log10[RMS Density]: "<< log10(solver_container[ZONE_FLOW][INST_0][MESH_0][FLOW_SOL]->GetRes_RMS(0))
                     <<", Drag: " <<solver_container[ZONE_FLOW][INST_0][MESH_0][FLOW_SOL]->GetTotal_CD()
                     <<", Lift: " << solver_container[ZONE_FLOW][INST_0][MESH_0][FLOW_SOL]->GetTotal_CL() << "." << endl;

      if (turbulent){
        cout << "log10[RMS k]: " << log10(solver_container[ZONE_FLOW][INST_0][MESH_0][TURB_SOL]->GetRes_RMS(0)) << endl;
      }
      if (Kind_Objective_Function == FLOW_OBJECTIVE_FUNCTION){
        switch (config_container[ZONE_FLOW]->GetKind_ObjFunc()){
        case DRAG_COEFFICIENT:
          kind_OFunction = "(Drag coefficient): ";
          val_OFunction = solver_container[ZONE_FLOW][INST_0][MESH_0][FLOW_SOL]->GetTotal_CD();
          break;
        case LIFT_COEFFICIENT:
          kind_OFunction = "(Lift coefficient): ";
          val_OFunction = solver_container[ZONE_FLOW][INST_0][MESH_0][FLOW_SOL]->GetTotal_CL();
          break;
        case SIDEFORCE_COEFFICIENT:
          kind_OFunction = "(Sideforce coefficient): ";
          val_OFunction = solver_container[ZONE_FLOW][INST_0][MESH_0][FLOW_SOL]->GetTotal_CSF();
          break;
        case EFFICIENCY:
          kind_OFunction = "(Efficiency): ";
          val_OFunction = solver_container[ZONE_FLOW][INST_0][MESH_0][FLOW_SOL]->GetTotal_CEff();
          break;
        case MOMENT_X_COEFFICIENT:
          kind_OFunction = "(Moment X coefficient): ";
          val_OFunction = solver_container[ZONE_FLOW][INST_0][MESH_0][FLOW_SOL]->GetTotal_CMx();
          break;
        case MOMENT_Y_COEFFICIENT:
          kind_OFunction = "(Moment Y coefficient): ";
          val_OFunction = solver_container[ZONE_FLOW][INST_0][MESH_0][FLOW_SOL]->GetTotal_CMy();
          break;
        case MOMENT_Z_COEFFICIENT:
          kind_OFunction = "(Moment Z coefficient): ";
          val_OFunction = solver_container[ZONE_FLOW][INST_0][MESH_0][FLOW_SOL]->GetTotal_CMz();
          break;
        case EQUIVALENT_AREA:
          kind_OFunction = "(Equivalent area): ";
          val_OFunction = solver_container[ZONE_FLOW][INST_0][MESH_0][FLOW_SOL]->GetTotal_CEquivArea();
          break;
        default:
          val_OFunction = 0.0;  // If the objective function is computed in a different physical problem
          break;
        }
        cout << "Objective function " << kind_OFunction << val_OFunction << endl;
      }
    }

  }

  if ((kind_recording == FEA_DISP_VARS) || (kind_recording == FLOW_CROSS_TERM) || (kind_recording == GEOMETRY_CROSS_TERM)) {

    if (rank == MASTER_NODE && ((ExtIter == 0) || dynamic )){
      if (nonlinear_analysis){
        cout << "UTOL-A: "   << log10(solver_container[ZONE_STRUCT][INST_0][MESH_0][FEA_SOL]->GetRes_FEM(0))
             << ", RTOL-A: " << log10(solver_container[ZONE_STRUCT][INST_0][MESH_0][FEA_SOL]->GetRes_FEM(1))
             << ", ETOL-A: " << log10(solver_container[ZONE_STRUCT][INST_0][MESH_0][FEA_SOL]->GetRes_FEM(2)) << "." << endl;
      }
      else{
        if (solver_container[ZONE_STRUCT][INST_0][MESH_0][FEA_SOL]->GetnVar() == 2){
          cout << "log10[RMS Ux]: "   << log10(solver_container[ZONE_STRUCT][INST_0][MESH_0][FEA_SOL]->GetRes_RMS(0))
               << ", log10[RMS Uy]: " << log10(solver_container[ZONE_STRUCT][INST_0][MESH_0][FEA_SOL]->GetRes_RMS(1)) << "." << endl;

        }
        else{
          cout << "log10[RMS Ux]: "   << log10(solver_container[ZONE_STRUCT][INST_0][MESH_0][FEA_SOL]->GetRes_RMS(0))
               << ", log10[RMS Uy]: " << log10(solver_container[ZONE_STRUCT][INST_0][MESH_0][FEA_SOL]->GetRes_RMS(1))
               << ", log10[RMS Uz]: " << log10(solver_container[ZONE_STRUCT][INST_0][MESH_0][FEA_SOL]->GetRes_RMS(2))<< "." << endl;
        }

      }
      if (Kind_Objective_Function == FEM_OBJECTIVE_FUNCTION){
        switch (config_container[ZONE_STRUCT]->GetKind_ObjFunc()){
        case REFERENCE_GEOMETRY:
          kind_OFunction = "(Reference Geometry): ";
          val_OFunction = solver_container[ZONE_STRUCT][INST_0][MESH_0][FEA_SOL]->GetTotal_OFRefGeom();
          break;
        case REFERENCE_NODE:
          kind_OFunction = "(Reference Node): ";
          val_OFunction = solver_container[ZONE_STRUCT][INST_0][MESH_0][FEA_SOL]->GetTotal_OFRefNode();
          break;
        default:
          val_OFunction = 0.0;  // If the objective function is computed in a different physical problem
          break;
        }
        cout << "Objective function " << kind_OFunction << val_OFunction << endl;
      }
    }

  }

}

void CDiscAdjFSIDriver::Iterate_Direct(unsigned short ZONE_FLOW, unsigned short ZONE_STRUCT, unsigned short kind_recording){

  if ((kind_recording == FLOW_CONS_VARS) ||
      (kind_recording == MESH_COORDS)) {

    Fluid_Iteration_Direct(ZONE_FLOW, ZONE_STRUCT);


  }

  if ((kind_recording == FEA_DISP_VARS) ||
      (kind_recording == FLOW_CROSS_TERM) ||
      (kind_recording == GEOMETRY_CROSS_TERM)) {

    Structural_Iteration_Direct(ZONE_FLOW, ZONE_STRUCT);

  }


  if (kind_recording == FEM_CROSS_TERM_GEOMETRY) {

    Mesh_Deformation_Direct(ZONE_FLOW, ZONE_STRUCT);

  }


}

void CDiscAdjFSIDriver::Fluid_Iteration_Direct(unsigned short ZONE_FLOW, unsigned short ZONE_STRUCT) {

  /*-----------------------------------------------------------------*/
  /*------------------- Set Dependency on Geometry ------------------*/
  /*-----------------------------------------------------------------*/

  geometry_container[ZONE_FLOW][INST_0][MESH_0]->UpdateGeometry(geometry_container[ZONE_FLOW][INST_0], config_container[ZONE_FLOW]);

  solver_container[ZONE_FLOW][INST_0][MESH_0][FLOW_SOL]->Set_MPI_Solution(geometry_container[ZONE_FLOW][INST_0][MESH_0], config_container[ZONE_FLOW]);

  solver_container[ZONE_FLOW][INST_0][MESH_0][FLOW_SOL]->Preprocessing(geometry_container[ZONE_FLOW][INST_0][MESH_0],solver_container[ZONE_FLOW][INST_0][MESH_0], config_container[ZONE_FLOW], MESH_0, NO_RK_ITER, RUNTIME_FLOW_SYS, true);

  /*-----------------------------------------------------------------*/
  /*----------------- Iterate the flow solver -----------------------*/
  /*---- Sets all the cross dependencies for the flow variables -----*/
  /*-----------------------------------------------------------------*/

  config_container[ZONE_FLOW]->SetIntIter(0);

  direct_iteration[ZONE_FLOW]->Iterate(output, integration_container, geometry_container,
      solver_container, numerics_container, config_container,
      surface_movement, grid_movement, FFDBox, ZONE_FLOW, INST_0);

  /*-----------------------------------------------------------------*/
  /*--------------------- Set MPI Solution --------------------------*/
  /*-----------------------------------------------------------------*/

  solver_container[ZONE_FLOW][INST_0][MESH_0][FLOW_SOL]->Set_MPI_Solution(geometry_container[ZONE_FLOW][INST_0][MESH_0], config_container[ZONE_FLOW]);

}

void CDiscAdjFSIDriver::Structural_Iteration_Direct(unsigned short ZONE_FLOW, unsigned short ZONE_STRUCT) {


  /*-----------------------------------------------------------------*/
  /*---------- Set Dependencies on Geometry and Flow ----------------*/
  /*-----------------------------------------------------------------*/

  solver_container[ZONE_STRUCT][INST_0][MESH_0][FEA_SOL]->Set_MPI_Solution(geometry_container[ZONE_STRUCT][INST_0][MESH_0], config_container[ZONE_STRUCT]);

  geometry_container[ZONE_FLOW][INST_0][MESH_0]->UpdateGeometry(geometry_container[ZONE_FLOW][INST_0], config_container[ZONE_FLOW]);

  solver_container[ZONE_FLOW][INST_0][MESH_0][FLOW_SOL]->Set_MPI_Solution(geometry_container[ZONE_FLOW][INST_0][MESH_0], config_container[ZONE_FLOW]);

  solver_container[ZONE_FLOW][INST_0][MESH_0][FLOW_SOL]->Preprocessing(geometry_container[ZONE_FLOW][INST_0][MESH_0],solver_container[ZONE_FLOW][INST_0][MESH_0], config_container[ZONE_FLOW], MESH_0, NO_RK_ITER, RUNTIME_FLOW_SYS, true);

  /*-----------------------------------------------------------------*/
  /*-------------------- Transfer Tractions -------------------------*/
  /*-----------------------------------------------------------------*/

  Transfer_Tractions(ZONE_FLOW, ZONE_STRUCT);

  /*-----------------------------------------------------------------*/
  /*--------------- Iterate the structural solver -------------------*/
  /*-----------------------------------------------------------------*/

  direct_iteration[ZONE_STRUCT]->Iterate(output, integration_container, geometry_container,
                                        solver_container, numerics_container, config_container,
                                        surface_movement, grid_movement, FFDBox, ZONE_STRUCT, INST_0);

  /*-----------------------------------------------------------------*/
  /*--------------------- Set MPI Solution --------------------------*/
  /*-----------------------------------------------------------------*/

  solver_container[ZONE_STRUCT][INST_0][MESH_0][FEA_SOL]->Set_MPI_Solution(geometry_container[ZONE_STRUCT][INST_0][MESH_0], config_container[ZONE_STRUCT]);


}

void CDiscAdjFSIDriver::Mesh_Deformation_Direct(unsigned short ZONE_FLOW, unsigned short ZONE_STRUCT) {

  unsigned long IntIter = config_container[ZONE_STRUCT]->GetIntIter();
  unsigned long ExtIter = config_container[ZONE_STRUCT]->GetExtIter();

  /*-----------------------------------------------------------------*/
  /*--------------------- Set MPI Solution --------------------------*/
  /*-----------------------------------------------------------------*/

  geometry_container[ZONE_FLOW][INST_0][MESH_0]->UpdateGeometry(geometry_container[ZONE_FLOW][INST_0], config_container[ZONE_FLOW]);

  solver_container[ZONE_FLOW][INST_0][MESH_0][FLOW_SOL]->Set_MPI_Solution(geometry_container[ZONE_FLOW][INST_0][MESH_0], config_container[ZONE_FLOW]);

  solver_container[ZONE_FLOW][INST_0][MESH_0][FLOW_SOL]->Preprocessing(geometry_container[ZONE_FLOW][INST_0][MESH_0],solver_container[ZONE_FLOW][INST_0][MESH_0], config_container[ZONE_FLOW], MESH_0, NO_RK_ITER, RUNTIME_FLOW_SYS, true);

  solver_container[ZONE_STRUCT][INST_0][MESH_0][FEA_SOL]->Set_MPI_Solution(geometry_container[ZONE_STRUCT][INST_0][MESH_0], config_container[ZONE_STRUCT]);

  /*-----------------------------------------------------------------*/
  /*------------------- Transfer Displacements ----------------------*/
  /*-----------------------------------------------------------------*/

  Transfer_Displacements(ZONE_STRUCT, ZONE_FLOW);

  /*-----------------------------------------------------------------*/
  /*------------------- Set the Grid movement -----------------------*/
  /*---- No longer done in the preprocess of the flow iteration -----*/
  /*---- as the flag Grid_Movement is set to false in this case -----*/
  /*-----------------------------------------------------------------*/

  direct_iteration[ZONE_FLOW]->SetGrid_Movement(geometry_container, surface_movement,
                                                   grid_movement, FFDBox, solver_container,
                                                   config_container, ZONE_FLOW, INST_0, IntIter, ExtIter);

  geometry_container[ZONE_FLOW][INST_0][MESH_0]->UpdateGeometry(geometry_container[ZONE_FLOW][INST_0], config_container[ZONE_FLOW]);
  solver_container[ZONE_STRUCT][INST_0][MESH_0][FEA_SOL]->Set_MPI_Solution(geometry_container[ZONE_STRUCT][INST_0][MESH_0], config_container[ZONE_STRUCT]);


}

void CDiscAdjFSIDriver::SetRecording(unsigned short ZONE_FLOW,
                                              unsigned short ZONE_STRUCT,
                                              unsigned short kind_recording){

  unsigned long IntIter = config_container[ZONE_0]->GetIntIter();
  bool unsteady = (config_container[ZONE_FLOW]->GetUnsteady_Simulation() != NONE);
  bool dynamic = (config_container[ZONE_STRUCT]->GetDynamic_Analysis() == DYNAMIC);

  string kind_DirectIteration = " ";
  string kind_AdjointIteration = " ";

  if (unsteady || dynamic){
    SU2_MPI::Error("DYNAMIC ADJOINT SOLVER NOT IMPLEMENTED FOR FSI APPLICATIONS", CURRENT_FUNCTION);
  }


  if (rank == MASTER_NODE){
    cout << endl;
    switch (kind_recording){
    case FLOW_CONS_VARS:
      kind_AdjointIteration = "Flow iteration: flow input -> flow output";
      kind_DirectIteration = "flow ";
      break;
    case MESH_COORDS:
      kind_AdjointIteration = "Geometry cross term from flow: geometry input -> flow output";
      kind_DirectIteration = "flow ";
      break;
    case FEA_DISP_VARS:
      kind_AdjointIteration = "Structural iteration: structural input -> structural output";
      kind_DirectIteration = "structural ";
      break;
    case FLOW_CROSS_TERM:
      kind_AdjointIteration = "Flow cross term: flow input -> structural output";
      kind_DirectIteration = "structural ";
      break;
    case GEOMETRY_CROSS_TERM:
      kind_AdjointIteration = "Geometry cross term from structure: geometry input -> structural output";
      kind_DirectIteration = "structural ";
      break;
    case FEM_CROSS_TERM_GEOMETRY:
      kind_AdjointIteration = "Structural cross term from geometry: structural input -> geometry output";
      kind_DirectIteration = "mesh deformation ";
      break;
    }
    cout << kind_AdjointIteration << endl;
    cout << "Direct " << kind_DirectIteration << "iteration to store computational graph." << endl;
    switch (kind_recording){
    case FLOW_CONS_VARS: case MESH_COORDS:
    case FEA_DISP_VARS: case FLOW_CROSS_TERM: case GEOMETRY_CROSS_TERM:
      cout << "Compute residuals to check the convergence of the direct problem." << endl; break;
    case FEM_CROSS_TERM_GEOMETRY:
      cout << "Deform the grid using the converged solution of the direct problem." << endl; break;
    }
  }


  AD::Reset();

  if (CurrentRecording != kind_recording && (CurrentRecording != NONE) ){

    /*--- Clear indices ---*/

    PrepareRecording(ZONE_FLOW, ZONE_STRUCT, ALL_VARIABLES);

    /*--- Clear indices of coupling variables ---*/

    SetDependencies(ZONE_FLOW, ZONE_STRUCT, ALL_VARIABLES);

    /*--- Run one iteration while tape is passive - this clears all indices ---*/
    Iterate_Direct(ZONE_FLOW, ZONE_STRUCT, kind_recording);

  }

  /*--- Prepare for recording ---*/

  PrepareRecording(ZONE_FLOW, ZONE_STRUCT, kind_recording);

  /*--- Start the recording of all operations ---*/

  AD::StartRecording();

  /*--- Register input variables ---*/

  RegisterInput(ZONE_FLOW, ZONE_STRUCT, kind_recording);

  /*--- Set dependencies for flow, geometry and structural solvers ---*/

  SetDependencies(ZONE_FLOW, ZONE_STRUCT, kind_recording);

  /*--- Run a direct iteration ---*/
  Iterate_Direct(ZONE_FLOW, ZONE_STRUCT, kind_recording);

  /*--- Register objective function and output variables ---*/

  RegisterOutput(ZONE_FLOW, ZONE_STRUCT, kind_recording);

  /*--- Stop the recording ---*/
  AD::StopRecording();

  /*--- Set the recording status ---*/

  CurrentRecording = kind_recording;

  /* --- Reset the number of the internal iterations---*/

  config_container[ZONE_0]->SetIntIter(IntIter);


}

void CDiscAdjFSIDriver::PrepareRecording(unsigned short ZONE_FLOW,
                                                   unsigned short ZONE_STRUCT,
                                                   unsigned short kind_recording){

  unsigned short iMesh;
  bool turbulent = (config_container[ZONE_FLOW]->GetKind_Solver() == DISC_ADJ_RANS);

  /*--- Set fluid variables to direct solver values ---*/
  for (iMesh = 0; iMesh <= config_container[ZONE_FLOW]->GetnMGLevels(); iMesh++){
    solver_container[ZONE_FLOW][INST_0][iMesh][ADJFLOW_SOL]->SetRecording(geometry_container[ZONE_FLOW][INST_0][MESH_0], config_container[ZONE_FLOW]);
  }
  if (turbulent){
    solver_container[ZONE_FLOW][INST_0][MESH_0][ADJTURB_SOL]->SetRecording(geometry_container[ZONE_FLOW][INST_0][MESH_0], config_container[ZONE_FLOW]);
  }

  /*--- Set geometry to the converged values ---*/

  solver_container[ZONE_FLOW][INST_0][MESH_0][ADJFLOW_SOL]->SetMesh_Recording(geometry_container[ZONE_FLOW][INST_0], grid_movement[ZONE_FLOW][INST_0], config_container[ZONE_FLOW]);

  /*--- Set structural variables to direct solver values ---*/

  solver_container[ZONE_STRUCT][INST_0][MESH_0][ADJFEA_SOL]->SetRecording(geometry_container[ZONE_STRUCT][INST_0][MESH_0], config_container[ZONE_STRUCT]);

}

void CDiscAdjFSIDriver::RegisterInput(unsigned short ZONE_FLOW,
                                               unsigned short ZONE_STRUCT,
                                               unsigned short kind_recording){

  /*--- Register flow variables ---*/
  if ((kind_recording == FLOW_CONS_VARS) ||
      (kind_recording == FLOW_CROSS_TERM)) {
    iteration_container[ZONE_FLOW][INST_0]->RegisterInput(solver_container, geometry_container, config_container, ZONE_FLOW, INST_0, kind_recording);
  }

  /*--- Register geometry variables ---*/
  if ((kind_recording == MESH_COORDS) ||
      (kind_recording == GEOMETRY_CROSS_TERM)) {
    iteration_container[ZONE_FLOW][INST_0]->RegisterInput(solver_container, geometry_container, config_container, ZONE_FLOW, INST_0, kind_recording);
  }

  /*--- Register structural variables ---*/
  if ((kind_recording == FEA_DISP_VARS) ||
      (kind_recording == FEM_CROSS_TERM_GEOMETRY)) {
    iteration_container[ZONE_STRUCT][INST_0]->RegisterInput(solver_container, geometry_container, config_container, ZONE_STRUCT, INST_0, kind_recording);
  }


}

void CDiscAdjFSIDriver::SetDependencies(unsigned short ZONE_FLOW,
                                                  unsigned short ZONE_STRUCT,
                                                  unsigned short kind_recording){

  /*--- Add dependencies for geometrical and turbulent variables ---*/

  iteration_container[ZONE_FLOW][INST_0]->SetDependencies(solver_container, geometry_container, numerics_container, config_container, ZONE_FLOW, INST_0, kind_recording);

  /*--- Add dependencies for E, Nu, Rho, and Rho_DL variables ---*/

  iteration_container[ZONE_STRUCT][INST_0]->SetDependencies(solver_container, geometry_container, numerics_container, config_container, ZONE_STRUCT, INST_0, kind_recording);


}

void CDiscAdjFSIDriver::RegisterOutput(unsigned short ZONE_FLOW,
                                                 unsigned short ZONE_STRUCT,
                                                 unsigned short kind_recording){

  bool turbulent = (config_container[ZONE_FLOW]->GetKind_Solver() == DISC_ADJ_RANS);

  /*--- Register the objective function as output of the iteration ---*/
  /*--- We need to avoid recording it twice for the crossed terms  ---*/

  /*--- Register a flow-type objective function ---*/
  if ((kind_recording == FLOW_CONS_VARS) ||
      (kind_recording == MESH_COORDS)) {
    solver_container[ZONE_FLOW][INST_0][MESH_0][ADJFLOW_SOL]->RegisterObj_Func(config_container[ZONE_FLOW]);
  }

  /*--- The FEM_CROSS_TERM_GEOMETRY evaluates the mesh routines:
   *--- They don't throw any dependency on the objective function ---*/

  /*--- Register a structural-type objective function ---*/
  if ((kind_recording == FEA_DISP_VARS) ||
      (kind_recording == FLOW_CROSS_TERM) ||
      (kind_recording == GEOMETRY_CROSS_TERM)){
    solver_container[ZONE_STRUCT][INST_0][MESH_0][ADJFEA_SOL]->RegisterObj_Func(config_container[ZONE_STRUCT]);
  }

  /*--- Register the conservative variables of the flow as output of the iteration ---*/
  if ((kind_recording == FLOW_CONS_VARS) ||
      (kind_recording == MESH_COORDS)) {

    solver_container[ZONE_FLOW][INST_0][MESH_0][ADJFLOW_SOL]->RegisterOutput(geometry_container[ZONE_FLOW][INST_0][MESH_0],config_container[ZONE_FLOW]);

    if (turbulent){
      solver_container[ZONE_FLOW][INST_0][MESH_0][ADJTURB_SOL]->RegisterOutput(geometry_container[ZONE_FLOW][INST_0][MESH_0],
          config_container[ZONE_FLOW]);
    }
  }

  /*--- Register the displacements of the nodes of the fluid as output of the iteration ---*/
  if (kind_recording == FEM_CROSS_TERM_GEOMETRY) {

    geometry_container[ZONE_FLOW][INST_0][MESH_0]->RegisterOutput_Coordinates(config_container[ZONE_FLOW]);

  }

  /*--- Register the displacements of the structure as output of the iteration ---*/
  if ((kind_recording == FEA_DISP_VARS) ||
      (kind_recording == FLOW_CROSS_TERM) ||
      (kind_recording == GEOMETRY_CROSS_TERM)) {

    solver_container[ZONE_STRUCT][INST_0][MESH_0][ADJFEA_SOL]->RegisterOutput(geometry_container[ZONE_STRUCT][INST_0][MESH_0],config_container[ZONE_STRUCT]);

  }


}


void CDiscAdjFSIDriver::Iterate_Block(unsigned short ZONE_FLOW,
                                                unsigned short ZONE_STRUCT,
                                                unsigned short kind_recording){

  unsigned long IntIter=0, nIntIter = 1;
  bool dual_time_1st = (config_container[ZONE_0]->GetUnsteady_Simulation() == DT_STEPPING_1ST);
  bool dual_time_2nd = (config_container[ZONE_0]->GetUnsteady_Simulation() == DT_STEPPING_2ND);
  bool dual_time = (dual_time_1st || dual_time_2nd);
  bool dynamic = (config_container[ZONE_STRUCT]->GetDynamic_Analysis() == DYNAMIC);

  bool adjoint_convergence = false;

  /*--- Record one direct iteration with kind_recording as input ---*/

  SetRecording(ZONE_FLOW, ZONE_STRUCT, kind_recording);

  /*--- Print the residuals of the direct subiteration ---*/

  PrintDirect_Residuals(ZONE_FLOW, ZONE_STRUCT, kind_recording);

  /*--- Run the iteration ---*/

  switch (kind_recording){
  case FLOW_CONS_VARS:
    nIntIter = config_container[ZONE_FLOW]->GetUnst_nIntIter();
    break;
  case FEA_DISP_VARS:
    nIntIter = config_container[ZONE_STRUCT]->GetDyn_nIntIter();
    break;
  case MESH_COORDS:
  case FEM_CROSS_TERM_GEOMETRY:
  case FLOW_CROSS_TERM:
  case GEOMETRY_CROSS_TERM:
    nIntIter = 1;
    break;
  }

  for (unsigned short iZone = 0; iZone < config_container[ZONE_FLOW]->GetnZone(); iZone++)
    config_container[iZone]->SetIntIter(IntIter);

  for(IntIter = 0; IntIter < nIntIter; IntIter++){

    /*--- Set the internal iteration ---*/

    for (unsigned short iZone = 0; iZone < config_container[ZONE_FLOW]->GetnZone(); iZone++)
      config_container[iZone]->SetIntIter(IntIter);

    /*--- Set the adjoint values of the flow and objective function ---*/

    InitializeAdjoint(ZONE_FLOW, ZONE_STRUCT, kind_recording);

    /*--- Run the adjoint computation ---*/

    AD::ComputeAdjoint();

    /*--- Extract the adjoints of the input variables and store them for the next iteration ---*/

    ExtractAdjoint(ZONE_FLOW, ZONE_STRUCT, kind_recording);

    /*--- Clear all adjoints to re-use the stored computational graph in the next iteration ---*/
    AD::ClearAdjoints();

    /*--- Check the convergence of the adjoint block ---*/

    adjoint_convergence = CheckConvergence(IntIter, ZONE_FLOW, ZONE_STRUCT, kind_recording);

    /*--- Write the convergence history (only screen output) ---*/

    ConvergenceHistory(IntIter, nIntIter, ZONE_FLOW, ZONE_STRUCT, kind_recording);

    /*--- Break the loop if converged ---*/

    if (adjoint_convergence) break;


  }

  if (dual_time){
    integration_container[ZONE_FLOW][INST_0][ADJFLOW_SOL]->SetConvergence(false);
  }
  if (dynamic){
    integration_container[ZONE_FLOW][INST_0][ADJFLOW_SOL]->SetConvergence(false);
  }

}


void CDiscAdjFSIDriver::InitializeAdjoint(unsigned short ZONE_FLOW,
                                                     unsigned short ZONE_STRUCT,
                                                     unsigned short kind_recording){

  bool turbulent = (config_container[ZONE_FLOW]->GetKind_Solver() == DISC_ADJ_RANS);

  /*--- Initialize the adjoint of the objective function (typically with 1.0) ---*/
  /*--- We need to avoid setting it twice for the crossed terms  ---*/

  /*--- Register a flow-type objective function ---*/
  if ((kind_recording == FLOW_CONS_VARS) ||
      (kind_recording == MESH_COORDS)) {
    solver_container[ZONE_FLOW][INST_0][MESH_0][ADJFLOW_SOL]->SetAdj_ObjFunc(geometry_container[ZONE_FLOW][INST_0][MESH_0], config_container[ZONE_FLOW]);
  }

  /*--- Register a structural-type objective function ---*/
  if ((kind_recording == FEA_DISP_VARS) ||
      (kind_recording == FLOW_CROSS_TERM) ||
      (kind_recording == GEOMETRY_CROSS_TERM)){
    solver_container[ZONE_STRUCT][INST_0][MESH_0][ADJFEA_SOL]->SetAdj_ObjFunc(geometry_container[ZONE_STRUCT][INST_0][MESH_0], config_container[ZONE_STRUCT]);
  }

  /*--- Adjoint of the fluid conservative variables ---*/

  if ((kind_recording == FLOW_CONS_VARS) ||
      (kind_recording == MESH_COORDS)) {

    /*--- Initialize the adjoints the conservative variables ---*/
    solver_container[ZONE_FLOW][INST_0][MESH_0][ADJFLOW_SOL]->SetAdjoint_Output(geometry_container[ZONE_FLOW][INST_0][MESH_0],
                                                                    config_container[ZONE_FLOW]);

    if (turbulent){
      solver_container[ZONE_FLOW][INST_0][MESH_0][ADJTURB_SOL]->SetAdjoint_Output(geometry_container[ZONE_FLOW][INST_0][MESH_0],
                                                                      config_container[ZONE_FLOW]);
    }

  }

  /*--- Adjoint of the positions of the mesh ---*/
  if (kind_recording == FEM_CROSS_TERM_GEOMETRY) {

    solver_container[ZONE_FLOW][INST_0][MESH_0][ADJFLOW_SOL]->SetAdjoint_OutputMesh(geometry_container[ZONE_FLOW][INST_0][MESH_0],
                                                                            config_container[ZONE_FLOW]);

  }

  /*--- Adjoint of the structural displacements ---*/
  if ((kind_recording == FEA_DISP_VARS) ||
      (kind_recording == FLOW_CROSS_TERM) ||
      (kind_recording == GEOMETRY_CROSS_TERM)) {

    /*--- Initialize the adjoints the conservative variables ---*/

    solver_container[ZONE_STRUCT][INST_0][MESH_0][ADJFEA_SOL]->SetAdjoint_Output(geometry_container[ZONE_STRUCT][INST_0][MESH_0],
                                                                         config_container[ZONE_STRUCT]);

  }

}

void CDiscAdjFSIDriver::ExtractAdjoint(unsigned short ZONE_FLOW,
                                                  unsigned short ZONE_STRUCT,
                                                  unsigned short kind_recording){
													  
  /*--- Extract the adjoint of the fluid conservative variables ---*/

  if (kind_recording == FLOW_CONS_VARS) {

    /*--- Extract the adjoints of the conservative input variables and store them for the next iteration ---*/

    solver_container[ZONE_FLOW][INST_0][MESH_0][ADJFLOW_SOL]->ExtractAdjoint_Solution(geometry_container[ZONE_FLOW][INST_0][MESH_0],
                                                      config_container[ZONE_FLOW]);

    solver_container[ZONE_FLOW][INST_0][MESH_0][ADJFLOW_SOL]->ExtractAdjoint_Variables(geometry_container[ZONE_FLOW][INST_0][MESH_0],
                                                      config_container[ZONE_FLOW]);

    if (config_container[ZONE_FLOW]->GetKind_Solver() == DISC_ADJ_RANS) {
      solver_container[ZONE_FLOW][INST_0][MESH_0][ADJTURB_SOL]->ExtractAdjoint_Solution(geometry_container[ZONE_FLOW][INST_0][MESH_0],
                                                        config_container[ZONE_FLOW]);
    }

  }

  /*--- Extract the adjoint of the mesh coordinates ---*/

  if (kind_recording == MESH_COORDS) {

    /*--- Extract the adjoints of the flow geometry and store them for the next iteration ---*/

    solver_container[ZONE_FLOW][INST_0][MESH_0][ADJFLOW_SOL]->ExtractAdjoint_CrossTerm_Geometry_Flow(geometry_container[ZONE_FLOW][INST_0][MESH_0],
                                                      config_container[ZONE_FLOW]);

  }

  /*--- Extract the adjoint of the structural displacements ---*/

  if (kind_recording == FEA_DISP_VARS) {

    /*--- Extract the adjoints of the conservative input variables and store them for the next iteration ---*/

    solver_container[ZONE_STRUCT][INST_0][MESH_0][ADJFEA_SOL]->ExtractAdjoint_Solution(geometry_container[ZONE_STRUCT][INST_0][MESH_0],
                                                                               config_container[ZONE_STRUCT]);

    solver_container[ZONE_STRUCT][INST_0][MESH_0][ADJFEA_SOL]->ExtractAdjoint_Variables(geometry_container[ZONE_STRUCT][INST_0][MESH_0],
                                                                                config_container[ZONE_STRUCT]);

  }

  /*--- Extract the adjoint cross term from the structural problem with respect to the flow variables ---*/
  if (kind_recording == FLOW_CROSS_TERM) {

    /*--- Extract the adjoints of the conservative input variables and store them for the next iteration ---*/

    solver_container[ZONE_FLOW][INST_0][MESH_0][ADJFLOW_SOL]->ExtractAdjoint_CrossTerm(geometry_container[ZONE_FLOW][INST_0][MESH_0],
                                                      config_container[ZONE_FLOW]);

    if (config_container[ZONE_FLOW]->GetKind_Solver() == DISC_ADJ_RANS) {
      solver_container[ZONE_FLOW][INST_0][MESH_0][ADJTURB_SOL]->ExtractAdjoint_CrossTerm(geometry_container[ZONE_FLOW][INST_0][MESH_0],
                                                        config_container[ZONE_FLOW]);
    }

  }

  if (kind_recording == FEM_CROSS_TERM_GEOMETRY) {

    /*--- Extract the adjoints of the displacements (input variables) and store them for the next iteration ---*/

    solver_container[ZONE_STRUCT][INST_0][MESH_0][ADJFEA_SOL]->ExtractAdjoint_CrossTerm_Geometry(geometry_container[ZONE_STRUCT][INST_0][MESH_0],
                                                                                config_container[ZONE_STRUCT]);

  }


  if (kind_recording == GEOMETRY_CROSS_TERM) {

    /*--- Extract the adjoints of the geometry input variables and store them for the next iteration ---*/

    solver_container[ZONE_FLOW][INST_0][MESH_0][ADJFLOW_SOL]->ExtractAdjoint_CrossTerm_Geometry(geometry_container[ZONE_FLOW][INST_0][MESH_0],
                                                                                        config_container[ZONE_FLOW]);

  }

}



bool CDiscAdjFSIDriver::CheckConvergence(unsigned long IntIter,
                                                   unsigned short ZONE_FLOW,
                                                   unsigned short ZONE_STRUCT,
                                                   unsigned short kind_recording){

  bool flow_convergence    = false,
        struct_convergence  = false;

  bool adjoint_convergence = false;

  su2double residual_1, residual_2;

  if (kind_recording == FLOW_CONS_VARS) {

      /*--- Set the convergence criteria (only residual possible as of now) ---*/

      residual_1 = log10(solver_container[ZONE_FLOW][INST_0][MESH_0][ADJFLOW_SOL]->GetRes_RMS(0));
      residual_2 = log10(solver_container[ZONE_FLOW][INST_0][MESH_0][ADJFLOW_SOL]->GetRes_RMS(1));

      flow_convergence = ((residual_1 < config_container[ZONE_FLOW]->GetMinLogResidual()) &&
                          (residual_2 < config_container[ZONE_FLOW]->GetMinLogResidual()));

  }

  if (kind_recording == FEA_DISP_VARS) {

    /*--- Set the convergence criteria (only residual possible as of now) ---*/

    residual_1 = log10(solver_container[ZONE_STRUCT][INST_0][MESH_0][ADJFEA_SOL]->GetRes_RMS(0));
    residual_2 = log10(solver_container[ZONE_STRUCT][INST_0][MESH_0][ADJFEA_SOL]->GetRes_RMS(1));

    // Temporary, until function is added
    struct_convergence = ((residual_1 < config_container[ZONE_STRUCT]->GetResidual_FEM_UTOL()) &&
                          (residual_2 < config_container[ZONE_STRUCT]->GetResidual_FEM_UTOL()));

  }

  switch (kind_recording){
  case FLOW_CONS_VARS:      adjoint_convergence = flow_convergence; break;
  case MESH_COORDS:  adjoint_convergence = true; break;
  case FEA_DISP_VARS:       adjoint_convergence = struct_convergence; break;
  case FLOW_CROSS_TERM:     adjoint_convergence = true; break;
  case FEM_CROSS_TERM_GEOMETRY:      adjoint_convergence = true; break;
  case GEOMETRY_CROSS_TERM: adjoint_convergence = true; break;
  default:                  adjoint_convergence = false; break;
  }

  /*--- Apply the same convergence criteria to all the processors ---*/

#ifdef HAVE_MPI

  unsigned short *sbuf_conv = NULL, *rbuf_conv = NULL;
  sbuf_conv = new unsigned short[1]; sbuf_conv[0] = 0;
  rbuf_conv = new unsigned short[1]; rbuf_conv[0] = 0;

  /*--- Convergence criteria ---*/

  sbuf_conv[0] = adjoint_convergence;
  SU2_MPI::Reduce(sbuf_conv, rbuf_conv, 1, MPI_UNSIGNED_SHORT, MPI_SUM, MASTER_NODE, MPI_COMM_WORLD);

  /*-- Compute global convergence criteria in the master node --*/

  sbuf_conv[0] = 0;
  if (rank == MASTER_NODE) {
    if (rbuf_conv[0] == size) sbuf_conv[0] = 1;
    else sbuf_conv[0] = 0;
  }

  SU2_MPI::Bcast(sbuf_conv, 1, MPI_UNSIGNED_SHORT, MASTER_NODE, MPI_COMM_WORLD);

  if (sbuf_conv[0] == 1) { adjoint_convergence = true;}
  else { adjoint_convergence = false;}

  delete [] sbuf_conv;
  delete [] rbuf_conv;

#endif

  return adjoint_convergence;

}

void CDiscAdjFSIDriver::ConvergenceHistory(unsigned long IntIter,
                                                      unsigned long nIntIter,
                                                      unsigned short ZONE_FLOW,
                                                      unsigned short ZONE_STRUCT,
                                                      unsigned short kind_recording){

  unsigned long BGS_Iter = config_container[ZONE_FLOW]->GetFSIIter();


  ofstream ConvHist_file;
  if (rank == MASTER_NODE)
    output->SetConvHistory_Header(&ConvHist_file, config_container[ZONE_0], ZONE_0, INST_0);


  if (kind_recording == FLOW_CONS_VARS) {

    if (rank == MASTER_NODE){
      if (IntIter == 0){
        cout << endl;
        cout << " IntIter" << "    BGSIter" << "   Res[Psi_Rho]" << "     Res[Psi_E]" << endl;
      }

      if (IntIter % config_container[ZONE_FLOW]->GetWrt_Con_Freq() == 0){
        /*--- Output the flow convergence ---*/
        /*--- This is temporary as it requires several changes in the output structure ---*/
        cout.width(8);     cout << IntIter;
        cout.width(11);    cout << BGS_Iter + 1;
        cout.precision(6); cout.setf(ios::fixed, ios::floatfield);
        cout.width(15);    cout << log10(solver_container[ZONE_FLOW][INST_0][MESH_0][ADJFLOW_SOL]->GetRes_RMS(0));
        cout.width(15);    cout << log10(solver_container[ZONE_FLOW][INST_0][MESH_0][ADJFLOW_SOL]->GetRes_RMS(1));
        cout << endl;
      }

    }
  }

  if (kind_recording == FEA_DISP_VARS) {

    /*--- Set the convergence criteria (only residual possible) ---*/
    output->SetConvHistory_Body(NULL, geometry_container, solver_container, config_container, integration_container, true, 0.0, ZONE_STRUCT, INST_0);

  }


}

void CDiscAdjFSIDriver::Iterate_Block_FlowOF(unsigned short ZONE_FLOW,
                                                       unsigned short ZONE_STRUCT,
                                                       unsigned short kind_recording){

  bool BGS_Converged = false;

  unsigned short iZone;

  unsigned long iFSIIter = 0; for (iZone = 0; iZone < nZone; iZone++) config_container[iZone]->SetFSIIter(iFSIIter);
  unsigned long nFSIIter = config_container[ZONE_FLOW]->GetnIterFSI();

  for (iFSIIter = 0; iFSIIter < nFSIIter; iFSIIter++){

    if (rank == MASTER_NODE){
      cout << endl << "                    ****** BGS ITERATION ";
      cout << iFSIIter;
      cout << " ******" << endl;
    }

    for (iZone = 0; iZone < nZone; iZone++) config_container[iZone]->SetFSIIter(iFSIIter);

    /*--- Iterate fluid (including cross term) ---*/

    Iterate_Block(ZONE_FLOW, ZONE_STRUCT, FLOW_CONS_VARS);

    /*--- Compute mesh (it is a cross term dF / dMv ) ---*/

    Iterate_Block(ZONE_FLOW, ZONE_STRUCT, MESH_COORDS);

    /*--- Compute mesh cross term (dM / dSv) ---*/

    Iterate_Block(ZONE_FLOW, ZONE_STRUCT, FEM_CROSS_TERM_GEOMETRY);

    /*--- Iterate structure first ---*/

    Iterate_Block(ZONE_FLOW, ZONE_STRUCT, FEA_DISP_VARS);

    /*--- Compute cross term (dS / dFv) ---*/

    Iterate_Block(ZONE_FLOW, ZONE_STRUCT, FLOW_CROSS_TERM);

    /*--- Compute cross term (dS / dMv) ---*/

    Iterate_Block(ZONE_FLOW, ZONE_STRUCT, GEOMETRY_CROSS_TERM);


    /*--- Check convergence of the BGS method ---*/
    BGS_Converged = BGSConvergence(iFSIIter, ZONE_FLOW, ZONE_STRUCT);

    if (BGS_Converged) break;

  }


}

void CDiscAdjFSIDriver::Iterate_Block_StructuralOF(unsigned short ZONE_FLOW,
                                                              unsigned short ZONE_STRUCT,
                                                              unsigned short kind_recording){

  bool BGS_Converged = false;

  unsigned short iZone;

  unsigned long iFSIIter = 0; for (iZone = 0; iZone < nZone; iZone++) config_container[iZone]->SetFSIIter(iFSIIter);
  unsigned long nFSIIter = config_container[ZONE_FLOW]->GetnIterFSI();

  ofstream myfile_struc, myfile_flow, myfile_geo;

  for (iFSIIter = 0; iFSIIter < nFSIIter; iFSIIter++){

    if (rank == MASTER_NODE){
      cout << endl << "                    ****** BGS ITERATION ";
      cout << iFSIIter;
      cout << " ******" << endl;
    }

    for (iZone = 0; iZone < nZone; iZone++) config_container[iZone]->SetFSIIter(iFSIIter);

    /*--- Iterate structure first ---*/

    Iterate_Block(ZONE_FLOW, ZONE_STRUCT, FEA_DISP_VARS);

    /*--- Compute cross term (dS / dFv) ---*/

    Iterate_Block(ZONE_FLOW, ZONE_STRUCT, FLOW_CROSS_TERM);

    /*--- Compute cross term (dS / dMv) ---*/

    Iterate_Block(ZONE_FLOW, ZONE_STRUCT, GEOMETRY_CROSS_TERM);

    /*--- Iterate fluid (including cross term) ---*/

    Iterate_Block(ZONE_FLOW, ZONE_STRUCT, FLOW_CONS_VARS);

    /*--- Compute mesh (it is a cross term dF / dMv ) ---*/

    Iterate_Block(ZONE_FLOW, ZONE_STRUCT, MESH_COORDS);

    /*--- Compute mesh cross term (dM / dSv) ---*/

    Iterate_Block(ZONE_FLOW, ZONE_STRUCT, FEM_CROSS_TERM_GEOMETRY);


    /*--- Check convergence of the BGS method ---*/
    BGS_Converged = BGSConvergence(iFSIIter, ZONE_FLOW, ZONE_STRUCT);

    if (BGS_Converged) break;

  }


}

bool CDiscAdjFSIDriver::BGSConvergence(unsigned long IntIter,
                                                 unsigned short ZONE_FLOW,
                                                 unsigned short ZONE_STRUCT){

  unsigned short iMarker;
  unsigned short nVar_Flow = solver_container[ZONE_FLOW][INST_0][MESH_0][ADJFLOW_SOL]->GetnVar(),
                   nVar_Struct = solver_container[ZONE_STRUCT][INST_0][MESH_0][ADJFEA_SOL]->GetnVar();
  unsigned short iRes;

  bool flow_converged_absolute = false,
        flow_converged_relative = false,
        struct_converged_absolute = false,
        struct_converged_relative = false;

  bool Convergence = false;

  /*--- Apply BC's to the structural adjoint - otherwise, clamped nodes have too values that make no sense... ---*/
  for (iMarker = 0; iMarker < config_container[ZONE_STRUCT]->GetnMarker_All(); iMarker++)
  switch (config_container[ZONE_STRUCT]->GetMarker_All_KindBC(iMarker)) {
    case CLAMPED_BOUNDARY:
    solver_container[ZONE_STRUCT][INST_0][MESH_0][ADJFEA_SOL]->BC_Clamped_Post(geometry_container[ZONE_STRUCT][INST_0][MESH_0],
        solver_container[ZONE_STRUCT][INST_0][MESH_0], numerics_container[ZONE_STRUCT][INST_0][MESH_0][FEA_SOL][FEA_TERM],
        config_container[ZONE_STRUCT], iMarker);
    break;
  }

  /*--- Compute the residual for the flow and structural zones ---*/

  /*--- Flow ---*/

  solver_container[ZONE_FLOW][INST_0][MESH_0][ADJFLOW_SOL]->ComputeResidual_BGS(geometry_container[ZONE_FLOW][INST_0][MESH_0],
                                                                        config_container[ZONE_FLOW]);

  /*--- Structure ---*/

  solver_container[ZONE_STRUCT][INST_0][MESH_0][ADJFEA_SOL]->ComputeResidual_BGS(geometry_container[ZONE_STRUCT][INST_0][MESH_0],
                                                                         config_container[ZONE_STRUCT]);


  /*--- Retrieve residuals ---*/

  /*--- Flow residuals ---*/

  for (iRes = 0; iRes < nVar_Flow; iRes++){
    residual_flow[iRes] = log10(solver_container[ZONE_FLOW][INST_0][MESH_0][ADJFLOW_SOL]->GetRes_BGS(iRes));
    if (IntIter == 0) init_res_flow[iRes] = residual_flow[iRes];
    residual_flow_rel[iRes] = fabs(residual_flow[iRes] - init_res_flow[iRes]);
  }

  /*--- Structure residuals ---*/

  for (iRes = 0; iRes < nVar_Struct; iRes++){
    residual_struct[iRes] = log10(solver_container[ZONE_STRUCT][INST_0][MESH_0][ADJFEA_SOL]->GetRes_BGS(iRes));
    if (IntIter == 0) init_res_struct[iRes] = residual_struct[iRes];
    residual_struct_rel[iRes] = fabs(residual_struct[iRes] - init_res_struct[iRes]);
  }

  /*--- Check convergence ---*/
  flow_converged_absolute = ((residual_flow[0] < flow_criteria) && (residual_flow[nVar_Flow-1] < flow_criteria));
  flow_converged_relative = ((residual_flow_rel[0] > flow_criteria_rel) && (residual_flow_rel[nVar_Flow-1] > flow_criteria_rel));

  struct_converged_absolute = ((residual_struct[0] < structure_criteria) && (residual_struct[nVar_Flow-1] < structure_criteria));
  struct_converged_relative = ((residual_struct_rel[0] > structure_criteria_rel) && (residual_struct_rel[nVar_Flow-1] > structure_criteria_rel));

  Convergence = ((flow_converged_absolute && struct_converged_absolute) ||
                 (flow_converged_absolute && struct_converged_relative) ||
                 (flow_converged_relative && struct_converged_relative) ||
                 (flow_converged_relative && struct_converged_absolute));

  if (rank == MASTER_NODE){

    cout << endl << "-------------------------------------------------------------------------" << endl;
    cout << endl;
    cout << "Convergence summary for BGS iteration ";
    cout << IntIter << endl;
    cout << endl;
    /*--- TODO: This is a workaround until the TestCases.py script incorporates new classes for nested loops. ---*/
    cout << "Iter[ID]" << "  BGSRes[Psi_Rho]" << "  BGSRes[Psi_E]" << "  BGSRes[Psi_Ux]" << "  BGSRes[Psi_Uy]" << endl;
    cout.precision(6); cout.setf(ios::fixed, ios::floatfield);
    cout.width(8); cout << IntIter*1000;
    cout.width(17); cout << residual_flow[0];
    cout.width(15); cout << residual_flow[nVar_Flow-1];
    cout.width(16); cout << residual_struct[0];
    cout.width(16); cout << residual_struct[1];
    cout << endl;
    cout << endl;
    cout << "-------------------------------------------------------------------------" << endl;


    bool write_history = true;
    unsigned short iVar;

    /*--- Header of the temporary output file ---*/
    if ((write_history) && (rank == MASTER_NODE)){
      ofstream myfile_res;
      bool de_effects = config_container[ZONE_STRUCT]->GetDE_Effects();

      myfile_res.open ("history_adjoint_FSI.csv", ios::app);

      myfile_res << IntIter << "\t";

      myfile_res.precision(15);

      for (iVar = 0; iVar < nVar_Flow; iVar++){
        myfile_res << fixed << residual_flow[iVar] << "\t";
      }

      for (iVar = 0; iVar < nVar_Struct; iVar++){
        myfile_res << fixed << residual_struct[iVar] << "\t";
      }

      for (iVar = 0; iVar < config_container[ZONE_STRUCT]->GetnElasticityMod(); iVar++)
         myfile_res << scientific << solver_container[ZONE_STRUCT][INST_0][MESH_0][ADJFEA_SOL]->GetGlobal_Sens_E(iVar) << "\t";
      for (iVar = 0; iVar < config_container[ZONE_STRUCT]->GetnPoissonRatio(); iVar++)
         myfile_res << scientific << solver_container[ZONE_STRUCT][INST_0][MESH_0][ADJFEA_SOL]->GetGlobal_Sens_Nu(iVar) << "\t";
      if (de_effects){
        for (iVar = 0; iVar < config_container[ZONE_STRUCT]->GetnElectric_Field(); iVar++)
          myfile_res << scientific << solver_container[ZONE_STRUCT][INST_0][MESH_0][ADJFEA_SOL]->GetGlobal_Sens_EField(0) << "\t";
      }

      myfile_res << endl;

      myfile_res.close();
    }

    // TEST: for implementation of python framework in coupled FSI problems
    if ((config_container[ZONE_1]->GetDV_FEA() != NODV_FEA) && (rank == MASTER_NODE)){

      /*--- Header of the temporary output file ---*/
      ofstream myfile_res;

      switch (config_container[ZONE_1]->GetDV_FEA()) {
        case YOUNG_MODULUS:
          myfile_res.open("grad_young.opt");
          break;
        case POISSON_RATIO:
          myfile_res.open("grad_poisson.opt");
          break;
        case DENSITY_VAL:
        case DEAD_WEIGHT:
          myfile_res.open("grad_density.opt");
          break;
        case ELECTRIC_FIELD:
          myfile_res.open("grad_efield.opt");
          break;
        default:
          myfile_res.open("grad.opt");
          break;
      }

      unsigned short iDV;
      unsigned short nDV = solver_container[ZONE_1][INST_0][MESH_0][ADJFEA_SOL]->GetnDVFEA();

      myfile_res << "INDEX" << "\t" << "GRAD" << endl;

      myfile_res.precision(15);

      for (iDV = 0; iDV < nDV; iDV++){
        myfile_res << iDV;
        myfile_res << "\t";
        myfile_res << scientific << solver_container[ZONE_1][INST_0][MESH_0][ADJFEA_SOL]->GetGlobal_Sens_DVFEA(iDV);
        myfile_res << endl;
      }

      myfile_res.close();
    }


  }

  /*--- Apply the same convergence criteria to all the processors ---*/

#ifdef HAVE_MPI

  unsigned short *sbuf_conv = NULL, *rbuf_conv = NULL;
  sbuf_conv = new unsigned short[1]; sbuf_conv[0] = 0;
  rbuf_conv = new unsigned short[1]; rbuf_conv[0] = 0;

  /*--- Convergence criteria ---*/

  sbuf_conv[0] = Convergence;
  SU2_MPI::Reduce(sbuf_conv, rbuf_conv, 1, MPI_UNSIGNED_SHORT, MPI_SUM, MASTER_NODE, MPI_COMM_WORLD);

  /*-- Compute global convergence criteria in the master node --*/

  sbuf_conv[0] = 0;
  if (rank == MASTER_NODE) {
    if (rbuf_conv[0] == size) sbuf_conv[0] = 1;
    else sbuf_conv[0] = 0;
  }

  SU2_MPI::Bcast(sbuf_conv, 1, MPI_UNSIGNED_SHORT, MASTER_NODE, MPI_COMM_WORLD);

  if (sbuf_conv[0] == 1) { Convergence = true;}
  else { Convergence = false;}

  delete [] sbuf_conv;
  delete [] rbuf_conv;

#endif

  /*--- Update the solution for the flow and structural zones ---*/

  /*--- Flow ---*/

  solver_container[ZONE_FLOW][INST_0][MESH_0][ADJFLOW_SOL]->UpdateSolution_BGS(geometry_container[ZONE_FLOW][INST_0][MESH_0],
                                                                       config_container[ZONE_FLOW]);

  /*--- Structure ---*/

  solver_container[ZONE_STRUCT][INST_0][MESH_0][ADJFEA_SOL]->UpdateSolution_BGS(geometry_container[ZONE_STRUCT][INST_0][MESH_0],
                                                                       config_container[ZONE_STRUCT]);

  return Convergence;
}

void CDiscAdjFSIDriver::Postprocess(unsigned short ZONE_FLOW,
                                             unsigned short ZONE_STRUCT) {

  unsigned short iMarker;

  /*--- Apply BC's to the structural adjoint after the solution has converged (to avoid unphysical values in clamped nodes) ---*/
  for (iMarker = 0; iMarker < config_container[ZONE_STRUCT]->GetnMarker_All(); iMarker++)
  switch (config_container[ZONE_STRUCT]->GetMarker_All_KindBC(iMarker)) {
    case CLAMPED_BOUNDARY:
    solver_container[ZONE_STRUCT][INST_0][MESH_0][ADJFEA_SOL]->BC_Clamped_Post(geometry_container[ZONE_STRUCT][INST_0][MESH_0],
        solver_container[ZONE_STRUCT][INST_0][MESH_0], numerics_container[ZONE_STRUCT][INST_0][MESH_0][FEA_SOL][FEA_TERM],
        config_container[ZONE_STRUCT], iMarker);
    break;
  }


}

CMultiphysicsZonalDriver::CMultiphysicsZonalDriver(char* confFile,
                                                   unsigned short val_nZone,
                                                   unsigned short val_nDim,
                                                   bool val_periodic,
                                                   SU2_Comm MPICommunicator) : CDriver(confFile,
                                                                                       val_nZone,
                                                                                       val_nDim,
                                                                                       val_periodic,
                                                                                       MPICommunicator) { }

CMultiphysicsZonalDriver::~CMultiphysicsZonalDriver(void) { }

void CMultiphysicsZonalDriver::Run() {

  unsigned short iZone, jZone, checkConvergence;
  unsigned long IntIter, nIntIter;
  bool unsteady;

  /*--- Check whether the driver is capable of solving the problem ---*/

  for (iZone = 0; iZone < nZone; iZone++) {
    for (jZone = 0; jZone < nZone; jZone++) {

      if (iZone != jZone) {
        bool not_capable_fsi        = (   (transfer_types[iZone][jZone] == FLOW_TRACTION)
                                      ||  (transfer_types[iZone][jZone] == STRUCTURAL_DISPLACEMENTS)
                                      ||  (transfer_types[iZone][jZone] == STRUCTURAL_DISPLACEMENTS_DISC_ADJ));
        bool not_capable_turbo      = transfer_types[iZone][jZone] == MIXING_PLANE;
        bool not_capable_ConsVar    = transfer_types[iZone][jZone] == CONSERVATIVE_VARIABLES;

        if (not_capable_fsi)
          SU2_MPI::Error("Coupling between fluids and elastic solids not provided. Please use designated FSI driver instead.", CURRENT_FUNCTION);

        if (not_capable_turbo)
          SU2_MPI::Error("Turbo machinery environment not provided. Please use designated turbo machinery driver instead.", CURRENT_FUNCTION);

        if (not_capable_ConsVar)
          SU2_MPI::Error("Exchange of conservative variables not necessarily well defined. Exiting.", CURRENT_FUNCTION);
      }
    }
  }

  /*--- Run a single iteration of a multi-zone problem by looping over all
   zones and executing the iterations. Note that data transers between zones
   and other intermediate procedures may be required. ---*/

  unsteady = (config_container[ZONE_0]->GetUnsteady_Simulation() == DT_STEPPING_1ST) || (config_container[MESH_0]->GetUnsteady_Simulation() == DT_STEPPING_2ND);

  /*--- Zone preprocessing ---*/

  for (iZone = 0; iZone < nZone; iZone++) {
    iteration_container[iZone][INST_0]->Preprocess(output, integration_container, geometry_container, solver_container, numerics_container, config_container, surface_movement, grid_movement, FFDBox, iZone, INST_0);
    config_container[iZone]->SetDelta_UnstTimeND(config_container[ZONE_0]->GetDelta_UnstTimeND());
  }

  /*--- Updating zone interface communication patterns,
   needed only for unsteady simulation since for steady problems
   this is done once in the interpolator_container constructor
   at the beginning of the computation ---*/

  if ( unsteady ) {
    for (iZone = 0; iZone < nZone; iZone++) {
      for (jZone = 0; jZone < nZone; jZone++)
        if(jZone != iZone && interpolator_container[iZone][jZone] != NULL)
        interpolator_container[iZone][jZone]->Set_TransferCoeff(config_container);
    }
  }

  /*--- Begin Unsteady pseudo-time stepping internal loop, if not unsteady it does only one step --*/

  if (unsteady)
    nIntIter = config_container[MESH_0]->GetUnst_nIntIter();
  else
    nIntIter = 1;

  for (IntIter = 0; IntIter < nIntIter; IntIter++) {

    /*--- For each zone runs one single iteration including the data transfers to it ---*/

    for (iZone = 0; iZone < nZone; iZone++) {

      // When running a unsteady simulation, we have to adapt CFL values here.
      if (unsteady && (config_container[ZONE_0]->GetCFL_Adapt() == YES)) {
          output->SetCFL_Number(solver_container, config_container, iZone);
      }

      config_container[iZone]->SetIntIter(IntIter);

      for (jZone = 0; jZone < nZone; jZone++)
        if(jZone != iZone && transfer_container[jZone][iZone] != NULL)
          Transfer_Data(jZone, iZone);

      iteration_container[iZone][INST_0]->Iterate(output, integration_container, geometry_container, solver_container, numerics_container, config_container, surface_movement, grid_movement, FFDBox, iZone, INST_0);
    }

    /*--- Check convergence in each zone --*/

    checkConvergence = 0;
    for (iZone = 0; iZone < nZone; iZone++) {

      if ((config_container[iZone]->GetKind_Solver() == EULER)
          || (config_container[iZone]->GetKind_Solver() == NAVIER_STOKES)
          || (config_container[iZone]->GetKind_Solver() == RANS))
        checkConvergence += (int) integration_container[iZone][INST_0][FLOW_SOL]->GetConvergence();
      else if ((config_container[iZone]->GetKind_Solver() == DISC_ADJ_EULER)
               || (config_container[iZone]->GetKind_Solver() == DISC_ADJ_NAVIER_STOKES)
               || (config_container[iZone]->GetKind_Solver() == DISC_ADJ_RANS))
        checkConvergence += (int) integration_container[iZone][INST_0][ADJFLOW_SOL]->GetConvergence();
      else if ((config_container[iZone]->GetKind_Solver() == HEAT_EQUATION)
               || (config_container[iZone]->GetKind_Solver() == HEAT_EQUATION_FVM))
        checkConvergence += (int) integration_container[iZone][INST_0][HEAT_SOL]->GetConvergence();
    }

    /*--- If convergence was reached in every zone --*/

    if (checkConvergence == nZone) break;
  }

}

void CMultiphysicsZonalDriver::Update() {

  for(iZone = 0; iZone < nZone; iZone++)
    iteration_container[iZone][INST_0]->Update(output, integration_container, geometry_container,
         solver_container, numerics_container, config_container,
         surface_movement, grid_movement, FFDBox, iZone, INST_0);
}

void CMultiphysicsZonalDriver::DynamicMeshUpdate(unsigned long ExtIter) {

  bool harmonic_balance;

  for (iZone = 0; iZone < nZone; iZone++) {
   harmonic_balance = (config_container[iZone]->GetUnsteady_Simulation() == HARMONIC_BALANCE);
    /*--- Dynamic mesh update ---*/
    if ((config_container[iZone]->GetGrid_Movement()) && (!harmonic_balance)) {
      iteration_container[iZone][INST_0]->SetGrid_Movement(geometry_container, surface_movement, grid_movement, FFDBox, solver_container, config_container, iZone, INST_0, 0, ExtIter );
    }
  }

}

void CMultiphysicsZonalDriver::Transfer_Data(unsigned short donorZone, unsigned short targetZone) {

  bool MatchingMesh = config_container[targetZone]->GetMatchingMesh();

  /*--- Select the transfer method and the appropriate mesh properties (matching or nonmatching mesh) ---*/

  switch (config_container[targetZone]->GetKind_TransferMethod()) {

  case BROADCAST_DATA:
      if (MatchingMesh) {
        if (transfer_types[donorZone][targetZone] == SLIDING_INTERFACE) {
          transfer_container[donorZone][targetZone]->Broadcast_InterfaceData_Matching(solver_container[donorZone][INST_0][MESH_0][FLOW_SOL],solver_container[targetZone][INST_0][MESH_0][FLOW_SOL],
              geometry_container[donorZone][INST_0][MESH_0],geometry_container[targetZone][INST_0][MESH_0],
              config_container[donorZone], config_container[targetZone]);
          if (config_container[targetZone]->GetKind_Solver() == RANS)
            transfer_container[donorZone][targetZone]->Broadcast_InterfaceData_Matching(solver_container[donorZone][INST_0][MESH_0][TURB_SOL],solver_container[targetZone][INST_0][MESH_0][TURB_SOL],
                geometry_container[donorZone][INST_0][MESH_0],geometry_container[targetZone][INST_0][MESH_0],
                config_container[donorZone], config_container[targetZone]);
        }
        else if (transfer_types[donorZone][targetZone] == CONJUGATE_HEAT_FS) {
          transfer_container[donorZone][targetZone]->Broadcast_InterfaceData_Matching(solver_container[donorZone][INST_0][MESH_0][FLOW_SOL],solver_container[targetZone][INST_0][MESH_0][HEAT_SOL],
              geometry_container[donorZone][INST_0][MESH_0],geometry_container[targetZone][INST_0][MESH_0],
              config_container[donorZone], config_container[targetZone]);
        }
        else if (transfer_types[donorZone][targetZone] == CONJUGATE_HEAT_WEAKLY_FS) {
          transfer_container[donorZone][targetZone]->Broadcast_InterfaceData_Matching(solver_container[donorZone][INST_0][MESH_0][HEAT_SOL],solver_container[targetZone][INST_0][MESH_0][HEAT_SOL],
              geometry_container[donorZone][INST_0][MESH_0],geometry_container[targetZone][INST_0][MESH_0],
              config_container[donorZone], config_container[targetZone]);
        }
        else if (transfer_types[donorZone][targetZone] == CONJUGATE_HEAT_SF) {
          transfer_container[donorZone][targetZone]->Broadcast_InterfaceData_Matching(solver_container[donorZone][INST_0][MESH_0][HEAT_SOL],solver_container[targetZone][INST_0][MESH_0][FLOW_SOL],
              geometry_container[donorZone][INST_0][MESH_0],geometry_container[targetZone][INST_0][MESH_0],
              config_container[donorZone], config_container[targetZone]);
        }
        else if (transfer_types[donorZone][targetZone] == CONJUGATE_HEAT_WEAKLY_SF) {
          transfer_container[donorZone][targetZone]->Broadcast_InterfaceData_Matching(solver_container[donorZone][INST_0][MESH_0][HEAT_SOL],solver_container[targetZone][INST_0][MESH_0][HEAT_SOL],
              geometry_container[donorZone][INST_0][MESH_0],geometry_container[targetZone][INST_0][MESH_0],
              config_container[donorZone], config_container[targetZone]);
        }
        else if ((transfer_types[donorZone][targetZone] == NO_TRANSFER)
                 || (transfer_types[donorZone][targetZone] == ZONES_ARE_EQUAL)
                 || (transfer_types[donorZone][targetZone] == NO_COMMON_INTERFACE)) { }
        else {
          cout << "WARNING: One of the specified interface transfer routines is not known to the chosen driver and has not been executed." << endl;
        }
      }
      else {
        if (transfer_types[donorZone][targetZone] == SLIDING_INTERFACE) {
          transfer_container[donorZone][targetZone]->Broadcast_InterfaceData_Interpolate(solver_container[donorZone][INST_0][MESH_0][FLOW_SOL],solver_container[targetZone][INST_0][MESH_0][FLOW_SOL],
              geometry_container[donorZone][INST_0][MESH_0],geometry_container[targetZone][INST_0][MESH_0],
              config_container[donorZone], config_container[targetZone]);
          if (config_container[targetZone]->GetKind_Solver() == RANS)
            transfer_container[donorZone][targetZone]->Broadcast_InterfaceData_Interpolate(solver_container[donorZone][INST_0][MESH_0][TURB_SOL],solver_container[targetZone][INST_0][MESH_0][TURB_SOL],
                geometry_container[donorZone][INST_0][MESH_0],geometry_container[targetZone][INST_0][MESH_0],
                config_container[donorZone], config_container[targetZone]);
        }
        else if (transfer_types[donorZone][targetZone] == CONJUGATE_HEAT_FS) {
          transfer_container[donorZone][targetZone]->Broadcast_InterfaceData_Interpolate(solver_container[donorZone][INST_0][MESH_0][FLOW_SOL],solver_container[targetZone][INST_0][MESH_0][HEAT_SOL],
              geometry_container[donorZone][INST_0][MESH_0],geometry_container[targetZone][INST_0][MESH_0],
              config_container[donorZone], config_container[targetZone]);
        }
        else if (transfer_types[donorZone][targetZone] == CONJUGATE_HEAT_WEAKLY_FS) {
          transfer_container[donorZone][targetZone]->Broadcast_InterfaceData_Interpolate(solver_container[donorZone][INST_0][MESH_0][HEAT_SOL],solver_container[targetZone][INST_0][MESH_0][HEAT_SOL],
              geometry_container[donorZone][INST_0][MESH_0],geometry_container[targetZone][INST_0][MESH_0],
              config_container[donorZone], config_container[targetZone]);
        }
        else if (transfer_types[donorZone][targetZone] == CONJUGATE_HEAT_SF) {
          transfer_container[donorZone][targetZone]->Broadcast_InterfaceData_Interpolate(solver_container[donorZone][INST_0][MESH_0][HEAT_SOL],solver_container[targetZone][INST_0][MESH_0][FLOW_SOL],
              geometry_container[donorZone][INST_0][MESH_0],geometry_container[targetZone][INST_0][MESH_0],
              config_container[donorZone], config_container[targetZone]);
        }
        else if (transfer_types[donorZone][targetZone] == CONJUGATE_HEAT_WEAKLY_SF) {
          transfer_container[donorZone][targetZone]->Broadcast_InterfaceData_Interpolate(solver_container[donorZone][INST_0][MESH_0][HEAT_SOL],solver_container[targetZone][INST_0][MESH_0][HEAT_SOL],
              geometry_container[donorZone][INST_0][MESH_0],geometry_container[targetZone][INST_0][MESH_0],
              config_container[donorZone], config_container[targetZone]);
        }
        else if ((transfer_types[donorZone][targetZone] == NO_TRANSFER)
                 || (transfer_types[donorZone][targetZone] == ZONES_ARE_EQUAL)
                 || (transfer_types[donorZone][targetZone] == NO_COMMON_INTERFACE)) { }
        else {
          cout << "WARNING: One of the intended interface transfer routines is not known to the chosen driver and has not been executed." << endl;
        }
      }
      break;

  case SCATTER_DATA:
    if (MatchingMesh) {
      if (transfer_types[donorZone][targetZone] == SLIDING_INTERFACE) {
        transfer_container[donorZone][targetZone]->Scatter_InterfaceData(solver_container[donorZone][INST_0][MESH_0][FLOW_SOL],solver_container[targetZone][INST_0][MESH_0][FLOW_SOL],
            geometry_container[donorZone][INST_0][MESH_0],geometry_container[targetZone][INST_0][MESH_0],
            config_container[donorZone], config_container[targetZone]);
        if (config_container[targetZone]->GetKind_Solver() == RANS)
          transfer_container[donorZone][targetZone]->Scatter_InterfaceData(solver_container[donorZone][INST_0][MESH_0][TURB_SOL],solver_container[targetZone][INST_0][MESH_0][TURB_SOL],
              geometry_container[donorZone][INST_0][MESH_0],geometry_container[targetZone][INST_0][MESH_0],
              config_container[donorZone], config_container[targetZone]);
      }
      else if (transfer_types[donorZone][targetZone] == CONJUGATE_HEAT_FS) {
        transfer_container[donorZone][targetZone]->Scatter_InterfaceData(solver_container[donorZone][INST_0][MESH_0][FLOW_SOL],solver_container[targetZone][INST_0][MESH_0][HEAT_SOL],
            geometry_container[donorZone][INST_0][MESH_0],geometry_container[targetZone][INST_0][MESH_0],
            config_container[donorZone], config_container[targetZone]);
      }
      else if (transfer_types[donorZone][targetZone] == CONJUGATE_HEAT_WEAKLY_FS) {
        transfer_container[donorZone][targetZone]->Scatter_InterfaceData(solver_container[donorZone][INST_0][MESH_0][HEAT_SOL],solver_container[targetZone][INST_0][MESH_0][HEAT_SOL],
            geometry_container[donorZone][INST_0][MESH_0],geometry_container[targetZone][INST_0][MESH_0],
            config_container[donorZone], config_container[targetZone]);
      }
      else if (transfer_types[donorZone][targetZone] == CONJUGATE_HEAT_SF) {
        transfer_container[donorZone][targetZone]->Scatter_InterfaceData(solver_container[donorZone][INST_0][MESH_0][HEAT_SOL],solver_container[targetZone][INST_0][MESH_0][FLOW_SOL],
            geometry_container[donorZone][INST_0][MESH_0],geometry_container[targetZone][INST_0][MESH_0],
            config_container[donorZone], config_container[targetZone]);
      }
      else if (transfer_types[donorZone][targetZone] == CONJUGATE_HEAT_WEAKLY_SF) {
        transfer_container[donorZone][targetZone]->Scatter_InterfaceData(solver_container[donorZone][INST_0][MESH_0][HEAT_SOL],solver_container[targetZone][INST_0][MESH_0][HEAT_SOL],
            geometry_container[donorZone][INST_0][MESH_0],geometry_container[targetZone][INST_0][MESH_0],
            config_container[donorZone], config_container[targetZone]);
      }
      else if ((transfer_types[donorZone][targetZone] == NO_TRANSFER)
               || (transfer_types[donorZone][targetZone] == ZONES_ARE_EQUAL)
               || (transfer_types[donorZone][targetZone] == NO_COMMON_INTERFACE)) { }
      else {
        cout << "WARNING: One of the specified interface transfer routines is not known to the chosen driver and has not been executed." << endl;
      }
    }
    else {
      SU2_MPI::Error("Scatter method not implemented for non-matching meshes. ", CURRENT_FUNCTION);
    }
    break;

  case ALLGATHER_DATA:
    if (MatchingMesh) {
      SU2_MPI::Error("Allgather method not implemented for matching meshes. ", CURRENT_FUNCTION);
    }
    else {
      if (transfer_types[donorZone][targetZone] == SLIDING_INTERFACE) {
        transfer_container[donorZone][targetZone]->Allgather_InterfaceData(solver_container[donorZone][INST_0][MESH_0][FLOW_SOL],solver_container[targetZone][INST_0][MESH_0][FLOW_SOL],
            geometry_container[donorZone][INST_0][MESH_0],geometry_container[targetZone][INST_0][MESH_0],
            config_container[donorZone], config_container[targetZone]);
        if (config_container[targetZone]->GetKind_Solver() == RANS)
          transfer_container[donorZone][targetZone]->Allgather_InterfaceData(solver_container[donorZone][INST_0][MESH_0][TURB_SOL],solver_container[targetZone][INST_0][MESH_0][TURB_SOL],
              geometry_container[donorZone][INST_0][MESH_0],geometry_container[targetZone][INST_0][MESH_0],
              config_container[donorZone], config_container[targetZone]);
      }
      else if (transfer_types[donorZone][targetZone] == CONJUGATE_HEAT_FS) {
        transfer_container[donorZone][targetZone]->Allgather_InterfaceData(solver_container[donorZone][INST_0][MESH_0][FLOW_SOL],solver_container[targetZone][INST_0][MESH_0][HEAT_SOL],
            geometry_container[donorZone][INST_0][MESH_0],geometry_container[targetZone][INST_0][MESH_0],
            config_container[donorZone], config_container[targetZone]);
      }
      else if (transfer_types[donorZone][targetZone] == CONJUGATE_HEAT_WEAKLY_FS) {
        transfer_container[donorZone][targetZone]->Allgather_InterfaceData(solver_container[donorZone][INST_0][MESH_0][HEAT_SOL],solver_container[targetZone][INST_0][MESH_0][HEAT_SOL],
            geometry_container[donorZone][INST_0][MESH_0],geometry_container[targetZone][INST_0][MESH_0],
            config_container[donorZone], config_container[targetZone]);
      }
      else if (transfer_types[donorZone][targetZone] == CONJUGATE_HEAT_SF) {
        transfer_container[donorZone][targetZone]->Allgather_InterfaceData(solver_container[donorZone][INST_0][MESH_0][HEAT_SOL],solver_container[targetZone][INST_0][MESH_0][FLOW_SOL],
            geometry_container[donorZone][INST_0][MESH_0],geometry_container[targetZone][INST_0][MESH_0],
            config_container[donorZone], config_container[targetZone]);
      }
      else if (transfer_types[donorZone][targetZone] == CONJUGATE_HEAT_WEAKLY_SF) {
        transfer_container[donorZone][targetZone]->Allgather_InterfaceData(solver_container[donorZone][INST_0][MESH_0][HEAT_SOL],solver_container[targetZone][INST_0][MESH_0][HEAT_SOL],
            geometry_container[donorZone][INST_0][MESH_0],geometry_container[targetZone][INST_0][MESH_0],
            config_container[donorZone], config_container[targetZone]);
      }
      else if ((transfer_types[donorZone][targetZone] == NO_TRANSFER)
               || (transfer_types[donorZone][targetZone] == ZONES_ARE_EQUAL)
               || (transfer_types[donorZone][targetZone] == NO_COMMON_INTERFACE)) { }
      else {
        cout << "WARNING: One of the specified interface transfer routines is not known to the chosen driver and can't be executed." << endl;
      }
    }
    break;
  }
}<|MERGE_RESOLUTION|>--- conflicted
+++ resolved
@@ -1051,23 +1051,18 @@
         solver_container[val_iInst][iMGlevel][FLOW_SOL]->Preprocessing(geometry[val_iInst][iMGlevel], solver_container[val_iInst][iMGlevel], config, iMGlevel, NO_RK_ITER, RUNTIME_FLOW_SYS, false);
       }
       if (incompressible) {
-<<<<<<< HEAD
 		  if (pressure_based) {
-			solver_container[iMGlevel][FLOW_SOL] = new CPBIncEulerSolver(geometry[iMGlevel], config, iMGlevel);
-			solver_container[iMGlevel][FLOW_SOL]->Preprocessing(geometry[iMGlevel], solver_container[iMGlevel], config, iMGlevel, NO_RK_ITER, RUNTIME_FLOW_SYS, false);
-			solver_container[iMGlevel][POISSON_SOL] = new CPoissonSolverFVM(geometry[iMGlevel], config);
-			solver_container[iMGlevel][POISSON_SOL]->Preprocessing(geometry[iMGlevel], solver_container[iMGlevel], config, iMGlevel, NO_RK_ITER, RUNTIME_FLOW_SYS, false);
+			solver_container[val_iInst][iMGlevel][FLOW_SOL] = new CPBIncEulerSolver(geometry[val_iInst][iMGlevel], config, iMGlevel);
+			solver_container[val_iInst][iMGlevel][FLOW_SOL]->Preprocessing(geometry[val_iInst][iMGlevel], solver_container[val_iInst][iMGlevel], config, iMGlevel, NO_RK_ITER, RUNTIME_FLOW_SYS, false);
+			solver_container[val_iInst][iMGlevel][POISSON_SOL] = new CPoissonSolverFVM(geometry[val_iInst][iMGlevel], config);
+			solver_container[val_iInst][iMGlevel][POISSON_SOL]->Preprocessing(geometry[val_iInst][iMGlevel], solver_container[val_iInst][iMGlevel], config, iMGlevel, NO_RK_ITER, RUNTIME_FLOW_SYS, false);
 			cout<<"Pressure based."<<endl;
 		}
 		else {
-			solver_container[iMGlevel][FLOW_SOL] = new CIncEulerSolver(geometry[iMGlevel], config, iMGlevel);
-			solver_container[iMGlevel][FLOW_SOL]->Preprocessing(geometry[iMGlevel], solver_container[iMGlevel], config, iMGlevel, NO_RK_ITER, RUNTIME_FLOW_SYS, false);
+			solver_container[val_iInst][iMGlevel][FLOW_SOL] = new CIncEulerSolver(geometry[val_iInst][iMGlevel], config, iMGlevel);
+			solver_container[val_iInst][iMGlevel][FLOW_SOL]->Preprocessing(geometry[val_iInst][iMGlevel], solver_container[val_iInst][iMGlevel], config, iMGlevel, NO_RK_ITER, RUNTIME_FLOW_SYS, false);
 			cout<<"Density based."<<endl;        
 		}
-=======
-        solver_container[val_iInst][iMGlevel][FLOW_SOL] = new CIncEulerSolver(geometry[val_iInst][iMGlevel], config, iMGlevel);
-        solver_container[val_iInst][iMGlevel][FLOW_SOL]->Preprocessing(geometry[val_iInst][iMGlevel], solver_container[val_iInst][iMGlevel], config, iMGlevel, NO_RK_ITER, RUNTIME_FLOW_SYS, false);
->>>>>>> a623d280
       }
       if (iMGlevel == MESH_0) DOFsPerPoint += solver_container[val_iInst][iMGlevel][FLOW_SOL]->GetnVar();
     }
@@ -1099,12 +1094,8 @@
       }
     }
     if (poisson) {
-<<<<<<< HEAD
-      solver_container[iMGlevel][POISSON_SOL] = new CPoissonSolverFVM(geometry[iMGlevel], config);
-=======
       solver_container[val_iInst][iMGlevel][POISSON_SOL] = new CPoissonSolver(geometry[val_iInst][iMGlevel], config);
       if (iMGlevel == MESH_0) DOFsPerPoint += solver_container[val_iInst][iMGlevel][POISSON_SOL]->GetnVar();
->>>>>>> a623d280
     }
     if (wave) {
       solver_container[val_iInst][iMGlevel][WAVE_SOL] = new CWaveSolver(geometry[val_iInst][iMGlevel], config);
@@ -1400,7 +1391,7 @@
       no_restart = true;
     }
     if (poisson) {
-      solver_container[MESH_0][POISSON_SOL]->LoadRestart(geometry, solver_container, config, val_iter, update_geo);
+      solver_container[val_iInst][MESH_0][POISSON_SOL]->LoadRestart(geometry[val_iInst], solver_container[val_iInst], config, val_iter, update_geo);
     }
     if (wave) {
       no_restart = true;
@@ -1523,14 +1514,10 @@
     if (euler || ns) {
       delete solver_container[val_iInst][iMGlevel][FLOW_SOL];
     }
-<<<<<<< HEAD
     if (pressure_based) {
-		delete solver_container[iMGlevel][POISSON_SOL];
+		delete solver_container[val_iInst][iMGlevel][POISSON_SOL];
 	}
-    
-=======
-
->>>>>>> a623d280
+
     if (turbulent) {
       if (spalart_allmaras || neg_spalart_allmaras || menter_sst || e_spalart_allmaras || comp_spalart_allmaras || e_comp_spalart_allmaras) {
         delete solver_container[val_iInst][iMGlevel][TURB_SOL];
@@ -1605,24 +1592,8 @@
   if (template_solver) integration_container[val_iInst][TEMPLATE_SOL] = new CSingleGridIntegration(config);
 
   /*--- Allocate solution for direct problem ---*/
-<<<<<<< HEAD
-  if (euler && !pressure_based) {
-	  integration_container[FLOW_SOL] = new CMultiGridIntegration(config);
-	  cout<<"Should not print this."<<endl;
-  }
-  if (ns) integration_container[FLOW_SOL] = new CMultiGridIntegration(config);
-  if (turbulent) integration_container[TURB_SOL] = new CSingleGridIntegration(config);
-  if (transition) integration_container[TRANS_SOL] = new CSingleGridIntegration(config);
-  if (poisson) integration_container[POISSON_SOL] = new CMultiGridIntegration(config);
-  if (wave) integration_container[WAVE_SOL] = new CSingleGridIntegration(config);
-  if (heat || heat_fvm) integration_container[HEAT_SOL] = new CSingleGridIntegration(config);
-  if (fem) integration_container[FEA_SOL] = new CStructuralIntegration(config);
-  if (euler && pressure_based) { 
-	  integration_container[FLOW_SOL] = new CSingleGridIntegration(config);
-	  integration_container[POISSON_SOL] = new CSingleGridIntegration(config);
-	  cout<<"Should print this."<<endl;
-  }
-=======
+
+  if (euler && !pressure_based) integration_container[val_iInst][FLOW_SOL] = new CMultiGridIntegration(config);
   if (euler) integration_container[val_iInst][FLOW_SOL] = new CMultiGridIntegration(config);
   if (ns) integration_container[val_iInst][FLOW_SOL] = new CMultiGridIntegration(config);
   if (turbulent) integration_container[val_iInst][TURB_SOL] = new CSingleGridIntegration(config);
@@ -1631,7 +1602,11 @@
   if (wave) integration_container[val_iInst][WAVE_SOL] = new CSingleGridIntegration(config);
   if (heat || heat_fvm) integration_container[val_iInst][HEAT_SOL] = new CSingleGridIntegration(config);
   if (fem) integration_container[val_iInst][FEA_SOL] = new CStructuralIntegration(config);
->>>>>>> a623d280
+  if (euler && pressure_based) { 
+	  integration_container[val_iInst][FLOW_SOL] = new CSingleGridIntegration(config);
+	  integration_container[val_iInst][POISSON_SOL] = new CSingleGridIntegration(config);
+	  cout<<"Should print this."<<endl;
+  }
 
   /*--- Allocate solution for adjoint problem ---*/
   if (adj_euler) integration_container[val_iInst][ADJFLOW_SOL] = new CMultiGridIntegration(config);
@@ -1683,17 +1658,7 @@
   if (template_solver) integration_container[val_iInst][TEMPLATE_SOL] = new CSingleGridIntegration(config);
 
   /*--- DeAllocate solution for direct problem ---*/
-<<<<<<< HEAD
-  if (euler || ns) delete integration_container[FLOW_SOL];
-  if (turbulent) delete integration_container[TURB_SOL];
-  if (transition) delete integration_container[TRANS_SOL];
-  if (poisson) delete integration_container[POISSON_SOL];
-  if (wave) delete integration_container[WAVE_SOL];
-  if (heat || heat_fvm) delete integration_container[HEAT_SOL];
-  if (fem) delete integration_container[FEA_SOL];
-  if (disc_adj_fem) delete integration_container[ADJFEA_SOL];
-  if (pressure_based) delete integration_container[POISSON_SOL];
-=======
+
   if (euler || ns) delete integration_container[val_iInst][FLOW_SOL];
   if (turbulent) delete integration_container[val_iInst][TURB_SOL];
   if (transition) delete integration_container[val_iInst][TRANS_SOL];
@@ -1702,7 +1667,7 @@
   if (heat || heat_fvm) delete integration_container[val_iInst][HEAT_SOL];
   if (fem) delete integration_container[val_iInst][FEA_SOL];
   if (disc_adj_fem) delete integration_container[val_iInst][ADJFEA_SOL];
->>>>>>> a623d280
+  if (pressure_based) delete integration_container[val_iInst][POISSON_SOL];
 
   /*--- DeAllocate solution for adjoint problem ---*/
   if (adj_euler || adj_ns || disc_adj) delete integration_container[val_iInst][ADJFLOW_SOL];
@@ -1805,32 +1770,15 @@
   if (turbulent)    nVar_Turb = solver_container[val_iInst][MESH_0][TURB_SOL]->GetnVar();
   if (transition)   nVar_Trans = solver_container[val_iInst][MESH_0][TRANS_SOL]->GetnVar();
   if (poisson)      nVar_Poisson = solver_container[val_iInst][MESH_0][POISSON_SOL]->GetnVar();
-  
-<<<<<<< HEAD
-  if (euler)        nVar_Flow = solver_container[MESH_0][FLOW_SOL]->GetnVar();
-  if (ns)           nVar_Flow = solver_container[MESH_0][FLOW_SOL]->GetnVar();
-  if (turbulent)    nVar_Turb = solver_container[MESH_0][TURB_SOL]->GetnVar();
-  if (transition)   nVar_Trans = solver_container[MESH_0][TRANS_SOL]->GetnVar();
-  if (poisson)      nVar_Poisson = solver_container[MESH_0][POISSON_SOL]->GetnVar();
-  
-  if (wave)         nVar_Wave = solver_container[MESH_0][WAVE_SOL]->GetnVar();
-  if (fem)          nVar_FEM = solver_container[MESH_0][FEA_SOL]->GetnVar();
-  if (heat)         nVar_Heat = solver_container[MESH_0][HEAT_SOL]->GetnVar();
-  if (heat_fvm)     nVar_Heat = solver_container[MESH_0][HEAT_SOL]->GetnVar();
-  
-  if (euler && pressure_based) {
-	  nVar_Flow = solver_container[MESH_0][FLOW_SOL]->GetnVar();
-	  nVar_Poisson = solver_container[MESH_0][POISSON_SOL]->GetnVar();
-	  //cout<<"Numerics Preprocessing, nVar flow and poisson "<<nVar_Flow<<", "<<nVar_Poisson<<endl;
-  }
-  
-=======
   if (wave)         nVar_Wave = solver_container[val_iInst][MESH_0][WAVE_SOL]->GetnVar();
   if (fem)          nVar_FEM = solver_container[val_iInst][MESH_0][FEA_SOL]->GetnVar();
   if (heat)         nVar_Heat = solver_container[val_iInst][MESH_0][HEAT_SOL]->GetnVar();
   if (heat_fvm)     nVar_Heat = solver_container[val_iInst][MESH_0][HEAT_SOL]->GetnVar();
-
->>>>>>> a623d280
+  
+  if (euler && pressure_based) {
+	  nVar_Flow = solver_container[val_iInst][MESH_0][FLOW_SOL]->GetnVar();
+	  nVar_Poisson = solver_container[val_iInst][MESH_0][POISSON_SOL]->GetnVar();
+  }
   /*--- Number of variables for adjoint problem ---*/
   
   if (adj_euler)        nVar_Adj_Flow = solver_container[val_iInst][MESH_0][ADJFLOW_SOL]->GetnVar();
@@ -1913,28 +1861,24 @@
           
         }
         if (incompressible) {
-<<<<<<< HEAD
 		 if (pressure_based) {
 	     /*--- Incompressible flow, use pressure-based method ---*/
 	     /*--- Momentum Equations ---*/
           switch (config->GetKind_Centered_Flow()) {
             case NO_CENTERED : cout << "No centered scheme." << endl; break;
-            case LAX : numerics_container[MESH_0][FLOW_SOL][CONV_TERM] = new CCentLaxPB_Flow(nDim, nVar_Flow, config); break;
-            case JST : numerics_container[MESH_0][FLOW_SOL][CONV_TERM] = new CCentJSTPB_Flow(nDim, nVar_Flow, config); break;
+            case LAX : numerics_container[val_iInst][MESH_0][FLOW_SOL][CONV_TERM] = new CCentLaxPB_Flow(nDim, nVar_Flow, config); break;
+            case JST : numerics_container[val_iInst][MESH_0][FLOW_SOL][CONV_TERM] = new CCentJSTPB_Flow(nDim, nVar_Flow, config); break;
             default : SU2_MPI::Error("Centered scheme not implemented.", CURRENT_FUNCTION); break;
           }
           /*for (iMGlevel = 1; iMGlevel <= config->GetnMGLevels(); iMGlevel++)
-            numerics_container[iMGlevel][FLOW_SOL][CONV_TERM] = new CCentLaxPB_Flow(nDim, nVar_Flow, config);*/
+            numerics_container[val_iInst][iMGlevel][FLOW_SOL][CONV_TERM] = new CCentLaxPB_Flow(nDim, nVar_Flow, config);*/
           
           /*--- Definition of the boundary condition method ---*/
           //for (iMGlevel = 0; iMGlevel <= config->GetnMGLevels(); iMGlevel++)
-           numerics_container[MESH_0][FLOW_SOL][CONV_BOUND_TERM] = new CUpwPB_Flow(nDim, nVar_Flow, config);
+           numerics_container[val_iInst][MESH_0][FLOW_SOL][CONV_BOUND_TERM] = new CUpwPB_Flow(nDim, nVar_Flow, config);
 		  }
           else {
-          /*--- Incompressible flow, use artificial compressibility method ---*/
-=======
           /*--- Incompressible flow, use preconditioning method ---*/
->>>>>>> a623d280
           switch (config->GetKind_Centered_Flow()) {
             case NO_CENTERED : cout << "No centered scheme." << endl; break;
             case LAX : numerics_container[val_iInst][MESH_0][FLOW_SOL][CONV_TERM] = new CCentLaxInc_Flow(nDim, nVar_Flow, config); break;
@@ -1946,13 +1890,9 @@
           
           /*--- Definition of the boundary condition method ---*/
           for (iMGlevel = 0; iMGlevel <= config->GetnMGLevels(); iMGlevel++)
-<<<<<<< HEAD
-            numerics_container[iMGlevel][FLOW_SOL][CONV_BOUND_TERM] = new CUpwArtComp_Flow(nDim, nVar_Flow, config);
-		  }
-=======
             numerics_container[val_iInst][iMGlevel][FLOW_SOL][CONV_BOUND_TERM] = new CUpwFDSInc_Flow(nDim, nVar_Flow, config);
-          
->>>>>>> a623d280
+          }
+
         }
         break;
       case SPACE_UPWIND :
@@ -2051,7 +1991,6 @@
           
         }
         if (incompressible) {
-<<<<<<< HEAD
 			if(pressure_based) {
 			/*--- Incompressible flow, use pressure-based method ---*/
 			/*--- Momentum Equations ---*/
@@ -2060,8 +1999,8 @@
 				case NO_UPWIND : cout << "No upwind scheme." << endl; break;
 				case ROE:
 				for (iMGlevel = 0; iMGlevel <= config->GetnMGLevels(); iMGlevel++) {
-					numerics_container[iMGlevel][FLOW_SOL][CONV_TERM] = new CUpwPB_Flow(nDim, nVar_Flow, config);
-					numerics_container[iMGlevel][FLOW_SOL][CONV_BOUND_TERM] = new CUpwPB_Flow(nDim, nVar_Flow, config);
+					numerics_container[val_iInst][iMGlevel][FLOW_SOL][CONV_TERM] = new CUpwPB_Flow(nDim, nVar_Flow, config);
+					numerics_container[val_iInst][iMGlevel][FLOW_SOL][CONV_BOUND_TERM] = new CUpwPB_Flow(nDim, nVar_Flow, config);
 				}
 				
 				break;
@@ -2069,22 +2008,8 @@
 				}		    	  
 			}
 			else {
-				
 			/*--- Incompressible flow, use artificial compressibility method ---*/
 			switch (config->GetKind_Upwind_Flow()) {
-				case NO_UPWIND : cout << "No upwind scheme." << endl; break;
-				case ROE:
-				for (iMGlevel = 0; iMGlevel <= config->GetnMGLevels(); iMGlevel++) {
-					numerics_container[iMGlevel][FLOW_SOL][CONV_TERM] = new CUpwArtComp_Flow(nDim, nVar_Flow, config);
-					numerics_container[iMGlevel][FLOW_SOL][CONV_BOUND_TERM] = new CUpwArtComp_Flow(nDim, nVar_Flow, config);
-				}
-				break;
-				default : SU2_MPI::Error("Upwind scheme not implemented.", CURRENT_FUNCTION); break;
-				}
-			}
-=======
-          /*--- Incompressible flow, use artificial compressibility method ---*/
-          switch (config->GetKind_Upwind_Flow()) {
             case NO_UPWIND : cout << "No upwind scheme." << endl; break;
             case FDS:
               for (iMGlevel = 0; iMGlevel <= config->GetnMGLevels(); iMGlevel++) {
@@ -2094,10 +2019,9 @@
               break;
             default : SU2_MPI::Error("Upwind scheme not implemented.\n Currently, only FDS is available for incompressible flows.", CURRENT_FUNCTION); break;
           }
->>>>>>> a623d280
         }
         break;
-        
+	   }
       default :
         SU2_MPI::Error("Convective scheme not implemented (Euler and Navier-Stokes).", CURRENT_FUNCTION);
         break;
@@ -2166,7 +2090,7 @@
     /*--- Pressure gradient will be in the source term for pressure based system ---*/
     
     if (pressure_based) {
-		numerics_container[MESH_0][FLOW_SOL][SOURCE_SECOND_TERM] = new CPressureSource(nDim, nVar_Flow, config);
+		numerics_container[val_iInst][MESH_0][FLOW_SOL][SOURCE_SECOND_TERM] = new CPressureSource(nDim, nVar_Flow, config);
 		cout<<"Assigned pressure gradient as a source."<<endl;
 	}
 	
@@ -2270,39 +2194,24 @@
   
  /*--- Solver definition for the poisson/pressure correction problem ---*/
   if (poisson) {
-<<<<<<< HEAD
 	  if (pressure_based) {
 		  cout<<"Allocating numerics container for poisson problem...."<<iMGlevel<<endl;
 		  /*--- Pressure correction (Poisson) equation ---*/
-           numerics_container[MESH_0][POISSON_SOL][VISC_TERM] = new CPressure_Poisson(nDim, nVar_Poisson, config);
-		   numerics_container[MESH_0][POISSON_SOL][VISC_BOUND_TERM] = new CPressure_Poisson(nDim, nVar_Poisson, config);
+           numerics_container[val_iInst][MESH_0][POISSON_SOL][VISC_TERM] = new CPressure_Poisson(nDim, nVar_Poisson, config);
+		   numerics_container[val_iInst][MESH_0][POISSON_SOL][VISC_BOUND_TERM] = new CPressure_Poisson(nDim, nVar_Poisson, config);
 
  		  /*--- Definition of the source term integration scheme for each equation and mesh level ---*/
-		   numerics_container[MESH_0][POISSON_SOL][SOURCE_FIRST_TERM] = new CSource_PoissonFVM(nDim, nVar_Poisson, config);//new CSource_PoissonFVM(nDim, nVar_Poisson, config);
-		   numerics_container[MESH_0][POISSON_SOL][SOURCE_SECOND_TERM] = new CSourceNothing(nDim, nVar_Poisson, config);
+		   numerics_container[val_iInst][MESH_0][POISSON_SOL][SOURCE_FIRST_TERM] = new CSource_PoissonFVM(nDim, nVar_Poisson, config);//new CSource_PoissonFVM(nDim, nVar_Poisson, config);
+		   numerics_container[val_iInst][MESH_0][POISSON_SOL][SOURCE_SECOND_TERM] = new CSourceNothing(nDim, nVar_Poisson, config);
 	  }
 	  else {
-		  /*--- Definition of the viscous scheme for each equation and mesh level ---*/
-		  cout<<"In else part.."<<endl;
-		  for (iMGlevel = 0; iMGlevel <= config->GetnMGLevels(); iMGlevel++) {
-			  numerics_container[iMGlevel][POISSON_SOL][VISC_TERM] = new CAvgGradCorrected_Poisson(nDim, nVar_Poisson, config);
-			  numerics_container[iMGlevel][POISSON_SOL][VISC_BOUND_TERM] = new CAvgGrad_Poisson(nDim, nVar_Poisson, config);
-			      
-		      /*--- Definition of the source term integration scheme for each equation and mesh level ---*/
-		      numerics_container[iMGlevel][POISSON_SOL][SOURCE_FIRST_TERM] = new CSourceNothing(nDim, nVar_Poisson, config);//new CSource_PoissonFVM(nDim, nVar_Poisson, config);
-		      numerics_container[iMGlevel][POISSON_SOL][SOURCE_SECOND_TERM] = new CSourceNothing(nDim, nVar_Poisson, config);
-		  }
+			/*--- Definition of the viscous scheme for each equation and mesh level ---*/
+			numerics_container[val_iInst][MESH_0][POISSON_SOL][VISC_TERM] = new CGalerkin_Flow(nDim, nVar_Poisson, config);
+    
+			/*--- Definition of the source term integration scheme for each equation and mesh level ---*/
+			numerics_container[val_iInst][MESH_0][POISSON_SOL][SOURCE_FIRST_TERM] = new CSourceNothing(nDim, nVar_Poisson, config);
+			numerics_container[val_iInst][MESH_0][POISSON_SOL][SOURCE_SECOND_TERM] = new CSourceNothing(nDim, nVar_Poisson, config);
 	  }
-=======
-    
-    /*--- Definition of the viscous scheme for each equation and mesh level ---*/
-    numerics_container[val_iInst][MESH_0][POISSON_SOL][VISC_TERM] = new CGalerkin_Flow(nDim, nVar_Poisson, config);
-    
-    /*--- Definition of the source term integration scheme for each equation and mesh level ---*/
-    numerics_container[val_iInst][MESH_0][POISSON_SOL][SOURCE_FIRST_TERM] = new CSourceNothing(nDim, nVar_Poisson, config);
-    numerics_container[val_iInst][MESH_0][POISSON_SOL][SOURCE_SECOND_TERM] = new CSourceNothing(nDim, nVar_Poisson, config);
-    
->>>>>>> a623d280
   }
   
   /*--- Solver definition of the finite volume heat solver  ---*/
@@ -3059,7 +2968,7 @@
       else if (config_container[iZone]->GetKind_Incomp_System() == PRESSURE_BASED) {
 		  if (rank == MASTER_NODE)
 		    cout<<"Pressure_based system"<<endl;
-       iteration_container[iZone] = new CPBFluidIteration(config_container[iZone]);
+       iteration_container[iZone][iInst] = new CPBFluidIteration(config_container[iZone]);
 	  }
       else{
         if (rank == MASTER_NODE)
@@ -3721,13 +3630,11 @@
       if ((config_container[iZone]->GetKind_Solver() ==  EULER) ||
           (config_container[iZone]->GetKind_Solver() ==  NAVIER_STOKES) ||
           (config_container[iZone]->GetKind_Solver() ==  RANS) ) {
-<<<<<<< HEAD
+
 		if (config_container[iZone]->GetKind_Incomp_System()!=PRESSURE_BASED)
-        solver_container[iZone][MESH_0][FLOW_SOL]->SetInitialCondition(geometry_container[iZone], solver_container[iZone], config_container[iZone], ExtIter);
-=======
-        for (iInst = 0; iInst < nInst[iZone]; iInst++)
+         for (iInst = 0; iInst < nInst[iZone]; iInst++)
           solver_container[iZone][iInst][MESH_0][FLOW_SOL]->SetInitialCondition(geometry_container[iZone][INST_0], solver_container[iZone][iInst], config_container[iZone], ExtIter);
->>>>>>> a623d280
+
       }
     }
   }
@@ -3785,17 +3692,11 @@
     case EULER: case NAVIER_STOKES: case RANS:
       StopCalc = integration_container[ZONE_0][INST_0][FLOW_SOL]->GetConvergence(); break;
     case WAVE_EQUATION:
-<<<<<<< HEAD
-      StopCalc = integration_container[ZONE_0][WAVE_SOL]->GetConvergence(); break;
-    case HEAT_EQUATION:
-      StopCalc = integration_container[ZONE_0][HEAT_SOL]->GetConvergence(); break;
-    case POISSON_EQUATION:
-      StopCalc = integration_container[ZONE_0][POISSON_SOL]->GetConvergence(); break;
-=======
-      StopCalc = integration_container[ZONE_0][INST_0][WAVE_SOL]->GetConvergence(); break;
+	  StopCalc = integration_container[ZONE_0][INST_0][WAVE_SOL]->GetConvergence(); break;
     case HEAT_EQUATION: case HEAT_EQUATION_FVM:
       StopCalc = integration_container[ZONE_0][INST_0][HEAT_SOL]->GetConvergence(); break;
->>>>>>> a623d280
+    case POISSON_EQUATION:
+      StopCalc = integration_container[ZONE_0][INST_0][POISSON_SOL]->GetConvergence(); break;
     case FEM_ELASTICITY:
       StopCalc = integration_container[ZONE_0][INST_0][FEA_SOL]->GetConvergence(); break;
     case ADJ_EULER: case ADJ_NAVIER_STOKES: case ADJ_RANS:
