--- conflicted
+++ resolved
@@ -4852,13 +4852,10 @@
                        unsigned short val_nDim,
                        bool val_periodic,
                        SU2_Comm MPICommunicator) : CDriver(confFile,
-                                                          val_nZone,
-                                                          val_nDim,
-<<<<<<< HEAD
-                                                          val_periodic,
-                                                          MPICommunicator) { }
-=======
-                                                          MPICommunicator) {
+                                                           val_nZone,
+                                                           val_nDim,
+                                                           val_periodic,
+                                                           MPICommunicator) {
   unsigned short iVar;
   unsigned short nVar_Flow = 0, nVar_Struct = 0;
 
@@ -4878,8 +4875,6 @@
     }
   }
 
-
-
   init_res_flow   = new su2double[nVar_Flow];
   init_res_struct = new su2double[nVar_Struct];
 
@@ -4910,7 +4905,6 @@
   delete [] residual_struct;
   delete [] residual_flow_rel;
   delete [] residual_struct_rel;
->>>>>>> 054c91a5
 
 }
 
@@ -5446,213 +5440,16 @@
 
 }
 
-
-<<<<<<< HEAD
-CFSIStatDriver::CFSIStatDriver(char* confFile,
-                                   unsigned short val_nZone,
-                                   unsigned short val_nDim,
-                                   bool val_periodic,
-                                   SU2_Comm MPICommunicator) : CFSIDriver(confFile,
-                                                                           val_nZone,
-                                                                           val_nDim,
-                                                                           val_periodic,
-                                                                           MPICommunicator) { }
-
-CFSIStatDriver::~CFSIStatDriver(void) { }
-
-void CFSIStatDriver::Run() {
-
-  /*--- As of now, we are coding it for just 2 zones. ---*/
-  /*--- This will become more general, but we need to modify the configuration for that ---*/
-  unsigned short ZONE_FLOW = 0, ZONE_STRUCT = 1;
-  unsigned short iZone;
-
-  unsigned long IntIter = 0; for (iZone = 0; iZone < nZone; iZone++) config_container[iZone]->SetIntIter(IntIter);
-  unsigned long FSIIter = 0; for (iZone = 0; iZone < nZone; iZone++) config_container[iZone]->SetFSIIter(FSIIter);
-  unsigned long nFSIIter = config_container[ZONE_FLOW]->GetnIterFSI();
-  bool update_geo = false;  //TODO: check
-
-  bool StopCalc_Flow = false;
-
-  /*--- For steady flow cases, the loop is in nExtIter - For static FSI nExtIter has to be 1, so we need to define an inner loop. ---*/
-  /*--- I will use GetUnst_nIntIter() temporarily, as an analogy with the dynamic solver ---*/
-  unsigned long nExtIter_FLOW = config_container[ZONE_FLOW]->GetUnst_nIntIter();
-  unsigned long iExtIter_FLOW = 0;
-=======
 CDiscAdjFSIDriver::CDiscAdjFSIDriver(char* confFile,
-                                                   unsigned short val_nZone,
-                                                   unsigned short val_nDim,
-                                                   SU2_Comm MPICommunicator) : CFSIDriver(confFile,
-                                                                                          val_nZone,
-                                                                                          val_nDim,
-                                                                                          MPICommunicator) {
->>>>>>> 054c91a5
-
-
-<<<<<<< HEAD
-   /*--- If there is a restart, we need to get the old geometry from the fluid field ---*/
-   bool restart = (config_container[ZONE_FLOW]->GetRestart() || config_container[ZONE_FLOW]->GetRestart_Flow());
-//   unsigned long ExtIter = config_container[ZONE_FLOW]->GetExtIter();
-   ExtIter = config_container[ZONE_FLOW]->GetExtIter();
-
-   if (restart){
-    unsigned short ZONE_FLOW = 0;
-    solver_container[ZONE_FLOW][MESH_0][FLOW_SOL]->LoadRestart(geometry_container[ZONE_FLOW], solver_container[ZONE_FLOW], config_container[ZONE_FLOW], 0, update_geo);
-   }
-
-  /*-----------------------------------------------------------------*/
-  /*---------------- Predict structural displacements ---------------*/
-  /*-----------------------------------------------------------------*/
-
-  Predict_Displacements(ZONE_STRUCT, ZONE_FLOW);
-
-
-  while (FSIIter < nFSIIter){
-
-    /*-----------------------------------------------------------------*/
-    /*------------------- Transfer Displacements ----------------------*/
-    /*-----------------------------------------------------------------*/
-
-    Transfer_Displacements(ZONE_STRUCT, ZONE_FLOW);
-
-    /*-----------------------------------------------------------------*/
-    /*------------------- Set the Grid movement -----------------------*/
-    /*---- No longer done in the preprocess of the flow iteration -----*/
-    /*---- as the flag Grid_Movement is set to false in this case -----*/
-    /*-----------------------------------------------------------------*/
-
-    iteration_container[ZONE_FLOW]->SetGrid_Movement(geometry_container, surface_movement,
-                                                     grid_movement, FFDBox, solver_container,
-                                                     config_container, ZONE_FLOW, IntIter, ExtIter);
-
-    /*-----------------------------------------------------------------*/
-    /*-------------------- Fluid subiteration -------------------------*/
-    /*---- Unsteady flows loop over the ExtIter: this loop needs to ---*/
-    /*------ be moved here as the nExtIter is 1 (FSI iterations) ------*/
-    /*-----------------------------------------------------------------*/
-
-    for (iExtIter_FLOW = 0; iExtIter_FLOW < nExtIter_FLOW; iExtIter_FLOW++){
-
-      /*--- Set ExtIter to iExtIter_FLOW; this is a trick to loop on the steady-state flow solver ---*/
-
-      config_container[ZONE_FLOW]->SetExtIter(iExtIter_FLOW);
-
-      /*--- For now only preprocess and iterate are necessary ---*/
-
-      iteration_container[ZONE_FLOW]->Preprocess(output, integration_container, geometry_container,
-                                             solver_container, numerics_container, config_container,
-                                             surface_movement, grid_movement, FFDBox, ZONE_FLOW);
-
-      iteration_container[ZONE_FLOW]->Iterate(output, integration_container, geometry_container,
-                                             solver_container, numerics_container, config_container,
-                                             surface_movement, grid_movement, FFDBox, ZONE_FLOW);
-
-      /*--- Write the convergence history for the fluid (only screen output) ---*/
-      /*--- test what to do for steady-state screen-only output ---*/
-
-      output->SetConvHistory_Body(&ConvHist_file, geometry_container, solver_container, config_container, integration_container, false, 0.0, ZONE_FLOW);
-
-      switch (config_container[ZONE_FLOW]->GetKind_Solver()) {
-        case EULER: case NAVIER_STOKES: case RANS:
-          StopCalc_Flow = integration_container[ZONE_0][FLOW_SOL]->GetConvergence(); break;
-      }
-
-      /*--- If the convergence criteria is met for the flow, break the loop ---*/
-      if (StopCalc_Flow) break;
-
-    }
-
-    /*--- Set the fluid convergence to false (to make sure FSI subiterations converge) ---*/
-
-    integration_container[ZONE_FLOW][FLOW_SOL]->SetConvergence(false);
-
-    /*-----------------------------------------------------------------*/
-    /*------------------- Set FEA loads from fluid --------------------*/
-    /*-----------------------------------------------------------------*/
-
-    Transfer_Tractions(ZONE_FLOW, ZONE_STRUCT);
-
-    /*-----------------------------------------------------------------*/
-    /*------------------ Structural subiteration ----------------------*/
-    /*-----------------------------------------------------------------*/
-
-    iteration_container[ZONE_STRUCT]->Iterate(output, integration_container, geometry_container,
-                                           solver_container, numerics_container, config_container,
-                                           surface_movement, grid_movement, FFDBox, ZONE_STRUCT);
-
-    /*--- Write the convergence history for the structure (only screen output) ---*/
-
-    output->SetConvHistory_Body(NULL, geometry_container, solver_container, config_container, integration_container, true, 0.0, ZONE_STRUCT);
-
-    /*--- Set the fluid convergence to false (to make sure FSI subiterations converge) ---*/
-
-    integration_container[ZONE_STRUCT][FEA_SOL]->SetConvergence(false);
-
-    /*-----------------------------------------------------------------*/
-    /*----------------- Displacements relaxation ----------------------*/
-    /*-----------------------------------------------------------------*/
-
-    Relaxation_Displacements(ZONE_STRUCT, ZONE_FLOW, FSIIter);
-
-    /*-----------------------------------------------------------------*/
-    /*-------------------- Check convergence --------------------------*/
-    /*-----------------------------------------------------------------*/
-
-    integration_container[ZONE_STRUCT][FEA_SOL]->Convergence_Monitoring_FSI(geometry_container[ZONE_STRUCT][MESH_0], config_container[ZONE_STRUCT],
-                                solver_container[ZONE_STRUCT][MESH_0][FEA_SOL], FSIIter);
-
-    if (integration_container[ZONE_STRUCT][FEA_SOL]->GetConvergence_FSI()) break;
-
-    /*-----------------------------------------------------------------*/
-    /*--------------------- Update FSIIter ---------------------------*/
-    /*-----------------------------------------------------------------*/
-
-    FSIIter++; for (iZone = 0; iZone < nZone; iZone++) config_container[iZone]->SetFSIIter(FSIIter);
-
-  }
-
-  /*-----------------------------------------------------------------*/
-  /*------------------ Update coupled solver ------------------------*/
-  /*-----------------------------------------------------------------*/
-
-  Update(ZONE_FLOW, ZONE_STRUCT);
-
-
-  /*-----------------------------------------------------------------*/
-  /*----------------- Update structural solver ----------------------*/
-  /*-----------------------------------------------------------------*/
-
-  /*--- Output the relaxed result, which is the one transferred into the fluid domain (for restart purposes) ---*/
-  switch (config_container[ZONE_STRUCT]->GetKind_TimeIntScheme_FEA()) {
-    case (NEWMARK_IMPLICIT):
-      solver_container[ZONE_STRUCT][MESH_0][FEA_SOL]->ImplicitNewmark_Relaxation(geometry_container[ZONE_STRUCT][MESH_0], solver_container[ZONE_STRUCT][MESH_0], config_container[ZONE_STRUCT]);
-      break;
-  }
-
-  /*-----------------------------------------------------------------*/
-  /*--------------- Update convergence parameter --------------------*/
-  /*-----------------------------------------------------------------*/
-  integration_container[ZONE_STRUCT][FEA_SOL]->SetConvergence_FSI(false);
-
-
-}
-
-
-
-
-CDiscAdjFSIStatDriver::CDiscAdjFSIStatDriver(char* confFile,
-                                                   unsigned short val_nZone,
-                                                   unsigned short val_nDim,
-                                                   bool val_periodic,
-                                                   SU2_Comm MPICommunicator) : CFSIStatDriver(confFile,
-                                                                                               val_nZone,
-                                                                                               val_nDim,
-                                                                                               val_periodic,
-                                                                                               MPICommunicator) { 
-
-
-=======
->>>>>>> 054c91a5
+                                     unsigned short val_nZone,
+                                     unsigned short val_nDim,
+                                     bool val_periodic,
+                                     SU2_Comm MPICommunicator) : CFSIDriver(confFile,
+                                                                            val_nZone,
+                                                                            val_nDim,
+                                                                            val_periodic,
+                                                                            MPICommunicator) {
+
   unsigned short iVar;
   unsigned short nVar_Flow = 0, nVar_Struct = 0;
   RecordingState = 0;
@@ -7288,12 +7085,14 @@
 }
 
 CMultiphysicsZonalDriver::CMultiphysicsZonalDriver(char* confFile,
-                       unsigned short val_nZone,
-                       unsigned short val_nDim,
-                       SU2_Comm MPICommunicator) : CDriver(confFile,
-                                                          val_nZone,
-                                                          val_nDim,
-                                                          MPICommunicator) { }
+                                                   unsigned short val_nZone,
+                                                   unsigned short val_nDim,
+                                                   bool val_periodic,
+                                                   SU2_Comm MPICommunicator) : CDriver(confFile,
+                                                                                       val_nZone,
+                                                                                       val_nDim,
+                                                                                       val_periodic,
+                                                                                       MPICommunicator) { }
 
 CMultiphysicsZonalDriver::~CMultiphysicsZonalDriver(void) { }
 
