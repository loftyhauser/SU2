--- conflicted
+++ resolved
@@ -185,93 +185,12 @@
     }
   }
 
-<<<<<<< HEAD
-
-  /*--- Check for a restart and set up the variables at each node
-   appropriately. Coarse multigrid levels will be intitially set to
-   the farfield values bc the solver will immediately interpolate
-   the solution from the finest mesh to the coarser levels. ---*/
-  if (!restart || (iMesh != MESH_0)) {
-
-=======
->>>>>>> d781ddc8
   if (dynamic){
     /*--- Restart the solution from zero ---*/
     for (iPoint = 0; iPoint < nPoint; iPoint++)
       node[iPoint] = new CDiscAdjFEAVariable(Solution, Solution_Accel, Solution_Vel, nDim, nVar, config);
   }
   else{
-<<<<<<< HEAD
-    /*--- Restart the solution from zero ---*/
-      for (iPoint = 0; iPoint < nPoint; iPoint++)
-        node[iPoint] = new CDiscAdjFEAVariable(Solution, nDim, nVar, config);
-        }
-
-      }
-  else {
-
-    /*--- Restart the solution from file information ---*/
-    mesh_filename = config->GetSolution_AdjFEMFileName();
-    filename = config->GetObjFunc_Extension(mesh_filename);
-
-    restart_file.open(filename.data(), ios::in);
-
-    /*--- In case there is no file ---*/
-    if (restart_file.fail()) {
-      SU2_MPI::Error(string("There is no adjoint restart file ") + filename, CURRENT_FUNCTION);
-    }
-
-    /*--- In case this is a parallel simulation, we need to perform the
-     Global2Local index transformation first. ---*/
-    long *Global2Local;
-    Global2Local = new long[geometry->GetGlobal_nPointDomain()];
-    /*--- First, set all indices to a negative value by default ---*/
-    for (iPoint = 0; iPoint < geometry->GetGlobal_nPointDomain(); iPoint++) {
-      Global2Local[iPoint] = -1;
-    }
-    /*--- Now fill array with the transform values only for local points ---*/
-    for (iPoint = 0; iPoint < nPointDomain; iPoint++) {
-      Global2Local[geometry->node[iPoint]->GetGlobalIndex()] = iPoint;
-    }
-
-    /*--- Read all lines in the restart file ---*/
-    long iPoint_Local; unsigned long iPoint_Global = 0;\
-
-    /*--- Skip coordinates ---*/
-    unsigned short skipVars = nDim;
-
-    /*--- Skip flow adjoint variables ---*/
-    if (Kind_Solver == RUNTIME_TURB_SYS){
-      if (compressible){
-        skipVars += nDim + 2;
-      }
-      if (incompressible){
-        skipVars += nDim + 1;
-      }
-    }
-
-    /*--- The first line is the header ---*/
-    getline (restart_file, text_line);
-
-    while (getline (restart_file, text_line)) {
-      istringstream point_line(text_line);
-
-      /*--- Retrieve local index. If this node from the restart file lives
-       on a different processor, the value of iPoint_Local will be -1.
-       Otherwise, the local index for this node on the current processor
-       will be returned and used to instantiate the vars. ---*/
-      iPoint_Local = Global2Local[iPoint_Global];
-      if (iPoint_Local >= 0) {
-        point_line >> index;
-        for (iVar = 0; iVar < skipVars; iVar++){ point_line >> dull_val;}
-        for (iVar = 0; iVar < nVar; iVar++){ point_line >> Solution[iVar];}
-        if (dynamic){
-          for (iVar = 0; iVar < nVar; iVar++){ point_line >> Solution_Vel[iVar];}
-          for (iVar = 0; iVar < nVar; iVar++){ point_line >> Solution_Accel[iVar];}
-          node[iPoint_Local] = new CDiscAdjFEAVariable(Solution, Solution_Accel, Solution_Vel, nDim, nVar, config);
-        } else{
-          node[iPoint_Local] = new CDiscAdjFEAVariable(Solution, nDim, nVar, config);
-=======
     bool isVertex;
     long indexVertex;
     /*--- Restart the solution from zero ---*/
@@ -281,17 +200,12 @@
         if (config->GetMarker_All_Fluid_Load(iMarker) == YES) {
           indexVertex = geometry->node[iPoint]->GetVertex(iMarker);
           if (indexVertex != -1){isVertex = true; break;}
->>>>>>> d781ddc8
         }
       }
       if (isVertex)
         node[iPoint] = new CDiscAdjFEABoundVariable(Solution, nDim, nVar, config);
       else
         node[iPoint] = new CDiscAdjFEAVariable(Solution, nDim, nVar, config);
-<<<<<<< HEAD
-    }
-=======
->>>>>>> d781ddc8
     }
   }
 
