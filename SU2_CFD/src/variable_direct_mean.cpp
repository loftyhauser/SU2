--- conflicted
+++ resolved
@@ -63,11 +63,8 @@
   Undivided_Laplacian = NULL;
   
   Solution_New = NULL;
-
-<<<<<<< HEAD
-=======
+ 
   Solution_BGS_k = NULL;
->>>>>>> 7dcdfe40
 }
 
 CEulerVariable::CEulerVariable(su2double val_density, su2double *val_velocity, su2double val_energy, unsigned short val_nDim,
