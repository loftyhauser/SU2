--- conflicted
+++ resolved
@@ -177,7 +177,6 @@
   StretchingFactor = 4.0*Phi_i*Phi_j/(Phi_i+Phi_j);
   
   /*--- Compute differences btw. conservative variables, with a correction for enthalpy ---*/
-<<<<<<< HEAD
   
   for (iVar = 0; iVar < nVar-1; iVar++) {
     Diff_U[iVar] = U_i[iVar]-U_j[iVar];
@@ -248,17 +247,14 @@
   Epsilon_4 = max(0.0, Param_Kappa_4-Epsilon_2)*sc4;
   
   /*--- Compute viscous part of the residual ---*/
-=======
->>>>>>> 604a861c
-  
-  for (iVar = 0; iVar < nVar-1; iVar++) {
-    Diff_U[iVar] = U_i[iVar]-U_j[iVar];
-  }
-  Diff_U[nVar-1] = Density_i*Enthalpy_i-Density_j*Enthalpy_j;
-  
-  DissipationTerm(val_residual, val_Jacobian_i, val_Jacobian_j);
-
-<<<<<<< HEAD
+  
+  for (iVar = 0; iVar < nVar; iVar++)
+    val_residual[iVar] += (Epsilon_2*Diff_U[iVar] - Epsilon_4*Diff_Lapl[iVar])*StretchingFactor*MeanLambda;
+  
+  /*--- Jacobian computation ---*/
+
+  if (implicit) {
+
     cte_0 = (Epsilon_2 + Epsilon_4*su2double(Neighbor_i+1))*StretchingFactor*MeanLambda;
     cte_1 = (Epsilon_2 + Epsilon_4*su2double(Neighbor_j+1))*StretchingFactor*MeanLambda;
     
@@ -318,42 +314,6 @@
 CCentLax_Flow::CCentLax_Flow(unsigned short val_nDim, unsigned short val_nVar, CConfig *config) :
                CCentBase_Flow(val_nDim, val_nVar, config) {
 
-=======
-  if (preacc) {
-    AD::SetPreaccOut(val_residual, nVar);
-    AD::EndPreacc();
-  }
-}
-
-void CCentBase_Flow::ScalarDissipationJacobian(su2double **val_Jacobian_i, su2double **val_Jacobian_j) {
-
-  /*--- n-1 diagonal entries ---*/
-
-  for (iVar = 0; iVar < (nVar-1); iVar++) {
-    val_Jacobian_i[iVar][iVar] += fix_factor*cte_0;
-    val_Jacobian_j[iVar][iVar] -= fix_factor*cte_1;
-  }
-  
-  /*--- Last row of Jacobian_i ---*/
-  
-  val_Jacobian_i[nVar-1][0] += fix_factor*cte_0*Gamma_Minus_One*sq_vel_i;
-  for (iDim = 0; iDim < nDim; iDim++)
-    val_Jacobian_i[nVar-1][iDim+1] -= fix_factor*cte_0*Gamma_Minus_One*Velocity_i[iDim];
-  val_Jacobian_i[nVar-1][nVar-1] += fix_factor*cte_0*Gamma;
-  
-  /*--- Last row of Jacobian_j ---*/
-  
-  val_Jacobian_j[nVar-1][0] -= fix_factor*cte_1*Gamma_Minus_One*sq_vel_j;
-  for (iDim = 0; iDim < nDim; iDim++)
-    val_Jacobian_j[nVar-1][iDim+1] += fix_factor*cte_1*Gamma_Minus_One*Velocity_j[iDim];
-  val_Jacobian_j[nVar-1][nVar-1] -= fix_factor*cte_1*Gamma;
-
-}
-
-CCentJST_Flow::CCentJST_Flow(unsigned short val_nDim, unsigned short val_nVar, CConfig *config) :
-               CCentBase_Flow(val_nDim, val_nVar, config) {
-
->>>>>>> 604a861c
   /*--- Artifical dissipation parameters ---*/
   Param_p = 0.3;
   Param_Kappa_0 = config->GetKappa_1st_Flow();
@@ -392,7 +352,6 @@
   return true;
 }
 
-<<<<<<< HEAD
 CUpwCUSP_Flow::CUpwCUSP_Flow(unsigned short val_nDim, unsigned short val_nVar, CConfig *config) : CNumerics(val_nDim, val_nVar, config) {
   
   implicit = (config->GetKind_TimeIntScheme_Flow() == EULER_IMPLICIT);
@@ -400,42 +359,28 @@
   Gamma = config->GetGamma();
   Gamma_Minus_One = Gamma - 1.0;
   
-  grid_movement = config->GetGrid_Movement();
-  
-  if (grid_movement && (SU2_MPI::GetRank() == MASTER_NODE))
+  if (config->GetGrid_Movement() && (SU2_MPI::GetRank() == MASTER_NODE))
     cout << "WARNING: Grid velocities are NOT yet considered by the CUSP scheme." << endl;
   
   /*--- Allocate some structures ---*/
-  Diff_U = new su2double [nVar];
-  Diff_Flux = new su2double [nVar];
   Velocity_i = new su2double [nDim];
   Velocity_j = new su2double [nDim];
-  MeanVelocity = new su2double [nDim];
-  ProjFlux = new su2double [nVar];
   ProjFlux_i = new su2double [nVar];
   ProjFlux_j = new su2double [nVar];
-  Jacobian = new su2double* [nVar];
-  for (iVar = 0; iVar < nVar; iVar++) {
-    Jacobian[iVar] = new su2double [nVar];
-  }
 }
 
 CUpwCUSP_Flow::~CUpwCUSP_Flow(void) {
-  delete [] Diff_U;
-  delete [] Diff_Flux;
   delete [] Velocity_i;
   delete [] Velocity_j;
-  delete [] MeanVelocity;
-  delete [] ProjFlux;
   delete [] ProjFlux_i;
   delete [] ProjFlux_j;
-  for (iVar = 0; iVar < nVar; iVar++) {
-    delete [] Jacobian[iVar];
-  }
 }
 
 void CUpwCUSP_Flow::ComputeResidual(su2double *val_residual, su2double **val_Jacobian_i, su2double **val_Jacobian_j,
                                      CConfig *config) {
+  
+  unsigned short iDim, iVar;
+  su2double Diff_U[5] = {0.0,0.0,0.0,0.0,0.0};
   
   AD::SetPreaccIn(Normal, nDim);
   AD::SetPreaccIn(V_i, nDim+4);
@@ -443,221 +388,115 @@
   
   /*--- Pressure, density, enthalpy, energy, and velocity at points i and j ---*/
   
-  Pressure_i = V_i[nDim+1];                       Pressure_j = V_j[nDim+1];
-  Density_i = V_i[nDim+2];                        Density_j = V_j[nDim+2];
-  Enthalpy_i = V_i[nDim+3];                       Enthalpy_j = V_j[nDim+3];
-  Energy_i = Enthalpy_i - Pressure_i/Density_i;   Energy_j = Enthalpy_j - Pressure_j/Density_j;
-
-  sq_vel_i = 0.0; sq_vel_j = 0.0;
+  Pressure_i = V_i[nDim+1];     Pressure_j = V_j[nDim+1];
+  Density_i  = V_i[nDim+2];     Density_j  = V_j[nDim+2];
+  Enthalpy_i = V_i[nDim+3];     Enthalpy_j = V_j[nDim+3];
+  su2double Energy_i = Enthalpy_i - Pressure_i/Density_i;
+  su2double Energy_j = Enthalpy_j - Pressure_j/Density_j;
+
+  su2double sq_vel_i = 0.0, sq_vel_j = 0.0;
   for (iDim = 0; iDim < nDim; iDim++) {
     Velocity_i[iDim] = V_i[iDim+1];
     Velocity_j[iDim] = V_j[iDim+1];
-    sq_vel_i += 0.5*Velocity_i[iDim]*Velocity_i[iDim];
-    sq_vel_j += 0.5*Velocity_j[iDim]*Velocity_j[iDim];
-  }
-  
-  SoundSpeed_i = sqrt(Gamma*Gamma_Minus_One*(Energy_i-0.5*sq_vel_i));
-  SoundSpeed_j = sqrt(Gamma*Gamma_Minus_One*(Energy_j-0.5*sq_vel_j));
-
-  /*-- Face area ---*/
+    sq_vel_i += Velocity_i[iDim]*Velocity_i[iDim];
+    sq_vel_j += Velocity_j[iDim]*Velocity_j[iDim];
+  }
+
+  /*-- Face area and unit normal ---*/
   
   Area = 0.0;
   for (iDim = 0; iDim < nDim; iDim++)
     Area += Normal[iDim]*Normal[iDim];
   Area = sqrt(Area);
   
-  /*-- Unit normal ---*/
-  
   for (iDim = 0; iDim < nDim; iDim++)
     UnitNormal[iDim] = Normal[iDim]/Area;
   
-  /*--- Recompute conservative variables ---*/
-  
-  U_i[0] = Density_i; U_j[0] = Density_j;
-  for (iDim = 0; iDim < nDim; iDim++) {
-    U_i[iDim+1] = Density_i*Velocity_i[iDim]; U_j[iDim+1] = Density_j*Velocity_j[iDim];
-  }
-  U_i[nDim+1] = Density_i*Energy_i; U_j[nDim+1] = Density_j*Energy_j;
-  
-  /*--- Compute mean values of the variables ---*/
-  
-  MeanDensity = 0.5*(Density_i+Density_j);
-  MeanPressure = 0.5*(Pressure_i+Pressure_j);
-  MeanEnthalpy = 0.5*(Enthalpy_i+Enthalpy_j);
-  ProjVelocity = 0.0;
-  for (iDim = 0; iDim < nDim; iDim++) {
-    MeanVelocity[iDim] =  0.5*(Velocity_i[iDim]+Velocity_j[iDim]);
-    ProjVelocity +=  MeanVelocity[iDim]*UnitNormal[iDim];
-  }
-  MeanSoundSpeed = 0.5*(SoundSpeed_i+SoundSpeed_j);
-  MeanEnergy = 0.5*(Energy_i+Energy_j);
-  
-  /*--- Get projected flux tensor ---*/
-  
-  GetInviscidProjFlux(&MeanDensity, MeanVelocity, &MeanPressure, &MeanEnthalpy, Normal, ProjFlux);
-  
-  /*--- Residual of the inviscid flux ---*/
-  
-  for (iVar = 0; iVar < nVar; iVar++)
-    val_residual[iVar] = ProjFlux[iVar];
-  
-  /*--- Jacobians of the inviscid flux, scale = 0.5 because val_residual ~ 0.5*(fc_i+fc_j)*Normal ---*/
-
-  if (implicit) {
-    GetInviscidProjJac(MeanVelocity, &MeanEnergy, Normal, 0.5, val_Jacobian_i);
-    for (iVar = 0; iVar < nVar; iVar++)
-      for (jVar = 0; jVar < nVar; jVar++)
-        val_Jacobian_j[iVar][jVar] = val_Jacobian_i[iVar][jVar];
-  }
-  
-  /*--- Computes differences conservative variables,
-   with a correction for the enthalpy ---*/
-  
-  for (iVar = 0; iVar < nVar; iVar++)
-    Diff_U[iVar] = U_i[iVar]-U_j[iVar];
-  Diff_U[nVar-1] = Density_i*Enthalpy_i-Density_j*Enthalpy_j;
-  
-  /*--- Computes differences projected fluxes,
-   with a correction for the enthalpy ---*/
+  /*--- Computes differences of conservative variables, with a correction for the enthalpy ---*/
+  
+  Diff_U[0] = Density_i - Density_j;
+  for (iDim = 0; iDim < nDim; iDim++)
+    Diff_U[iDim+1] = Density_i*Velocity_i[iDim] - Density_j*Velocity_j[iDim];
+  Diff_U[nVar-1] = Density_i*Enthalpy_i - Density_j*Enthalpy_j;
+  
+  /*--- Get left and right fluxes ---*/
   
   GetInviscidProjFlux(&Density_i, Velocity_i, &Pressure_i, &Enthalpy_i, UnitNormal, ProjFlux_i);
   GetInviscidProjFlux(&Density_j, Velocity_j, &Pressure_j, &Enthalpy_j, UnitNormal, ProjFlux_j);
   
+  /*--- Compute dissipation parameters based on Roe-averaged values ---*/
+  
+  su2double Beta, Nu_c;
+  
+  su2double R = sqrt(Density_j/Density_i), ProjVelocity = 0.0, sq_vel = 0.0;
+  
+  for (iDim = 0; iDim < nDim; iDim++) {
+    su2double MeanVel = (R*Velocity_j[iDim]+Velocity_i[iDim])/(R+1.0);
+    ProjVelocity += MeanVel*UnitNormal[iDim];
+    sq_vel += MeanVel*MeanVel;
+  }
+  su2double MeanEnthalpy = (R*Enthalpy_j+Enthalpy_i)/(R+1.0);
+  su2double MeanSoundSpeed = sqrt(Gamma_Minus_One*fabs(MeanEnthalpy-0.5*sq_vel));
+  
+  su2double Mach = ProjVelocity / MeanSoundSpeed;
+  
+  su2double tmp1 = 0.5*(Gamma+1.0)/Gamma*ProjVelocity;
+  su2double tmp2 = sqrt(pow(tmp1-ProjVelocity/Gamma, 2.0) + pow(MeanSoundSpeed,2.0)/Gamma);
+  su2double LamdaNeg = tmp1 - tmp2, LamdaPos = tmp1 + tmp2;
+  
+  if (fabs(Mach) >= 1.0) Beta = Mach/fabs(Mach);
+  else if (Mach  >= 0.0) Beta = max(0.0, (ProjVelocity + LamdaNeg)/(ProjVelocity - LamdaNeg));
+  else                   Beta =-max(0.0, (ProjVelocity + LamdaPos)/(ProjVelocity - LamdaPos));
+  
+  if (fabs(Mach) >= 1.0) Nu_c = 0.0;
+  else {
+    if      (Beta > 0.0) Nu_c =-(1.0+Beta)*LamdaNeg;
+    else if (Beta < 0.0) Nu_c = (1.0-Beta)*LamdaPos;
+    /*--- Limit the minimum scalar dissipation ---*/
+    else Nu_c = max(fabs(ProjVelocity), config->GetEntropyFix_Coeff()*MeanSoundSpeed);
+  }  
+  
+  /*--- Compute the residual ---*/
+  
   for (iVar = 0; iVar < nVar; iVar++)
-    Diff_Flux[iVar] = ProjFlux_i[iVar]-ProjFlux_j[iVar];
-  
-  /*--- Compute dissipation parameters ---*/
-  
-  Mach = ProjVelocity / MeanSoundSpeed;
-  
-  LamdaNeg = ProjVelocity - MeanSoundSpeed;
-  LamdaPos = ProjVelocity + MeanSoundSpeed;
-  
-  if ((0.0 <= Mach) && (Mach < 1.0)) Beta = + max(0.0, (ProjVelocity + LamdaNeg)/(ProjVelocity - LamdaNeg));
-  if ((-1.0 <= Mach) && (Mach < 0.0)) Beta = - max(0.0, (ProjVelocity + LamdaPos)/(ProjVelocity - LamdaPos));
-  if (fabs(Mach) >= 1.0) Beta = Mach/fabs(Mach);
-  
-  if (Beta == 0.0) Nu_c = fabs(ProjVelocity);
-  if ((Beta > 0.0) && ((0.0 < Mach) && (Mach < 1.0))) Nu_c = - (1.0-Beta)*LamdaNeg;
-  if ((Beta < 0.0) && ((-1.0 < Mach) && (Mach < 0.0))) Nu_c = (1.0-Beta)*LamdaPos;
-  if (fabs(Mach) >= 1) Nu_c = 0.0;
-  
-=======
-}
-
-CCentJST_Flow::~CCentJST_Flow(void) {
-
-}
-
-void CCentJST_Flow::DissipationTerm(su2double *val_residual, su2double **val_Jacobian_i, su2double **val_Jacobian_j) {
-
-  /*--- Compute differences btw. Laplacians ---*/
-  
-  for (iVar = 0; iVar < nVar; iVar++) {
-    Diff_Lapl[iVar] = Und_Lapl_i[iVar]-Und_Lapl_j[iVar];
-  }
-
-  /*--- Compute dissipation coefficients ---*/
-
-  sc2 = 3.0*(su2double(Neighbor_i)+su2double(Neighbor_j))/(su2double(Neighbor_i)*su2double(Neighbor_j));
-  sc4 = sc2*sc2/4.0;
-  
-  Epsilon_2 = Param_Kappa_2*0.5*(Sensor_i+Sensor_j)*sc2;
-  Epsilon_4 = max(0.0, Param_Kappa_4-Epsilon_2)*sc4;
-  
-  /*--- Compute viscous part of the residual ---*/
-  
-  for (iVar = 0; iVar < nVar; iVar++)
-    val_residual[iVar] += (Epsilon_2*Diff_U[iVar] - Epsilon_4*Diff_Lapl[iVar])*StretchingFactor*MeanLambda;
-  
+    val_residual[iVar] = 0.5*((1.0+Beta)*ProjFlux_i[iVar] + (1.0-Beta)*ProjFlux_j[iVar] + Nu_c*Diff_U[iVar])*Area;
+
   /*--- Jacobian computation ---*/
 
   if (implicit) {
-
-    cte_0 = (Epsilon_2 + Epsilon_4*su2double(Neighbor_i+1))*StretchingFactor*MeanLambda;
-    cte_1 = (Epsilon_2 + Epsilon_4*su2double(Neighbor_j+1))*StretchingFactor*MeanLambda;
-    
-    ScalarDissipationJacobian(val_Jacobian_i, val_Jacobian_j);
-  }
-}
-
-bool CCentJST_Flow::SetPreaccInVars(void) {
-  AD::StartPreacc();
-  AD::SetPreaccIn(Sensor_i);  AD::SetPreaccIn(Und_Lapl_i, nVar);
-  AD::SetPreaccIn(Sensor_j);  AD::SetPreaccIn(Und_Lapl_j, nVar);
-  return true;
-}
-
-CCentJST_KE_Flow::CCentJST_KE_Flow(unsigned short val_nDim, unsigned short val_nVar, CConfig *config) :
-                  CCentBase_Flow(val_nDim, val_nVar, config) {
-
-  /*--- Artifical dissipation parameters ---*/
-  Param_p = 0.3;
-  Param_Kappa_2 = config->GetKappa_2nd_Flow();
-
-}
-
-CCentJST_KE_Flow::~CCentJST_KE_Flow(void) {
-
-}
-
-void CCentJST_KE_Flow::DissipationTerm(su2double *val_residual, su2double **val_Jacobian_i, su2double **val_Jacobian_j) {
-
-  /*--- Compute dissipation coefficient ---*/
-
-  sc2 = 3.0*(su2double(Neighbor_i)+su2double(Neighbor_j))/(su2double(Neighbor_i)*su2double(Neighbor_j));
-  Epsilon_2 = Param_Kappa_2*0.5*(Sensor_i+Sensor_j)*sc2;
-
->>>>>>> 604a861c
-  /*--- Compute viscous part of the residual ---*/
-  
-  for (iVar = 0; iVar < nVar; iVar++)
-    val_residual[iVar] += (0.5*Nu_c*Diff_U[iVar] + 0.5*Beta*Diff_Flux[iVar])*Area;
-    
-  AD::SetPreaccOut(val_residual, nVar);
-  AD::EndPreacc();
-
-  /*--- Jacobian computation ---*/
-
-  if (implicit) {
-<<<<<<< HEAD
-    
-    cte_0 = 0.5*Nu_c*Area;
-    cte_1 = 0.5*Beta*Area;
+    
+    /*--- Flux average and difference contributions ---*/
+    
+    GetInviscidProjJac(Velocity_i, &Energy_i, Normal, 0.5*(1.0+Beta), val_Jacobian_i);
+    GetInviscidProjJac(Velocity_j, &Energy_j, Normal, 0.5*(1.0-Beta), val_Jacobian_j);
+    
+    /*--- Solution difference (scalar dissipation) contribution ---*/
+    
+    su2double cte_0 = 0.5*Nu_c*Area*config->GetCent_Jac_Fix_Factor();
+    
+    /*--- n-1 diagonal entries ---*/
     
     for (iVar = 0; iVar < (nVar-1); iVar++) {
       val_Jacobian_i[iVar][iVar] += cte_0;
       val_Jacobian_j[iVar][iVar] -= cte_0;
     }
     
-    /*--- Last row of Jacobian_i (solution difference contribution) ---*/
-    
-    val_Jacobian_i[nVar-1][0] += cte_0*Gamma_Minus_One*sq_vel_i;
+    /*--- Last rows ---*/
+    
+    val_Jacobian_i[nVar-1][0] += cte_0*Gamma_Minus_One*0.5*sq_vel_i;
     for (iDim = 0; iDim < nDim; iDim++)
       val_Jacobian_i[nVar-1][iDim+1] -= cte_0*Gamma_Minus_One*Velocity_i[iDim];
     val_Jacobian_i[nVar-1][nVar-1] += cte_0*Gamma;
     
-    /*--- Last row of Jacobian_j (solution difference contribution) ---*/
-    
-    val_Jacobian_j[nVar-1][0] -= cte_0*Gamma_Minus_One*sq_vel_j;
+    val_Jacobian_j[nVar-1][0] -= cte_0*Gamma_Minus_One*0.5*sq_vel_j;
     for (iDim = 0; iDim < nDim; iDim++)
       val_Jacobian_j[nVar-1][iDim+1] += cte_0*Gamma_Minus_One*Velocity_j[iDim];
     val_Jacobian_j[nVar-1][nVar-1] -= cte_0*Gamma;
     
-    /*--- Flux difference contribution ---*/
-    
-    GetInviscidProjJac(Velocity_i, &Energy_i, Normal, 1.0, Jacobian);
-    for (iVar = 0; iVar < nVar; iVar++)
-      for (jVar = 0; jVar < nVar; jVar++)
-        val_Jacobian_i[iVar][jVar] += cte_1*Jacobian[iVar][jVar];
-    
-    GetInviscidProjJac(Velocity_j, &Energy_j, Normal, 1.0, Jacobian);
-    for (iVar = 0; iVar < nVar; iVar++)
-      for (jVar = 0; jVar < nVar; jVar++)
-        val_Jacobian_j[iVar][jVar] -= cte_1*Jacobian[iVar][jVar];
-    
-  }
-  
+  }
+  
+  AD::SetPreaccOut(val_residual, nVar);
+  AD::EndPreacc();
 }
 
 CUpwAUSM_Flow::CUpwAUSM_Flow(unsigned short val_nDim, unsigned short val_nVar, CConfig *config) : CNumerics(val_nDim, val_nVar, config) {
@@ -838,61 +677,6 @@
       }
     }
   }
-=======
-
-    cte_0 = Epsilon_2*StretchingFactor*MeanLambda;
-    cte_1 = cte_0;
-
-    ScalarDissipationJacobian(val_Jacobian_i, val_Jacobian_j);
-  }
-}
-
-bool CCentJST_KE_Flow::SetPreaccInVars(void) {
-  AD::StartPreacc();
-  AD::SetPreaccIn(Sensor_i);  AD::SetPreaccIn(Sensor_j);
-  return true;
-}
-
-CCentLax_Flow::CCentLax_Flow(unsigned short val_nDim, unsigned short val_nVar, CConfig *config) :
-               CCentBase_Flow(val_nDim, val_nVar, config) {
-
-  /*--- Artifical dissipation parameters ---*/
-  Param_p = 0.3;
-  Param_Kappa_0 = config->GetKappa_1st_Flow();
-
-}
-
-CCentLax_Flow::~CCentLax_Flow(void) {
-
-}
-
-void CCentLax_Flow::DissipationTerm(su2double *val_residual, su2double **val_Jacobian_i, su2double **val_Jacobian_j) {
-
-  /*--- Compute dissipation coefficient ---*/
-
-  sc0 = 3.0*(su2double(Neighbor_i)+su2double(Neighbor_j))/(su2double(Neighbor_i)*su2double(Neighbor_j));
-  Epsilon_0 = Param_Kappa_0*sc0*su2double(nDim)/3.0;
-  
-  /*--- Compute viscous part of the residual ---*/
-  
-  for (iVar = 0; iVar < nVar; iVar++)
-    val_residual[iVar] += Epsilon_0*Diff_U[iVar]*StretchingFactor*MeanLambda;
-  
-  /*--- Jacobian computation ---*/
-
-  if (implicit) {
-    
-    cte_0 = Epsilon_0*StretchingFactor*MeanLambda;
-    cte_1 = cte_0;
-    
-    ScalarDissipationJacobian(val_Jacobian_i, val_Jacobian_j);
-  }
-}
-
-bool CCentLax_Flow::SetPreaccInVars(void) {
-  AD::StartPreacc();
-  return true;
->>>>>>> 604a861c
 }
 
 CUpwAUSMPLUS_SLAU_Base_Flow::CUpwAUSMPLUS_SLAU_Base_Flow(unsigned short val_nDim, unsigned short val_nVar, CConfig *config) :
@@ -909,7 +693,6 @@
   Gamma = config->GetGamma();
   Gamma_Minus_One = Gamma - 1.0;
   
-<<<<<<< HEAD
   Velocity_i = new su2double [nDim];
   Velocity_j = new su2double [nDim];
   psi_i = new su2double [nVar];
@@ -986,59 +769,12 @@
   GetPMatrix(&RoeDensity, RoeVelocity, &RoeSoundSpeed, UnitNormal, P_Tensor);
 
   /*--- Flow eigenvalues and Entropy correctors ---*/
-=======
-  if (config->GetGrid_Movement() && (SU2_MPI::GetRank() == MASTER_NODE))
-    cout << "WARNING: Grid velocities are NOT yet considered by the CUSP scheme." << endl;
-  
-  /*--- Allocate some structures ---*/
-  Velocity_i = new su2double [nDim];
-  Velocity_j = new su2double [nDim];
-  ProjFlux_i = new su2double [nVar];
-  ProjFlux_j = new su2double [nVar];
-}
-
-CUpwCUSP_Flow::~CUpwCUSP_Flow(void) {
-  delete [] Velocity_i;
-  delete [] Velocity_j;
-  delete [] ProjFlux_i;
-  delete [] ProjFlux_j;
-}
-
-void CUpwCUSP_Flow::ComputeResidual(su2double *val_residual, su2double **val_Jacobian_i, su2double **val_Jacobian_j,
-                                     CConfig *config) {
-  
-  unsigned short iDim, iVar;
-  su2double Diff_U[5] = {0.0,0.0,0.0,0.0,0.0};
-  
-  AD::SetPreaccIn(Normal, nDim);
-  AD::SetPreaccIn(V_i, nDim+4);
-  AD::SetPreaccIn(V_j, nDim+4);
-  
-  /*--- Pressure, density, enthalpy, energy, and velocity at points i and j ---*/
-  
-  Pressure_i = V_i[nDim+1];     Pressure_j = V_j[nDim+1];
-  Density_i  = V_i[nDim+2];     Density_j  = V_j[nDim+2];
-  Enthalpy_i = V_i[nDim+3];     Enthalpy_j = V_j[nDim+3];
-  su2double Energy_i = Enthalpy_i - Pressure_i/Density_i;
-  su2double Energy_j = Enthalpy_j - Pressure_j/Density_j;
-
-  su2double sq_vel_i = 0.0, sq_vel_j = 0.0;
-  for (iDim = 0; iDim < nDim; iDim++) {
-    Velocity_i[iDim] = V_i[iDim+1];
-    Velocity_j[iDim] = V_j[iDim+1];
-    sq_vel_i += Velocity_i[iDim]*Velocity_i[iDim];
-    sq_vel_j += Velocity_j[iDim]*Velocity_j[iDim];
-  }
-
-  /*-- Face area and unit normal ---*/
->>>>>>> 604a861c
   
   for (iDim = 0; iDim < nDim; iDim++)
     Lambda[iDim] = ProjVelocity;
   Lambda[nVar-2] = ProjVelocity + RoeSoundSpeed;
   Lambda[nVar-1] = ProjVelocity - RoeSoundSpeed;
   
-<<<<<<< HEAD
   /*--- Compute inverse P ---*/
   GetPMatrix_inv(&RoeDensity, RoeVelocity, &RoeSoundSpeed, UnitNormal, invP_Tensor);
   
@@ -1180,38 +916,8 @@
   else {
     mdot_hat = Area*MassFlux*oneOnRhoj;
     for (iVar = 0; iVar < nVar; ++iVar) psi_hat[iVar] = Area*psi_j[iVar];
-=======
-  for (iDim = 0; iDim < nDim; iDim++)
-    UnitNormal[iDim] = Normal[iDim]/Area;
-  
-  /*--- Computes differences of conservative variables, with a correction for the enthalpy ---*/
-  
-  Diff_U[0] = Density_i - Density_j;
-  for (iDim = 0; iDim < nDim; iDim++)
-    Diff_U[iDim+1] = Density_i*Velocity_i[iDim] - Density_j*Velocity_j[iDim];
-  Diff_U[nVar-1] = Density_i*Enthalpy_i - Density_j*Enthalpy_j;
-  
-  /*--- Get left and right fluxes ---*/
-  
-  GetInviscidProjFlux(&Density_i, Velocity_i, &Pressure_i, &Enthalpy_i, UnitNormal, ProjFlux_i);
-  GetInviscidProjFlux(&Density_j, Velocity_j, &Pressure_j, &Enthalpy_j, UnitNormal, ProjFlux_j);
-  
-  /*--- Compute dissipation parameters based on Roe-averaged values ---*/
-  
-  su2double Beta, Nu_c;
-  
-  su2double R = sqrt(Density_j/Density_i), ProjVelocity = 0.0, sq_vel = 0.0;
-  
-  for (iDim = 0; iDim < nDim; iDim++) {
-    su2double MeanVel = (R*Velocity_j[iDim]+Velocity_i[iDim])/(R+1.0);
-    ProjVelocity += MeanVel*UnitNormal[iDim];
-    sq_vel += MeanVel*MeanVel;
->>>>>>> 604a861c
-  }
-  su2double MeanEnthalpy = (R*Enthalpy_j+Enthalpy_i)/(R+1.0);
-  su2double MeanSoundSpeed = sqrt(Gamma_Minus_One*fabs(MeanEnthalpy-0.5*sq_vel));
-  
-<<<<<<< HEAD
+  }
+  
   /*--- Contribution from the mass flux derivatives ---*/
   for (iVar = 0; iVar < nVar; ++iVar) {
     for (jVar = 0; jVar < nVar; ++jVar) {
@@ -1431,45 +1137,6 @@
     su2double aF_b    = 0.0, mF_b    = 0.0, MF_b  = 0.0, rhoF_b = 0.0, fa_b   = 0.0, alpha_b = 0.0,
               rho_i_b = 0.0, rho_j_b = 0.0, p_i_b = 0.0, p_j_b  = 0.0, Vn_i_b = 0.0, Vn_j_b  = 0.0,
               mR_b    = 0.0, mL_b    = 0.0, betaLP_b = 0.0,  betaRM_b = 0.0,  tmp = 0.0;
-=======
-  su2double Mach = ProjVelocity / MeanSoundSpeed;
-  
-  su2double tmp1 = 0.5*(Gamma+1.0)/Gamma*ProjVelocity;
-  su2double tmp2 = sqrt(pow(tmp1-ProjVelocity/Gamma, 2.0) + pow(MeanSoundSpeed,2.0)/Gamma);
-  su2double LamdaNeg = tmp1 - tmp2, LamdaPos = tmp1 + tmp2;
-  
-  if (fabs(Mach) >= 1.0) Beta = Mach/fabs(Mach);
-  else if (Mach  >= 0.0) Beta = max(0.0, (ProjVelocity + LamdaNeg)/(ProjVelocity - LamdaNeg));
-  else                   Beta =-max(0.0, (ProjVelocity + LamdaPos)/(ProjVelocity - LamdaPos));
-  
-  if (fabs(Mach) >= 1.0) Nu_c = 0.0;
-  else {
-    if      (Beta > 0.0) Nu_c =-(1.0+Beta)*LamdaNeg;
-    else if (Beta < 0.0) Nu_c = (1.0-Beta)*LamdaPos;
-    /*--- Limit the minimum scalar dissipation ---*/
-    else Nu_c = max(fabs(ProjVelocity), config->GetEntropyFix_Coeff()*MeanSoundSpeed);
-  }  
-  
-  /*--- Compute the residual ---*/
-  
-  for (iVar = 0; iVar < nVar; iVar++)
-    val_residual[iVar] = 0.5*((1.0+Beta)*ProjFlux_i[iVar] + (1.0-Beta)*ProjFlux_j[iVar] + Nu_c*Diff_U[iVar])*Area;
-
-  /*--- Jacobian computation ---*/
-
-  if (implicit) {
-    
-    /*--- Flux average and difference contributions ---*/
-    
-    GetInviscidProjJac(Velocity_i, &Energy_i, Normal, 0.5*(1.0+Beta), val_Jacobian_i);
-    GetInviscidProjJac(Velocity_j, &Energy_j, Normal, 0.5*(1.0-Beta), val_Jacobian_j);
-    
-    /*--- Solution difference (scalar dissipation) contribution ---*/
-    
-    su2double cte_0 = 0.5*Nu_c*Area*config->GetCent_Jac_Fix_Factor();
-    
-    /*--- n-1 diagonal entries ---*/
->>>>>>> 604a861c
     
     if (outVar==0) {
       /*--- mdot = ... ---*/
@@ -1543,7 +1210,6 @@
       fa_b += 1.875*fa * alpha_b;
     }
     
-<<<<<<< HEAD
     /*--- steps shared by both ---*/
     /*--- fa = ... ---*/
     su2double Mref_b = 2.0*(1.0-sqrt(Mrefsq)) * fa_b;
@@ -1598,35 +1264,6 @@
 
 CUpwAUSMPLUSUP2_Flow::CUpwAUSMPLUSUP2_Flow(unsigned short val_nDim, unsigned short val_nVar, CConfig *config) :
                       CUpwAUSMPLUS_SLAU_Base_Flow(val_nDim, val_nVar, config) {
-=======
-    /*--- Last rows ---*/
-    
-    val_Jacobian_i[nVar-1][0] += cte_0*Gamma_Minus_One*0.5*sq_vel_i;
-    for (iDim = 0; iDim < nDim; iDim++)
-      val_Jacobian_i[nVar-1][iDim+1] -= cte_0*Gamma_Minus_One*Velocity_i[iDim];
-    val_Jacobian_i[nVar-1][nVar-1] += cte_0*Gamma;
-    
-    val_Jacobian_j[nVar-1][0] -= cte_0*Gamma_Minus_One*0.5*sq_vel_j;
-    for (iDim = 0; iDim < nDim; iDim++)
-      val_Jacobian_j[nVar-1][iDim+1] += cte_0*Gamma_Minus_One*Velocity_j[iDim];
-    val_Jacobian_j[nVar-1][nVar-1] -= cte_0*Gamma;
-    
-  }
-  
-  AD::SetPreaccOut(val_residual, nVar);
-  AD::EndPreacc();
-}
-
-CUpwAUSM_Flow::CUpwAUSM_Flow(unsigned short val_nDim, unsigned short val_nVar, CConfig *config) : CNumerics(val_nDim, val_nVar, config) {
-  
-  if (config->GetGrid_Movement() && (SU2_MPI::GetRank() == MASTER_NODE))
-    cout << "WARNING: Grid velocities are NOT yet considered in AUSM-type schemes." << endl;
-  
-  implicit = (config->GetKind_TimeIntScheme_Flow() == EULER_IMPLICIT);
-  
-  Gamma = config->GetGamma();
-  Gamma_Minus_One = Gamma - 1.0;
->>>>>>> 604a861c
   
   Minf = config->GetMach();
   Kp = 0.25;
@@ -1637,7 +1274,6 @@
 
 }
 
-<<<<<<< HEAD
 void CUpwAUSMPLUSUP2_Flow::ComputeMassAndPressureFluxes(CConfig *config, su2double &mdot, su2double &pressure) {
 
   /*--- Projected velocities and squared magnitude ---*/
@@ -1645,59 +1281,12 @@
   su2double ProjVelocity_i = 0.0, ProjVelocity_j = 0.0, sq_vel = 0.0;
 
   for (unsigned short iDim = 0; iDim < nDim; iDim++) {
-=======
-void CUpwAUSM_Flow::ComputeResidual(su2double *val_residual, su2double **val_Jacobian_i, su2double **val_Jacobian_j, CConfig *config) {
-  
-  AD::StartPreacc();
-  AD::SetPreaccIn(Normal, nDim);
-  AD::SetPreaccIn(V_i, nDim+4);
-  AD::SetPreaccIn(V_j, nDim+4);
-  
-  /*--- Face area (norm or the normal vector) ---*/
-  Area = 0.0;
-  for (iDim = 0; iDim < nDim; iDim++)
-    Area += Normal[iDim]*Normal[iDim];
-  Area = sqrt(Area);
-  
-  /*-- Unit Normal ---*/
-  for (iDim = 0; iDim < nDim; iDim++)
-    UnitNormal[iDim] = Normal[iDim]/Area;
-  
-  /*--- Primitive variables at point i ---*/
-  sq_vel = 0.0;
-  for (iDim = 0; iDim < nDim; iDim++) {
-    Velocity_i[iDim] = V_i[iDim+1];
-    sq_vel += Velocity_i[iDim]*Velocity_i[iDim];
-  }
-  Pressure_i = V_i[nDim+1];
-  Density_i = V_i[nDim+2];
-  Enthalpy_i = V_i[nDim+3];
-  Energy_i = Enthalpy_i - Pressure_i/Density_i;
-  SoundSpeed_i = sqrt(fabs(Gamma*Gamma_Minus_One*(Energy_i-0.5*sq_vel)));
-  
-  /*--- Primitive variables at point j ---*/
-  sq_vel = 0.0;
-  for (iDim = 0; iDim < nDim; iDim++) {
-    Velocity_j[iDim] = V_j[iDim+1];
-    sq_vel += Velocity_j[iDim]*Velocity_j[iDim];
-  }
-  Pressure_j = V_j[nDim+1];
-  Density_j = V_j[nDim+2];
-  Enthalpy_j = V_j[nDim+3];
-  Energy_j = Enthalpy_j - Pressure_j/Density_j;
-  SoundSpeed_j = sqrt(fabs(Gamma*Gamma_Minus_One*(Energy_j-0.5*sq_vel)));
-  
-  /*--- Projected velocities ---*/
-  ProjVelocity_i = 0.0; ProjVelocity_j = 0.0;
-  for (iDim = 0; iDim < nDim; iDim++) {
->>>>>>> 604a861c
     ProjVelocity_i += Velocity_i[iDim]*UnitNormal[iDim];
     ProjVelocity_j += Velocity_j[iDim]*UnitNormal[iDim];
 
     sq_vel += 0.5*(Velocity_i[iDim]*Velocity_i[iDim] + Velocity_j[iDim]*Velocity_j[iDim]);
   }
 
-<<<<<<< HEAD
   /*--- Compute interface speed of sound (aF) ---*/
 
   su2double astarL = sqrt(2.0*(Gamma-1.0)/(Gamma+1.0)*Enthalpy_i);
@@ -1785,62 +1374,6 @@
 
     sq_veli += Velocity_i[iDim]*Velocity_i[iDim];
     sq_velj += Velocity_j[iDim]*Velocity_j[iDim];
-=======
-  for (iVar = 0; iVar < nVar; iVar++)
-    val_residual[iVar] *= Area;
-  
-  AD::SetPreaccOut(val_residual, nVar);
-  AD::EndPreacc();
-  
-  /*--- Roe's Jacobian for AUSM (this must be fixed) ---*/
-  if (implicit) {
-    
-    /*--- Mean Roe variables iPoint and jPoint ---*/
-    R = sqrt(fabs(Density_j/Density_i));
-    RoeDensity = R*Density_i;
-    sq_vel = 0.0;
-    for (iDim = 0; iDim < nDim; iDim++) {
-      RoeVelocity[iDim] = (R*Velocity_j[iDim]+Velocity_i[iDim])/(R+1);
-      sq_vel += RoeVelocity[iDim]*RoeVelocity[iDim];
-    }
-    RoeEnthalpy = (R*Enthalpy_j+Enthalpy_i)/(R+1);
-    RoeSoundSpeed = sqrt(fabs((Gamma-1)*(RoeEnthalpy-0.5*sq_vel)));
-    
-    /*--- Compute P and Lambda (do it with the Normal) ---*/
-    GetPMatrix(&RoeDensity, RoeVelocity, &RoeSoundSpeed, UnitNormal, P_Tensor);
-    
-    ProjVelocity = 0.0; ProjVelocity_i = 0.0; ProjVelocity_j = 0.0;
-    for (iDim = 0; iDim < nDim; iDim++) {
-      ProjVelocity   += RoeVelocity[iDim]*UnitNormal[iDim];
-      ProjVelocity_i += Velocity_i[iDim]*UnitNormal[iDim];
-      ProjVelocity_j += Velocity_j[iDim]*UnitNormal[iDim];
-    }
-    
-    /*--- Flow eigenvalues and Entropy correctors ---*/
-    for (iDim = 0; iDim < nDim; iDim++)
-      Lambda[iDim] = ProjVelocity;
-    Lambda[nVar-2]  = ProjVelocity + RoeSoundSpeed;
-    Lambda[nVar-1] = ProjVelocity - RoeSoundSpeed;
-    
-    /*--- Compute inverse P ---*/
-    GetPMatrix_inv(&RoeDensity, RoeVelocity, &RoeSoundSpeed, UnitNormal, invP_Tensor);
-    
-    /*--- Jacobias of the inviscid flux, scale = 0.5 because val_residual ~ 0.5*(fc_i+fc_j)*Normal ---*/
-    GetInviscidProjJac(Velocity_i, &Energy_i, Normal, 0.5, val_Jacobian_i);
-    GetInviscidProjJac(Velocity_j, &Energy_j, Normal, 0.5, val_Jacobian_j);
-    
-    /*--- Roe's Flux approximation ---*/
-    for (iVar = 0; iVar < nVar; iVar++) {
-      for (jVar = 0; jVar < nVar; jVar++) {
-        Proj_ModJac_Tensor_ij = 0.0;
-        /*--- Compute |Proj_ModJac_Tensor| = P x |Lambda| x inverse P ---*/
-        for (kVar = 0; kVar < nVar; kVar++)
-          Proj_ModJac_Tensor_ij += P_Tensor[iVar][kVar]*fabs(Lambda[kVar])*invP_Tensor[kVar][jVar];
-        val_Jacobian_i[iVar][jVar] += 0.5*Proj_ModJac_Tensor_ij*Area;
-        val_Jacobian_j[iVar][jVar] -= 0.5*Proj_ModJac_Tensor_ij*Area;
-      }
-    }
->>>>>>> 604a861c
   }
 
   su2double Energy_i = Enthalpy_i - Pressure_i/Density_i;
@@ -1895,7 +1428,6 @@
 
 }
 
-<<<<<<< HEAD
 CUpwSLAU2_Flow::CUpwSLAU2_Flow(unsigned short val_nDim, unsigned short val_nVar, CConfig *config, bool val_low_dissipation) :
                 CUpwSLAU_Flow(val_nDim, val_nVar, config, val_low_dissipation) {
 
@@ -1914,24 +1446,11 @@
   implicit = (config->GetKind_TimeIntScheme_Flow() == EULER_IMPLICIT);
   kappa = config->GetRoe_Kappa();
   grid_movement = config->GetGrid_Movement();
-=======
-CUpwAUSMPLUS_SLAU_Base_Flow::CUpwAUSMPLUS_SLAU_Base_Flow(unsigned short val_nDim, unsigned short val_nVar, CConfig *config) :
-                             CNumerics(val_nDim, val_nVar, config) {
-  
-  if (config->GetGrid_Movement() && (SU2_MPI::GetRank() == MASTER_NODE))
-    cout << "WARNING: Grid velocities are NOT yet considered in AUSM-type schemes." << endl;
-  
-  implicit = (config->GetKind_TimeIntScheme_Flow() == EULER_IMPLICIT);
-  UseAccurateJacobian = config->GetUse_Accurate_Jacobians();
-  HasAnalyticalDerivatives = false;
-  FinDiffStep = 1e-4;
->>>>>>> 604a861c
   
   Gamma = config->GetGamma();
 
   Gamma_Minus_One = Gamma - 1.0;
   
-<<<<<<< HEAD
   IntermediateState = new su2double [nVar];
   dSm_dU            = new su2double [nVar];
   dPI_dU            = new su2double [nVar];
@@ -1954,33 +1473,9 @@
   delete [] dpStar_dU;
   delete [] dEStar_dU;
 
-=======
-  Velocity_i = new su2double [nDim];
-  Velocity_j = new su2double [nDim];
-  psi_i = new su2double [nVar];
-  psi_j = new su2double [nVar];
-  
-  RoeVelocity = new su2double [nDim];
-  Lambda = new su2double [nVar];
-  Epsilon = new su2double [nVar];
-  P_Tensor = new su2double* [nVar];
-  invP_Tensor = new su2double* [nVar];
-  for (unsigned short iVar = 0; iVar < nVar; iVar++) {
-    P_Tensor[iVar] = new su2double [nVar];
-    invP_Tensor[iVar] = new su2double [nVar];
-  }
-}
-
-CUpwAUSMPLUS_SLAU_Base_Flow::~CUpwAUSMPLUS_SLAU_Base_Flow(void) {
-  
->>>>>>> 604a861c
   delete [] Velocity_i;
   delete [] Velocity_j;
-  delete [] psi_i;
-  delete [] psi_j;
-  
   delete [] RoeVelocity;
-<<<<<<< HEAD
   
 }
 
@@ -2248,1034 +1743,6 @@
         for (iDim = 0; iDim < nDim; iDim++)
           val_Jacobian_i[jDim+1][iDim+1] -= OmegaSM * Velocity_i[jDim] * UnitNormal[iDim];
 
-=======
-  delete [] Lambda;
-  delete [] Epsilon;
-  for (unsigned short iVar = 0; iVar < nVar; iVar++) {
-    delete [] P_Tensor[iVar];
-    delete [] invP_Tensor[iVar];
-  }
-  delete [] P_Tensor;
-  delete [] invP_Tensor;
-  
-}
-
-void CUpwAUSMPLUS_SLAU_Base_Flow::ComputeMassAndPressureFluxes(CConfig *config, su2double &mdot, su2double &pressure)
-{
-  /*--- For schemes that fit in the general form of AUSM+up and SLAU schemes you can inherit from this class
-   and implement only the specifics, which should be the face mass flux (per unit area) and the face pressure.
-     For implicit solution methods this class can either approximate the flux Jacobians (using those of the Roe
-   scheme) or compute accurate ones. This is done either numerically, differentiating "mdot" and "pressure"
-   using 1st order finite differences, or analytically if you use this function to set the values of
-   "dmdot_dVi/j", "dpres_dVi/j" and set "HasAnalyticalDerivatives" to true in the ctor of the derived class.
-     For accurate numerical differentiation "mdot" and "pressure" can be functions of, at most, the velocities,
-   pressures, densities, and enthalpies at nodes i/j. This is also the order expected for the partial derivatives
-   of "mdot" and "pressure" in "d?_dVi/j" (in case they are known analytically, see the AUSM+up implementation).
-  ---*/
-}
-
-void CUpwAUSMPLUS_SLAU_Base_Flow::ApproximateJacobian(su2double **val_Jacobian_i, su2double **val_Jacobian_j) {
-
-  unsigned short iDim, iVar, jVar, kVar;
-  su2double R, RoeDensity, RoeEnthalpy, RoeSoundSpeed, ProjVelocity, sq_vel, Energy_i, Energy_j;
-  
-  Energy_i = Enthalpy_i - Pressure_i/Density_i;
-  Energy_j = Enthalpy_j - Pressure_j/Density_j;
-
-  /*--- Mean Roe variables iPoint and jPoint ---*/
-  
-  R = sqrt(fabs(Density_j/Density_i));
-  RoeDensity = R*Density_i;
-  ProjVelocity = 0.0;
-  sq_vel = 0.0;
-  for (iDim = 0; iDim < nDim; iDim++) {
-    RoeVelocity[iDim] = (R*Velocity_j[iDim]+Velocity_i[iDim])/(R+1);
-    ProjVelocity += RoeVelocity[iDim]*UnitNormal[iDim];
-    sq_vel += RoeVelocity[iDim]*RoeVelocity[iDim];
-  }
-  RoeEnthalpy = (R*Enthalpy_j+Enthalpy_i)/(R+1);
-  RoeSoundSpeed = sqrt(fabs((Gamma-1)*(RoeEnthalpy-0.5*sq_vel)));
-  
-  /*--- Compute P and Lambda (do it with the Normal) ---*/
-
-  GetPMatrix(&RoeDensity, RoeVelocity, &RoeSoundSpeed, UnitNormal, P_Tensor);
-
-  /*--- Flow eigenvalues and Entropy correctors ---*/
-  
-  for (iDim = 0; iDim < nDim; iDim++)
-    Lambda[iDim] = ProjVelocity;
-  Lambda[nVar-2] = ProjVelocity + RoeSoundSpeed;
-  Lambda[nVar-1] = ProjVelocity - RoeSoundSpeed;
-  
-  /*--- Compute inverse P ---*/
-  GetPMatrix_inv(&RoeDensity, RoeVelocity, &RoeSoundSpeed, UnitNormal, invP_Tensor);
-  
-  /*--- Jacobians of the inviscid flux, scale = 0.5 because val_residual ~ 0.5*(fc_i+fc_j)*Normal ---*/
-  GetInviscidProjJac(Velocity_i, &Energy_i, Normal, 0.5, val_Jacobian_i);
-  GetInviscidProjJac(Velocity_j, &Energy_j, Normal, 0.5, val_Jacobian_j);
-  
-  /*--- Roe's Flux approximation ---*/
-  
-  for (iVar = 0; iVar < nVar; iVar++) {
-    for (jVar = 0; jVar < nVar; jVar++) {
-      su2double Proj_ModJac_Tensor_ij = 0.0;
-      /*--- Compute |Proj_ModJac_Tensor| = P x |Lambda| x inverse P ---*/
-      for (kVar = 0; kVar < nVar; kVar++)
-        Proj_ModJac_Tensor_ij += P_Tensor[iVar][kVar]*fabs(Lambda[kVar])*invP_Tensor[kVar][jVar];
-      val_Jacobian_i[iVar][jVar] += 0.5*Proj_ModJac_Tensor_ij*Area;
-      val_Jacobian_j[iVar][jVar] -= 0.5*Proj_ModJac_Tensor_ij*Area;
-    }
-  }
-
-}
-
-void CUpwAUSMPLUS_SLAU_Base_Flow::AccurateJacobian(CConfig *config, su2double **val_Jacobian_i, su2double **val_Jacobian_j) {
-
-  /*--- Compute Jacobians using a mixed (numerical/analytical) formulation ---*/
-  
-  unsigned short iDim, iVar, jVar;
-  
-  /*--- If not computed analytically, numerically differentiate the fluxes wrt primitives ---*/
-  
-  if (!HasAnalyticalDerivatives) {
-    
-    /*--- Create arrays of pointers to the primitive variables so
-     we can loop through and perturb them in a general way. ---*/
-    
-    su2double *primitives_i[6], *primitives_j[6];
-    
-    for (iDim = 0; iDim < nDim; ++iDim) {
-      primitives_i[iDim] = &Velocity_i[iDim];
-      primitives_j[iDim] = &Velocity_j[iDim];
-    }
-    primitives_i[ nDim ] = &Pressure_i;  primitives_j[ nDim ] = &Pressure_j;
-    primitives_i[nDim+1] = &Density_i;   primitives_j[nDim+1] = &Density_j;
-    primitives_i[nDim+2] = &Enthalpy_i;  primitives_j[nDim+2] = &Enthalpy_j;
-    
-    /*--- Initialize the gradient arrays with the negative of the quantity,
-     then for forward finite differences we add to it and divide. ---*/
-    
-    for (iVar = 0; iVar < 6; ++iVar) {
-      dmdot_dVi[iVar] = -MassFlux;  dpres_dVi[iVar] = -Pressure;
-      dmdot_dVj[iVar] = -MassFlux;  dpres_dVj[iVar] = -Pressure;
-    }
-    
-    for (iVar = 0; iVar < nDim+3; ++iVar) {
-      /*--- Perturb side i ---*/
-      su2double epsilon = FinDiffStep * max(1.0, fabs(*primitives_i[iVar]));
-      *primitives_i[iVar] += epsilon;
-      ComputeMassAndPressureFluxes(config, MassFlux, Pressure);
-      dmdot_dVi[iVar] += MassFlux;  dpres_dVi[iVar] += Pressure;
-      dmdot_dVi[iVar] /= epsilon;   dpres_dVi[iVar] /= epsilon;
-      *primitives_i[iVar] -= epsilon;
-      
-      /*--- Perturb side j ---*/
-      epsilon = FinDiffStep * max(1.0, fabs(*primitives_j[iVar]));
-      *primitives_j[iVar] += epsilon;
-      ComputeMassAndPressureFluxes(config, MassFlux, Pressure);
-      dmdot_dVj[iVar] += MassFlux;  dpres_dVj[iVar] += Pressure;
-      dmdot_dVj[iVar] /= epsilon;   dpres_dVj[iVar] /= epsilon;
-      *primitives_j[iVar] -= epsilon;
-    }
-  }
-
-  /*--- Differentiation of fluxes wrt conservatives assuming ideal gas ---*/
-  
-  su2double dmdot_dUi[5], dmdot_dUj[5], dpres_dUi[5], dpres_dUj[5];
-  su2double sq_veli = 0.0, sq_velj = 0.0, dHi_drhoi = 0.0, dHj_drhoj = 0.0;
-  su2double oneOnRhoi = 1.0/Density_i, oneOnRhoj = 1.0/Density_j;
-  
-  for (jVar = 0; jVar < nVar; ++jVar) {
-
-    /*--- Partial derivatives of the primitives wrt conservative "jVar" ---*/
-    su2double dVi_dUi[6] = {0.0, 0.0, 0.0, 0.0, 0.0, 0.0};
-    su2double dVj_dUj[6] = {0.0, 0.0, 0.0, 0.0, 0.0, 0.0};
-    
-    if (jVar == 0) { // Density
-      for (iDim = 0; iDim < nDim; ++iDim) {
-        // -u,v,w / rho
-        dVi_dUi[iDim] = -Velocity_i[iDim] * oneOnRhoi;
-        dVj_dUj[iDim] = -Velocity_j[iDim] * oneOnRhoj;
-        // ||V||^2
-        sq_veli += Velocity_i[iDim] * Velocity_i[iDim];
-        sq_velj += Velocity_j[iDim] * Velocity_j[iDim];
-      }
-      dVi_dUi[nDim] = 0.5*Gamma_Minus_One*sq_veli;
-      dVj_dUj[nDim] = 0.5*Gamma_Minus_One*sq_velj;
-      
-      dVi_dUi[nDim+1] = dVj_dUj[nDim+1] = 1.0;
-      
-      dHi_drhoi = 0.5*(Gamma-2.0)*sq_veli - Gamma*Pressure_i/((Gamma-1.0)*Density_i);
-      dHj_drhoj = 0.5*(Gamma-2.0)*sq_velj - Gamma*Pressure_j/((Gamma-1.0)*Density_j);
-      dVi_dUi[nDim+2] = dHi_drhoi * oneOnRhoi;
-      dVj_dUj[nDim+2] = dHj_drhoj * oneOnRhoj;
-    }
-    else if (jVar == nVar-1) { // rho*Energy
-      dVi_dUi[nDim] = dVj_dUj[nDim] = Gamma_Minus_One;
-      dVi_dUi[nDim+2] = Gamma * oneOnRhoi;
-      dVj_dUj[nDim+2] = Gamma * oneOnRhoj;
-    }
-    else { // Momentum
-      dVi_dUi[jVar-1] = oneOnRhoi;
-      dVj_dUj[jVar-1] = oneOnRhoj;
-      
-      dVi_dUi[nDim] = -Gamma_Minus_One*Velocity_i[jVar-1];
-      dVj_dUj[nDim] = -Gamma_Minus_One*Velocity_j[jVar-1];
-      
-      dVi_dUi[nDim+2] = dVi_dUi[nDim] * oneOnRhoi;
-      dVj_dUj[nDim+2] = dVj_dUj[nDim] * oneOnRhoj;
-    }
-    
-    /*--- Dot product to complete chain rule ---*/
-    dmdot_dUi[jVar] = 0.0;  dpres_dUi[jVar] = 0.0;
-    dmdot_dUj[jVar] = 0.0;  dpres_dUj[jVar] = 0.0;
-    for (iVar = 0; iVar < 6; ++iVar) {
-      dmdot_dUi[jVar] += dmdot_dVi[iVar]*dVi_dUi[iVar];
-      dpres_dUi[jVar] += dpres_dVi[iVar]*dVi_dUi[iVar];
-      dmdot_dUj[jVar] += dmdot_dVj[iVar]*dVj_dUj[iVar];
-      dpres_dUj[jVar] += dpres_dVj[iVar]*dVj_dUj[iVar];
-    }
-  }
-  
-  /*--- Assemble final Jacobians (assuming phi = |mdot|) ---*/
-  
-  su2double mdot_hat, psi_hat[5];
-  
-  if (MassFlux > 0.0) {
-    mdot_hat = Area*MassFlux*oneOnRhoi;
-    for (iVar = 0; iVar < nVar; ++iVar) psi_hat[iVar] = Area*psi_i[iVar];
-  }
-  else {
-    mdot_hat = Area*MassFlux*oneOnRhoj;
-    for (iVar = 0; iVar < nVar; ++iVar) psi_hat[iVar] = Area*psi_j[iVar];
-  }
-  
-  /*--- Contribution from the mass flux derivatives ---*/
-  for (iVar = 0; iVar < nVar; ++iVar) {
-    for (jVar = 0; jVar < nVar; ++jVar) {
-      val_Jacobian_i[iVar][jVar] = psi_hat[iVar] * dmdot_dUi[jVar];
-      val_Jacobian_j[iVar][jVar] = psi_hat[iVar] * dmdot_dUj[jVar];
-    }
-  }
-  
-  /*--- Contribution from the pressure derivatives ---*/
-  for (iDim = 0; iDim < nDim; ++iDim) {
-    for (jVar = 0; jVar < nVar; ++jVar) {
-      val_Jacobian_i[iDim+1][jVar] += Normal[iDim] * dpres_dUi[jVar];
-      val_Jacobian_j[iDim+1][jVar] += Normal[iDim] * dpres_dUj[jVar];
-    }
-  }
-  
-  /*--- Contributions from the derivatives of PSI wrt the conservatives ---*/
-  if (MassFlux > 0.0) {
-    /*--- Velocity terms ---*/
-    for (iDim = 0; iDim < nDim; ++iDim) {
-      val_Jacobian_i[iDim+1][0]      -= mdot_hat*Velocity_i[iDim];
-      val_Jacobian_i[iDim+1][iDim+1] += mdot_hat;
-      val_Jacobian_i[nVar-1][iDim+1] -= mdot_hat*Gamma_Minus_One*Velocity_i[iDim];
-    }
-    /*--- Energy terms ---*/
-    val_Jacobian_i[nVar-1][0]      += mdot_hat*dHi_drhoi;
-    val_Jacobian_i[nVar-1][nVar-1] += mdot_hat*Gamma;
-  }
-  else {
-    /*--- Velocity terms ---*/
-    for (iDim = 0; iDim < nDim; ++iDim) {
-      val_Jacobian_j[iDim+1][0]      -= mdot_hat*Velocity_j[iDim];
-      val_Jacobian_j[iDim+1][iDim+1] += mdot_hat;
-      val_Jacobian_j[nVar-1][iDim+1] -= mdot_hat*Gamma_Minus_One*Velocity_j[iDim];
-    }
-    /*--- Energy terms ---*/
-    val_Jacobian_j[nVar-1][0]      += mdot_hat*dHj_drhoj;
-    val_Jacobian_j[nVar-1][nVar-1] += mdot_hat*Gamma;
-  }
-
-}
-
-void CUpwAUSMPLUS_SLAU_Base_Flow::ComputeResidual(su2double *val_residual, su2double **val_Jacobian_i, su2double **val_Jacobian_j, CConfig *config) {
-
-  unsigned short iDim, iVar;
-
-  /*--- Space to start preaccumulation ---*/
-
-  AD::StartPreacc();
-  AD::SetPreaccIn(Normal, nDim);
-  AD::SetPreaccIn(V_i, nDim+4);
-  AD::SetPreaccIn(V_j, nDim+4);
-
-  /*--- Variables for the general form and primitives for mass flux and pressure calculation.  ---*/
-  /*--- F_{1/2} = ||A|| ( 0.5 * mdot * (psi_i+psi_j) - 0.5 * |mdot| * (psi_i-psi_j) + N * pf ) ---*/
-
-  psi_i[0] = 1.0;  psi_j[0] = 1.0;
-
-  for (iDim = 0; iDim < nDim; iDim++) {
-    /*--- Velocities ---*/
-    Velocity_i[iDim] = psi_i[iDim+1] = V_i[iDim+1];
-    Velocity_j[iDim] = psi_j[iDim+1] = V_j[iDim+1];
-  }
-
-  /*--- Pressure and Density ---*/
-  Pressure_i = V_i[nDim+1];  Pressure_j = V_j[nDim+1];
-  Density_i  = V_i[nDim+2];  Density_j  = V_j[nDim+2];
-
-  /*--- Enthalpy ---*/
-  Enthalpy_i = psi_i[nVar-1] = V_i[nDim+3];
-  Enthalpy_j = psi_j[nVar-1] = V_j[nDim+3];
-
-  /*--- Face area (norm or the normal vector) ---*/
-
-  Area = 0.0;
-  for (iDim = 0; iDim < nDim; iDim++)
-    Area += Normal[iDim]*Normal[iDim];
-  Area = sqrt(Area);
-
-  /*-- Unit Normal ---*/
-  for (iDim = 0; iDim < nDim; iDim++)
-    UnitNormal[iDim] = Normal[iDim]/Area;
-
-  /*--- Mass and pressure fluxes defined by derived classes ---*/
-
-  ComputeMassAndPressureFluxes(config, MassFlux, Pressure);
-  DissFlux = fabs(MassFlux);
-
-  val_residual[0] = MassFlux;
-
-  for (iDim = 0; iDim < nDim; iDim++)
-    val_residual[iDim+1] = 0.5*MassFlux*(psi_i[iDim+1]+psi_j[iDim+1]) +
-                           0.5*DissFlux*(psi_i[iDim+1]-psi_j[iDim+1]) +
-                           UnitNormal[iDim]*Pressure;
-
-  val_residual[nVar-1] = 0.5*MassFlux*(psi_i[nVar-1]+psi_j[nVar-1]) +
-                         0.5*DissFlux*(psi_i[nVar-1]-psi_j[nVar-1]);
-
-  for (iVar = 0; iVar < nVar; iVar++) val_residual[iVar] *= Area;
-  
-  /*--- Space to end preaccumulation ---*/
-  
-  AD::SetPreaccOut(val_residual, nVar);
-  AD::EndPreacc();
-  
-  /*--- If required, compute Jacobians, either approximately (Roe) or numerically ---*/
-  
-  if (!implicit) return;
-  
-  if (UseAccurateJacobian)
-    AccurateJacobian(config, val_Jacobian_i, val_Jacobian_j);
-  else
-    ApproximateJacobian(val_Jacobian_i, val_Jacobian_j);
-
-}
-
-
-CUpwAUSMPLUSUP_Flow::CUpwAUSMPLUSUP_Flow(unsigned short val_nDim, unsigned short val_nVar, CConfig *config) :
-                     CUpwAUSMPLUS_SLAU_Base_Flow(val_nDim, val_nVar, config) {
-
-  HasAnalyticalDerivatives = true;
-  Minf = config->GetMach();
-  Kp = 0.25;
-  Ku = 0.75;
-  sigma = 1.0;
-}
-
-CUpwAUSMPLUSUP_Flow::~CUpwAUSMPLUSUP_Flow(void) {
-
-}
-
-void CUpwAUSMPLUSUP_Flow::ComputeMassAndPressureFluxes(CConfig *config, su2double &mdot, su2double &pressure) {
-
-  /*--- Projected velocities ---*/
-
-  su2double ProjVelocity_i = 0.0, ProjVelocity_j = 0.0;
-
-  for (unsigned short iDim = 0; iDim < nDim; iDim++) {
-    ProjVelocity_i += Velocity_i[iDim]*UnitNormal[iDim];
-    ProjVelocity_j += Velocity_j[iDim]*UnitNormal[iDim];
-  }
-
-  /*--- Compute interface speed of sound (aF) ---*/ 
-
-  su2double astarL = sqrt(2.0*(Gamma-1.0)/(Gamma+1.0)*Enthalpy_i);
-  su2double astarR = sqrt(2.0*(Gamma-1.0)/(Gamma+1.0)*Enthalpy_j);
-
-  su2double ahatL = astarL*astarL/max(astarL, ProjVelocity_i);
-  su2double ahatR = astarR*astarR/max(astarR,-ProjVelocity_j);
-
-  su2double aF = min(ahatL,ahatR);
-
-  /*--- Left and right pressures and Mach numbers ---*/
-  
-  su2double mLP, betaLP, mRM, betaRM;
-
-  su2double mL = ProjVelocity_i/aF;
-  su2double mR = ProjVelocity_j/aF;
-
-  su2double MFsq = 0.5*(mL*mL+mR*mR);
-  su2double param1 = max(MFsq, Minf*Minf);
-  su2double Mrefsq = min(1.0, param1);
-
-  su2double fa = 2.0*sqrt(Mrefsq)-Mrefsq;
-
-  su2double alpha = 3.0/16.0*(-4.0+5.0*fa*fa);
-  su2double beta = 1.0/8.0;
-
-  if (fabs(mL) <= 1.0) {
-    su2double p1 = 0.25*(mL+1.0)*(mL+1.0);
-    su2double p2 = (mL*mL-1.0)*(mL*mL-1.0);
-
-    mLP = p1 + beta*p2;
-    betaLP = p1*(2.0-mL) + alpha*mL*p2;
-  }
-  else {
-    mLP = 0.5*(mL+fabs(mL));
-    betaLP = mLP/mL;
-  }
-
-  if (fabs(mR) <= 1.0) {
-    su2double p1 = 0.25*(mR-1.0)*(mR-1.0);
-    su2double p2 = (mR*mR-1.0)*(mR*mR-1.0);
-
-    mRM = -p1 - beta*p2;
-    betaRM = p1*(2.0+mR) - alpha*mR*p2;
-  }
-  else {
-    mRM = 0.5*(mR-fabs(mR));
-    betaRM = mRM/mR;
-  }
-
-  /*--- Pressure and velocity diffusion terms ---*/
-
-  su2double rhoF = 0.5*(Density_i+Density_j);
-  su2double Mp = -(Kp/fa)*max((1.0-sigma*MFsq),0.0)*(Pressure_j-Pressure_i)/(rhoF*aF*aF);
-
-  su2double Pu = -Ku*fa*betaLP*betaRM*2.0*rhoF*aF*(ProjVelocity_j-ProjVelocity_i);
-
-  /*--- Finally the fluxes ---*/
-
-  su2double mF = mLP + mRM + Mp;
-  mdot = aF * (max(mF,0.0)*Density_i + min(mF,0.0)*Density_j);
-
-  pressure = betaLP*Pressure_i + betaRM*Pressure_j + Pu;
-  
-  if (!implicit || !UseAccurateJacobian) return;
-  
-  /*--- Analytical differentiation of the face mass flux and
-   pressure (in reverse mode, "?_b" denotes dmot_d?). ---*/
-  
-  /*--- limited mean Mach number (used in division...) ---*/
-  su2double MF = max(numeric_limits<passivedouble>::epsilon(),sqrt(MFsq));
-  
-  for (int outVar=0; outVar<2; ++outVar) {
-    
-    su2double aF_b    = 0.0, mF_b    = 0.0, MF_b  = 0.0, rhoF_b = 0.0, fa_b   = 0.0, alpha_b = 0.0,
-              rho_i_b = 0.0, rho_j_b = 0.0, p_i_b = 0.0, p_j_b  = 0.0, Vn_i_b = 0.0, Vn_j_b  = 0.0,
-              mR_b    = 0.0, mL_b    = 0.0, betaLP_b = 0.0,  betaRM_b = 0.0,  tmp = 0.0;
-    
-    if (outVar==0) {
-      /*--- mdot = ... ---*/
-      if (mF > 0.0) {
-        aF_b += mF*Density_i;
-        mF_b += aF*Density_i;
-        rho_i_b += mF*aF;
-      }
-      else {
-        aF_b += mF*Density_j;
-        mF_b += aF*Density_j;
-        rho_j_b += mF*aF;
-      }
-      
-      /*--- Mp = ... ---*/
-      if (sigma*MFsq < 1.0) {
-        rhoF_b -= Mp/rhoF * mF_b;
-        fa_b -= Mp/fa * mF_b;
-        aF_b -= 2.0*Mp/aF * mF_b;
-        MF_b += 2.0*sigma*MF*(Kp/fa)*(Pressure_j-Pressure_i)/(rhoF*aF*aF) * mF_b;
-        tmp = -(Kp/fa)*(1.0-sigma*MFsq)/(rhoF*aF*aF);
-        p_i_b -= tmp * mF_b;
-        p_j_b += tmp * mF_b;
-      }
-      
-      /*--- rhoF = ... ---*/
-      rho_i_b += 0.5*rhoF_b;  rho_j_b += 0.5*rhoF_b;
-      
-      /*--- mRM = ... ---*/
-      if (fabs(mR) < 1.0) mR_b += (1.0-mR)*(0.5+4.0*beta*mR*(mR+1.0)) * mF_b;
-      else if (mR <=-1.0) mR_b += mF_b;
-      
-      /*--- mLP = ... ---*/
-      if (fabs(mL) < 1.0) mL_b += (1.0+mL)*(0.5+4.0*beta*mL*(mL-1.0)) * mF_b;
-      else if (mL >= 1.0) mL_b += mF_b;
-    }
-    else {
-      /*--- pressure = ... ---*/
-      p_i_b += betaLP;  betaLP_b += Pressure_i;
-      p_j_b += betaRM;  betaRM_b += Pressure_j;
-      
-      /*--- Pu = ... ---*/
-      rhoF_b += Pu/rhoF;
-      fa_b += Pu/fa;
-      aF_b += Pu/aF;
-      tmp = -Ku*fa*2.0*rhoF*aF*(ProjVelocity_j-ProjVelocity_i);
-      betaLP_b += tmp*betaRM;
-      betaRM_b += tmp*betaLP;
-      tmp = -Ku*fa*betaLP*betaRM*2.0*rhoF*aF;
-      Vn_i_b -= tmp;
-      Vn_j_b += tmp;
-      
-      /*--- rhoF = ... ---*/
-      rho_i_b += 0.5*rhoF_b;  rho_j_b += 0.5*rhoF_b;
-      
-      /*--- betaRM = ... ---*/
-      if (fabs(mR) < 1.0) {
-        tmp = mR*mR-1.0;
-        mR_b += tmp*(0.75-alpha*(5.0*tmp+4.0)) * betaRM_b;
-        alpha_b -= mR*tmp*tmp * betaRM_b;
-      }
-      
-      /*--- betaLP = ... ---*/
-      if (fabs(mL) < 1.0) {
-        tmp = mL*mL-1.0;
-        mL_b -= tmp*(0.75-alpha*(5.0*tmp+4.0)) * betaLP_b;
-        alpha_b += mL*tmp*tmp * betaLP_b;
-      }
-      
-      /*--- alpha = ... ---*/
-      fa_b += 1.875*fa * alpha_b;
-    }
-    
-    /*--- steps shared by both ---*/
-    /*--- fa = ... ---*/
-    su2double Mref_b = 2.0*(1.0-sqrt(Mrefsq)) * fa_b;
-    
-    /*--- Mrefsq = ... ---*/
-    if (MF < 1.0 && MF > Minf) MF_b += Mref_b;
-    
-    /*--- MFsq = ... ---*/
-    mL_b += 0.5*mL/MF * MF_b;  mR_b += 0.5*mR/MF * MF_b;
-    
-    /*--- mL/R = ... ---*/
-    Vn_i_b += mL_b/aF;  Vn_j_b += mR_b/aF;
-    aF_b -= (mL*mL_b+mR*mR_b)/aF;
-    
-    /*--- aF,ahat,astar = f(H_i,H_j) ---*/
-    su2double astar_b = aF_b, H_i_b, H_j_b;
-    
-    if (ahatL < ahatR) {
-      if (astarL <= ProjVelocity_i) {
-        tmp = astarL/ProjVelocity_i;
-        astar_b *= 2.0*tmp;
-        Vn_i_b -= tmp*tmp * aF_b;
-      }
-      H_i_b = sqrt(0.5*(Gamma-1.0)/((Gamma+1.0)*Enthalpy_i)) * astar_b;
-      H_j_b = 0.0;
-    }
-    else {
-      if (astarR <= -ProjVelocity_j) {
-        tmp = -astarR/ProjVelocity_j;
-        astar_b *= 2.0*tmp;
-        Vn_j_b += tmp*tmp * aF_b;
-      }
-      H_j_b = sqrt(0.5*(Gamma-1.0)/((Gamma+1.0)*Enthalpy_j)) * astar_b;
-      H_i_b = 0.0;
-    }
-    
-    /*--- store derivatives ---*/
-    su2double *target_i = (outVar==0 ? dmdot_dVi : dpres_dVi),
-              *target_j = (outVar==0 ? dmdot_dVj : dpres_dVj);
-    target_i[5] = target_j[5] = 0.0;
-    
-    /*--- ProjVelocity = ... ---*/
-    for (unsigned short iDim = 0; iDim < nDim; ++iDim) {
-      target_i[iDim] = UnitNormal[iDim] * Vn_i_b;
-      target_j[iDim] = UnitNormal[iDim] * Vn_j_b;
-    }
-    target_i[ nDim ] = p_i_b;   target_j[ nDim ] = p_j_b;
-    target_i[nDim+1] = rho_i_b; target_j[nDim+1] = rho_j_b;
-    target_i[nDim+2] = H_i_b;   target_j[nDim+2] = H_j_b;
-  }
-}
-
-CUpwAUSMPLUSUP2_Flow::CUpwAUSMPLUSUP2_Flow(unsigned short val_nDim, unsigned short val_nVar, CConfig *config) :
-                      CUpwAUSMPLUS_SLAU_Base_Flow(val_nDim, val_nVar, config) {
-  
-  Minf = config->GetMach();
-  Kp = 0.25;
-  sigma = 1.0;
-}
-
-CUpwAUSMPLUSUP2_Flow::~CUpwAUSMPLUSUP2_Flow(void) {
-
-}
-
-void CUpwAUSMPLUSUP2_Flow::ComputeMassAndPressureFluxes(CConfig *config, su2double &mdot, su2double &pressure) {
-
-  /*--- Projected velocities and squared magnitude ---*/
-
-  su2double ProjVelocity_i = 0.0, ProjVelocity_j = 0.0, sq_vel = 0.0;
-
-  for (unsigned short iDim = 0; iDim < nDim; iDim++) {
-    ProjVelocity_i += Velocity_i[iDim]*UnitNormal[iDim];
-    ProjVelocity_j += Velocity_j[iDim]*UnitNormal[iDim];
-
-    sq_vel += 0.5*(Velocity_i[iDim]*Velocity_i[iDim] + Velocity_j[iDim]*Velocity_j[iDim]);
-  }
-
-  /*--- Compute interface speed of sound (aF) ---*/
-
-  su2double astarL = sqrt(2.0*(Gamma-1.0)/(Gamma+1.0)*Enthalpy_i);
-  su2double astarR = sqrt(2.0*(Gamma-1.0)/(Gamma+1.0)*Enthalpy_j);
-
-  su2double ahatL = astarL*astarL/max(astarL, ProjVelocity_i);
-  su2double ahatR = astarR*astarR/max(astarR,-ProjVelocity_j);
-
-  su2double aF = min(ahatL,ahatR);
-
-  /*--- Left and right pressure functions and Mach numbers ---*/
-
-  su2double mLP, pLP, mRM, pRM;
-
-  su2double mL = ProjVelocity_i/aF;
-  su2double mR = ProjVelocity_j/aF;
-
-  su2double MFsq = 0.5*(mL*mL+mR*mR);
-  su2double param1 = max(MFsq, Minf*Minf);
-  su2double Mrefsq = min(1.0, param1);
-
-  su2double fa = 2.0*sqrt(Mrefsq)-Mrefsq;
-
-  su2double alpha = 3.0/16.0*(-4.0+5.0*fa*fa);
-  su2double beta = 1.0/8.0;
-
-  if (fabs(mL) <= 1.0) {
-    su2double p1 = 0.25*(mL+1.0)*(mL+1.0);
-    su2double p2 = (mL*mL-1.0)*(mL*mL-1.0);
-
-    mLP = p1 + beta*p2;
-    pLP = p1*(2.0-mL) + alpha*mL*p2;
-  }
-  else {
-    mLP = 0.5*(mL+fabs(mL));
-    pLP = mLP/mL;
-  }
-
-  if (fabs(mR) <= 1.0) {
-    su2double p1 = 0.25*(mR-1.0)*(mR-1.0);
-    su2double p2 = (mR*mR-1.0)*(mR*mR-1.0);
-
-    mRM = -p1 - beta*p2;
-    pRM =  p1*(2.0+mR) - alpha*mR*p2;
-  }
-  else {
-    mRM = 0.5*(mR-fabs(mR));
-    pRM = mRM/mR;
-  }
-
-  /*--- Mass flux with pressure diffusion term ---*/
-
-  su2double rhoF = 0.5*(Density_i+Density_j);
-  su2double Mp = -(Kp/fa)*max((1.0-sigma*MFsq),0.0)*(Pressure_j-Pressure_i)/(rhoF*aF*aF);
-
-  su2double mF = mLP + mRM + Mp;
-  mdot = aF * (max(mF,0.0)*Density_i + min(mF,0.0)*Density_j);
-
-  /*--- Modified pressure flux ---*/
-
-  pressure = 0.5*(Pressure_j+Pressure_i) + 0.5*(pLP-pRM)*(Pressure_i-Pressure_j) + sqrt(sq_vel)*(pLP+pRM-1.0)*rhoF*aF;
-
-}
-
-CUpwSLAU_Flow::CUpwSLAU_Flow(unsigned short val_nDim, unsigned short val_nVar, CConfig *config, bool val_low_dissipation) :
-               CUpwAUSMPLUS_SLAU_Base_Flow(val_nDim, val_nVar, config) {
-
-  slau_low_diss = val_low_dissipation;
-  slau2 = false;
-}
-
-CUpwSLAU_Flow::~CUpwSLAU_Flow(void) {
-
-}
-
-void CUpwSLAU_Flow::ComputeMassAndPressureFluxes(CConfig *config, su2double &mdot, su2double &pressure) {
-
-  /*--- Project velocities and speed of sound ---*/
-
-  su2double ProjVelocity_i = 0.0, ProjVelocity_j = 0.0, sq_veli = 0.0, sq_velj = 0.0;
-
-  for (unsigned short iDim = 0; iDim < nDim; iDim++) {
-    ProjVelocity_i += Velocity_i[iDim]*UnitNormal[iDim];
-    ProjVelocity_j += Velocity_j[iDim]*UnitNormal[iDim];
-
-    sq_veli += Velocity_i[iDim]*Velocity_i[iDim];
-    sq_velj += Velocity_j[iDim]*Velocity_j[iDim];
-  }
-
-  su2double Energy_i = Enthalpy_i - Pressure_i/Density_i;
-  SoundSpeed_i = sqrt(fabs(Gamma*Gamma_Minus_One*(Energy_i-0.5*sq_veli)));
-
-  su2double Energy_j = Enthalpy_j - Pressure_j/Density_j;
-  SoundSpeed_j = sqrt(fabs(Gamma*Gamma_Minus_One*(Energy_j-0.5*sq_velj)));
-
-  /*--- Compute interface speed of sound (aF), and left/right Mach number ---*/
-
-  su2double aF = 0.5 * (SoundSpeed_i + SoundSpeed_j);
-  su2double mL = ProjVelocity_i/aF;
-  su2double mR = ProjVelocity_j/aF;
-
-  /*--- Smooth function of the local Mach number---*/
-
-  su2double Mach_tilde = min(1.0, (1.0/aF) * sqrt(0.5*(sq_veli+sq_velj)));  
-  su2double Chi = pow((1.0 - Mach_tilde),2.0);
-  su2double f_rho = -max(min(mL,0.0),-1.0) * min(max(mR,0.0),1.0);
-
-  /*--- Mean normal velocity with density weighting ---*/
-
-  su2double Vn_Mag = (Density_i*fabs(ProjVelocity_i) + Density_j*fabs(ProjVelocity_j)) / (Density_i + Density_j);
-  su2double Vn_MagL= (1.0 - f_rho)*Vn_Mag + f_rho*fabs(ProjVelocity_i);
-  su2double Vn_MagR= (1.0 - f_rho)*Vn_Mag + f_rho*fabs(ProjVelocity_j);  
-
-  /*--- Mass flux function ---*/
-
-  mdot = 0.5 * (Density_i*(ProjVelocity_i+Vn_MagL) + Density_j*(ProjVelocity_j-Vn_MagR) - (Chi/aF)*(Pressure_j-Pressure_i));
-
-  /*--- Pressure function ---*/
-
-  su2double BetaL, BetaR, Dissipation_ij;
-
-  if (fabs(mL) < 1.0) BetaL = 0.25*(2.0-mL)*pow((mL+1.0),2.0);
-  else if (mL >= 0)   BetaL = 1.0;
-  else                BetaL = 0.0;
-
-  if (fabs(mR) < 1.0) BetaR = 0.25*(2.0+mR)*pow((mR-1.0),2.0);
-  else if (mR >= 0)   BetaR = 0.0;
-  else                BetaR = 1.0;
-
-  if (slau_low_diss)
-    SetRoe_Dissipation(Dissipation_i, Dissipation_j, Sensor_i, Sensor_j, Dissipation_ij, config);
-  else
-    Dissipation_ij = 1.0;
-
-  pressure = 0.5*(Pressure_i+Pressure_j) + 0.5*(BetaL-BetaR)*(Pressure_i-Pressure_j);
-
-  if (!slau2) pressure += Dissipation_ij*(1.0-Chi)*(BetaL+BetaR-1.0)*0.5*(Pressure_i+Pressure_j);
-  else        pressure += Dissipation_ij*sqrt(0.5*(sq_veli+sq_velj))*(BetaL+BetaR-1.0)*aF*0.5*(Density_i+Density_j);
-
-}
-
-CUpwSLAU2_Flow::CUpwSLAU2_Flow(unsigned short val_nDim, unsigned short val_nVar, CConfig *config, bool val_low_dissipation) :
-                CUpwSLAU_Flow(val_nDim, val_nVar, config, val_low_dissipation) {
-
-  /*--- The difference between SLAU and SLAU2 is minimal, so we derive from SLAU and set this flag
-   so that the ComputeMassAndPressureFluxes function modifies the pressure according to SLAU2.
-   This is safe since this constructor is guaranteed to execute after SLAU's one. ---*/
-  slau2 = true;
-}
-
-CUpwSLAU2_Flow::~CUpwSLAU2_Flow(void) {
-
-}
-
-CUpwHLLC_Flow::CUpwHLLC_Flow(unsigned short val_nDim, unsigned short val_nVar, CConfig *config) : CNumerics(val_nDim, val_nVar, config) {
-  
-  implicit = (config->GetKind_TimeIntScheme_Flow() == EULER_IMPLICIT);
-  kappa = config->GetRoe_Kappa();
-  grid_movement = config->GetGrid_Movement();
-  
-  Gamma = config->GetGamma();
-
-  Gamma_Minus_One = Gamma - 1.0;
-  
-  IntermediateState = new su2double [nVar];
-  dSm_dU            = new su2double [nVar];
-  dPI_dU            = new su2double [nVar];
-  drhoStar_dU       = new su2double [nVar];
-  dpStar_dU         = new su2double [nVar];
-  dEStar_dU         = new su2double [nVar];
-
-  Velocity_i        = new su2double [nDim];
-  Velocity_j        = new su2double [nDim];
-  RoeVelocity       = new su2double [nDim];  
-  
-}
-
-CUpwHLLC_Flow::~CUpwHLLC_Flow(void) {
-  
-  delete [] IntermediateState;
-  delete [] dSm_dU;
-  delete [] dPI_dU;
-  delete [] drhoStar_dU;
-  delete [] dpStar_dU;
-  delete [] dEStar_dU;
-
-  delete [] Velocity_i;
-  delete [] Velocity_j;
-  delete [] RoeVelocity;
-  
-}
-
-void CUpwHLLC_Flow::ComputeResidual(su2double *val_residual, su2double **val_Jacobian_i, su2double **val_Jacobian_j, CConfig *config) {
-  
-  /*--- Face area (norm or the normal vector) ---*/
-  
-  Area = 0.0;
-  for (iDim = 0; iDim < nDim; iDim++)
-    Area += Normal[iDim] * Normal[iDim];
-
-  Area = sqrt(Area);
-  
-  /*-- Unit Normal ---*/
-  
-  for (iDim = 0; iDim < nDim; iDim++)
-    UnitNormal[iDim] = Normal[iDim] / Area;
-
-  /*-- Fluid velocity at node i,j ---*/  
-
-  for (iDim = 0; iDim < nDim; iDim++) {
-    Velocity_i[iDim]  = V_i[iDim+1];
-    Velocity_j[iDim]  = V_j[iDim+1];
-  }
-
-  /*--- Primitive variables at point i ---*/
-
-  Pressure_i = V_i[nDim+1];
-  Density_i  = V_i[nDim+2];
-  Enthalpy_i = V_i[nDim+3];
-
-  /*--- Primitive variables at point j ---*/
-  
-  Pressure_j = V_j[nDim+1];
-  Density_j  = V_j[nDim+2];
-  Enthalpy_j = V_j[nDim+3];
-
-
-  sq_vel_i = 0.0;
-  sq_vel_j = 0.0;
-
-  for (iDim = 0; iDim < nDim; iDim++) {
-    sq_vel_i += Velocity_i[iDim] * Velocity_i[iDim];
-    sq_vel_j += Velocity_j[iDim] * Velocity_j[iDim];
-  }
-
-  Energy_i = Enthalpy_i - Pressure_i / Density_i;
-  Energy_j = Enthalpy_j - Pressure_j / Density_j;
-
-  SoundSpeed_i = sqrt( (Enthalpy_i - 0.5 * sq_vel_i) * Gamma_Minus_One );
-  SoundSpeed_j = sqrt( (Enthalpy_j - 0.5 * sq_vel_j) * Gamma_Minus_One );
-   
-  /*--- Projected velocities ---*/
-  
-  ProjVelocity_i = 0; 
-  ProjVelocity_j = 0;
-
-  for (iDim = 0; iDim < nDim; iDim++) {
-    ProjVelocity_i += Velocity_i[iDim] * UnitNormal[iDim];
-    ProjVelocity_j += Velocity_j[iDim] * UnitNormal[iDim];
-  }
-
-  /*--- Projected Grid Velocity ---*/
-
-  ProjInterfaceVel = 0;
-
-  if (grid_movement) {
-
-  for (iDim = 0; iDim < nDim; iDim++)
-    ProjInterfaceVel += 0.5 * ( GridVel_i[iDim] + GridVel_j[iDim] )*UnitNormal[iDim];
-
-  SoundSpeed_i -= ProjInterfaceVel;
-    SoundSpeed_j += ProjInterfaceVel;
-
-        ProjVelocity_i -= ProjInterfaceVel; 
-        ProjVelocity_j -= ProjInterfaceVel;
-  }  
-  
-  /*--- Roe's averaging ---*/
-
-  Rrho = ( sqrt(Density_i) + sqrt(Density_j) );
-
-  sq_velRoe        = 0.0;
-  RoeProjVelocity  = - ProjInterfaceVel;
-
-  for (iDim = 0; iDim < nDim; iDim++) {
-    RoeVelocity[iDim] = ( Velocity_i[iDim] * sqrt(Density_i) + Velocity_j[iDim] * sqrt(Density_j) ) / Rrho;
-    sq_velRoe        +=  RoeVelocity[iDim] * RoeVelocity[iDim];
-    RoeProjVelocity  +=  RoeVelocity[iDim] * UnitNormal[iDim];
-  } 
-
-  /*--- Mean Roe variables iPoint and jPoint ---*/
-    
-  RoeDensity = sqrt( Density_i * Density_j );
-  RoeEnthalpy = ( sqrt(Density_j) * Enthalpy_j + sqrt(Density_i) * Enthalpy_i) / Rrho;
-
-  /*--- Roe-averaged speed of sound ---*/
-
-  //RoeSoundSpeed2 = Gamma_Minus_One * ( RoeEnthalpy - 0.5 * sq_velRoe );
-  RoeSoundSpeed  = sqrt( Gamma_Minus_One * ( RoeEnthalpy - 0.5 * sq_velRoe  ) ) - ProjInterfaceVel;
-
-
-  /*--- Speed of sound at L and R ---*/
-  
-  sL = min( RoeProjVelocity - RoeSoundSpeed, ProjVelocity_i - SoundSpeed_i);
-  sR = max( RoeProjVelocity + RoeSoundSpeed, ProjVelocity_j + SoundSpeed_j);
-  
-  /*--- speed of contact surface ---*/
-
-  RHO = Density_j * (sR - ProjVelocity_j) - Density_i * (sL - ProjVelocity_i);
-  sM = ( Pressure_i - Pressure_j - Density_i * ProjVelocity_i * ( sL - ProjVelocity_i ) + Density_j * ProjVelocity_j * ( sR - ProjVelocity_j ) ) / RHO;
-  
-  /*--- Pressure at right and left (Pressure_j=Pressure_i) side of contact surface ---*/
-  
-  pStar = Density_j * ( ProjVelocity_j - sR ) * ( ProjVelocity_j - sM ) + Pressure_j;
-
-
-if (sM > 0.0) {
-
-  if (sL > 0.0) {
-
-    /*--- Compute Left Flux ---*/
-
-    val_residual[0] = Density_i * ProjVelocity_i;
-    for (iDim = 0; iDim < nDim; iDim++)
-      val_residual[iDim+1] = Density_i * Velocity_i[iDim] * ProjVelocity_i + Pressure_i * UnitNormal[iDim];
-    val_residual[nVar-1] = Enthalpy_i * Density_i * ProjVelocity_i;
-  }
-  else {
-
-    /*--- Compute Flux Left Star from Left Star State ---*/
-
-                rhoSL = ( sL - ProjVelocity_i ) / ( sL - sM );
-
-    IntermediateState[0] = rhoSL * Density_i;
-    for (iDim = 0; iDim < nDim; iDim++)
-      IntermediateState[iDim+1] = rhoSL * ( Density_i * Velocity_i[iDim] + ( pStar - Pressure_i ) / ( sL - ProjVelocity_i ) * UnitNormal[iDim] ) ;
-    IntermediateState[nVar-1] = rhoSL * ( Density_i * Energy_i - ( Pressure_i * ProjVelocity_i - pStar * sM) / ( sL - ProjVelocity_i ) );
-
-
-    val_residual[0] = sM * IntermediateState[0];
-    for (iDim = 0; iDim < nDim; iDim++)
-      val_residual[iDim+1] = sM * IntermediateState[iDim+1] + pStar * UnitNormal[iDim];
-    val_residual[nVar-1] = sM * ( IntermediateState[nVar-1] + pStar ) + pStar * ProjInterfaceVel;
-  }
-  }
-  else {
-
-  if (sR < 0.0) {
-
-    /*--- Compute Right Flux ---*/
-
-    val_residual[0] = Density_j * ProjVelocity_j;  
-    for (iDim = 0; iDim < nDim; iDim++)
-      val_residual[iDim+1] = Density_j * Velocity_j[iDim] * ProjVelocity_j + Pressure_j * UnitNormal[iDim];
-    val_residual[nVar-1] = Enthalpy_j * Density_j * ProjVelocity_j;
-  }
-  else {
-
-    /*--- Compute Flux Right Star from Right Star State ---*/
-
-                rhoSR = ( sR - ProjVelocity_j ) / ( sR - sM );
-
-    IntermediateState[0] = rhoSR * Density_j;
-    for (iDim = 0; iDim < nDim; iDim++)
-      IntermediateState[iDim+1] = rhoSR * ( Density_j * Velocity_j[iDim] + ( pStar - Pressure_j ) / ( sR - ProjVelocity_j ) * UnitNormal[iDim] ) ;
-    IntermediateState[nVar-1] = rhoSR * ( Density_j * Energy_j - ( Pressure_j * ProjVelocity_j - pStar * sM ) / ( sR - ProjVelocity_j ) );
-
-
-    val_residual[0] = sM * IntermediateState[0];
-    for (iDim = 0; iDim < nDim; iDim++)
-      val_residual[iDim+1] = sM * IntermediateState[iDim+1] + pStar * UnitNormal[iDim];
-    val_residual[nVar-1] = sM * (IntermediateState[nVar-1] + pStar ) + pStar * ProjInterfaceVel;
-  }
-  }
-
-
-  for (iVar = 0; iVar < nVar; iVar++)
-    val_residual[iVar] *= Area;
-
-
-  if (implicit) {
-
-  if (sM > 0.0) {
-
-    if (sL > 0.0) {
-
-      /*--- Compute Jacobian based on Left State ---*/
-  
-      for (iVar = 0; iVar < nVar; iVar++) 
-        for (jVar = 0; jVar < nVar; jVar++) 
-          val_Jacobian_j[iVar][jVar] = 0;
-
-      GetInviscidProjJac(Velocity_i, &Energy_i, UnitNormal, 1.0, val_Jacobian_i);
-
-    }
-    else {
-      /*--- Compute Jacobian based on Left Star State ---*/
-
-      EStar = IntermediateState[nVar-1];
-      Omega = 1/(sL-sM);
-      OmegaSM = Omega * sM;
-
-
-      /*--------- Left Jacobian ---------*/
-
-
-      /*--- Computing pressure derivatives d/dU_L (PI) ---*/
-
-      dPI_dU[0] = 0.5 * Gamma_Minus_One * sq_vel_i;
-      for (iDim = 0; iDim < nDim; iDim++)      
-        dPI_dU[iDim+1] = - Gamma_Minus_One * Velocity_i[iDim];
-      dPI_dU[nVar-1] = Gamma_Minus_One;
-      
-
-      /*--- Computing d/dU_L (Sm) ---*/
-
-      dSm_dU[0] = ( - ProjVelocity_i * ProjVelocity_i + sM * sL + dPI_dU[0] ) / RHO;
-      for (iDim = 0; iDim < nDim; iDim++)
-        dSm_dU[iDim+1] = ( UnitNormal[iDim] * ( 2 * ProjVelocity_i - sL - sM ) + dPI_dU[iDim+1] ) / RHO;
-      dSm_dU[nVar-1] = dPI_dU[nVar-1] / RHO;
-
-      
-      /*--- Computing d/dU_L (rhoStar) ---*/
-
-      drhoStar_dU[0] = Omega * ( sL + IntermediateState[0] * dSm_dU[0] );
-      for (iDim = 0; iDim < nDim; iDim++)
-        drhoStar_dU[iDim+1] = Omega * ( - UnitNormal[iDim] + IntermediateState[0] * dSm_dU[iDim+1] );
-      drhoStar_dU[nVar-1] = Omega * IntermediateState[0] * dSm_dU[nVar-1];
-      
-
-      /*--- Computing d/dU_L (pStar) ---*/
-
-      for (iVar = 0; iVar < nVar; iVar++)
-        dpStar_dU[iVar] = Density_i * (sR - ProjVelocity_j) * dSm_dU[iVar];
-
-
-      /*--- Computing d/dU_L (EStar) ---*/
-
-      for (iVar = 0; iVar < nVar; iVar++)
-        dEStar_dU[iVar] = Omega * ( sM * dpStar_dU[iVar] + ( EStar + pStar ) * dSm_dU[iVar] );
-      
-      dEStar_dU[0] += Omega * ProjVelocity_i * ( Enthalpy_i - dPI_dU[0] );
-      for (iDim = 0; iDim < nDim; iDim++)
-        dEStar_dU[iDim+1] += Omega * ( - UnitNormal[iDim] * Enthalpy_i - ProjVelocity_i * dPI_dU[iDim+1] );
-      dEStar_dU[nVar-1] += Omega * ( sL - ProjVelocity_i - ProjVelocity_i * dPI_dU[nVar-1] );
-
-
-
-      /*--- Jacobian First Row ---*/
-            
-      for (iVar = 0; iVar < nVar; iVar++)
-        val_Jacobian_i[0][iVar] = sM * drhoStar_dU[iVar] + IntermediateState[0] * dSm_dU[iVar];
-
-      /*--- Jacobian Middle Rows ---*/
-
-      for (jDim = 0; jDim < nDim; jDim++) {
-        for (iVar = 0; iVar < nVar; iVar++)
-          val_Jacobian_i[jDim+1][iVar] = ( OmegaSM + 1 ) * ( UnitNormal[jDim] * dpStar_dU[iVar] + IntermediateState[jDim+1] * dSm_dU[iVar] );
-
-        val_Jacobian_i[jDim+1][0] += OmegaSM * Velocity_i[jDim] * ProjVelocity_i;
-
-        val_Jacobian_i[jDim+1][jDim+1] += OmegaSM * (sL - ProjVelocity_i);
-        
-        for (iDim = 0; iDim < nDim; iDim++)
-          val_Jacobian_i[jDim+1][iDim+1] -= OmegaSM * Velocity_i[jDim] * UnitNormal[iDim];
-
->>>>>>> 604a861c
         for (iVar = 0; iVar < nVar; iVar++)
           val_Jacobian_i[jDim+1][iVar] -= OmegaSM * dPI_dU[iVar] * UnitNormal[jDim];
       }
@@ -4243,7 +2710,6 @@
         for (jVar = 0; jVar < nVar; jVar++)
           val_Jacobian_j[i][j] *= area;
       
-<<<<<<< HEAD
     }
     
     else {
@@ -4258,22 +2724,6 @@
       
     }
     
-=======
-    }
-    
-    else {
-      
-      su2double nVecArea[3];
-      for (int i=0; i<3; i++)        nVecArea[i] = nVec[i]*area;
-      calcJacobianA(val_Jacobian_j, uR, pR, Density_j, nVecArea, 0.5*(gammaL+gammaR), 0.0);
-      
-      for (iVar = 0; iVar < nVar; iVar++)
-        for (jVar = 0; jVar < nVar; jVar++)
-          val_Jacobian_i[i][j] = 0.0;
-      
-    }
-    
->>>>>>> 604a861c
   }
   
 }
@@ -4479,10 +2929,6 @@
   Density_j  = V_j[nDim+2];
   Enthalpy_j = V_j[nDim+3];
   Energy_j = Enthalpy_j - Pressure_j/Density_j;
-<<<<<<< HEAD
-  
-  /*--- Compute variables that are common to the derived schemes ---*/
-=======
   
   /*--- Compute variables that are common to the derived schemes ---*/
   
@@ -4566,98 +3012,10 @@
   GetInviscidProjFlux(&Density_j, Velocity_j, &Pressure_j, &Enthalpy_j, Normal, ProjFlux_j);
   
   /*--- Initialize residual (flux) and Jacobians ---*/
->>>>>>> 604a861c
   
   for (iVar = 0; iVar < nVar; iVar++)
     val_residual[iVar] = kappa*(ProjFlux_i[iVar]+ProjFlux_j[iVar]);
   
-<<<<<<< HEAD
-  su2double R = sqrt(fabs(Density_j/Density_i));
-  RoeDensity = R*Density_i;
-  su2double sq_vel = 0.0;
-  for (iDim = 0; iDim < nDim; iDim++) {
-    RoeVelocity[iDim] = (R*Velocity_j[iDim]+Velocity_i[iDim])/(R+1);
-    sq_vel += RoeVelocity[iDim]*RoeVelocity[iDim];
-  }
-  RoeEnthalpy = (R*Enthalpy_j+Enthalpy_i)/(R+1);
-  RoeSoundSpeed2 = (Gamma-1)*(RoeEnthalpy-0.5*sq_vel);
-  
-  /*--- Negative RoeSoundSpeed^2, the jump variables is too large, clear fluxes and exit. ---*/
-  
-  if (RoeSoundSpeed2 <= 0.0) {
-    for (iVar = 0; iVar < nVar; iVar++) {
-      val_residual[iVar] = 0.0;
-      if (implicit){
-        for (jVar = 0; jVar < nVar; jVar++) {
-          val_Jacobian_i[iVar][jVar] = 0.0;
-          val_Jacobian_j[iVar][jVar] = 0.0;
-        }
-      }
-    }
-    AD::SetPreaccOut(val_residual, nVar);
-    AD::EndPreacc();
-    return;
-  }
-  
-  RoeSoundSpeed = sqrt(RoeSoundSpeed2);
-  
-  /*--- P tensor ---*/
-  
-  GetPMatrix(&RoeDensity, RoeVelocity, &RoeSoundSpeed, UnitNormal, P_Tensor);
-  
-  /*--- Projected velocity adjusted for mesh motion ---*/
-  
-  ProjVelocity = 0.0;
-  for (iDim = 0; iDim < nDim; iDim++)
-    ProjVelocity += RoeVelocity[iDim]*UnitNormal[iDim];
-  
-  if (grid_movement) {
-    for (iDim = 0; iDim < nDim; iDim++)
-      ProjGridVel += 0.5*(GridVel_i[iDim]+GridVel_j[iDim])*UnitNormal[iDim];
-    ProjVelocity -= ProjGridVel;
-  }
-  
-  /*--- Flow eigenvalues ---*/
-  
-  for (iDim = 0; iDim < nDim; iDim++)
-    Lambda[iDim] = ProjVelocity;
-  
-  Lambda[nVar-2] = ProjVelocity + RoeSoundSpeed;
-  Lambda[nVar-1] = ProjVelocity - RoeSoundSpeed;
-  
-  /*--- Apply Mavriplis' entropy correction to eigenvalues ---*/
-  
-  su2double MaxLambda = fabs(ProjVelocity) + RoeSoundSpeed;
-  
-  for (iVar = 0; iVar < nVar; iVar++) 
-    Lambda[iVar] = max(fabs(Lambda[iVar]), config->GetEntropyFix_Coeff()*MaxLambda);
-  
-  /*--- Reconstruct conservative variables ---*/
-  
-  Conservatives_i[0] = Density_i;
-  Conservatives_j[0] = Density_j;
-  
-  for (iDim = 0; iDim < nDim; iDim++) {
-    Conservatives_i[iDim+1] = Density_i*Velocity_i[iDim];
-    Conservatives_j[iDim+1] = Density_j*Velocity_j[iDim];
-  }
-  Conservatives_i[nDim+1] = Density_i*Energy_i;
-  Conservatives_j[nDim+1] = Density_j*Energy_j;
-  
-  /*--- Compute left and right fluxes ---*/
-  
-  GetInviscidProjFlux(&Density_i, Velocity_i, &Pressure_i, &Enthalpy_i, Normal, ProjFlux_i);
-  GetInviscidProjFlux(&Density_j, Velocity_j, &Pressure_j, &Enthalpy_j, Normal, ProjFlux_j);
-  
-  /*--- Initialize residual (flux) and Jacobians ---*/
-  
-  for (iVar = 0; iVar < nVar; iVar++)
-    val_residual[iVar] = kappa*(ProjFlux_i[iVar]+ProjFlux_j[iVar]);
-  
-  if (implicit) {
-    GetInviscidProjJac(Velocity_i, &Energy_i, Normal, kappa, val_Jacobian_i);
-    GetInviscidProjJac(Velocity_j, &Energy_j, Normal, kappa, val_Jacobian_j);
-=======
   if (implicit) {
     GetInviscidProjJac(Velocity_i, &Energy_i, Normal, kappa, val_Jacobian_i);
     GetInviscidProjJac(Velocity_j, &Energy_j, Normal, kappa, val_Jacobian_j);
@@ -4747,28 +3105,10 @@
   for (iDim = 0; iDim < nDim; iDim++) {
     M_i += Velocity_i[iDim]*Velocity_i[iDim];
     M_j += Velocity_j[iDim]*Velocity_j[iDim];
->>>>>>> 604a861c
   }
   M_i = sqrt(M_i / fabs(Pressure_i*Gamma/Density_i));
   M_j = sqrt(M_j / fabs(Pressure_j*Gamma/Density_j));
   
-<<<<<<< HEAD
-  /*--- Finalize in children class ---*/
-  
-  FinalizeResidual(val_residual, val_Jacobian_i, val_Jacobian_j, config);
-  
-  /*--- Correct for grid motion ---*/
-  
-  if (grid_movement) {
-    for (iVar = 0; iVar < nVar; iVar++) {
-      val_residual[iVar] -= ProjGridVel*Area * 0.5*(Conservatives_i[iVar]+Conservatives_j[iVar]);
-      
-      if (implicit) {
-        val_Jacobian_i[iVar][iVar] -= 0.5*ProjGridVel*Area;
-        val_Jacobian_j[iVar][iVar] -= 0.5*ProjGridVel*Area;
-      }
-    }
-=======
   su2double zeta = max(0.05,min(max(M_i,M_j),1.0));
   
   /*--- Compute wave amplitudes (characteristics) ---*/
@@ -4777,43 +3117,11 @@
   for (iDim = 0; iDim < nDim; iDim++) {
     delta_vel[iDim] = Velocity_j[iDim] - Velocity_i[iDim];
     proj_delta_vel += delta_vel[iDim]*UnitNormal[iDim];
->>>>>>> 604a861c
   }
   proj_delta_vel *= zeta;
   su2double delta_p = Pressure_j - Pressure_i;
   su2double delta_rho = Density_j - Density_i;
   
-<<<<<<< HEAD
-  AD::SetPreaccOut(val_residual, nVar);
-  AD::EndPreacc();
-  
-}
-
-CUpwRoe_Flow::CUpwRoe_Flow(unsigned short val_nDim, unsigned short val_nVar, CConfig *config,
-              bool val_low_dissipation) : CUpwRoeBase_Flow(val_nDim, val_nVar, config, val_low_dissipation) {}
-
-CUpwRoe_Flow::~CUpwRoe_Flow() {}
-
-void CUpwRoe_Flow::FinalizeResidual(su2double *val_residual, su2double **val_Jacobian_i,
-                                    su2double **val_Jacobian_j, CConfig *config) {
-
-  unsigned short iVar, jVar, kVar;
-  
-  /*--- Compute inverse P tensor ---*/
-  GetPMatrix_inv(&RoeDensity, RoeVelocity, &RoeSoundSpeed, UnitNormal, invP_Tensor);
-  
-  /*--- Diference between conservative variables at jPoint and iPoint ---*/
-  for (iVar = 0; iVar < nVar; iVar++)
-    Diff_U[iVar] = Conservatives_j[iVar]-Conservatives_i[iVar];
-  
-  /*--- Low dissipation formulation ---*/
-  if (roe_low_dissipation)
-    SetRoe_Dissipation(Dissipation_i, Dissipation_j, Sensor_i, Sensor_j, Dissipation_ij, config);
-  else
-    Dissipation_ij = 1.0;
-  
-  /*--- Standard Roe "dissipation" ---*/
-=======
   su2double delta_wave[5] = {0.0, 0.0, 0.0, 0.0, 0.0};
   if (nDim == 2) {
     delta_wave[0] = delta_rho - delta_p/RoeSoundSpeed2;
@@ -4839,116 +3147,6 @@
   /*--- If implicit use the Jacobians of the standard Roe scheme as an approximation ---*/
   
   GetPMatrix_inv(&RoeDensity, RoeVelocity, &RoeSoundSpeed, UnitNormal, invP_Tensor);
->>>>>>> 604a861c
-  
-  for (iVar = 0; iVar < nVar; iVar++) {
-    for (jVar = 0; jVar < nVar; jVar++) {
-      /*--- Compute |Proj_ModJac_Tensor| = P x |Lambda| x inverse P ---*/
-      su2double Proj_ModJac_Tensor_ij = 0.0;
-      for (kVar = 0; kVar < nVar; kVar++)
-        Proj_ModJac_Tensor_ij += P_Tensor[iVar][kVar]*Lambda[kVar]*invP_Tensor[kVar][jVar];
-
-<<<<<<< HEAD
-      /*--- Update residual and Jacobians ---*/
-      val_residual[iVar] -= (1.0-kappa)*Proj_ModJac_Tensor_ij*Diff_U[jVar]*Area*Dissipation_ij;
-      
-      if(implicit){
-        val_Jacobian_i[iVar][jVar] += (1.0-kappa)*Proj_ModJac_Tensor_ij*Area;
-        val_Jacobian_j[iVar][jVar] -= (1.0-kappa)*Proj_ModJac_Tensor_ij*Area;
-      }
-=======
-      val_Jacobian_i[iVar][jVar] += (1.0-kappa)*Proj_ModJac_Tensor_ij*Area;
-      val_Jacobian_j[iVar][jVar] -= (1.0-kappa)*Proj_ModJac_Tensor_ij*Area;
->>>>>>> 604a861c
-    }
-  }
-  
-}
-
-CUpwLMRoe_Flow::CUpwLMRoe_Flow(unsigned short val_nDim, unsigned short val_nVar, CConfig *config) :
-                CUpwRoeBase_Flow(val_nDim, val_nVar, config, false) {}
-
-CUpwLMRoe_Flow::~CUpwLMRoe_Flow() {}
-
-<<<<<<< HEAD
-}
-
-CUpwL2Roe_Flow::CUpwL2Roe_Flow(unsigned short val_nDim, unsigned short val_nVar, CConfig *config) :
-                CUpwRoeBase_Flow(val_nDim, val_nVar, config, false) {}
-
-CUpwL2Roe_Flow::~CUpwL2Roe_Flow() {}
-
-void CUpwL2Roe_Flow::FinalizeResidual(su2double *val_residual, su2double **val_Jacobian_i,
-                                      su2double **val_Jacobian_j, CConfig *config) {
-
-  /*--- L2Roe: a low dissipation version of Roe's approximate Riemann solver for low Mach numbers. IJNMF 2015 ---*/
-=======
-void CUpwLMRoe_Flow::FinalizeResidual(su2double *val_residual, su2double **val_Jacobian_i,
-                                      su2double **val_Jacobian_j, CConfig *config) {
-
-  /*--- Rieper, A low-Mach number fix for Roe's approximate Riemman Solver, JCP 2011 ---*/
->>>>>>> 604a861c
-  
-  unsigned short iVar, jVar, kVar, iDim;
-  
-  /*--- Clamped Mach number ---*/
-  
-  su2double M_i = 0.0, M_j = 0.0;
-  for (iDim = 0; iDim < nDim; iDim++) {
-    M_i += Velocity_i[iDim]*Velocity_i[iDim];
-    M_j += Velocity_j[iDim]*Velocity_j[iDim];
-  }
-  M_i = sqrt(M_i / fabs(Pressure_i*Gamma/Density_i));
-  M_j = sqrt(M_j / fabs(Pressure_j*Gamma/Density_j));
-  
-  su2double zeta = max(0.05,min(max(M_i,M_j),1.0));
-  
-  /*--- Compute wave amplitudes (characteristics) ---*/
-  
-  su2double proj_delta_vel = 0.0, delta_vel[3];
-  for (iDim = 0; iDim < nDim; iDim++) {
-    delta_vel[iDim] = Velocity_j[iDim] - Velocity_i[iDim];
-    proj_delta_vel += delta_vel[iDim]*UnitNormal[iDim];
-  }
-  proj_delta_vel *= zeta;
-  su2double delta_p = Pressure_j - Pressure_i;
-  su2double delta_rho = Density_j - Density_i;
-  
-  su2double delta_wave[5] = {0.0, 0.0, 0.0, 0.0, 0.0};
-  if (nDim == 2) {
-    delta_wave[0] = delta_rho - delta_p/RoeSoundSpeed2;
-<<<<<<< HEAD
-    delta_wave[1] = (UnitNormal[1]*delta_vel[0]-UnitNormal[0]*delta_vel[1])*zeta;
-=======
-    delta_wave[1] = (UnitNormal[1]*delta_vel[0]-UnitNormal[0]*delta_vel[1]);
->>>>>>> 604a861c
-    delta_wave[2] = proj_delta_vel + delta_p/(RoeDensity*RoeSoundSpeed);
-    delta_wave[3] = -proj_delta_vel + delta_p/(RoeDensity*RoeSoundSpeed);
-  } else {
-    delta_wave[0] = delta_rho - delta_p/RoeSoundSpeed2;
-<<<<<<< HEAD
-    delta_wave[1] = (UnitNormal[0]*delta_vel[2]-UnitNormal[2]*delta_vel[0])*zeta;
-    delta_wave[2] = (UnitNormal[1]*delta_vel[0]-UnitNormal[0]*delta_vel[1])*zeta;
-=======
-    delta_wave[1] = (UnitNormal[0]*delta_vel[2]-UnitNormal[2]*delta_vel[0]);
-    delta_wave[2] = (UnitNormal[1]*delta_vel[0]-UnitNormal[0]*delta_vel[1]);
->>>>>>> 604a861c
-    delta_wave[3] = proj_delta_vel + delta_p/(RoeDensity*RoeSoundSpeed);
-    delta_wave[4] = -proj_delta_vel + delta_p/(RoeDensity*RoeSoundSpeed);
-  }
-  
-  /*--- Update residual ---*/
-<<<<<<< HEAD
-  
-  for (iVar = 0; iVar < nVar; iVar++)
-    for (kVar = 0; kVar < nVar; kVar++)
-      val_residual[iVar] -= (1.0-kappa)*Lambda[kVar]*delta_wave[kVar]*P_Tensor[iVar][kVar]*Area;
-  
-  if (!implicit) return;
-  
-  /*--- If implicit use the Jacobians of the standard Roe scheme as an approximation ---*/
-  
-  GetPMatrix_inv(&RoeDensity, RoeVelocity, &RoeSoundSpeed, UnitNormal, invP_Tensor);
   
   for (iVar = 0; iVar < nVar; iVar++) {
     for (jVar = 0; jVar < nVar; jVar++) {
@@ -5032,26 +3230,6 @@
       for (kVar = 0; kVar < nVar; kVar++)
         Proj_ModJac_Tensor_ij += P_Tensor[iVar][kVar]*Lambda[kVar]*invP_Tensor[kVar][jVar];
 
-=======
-  
-  for (iVar = 0; iVar < nVar; iVar++)
-    for (kVar = 0; kVar < nVar; kVar++)
-      val_residual[iVar] -= (1.0-kappa)*Lambda[kVar]*delta_wave[kVar]*P_Tensor[iVar][kVar]*Area;
-  
-  if (!implicit) return;
-  
-  /*--- If implicit use the Jacobians of the standard Roe scheme as an approximation ---*/
-  
-  GetPMatrix_inv(&RoeDensity, RoeVelocity, &RoeSoundSpeed, UnitNormal, invP_Tensor);
-  
-  for (iVar = 0; iVar < nVar; iVar++) {
-    for (jVar = 0; jVar < nVar; jVar++) {
-      /*--- Compute |Proj_ModJac_Tensor| = P x |Lambda| x inverse P ---*/
-      su2double Proj_ModJac_Tensor_ij = 0.0;
-      for (kVar = 0; kVar < nVar; kVar++)
-        Proj_ModJac_Tensor_ij += P_Tensor[iVar][kVar]*Lambda[kVar]*invP_Tensor[kVar][jVar];
-
->>>>>>> 604a861c
       val_Jacobian_i[iVar][jVar] += (1.0-kappa)*Proj_ModJac_Tensor_ij*Area;
       val_Jacobian_j[iVar][jVar] -= (1.0-kappa)*Proj_ModJac_Tensor_ij*Area;
     }
