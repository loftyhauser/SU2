--- conflicted
+++ resolved
@@ -193,11 +193,7 @@
 
   /// BEGIN_GROUP: HEAT_COEFF, DESCRIPTION: Heat coefficients on all surfaces set with MARKER_MONITORING.
   /// DESCRIPTION: Total heatflux
-<<<<<<< HEAD
-  AddHistoryOutput("HEATFLUX", "HF",      ScreenOutputFormat::SCIENTIFIC, "HEAT", "Total heatflux on all surfaces set with MARKER_MONITORING.", FieldType::COEFFICIENT);
-=======
   AddHistoryOutput("TOTAL_HEATFLUX", "HF",      ScreenOutputFormat::SCIENTIFIC, "HEAT", "Total heatflux on all surfaces set with MARKER_MONITORING.", HistoryFieldType::COEFFICIENT);
->>>>>>> 7c783a5e
   /// DESCRIPTION: Maximal heatflux
   AddHistoryOutput("HEATFLUX_MAX", "maxHF",    ScreenOutputFormat::SCIENTIFIC, "HEAT", "Total maximum heatflux on all surfaces set with MARKER_MONITORING.", FieldType::COEFFICIENT);
   /// DESCRIPTION: Temperature
