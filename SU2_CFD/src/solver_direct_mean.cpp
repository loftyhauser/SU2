/*!
 * \file solution_direct_mean.cpp
 * \brief Main subrotuines for solving direct problems (Euler, Navier-Stokes, etc.).
 * \author Aerospace Design Laboratory (Stanford University) <http://su2.stanford.edu>.
 * \version 3.1.0 "eagle"
 *
 * SU2, Copyright (C) 2012-2014 Aerospace Design Laboratory (ADL).
 *
 * SU2 is free software; you can redistribute it and/or
 * modify it under the terms of the GNU Lesser General Public
 * License as published by the Free Software Foundation; either
 * version 2.1 of the License, or (at your option) any later version.
 *
 * SU2 is distributed in the hope that it will be useful,
 * but WITHOUT ANY WARRANTY; without even the implied warranty of
 * MERCHANTABILITY or FITNESS FOR A PARTICULAR PURPOSE. See the GNU
 * Lesser General Public License for more details.
 *
 * You should have received a copy of the GNU Lesser General Public
 * License along with SU2. If not, see <http://www.gnu.org/licenses/>.
 */

#include "../include/solver_structure.hpp"

CEulerSolver::CEulerSolver(void) : CSolver() {
  
  /*--- Basic array initialization ---*/
  
  CDrag_Inv = NULL; CLift_Inv = NULL; CSideForce_Inv = NULL;  CEff_Inv = NULL;
  CMx_Inv = NULL; CMy_Inv = NULL; CMz_Inv = NULL;
  CFx_Inv = NULL; CFy_Inv = NULL; CFz_Inv = NULL;
  
  CPressure = NULL; CPressureTarget = NULL; HeatFlux = NULL; HeatFluxTarget = NULL; YPlus = NULL;
  ForceInviscid = NULL; MomentInviscid = NULL;
  
  /*--- Surface based array initialization ---*/
  
  Surface_CLift_Inv = NULL; Surface_CDrag_Inv = NULL;
  Surface_CMx_Inv = NULL; Surface_CMy_Inv = NULL; Surface_CMz_Inv = NULL;
  
  Surface_CLift = NULL; Surface_CDrag = NULL;
  Surface_CMx = NULL; Surface_CMy = NULL; Surface_CMz = NULL;
  
  /*--- Rotorcraft simulation array initialization ---*/
  
  CMerit_Inv = NULL;  CT_Inv = NULL;  CQ_Inv = NULL;
  
  /*--- Supersonic simulation array initialization ---*/
  
  CEquivArea_Inv = NULL;
  CNearFieldOF_Inv = NULL;
  
  /*--- Engine simulation array initialization ---*/
  
  FanFace_MassFlow = NULL;  FanFace_Pressure = NULL;
  FanFace_Mach = NULL;  FanFace_Area = NULL;
  Exhaust_MassFlow = NULL;  Exhaust_Area = NULL;
  
  /*--- Numerical methods array initialization ---*/
  
  iPoint_UndLapl = NULL;
  jPoint_UndLapl = NULL;
  LowMach_Precontioner = NULL;
  Primitive = NULL; Primitive_i = NULL; Primitive_j = NULL;
  CharacPrimVar = NULL;
  
}

CEulerSolver::CEulerSolver(CGeometry *geometry, CConfig *config, unsigned short iMesh) : CSolver() {
  
  unsigned long iPoint, index, counter_local = 0, counter_global = 0, iVertex;
  unsigned short iVar, iDim, iMarker, nLineLets;
  double Density, Velocity2, Pressure, Temperature, dull_val;
  
  unsigned short nZone = geometry->GetnZone();
  bool restart = (config->GetRestart() || config->GetRestart_Flow());
  bool compressible = (config->GetKind_Regime() == COMPRESSIBLE);
  bool incompressible = (config->GetKind_Regime() == INCOMPRESSIBLE);
  bool freesurface = (config->GetKind_Regime() == FREESURFACE);
  double Gas_Constant = config->GetGas_ConstantND();
  bool dual_time = ((config->GetUnsteady_Simulation() == DT_STEPPING_1ST) || (config->GetUnsteady_Simulation() == DT_STEPPING_2ND));
  bool roe_turkel = (config->GetKind_Upwind_Flow() == TURKEL);
  bool adjoint = config->GetAdjoint();
  
  int rank = MASTER_NODE;
#ifndef NO_MPI
#ifdef WINDOWS
  MPI_Comm_rank(MPI_COMM_WORLD,&rank);
#else
  rank = MPI::COMM_WORLD.Get_rank();
#endif
#endif
  
  /*--- Array initialization ---*/
  
  CDrag_Inv = NULL; CLift_Inv = NULL; CSideForce_Inv = NULL;  CEff_Inv = NULL;
  CMx_Inv = NULL; CMy_Inv = NULL; CMz_Inv = NULL;
  CFx_Inv = NULL; CFy_Inv = NULL; CFz_Inv = NULL;
  Surface_CLift_Inv = NULL; Surface_CDrag_Inv = NULL;
  Surface_CMx_Inv = NULL; Surface_CMy_Inv = NULL; Surface_CMz_Inv = NULL;
  Surface_CLift = NULL; Surface_CDrag = NULL;
  Surface_CMx = NULL; Surface_CMy = NULL; Surface_CMz = NULL;
  
  ForceInviscid = NULL; MomentInviscid = NULL;
  CPressure = NULL; CPressureTarget = NULL; HeatFlux = NULL; HeatFluxTarget = NULL; YPlus = NULL;
  
  CMerit_Inv = NULL;  CT_Inv = NULL;  CQ_Inv = NULL;
  
  CEquivArea_Inv = NULL;  CNearFieldOF_Inv = NULL;
  
  FanFace_MassFlow = NULL;  Exhaust_MassFlow = NULL;  Exhaust_Area = NULL;
  FanFace_Pressure = NULL;  FanFace_Mach = NULL;  FanFace_Area = NULL;
  
  iPoint_UndLapl = NULL;  jPoint_UndLapl = NULL;
  LowMach_Precontioner = NULL;
  Primitive = NULL; Primitive_i = NULL; Primitive_j = NULL;
  CharacPrimVar = NULL;
  
  /*--- Set the gamma value ---*/
  
  Gamma = config->GetGamma();
  Gamma_Minus_One = Gamma - 1.0;
  
  /*--- Define geometry constants in the solver structure
   Compressible flow, primitive variables nDim+7, (T,vx,vy,vz,P,rho,h,c,lamMu,EddyMu).
   Incompressible flow, primitive variables nDim+5, (P,vx,vy,vz,rho,beta,lamMu,EddyMu).
   FreeSurface Incompressible flow, primitive variables nDim+7, (P,vx,vy,vz,rho,beta,lamMu,EddyMu,LevelSet,Dist).
   ---*/
  
  nDim = geometry->GetnDim();
  if (incompressible) { nVar = nDim+1; nPrimVar = nDim+5; nPrimVarGrad = nDim+3; }
  if (freesurface)    { nVar = nDim+2; nPrimVar = nDim+7; nPrimVarGrad = nDim+6; }
  if (compressible)   { nVar = nDim+2; nPrimVar = nDim+7; nPrimVarGrad = nDim+4; }
  nMarker      = config->GetnMarker_All();
  nPoint       = geometry->GetnPoint();
  nPointDomain = geometry->GetnPointDomain();
  
  /*--- Allocate the node variables ---*/
  
  node = new CVariable*[nPoint];
  
  /*--- Define some auxiliary vectors related to the residual ---*/
  
  Residual      = new double[nVar];         for (iVar = 0; iVar < nVar; iVar++) Residual[iVar]      = 0.0;
  Residual_RMS  = new double[nVar];         for (iVar = 0; iVar < nVar; iVar++) Residual_RMS[iVar]  = 0.0;
  Residual_Max  = new double[nVar];         for (iVar = 0; iVar < nVar; iVar++) Residual_Max[iVar]  = 0.0;
  Point_Max     = new unsigned long[nVar];  for (iVar = 0; iVar < nVar; iVar++) Point_Max[iVar]     = 0;
  Residual_i    = new double[nVar];         for (iVar = 0; iVar < nVar; iVar++) Residual_i[iVar]    = 0.0;
  Residual_j    = new double[nVar];         for (iVar = 0; iVar < nVar; iVar++) Residual_j[iVar]    = 0.0;
  Res_Conv      = new double[nVar];         for (iVar = 0; iVar < nVar; iVar++) Res_Conv[iVar]      = 0.0;
  Res_Visc      = new double[nVar];         for (iVar = 0; iVar < nVar; iVar++) Res_Visc[iVar]      = 0.0;
  Res_Sour      = new double[nVar];         for (iVar = 0; iVar < nVar; iVar++) Res_Sour[iVar]      = 0.0;
  
  /*--- Define some auxiliary vectors related to the solution ---*/
  
  Solution   = new double[nVar]; for (iVar = 0; iVar < nVar; iVar++) Solution[iVar]   = 0.0;
  Solution_i = new double[nVar]; for (iVar = 0; iVar < nVar; iVar++) Solution_i[iVar] = 0.0;
  Solution_j = new double[nVar]; for (iVar = 0; iVar < nVar; iVar++) Solution_j[iVar] = 0.0;
  
  /*--- Define some auxiliary vectors related to the geometry ---*/
  
  Vector   = new double[nDim]; for (iDim = 0; iDim < nDim; iDim++) Vector[iDim]   = 0.0;
  Vector_i = new double[nDim]; for (iDim = 0; iDim < nDim; iDim++) Vector_i[iDim] = 0.0;
  Vector_j = new double[nDim]; for (iDim = 0; iDim < nDim; iDim++) Vector_j[iDim] = 0.0;
  
  /*--- Define some auxiliary vectors related to the primitive solution ---*/
  
  Primitive   = new double[nPrimVar]; for (iVar = 0; iVar < nPrimVar; iVar++) Primitive[iVar]   = 0.0;
  Primitive_i = new double[nPrimVar]; for (iVar = 0; iVar < nPrimVar; iVar++) Primitive_i[iVar] = 0.0;
  Primitive_j = new double[nPrimVar]; for (iVar = 0; iVar < nPrimVar; iVar++) Primitive_j[iVar] = 0.0;
  
  /*--- Define some auxiliary vectors related to the undivided lapalacian ---*/
  
  if (config->GetKind_ConvNumScheme_Flow() == SPACE_CENTERED) {
    iPoint_UndLapl = new double [nPoint];
    jPoint_UndLapl = new double [nPoint];
  }
  
  /*--- Define some auxiliary vectors related to low-speed preconditioning ---*/
  
  if (roe_turkel) {
    LowMach_Precontioner = new double* [nVar];
    for (iVar = 0; iVar < nVar; iVar ++)
      LowMach_Precontioner[iVar] = new double[nVar];
  }
  
  /*--- Initialize the solution and right hand side vectors for storing
   the residuals and updating the solution (always needed even for
   explicit schemes). ---*/
  
  LinSysSol.Initialize(nPoint, nPointDomain, nVar, 0.0);
  LinSysRes.Initialize(nPoint, nPointDomain, nVar, 0.0);
  
  /*--- Jacobians and vector structures for implicit computations ---*/
  
  if (config->GetKind_TimeIntScheme_Flow() == EULER_IMPLICIT) {
    
    Jacobian_i = new double* [nVar];
    Jacobian_j = new double* [nVar];
    for (iVar = 0; iVar < nVar; iVar++) {
      Jacobian_i[iVar] = new double [nVar];
      Jacobian_j[iVar] = new double [nVar];
    }
    
    if (rank == MASTER_NODE) cout << "Initialize jacobian structure (Euler). MG level: " << iMesh <<"." << endl;
    Jacobian.Initialize(nPoint, nPointDomain, nVar, nVar, true, geometry);
    
    if (config->GetKind_Linear_Solver_Prec() == LINELET) {
      nLineLets = Jacobian.BuildLineletPreconditioner(geometry, config);
      if (rank == MASTER_NODE) cout << "Compute linelet structure. " << nLineLets << " elements in each line (average)." << endl;
    }
    
  } else {
    if (rank == MASTER_NODE) cout << "Explicit scheme. No jacobian structure (Euler). MG level: " << iMesh <<"." << endl;
  }
  
  /*--- Define some auxiliary vectors for computing flow variable gradients by least squares ---*/
  
  if (config->GetKind_Gradient_Method() == WEIGHTED_LEAST_SQUARES) {
    
    /*--- S matrix := inv(R)*traspose(inv(R)) ---*/
    
    Smatrix = new double* [nDim];
    for (iDim = 0; iDim < nDim; iDim++)
      Smatrix[iDim] = new double [nDim];
    
    /*--- c vector := transpose(WA)*(Wb) ---*/
    
    cvector = new double* [nPrimVarGrad];
    for (iVar = 0; iVar < nPrimVarGrad; iVar++)
      cvector[iVar] = new double [nDim];
    
  }
  
  /*--- Store the value of the characteristic primitive variables at the boundaries ---*/
  
  CharacPrimVar = new double** [nMarker];
  for (iMarker = 0; iMarker < nMarker; iMarker++) {
    CharacPrimVar[iMarker] = new double* [geometry->nVertex[iMarker]];
    for (iVertex = 0; iVertex < geometry->nVertex[iMarker]; iVertex++) {
      CharacPrimVar[iMarker][iVertex] = new double [nPrimVar];
      for (iVar = 0; iVar < nPrimVar; iVar++) {
        CharacPrimVar[iMarker][iVertex][iVar] = 0.0;
      }
    }
  }
  
  /*--- Force definition and coefficient arrays for all of the markers ---*/
  
  CPressure = new double* [nMarker];
  for (iMarker = 0; iMarker < nMarker; iMarker++) {
    CPressure[iMarker] = new double [geometry->nVertex[iMarker]];
    for (iVertex = 0; iVertex < geometry->nVertex[iMarker]; iVertex++) {
      CPressure[iMarker][iVertex] = 0.0;
    }
  }
  
  /*--- Force definition and coefficient arrays for all of the markers ---*/
  
  CPressureTarget = new double* [nMarker];
  for (iMarker = 0; iMarker < nMarker; iMarker++) {
    CPressureTarget[iMarker] = new double [geometry->nVertex[iMarker]];
    for (iVertex = 0; iVertex < geometry->nVertex[iMarker]; iVertex++) {
      CPressureTarget[iMarker][iVertex] = 0.0;
    }
  }
  
  /*--- Non-dimensional coefficients ---*/
  
  ForceInviscid     = new double[nDim];
  MomentInviscid    = new double[3];
  CDrag_Inv         = new double[nMarker];
  CLift_Inv         = new double[nMarker];
  CSideForce_Inv    = new double[nMarker];
  CMx_Inv           = new double[nMarker];
  CMy_Inv           = new double[nMarker];
  CMz_Inv           = new double[nMarker];
  CEff_Inv          = new double[nMarker];
  CFx_Inv           = new double[nMarker];
  CFy_Inv           = new double[nMarker];
  CFz_Inv           = new double[nMarker];
  Surface_CLift_Inv = new double[config->GetnMarker_Monitoring()];
  Surface_CDrag_Inv = new double[config->GetnMarker_Monitoring()];
  Surface_CMx_Inv   = new double[config->GetnMarker_Monitoring()];
  Surface_CMy_Inv   = new double[config->GetnMarker_Monitoring()];
  Surface_CMz_Inv   = new double[config->GetnMarker_Monitoring()];
  Surface_CLift     = new double[config->GetnMarker_Monitoring()];
  Surface_CDrag     = new double[config->GetnMarker_Monitoring()];
  Surface_CMx       = new double[config->GetnMarker_Monitoring()];
  Surface_CMy       = new double[config->GetnMarker_Monitoring()];
  Surface_CMz       = new double[config->GetnMarker_Monitoring()];
  
  /*--- Rotorcraft coefficients ---*/
  
  CT_Inv           = new double[nMarker];
  CQ_Inv           = new double[nMarker];
  CMerit_Inv       = new double[nMarker];
  
  /*--- Supersonic coefficients ---*/
  
  CEquivArea_Inv   = new double[nMarker];
  CNearFieldOF_Inv = new double[nMarker];
  
  /*--- Engine simulation ---*/
  
  FanFace_MassFlow  = new double[nMarker];
  Exhaust_MassFlow  = new double[nMarker];
  Exhaust_Area      = new double[nMarker];
  FanFace_Pressure  = new double[nMarker];
  FanFace_Mach      = new double[nMarker];
  FanFace_Area      = new double[nMarker];
  
  /*--- Init total coefficients ---*/
  
  Total_CDrag = 0.0;    Total_CLift = 0.0;      Total_CSideForce = 0.0;
  Total_CMx = 0.0;      Total_CMy = 0.0;        Total_CMz = 0.0;
  Total_CEff = 0.0;     Total_CEquivArea = 0.0; Total_CNearFieldOF = 0.0;
  Total_CFx = 0.0;      Total_CFy = 0.0;        Total_CFz = 0.0;
  Total_CT = 0.0;       Total_CQ = 0.0;         Total_CMerit = 0.0;
  Total_MaxHeat = 0.0;  Total_Heat = 0.0;
  Total_CpDiff = 0.0;   Total_HeatFluxDiff = 0.0;
  
  /*--- Read farfield conditions ---*/
  
  Density_Inf  = config->GetDensity_FreeStreamND();
  Pressure_Inf = config->GetPressure_FreeStreamND();
  Velocity_Inf = config->GetVelocity_FreeStreamND();
  Energy_Inf   = config->GetEnergy_FreeStreamND();
  Mach_Inf     = config->GetMach_FreeStreamND();
  
  /*--- Initializate fan face pressure, fan face mach number, and mass flow rate ---*/
  
  for (iMarker = 0; iMarker < nMarker; iMarker++) {
    FanFace_MassFlow[iMarker] = 0.0;
    Exhaust_MassFlow[iMarker] = 0.0;
    FanFace_Mach[iMarker] = Mach_Inf;
    FanFace_Pressure[iMarker] = Pressure_Inf;
    FanFace_Area[iMarker] = 0.0;
    Exhaust_Area[iMarker] = 0.0;
  }
  
  /*--- Check for a restart and set up the variables at each node
   appropriately. Coarse multigrid levels will be intitially set to
   the farfield values bc the solver will immediately interpolate
   the solution from the finest mesh to the coarser levels. ---*/
  if (!restart || geometry->GetFinestMGLevel() == false || nZone > 1) {
    
    /*--- Restart the solution from the free-stream state ---*/
    for (iPoint = 0; iPoint < nPoint; iPoint++)
      node[iPoint] = new CEulerVariable(Density_Inf, Velocity_Inf, Energy_Inf, nDim, nVar, config);
  }
  
  else {
    
    /*--- Initialize the solution from the restart file information ---*/
    ifstream restart_file;
    string filename = config->GetSolution_FlowFileName();
    
    /*--- Modify file name for an unsteady restart ---*/
    if (dual_time) {
      int Unst_RestartIter;
      if (adjoint) {
        Unst_RestartIter = int(config->GetUnst_AdjointIter()) - 1;
      } else if (config->GetUnsteady_Simulation() == DT_STEPPING_1ST)
        Unst_RestartIter = int(config->GetUnst_RestartIter())-1;
      else
        Unst_RestartIter = int(config->GetUnst_RestartIter())-2;
      filename = config->GetUnsteady_FileName(filename, Unst_RestartIter);
    }
    
    /*--- Open the restart file, throw an error if this fails. ---*/
    restart_file.open(filename.data(), ios::in);
    if (restart_file.fail()) {
      cout << "There is no flow restart file!! " << filename.data() << "."<< endl;
      exit(1);
    }
    
    /*--- In case this is a parallel simulation, we need to perform the
     Global2Local index transformation first. ---*/
    long *Global2Local = new long[geometry->GetGlobal_nPointDomain()];
    
    /*--- First, set all indices to a negative value by default ---*/
    for(iPoint = 0; iPoint < geometry->GetGlobal_nPointDomain(); iPoint++)
      Global2Local[iPoint] = -1;
    
    /*--- Now fill array with the transform values only for local points ---*/
    for(iPoint = 0; iPoint < nPointDomain; iPoint++)
      Global2Local[geometry->node[iPoint]->GetGlobalIndex()] = iPoint;
    
    /*--- Read all lines in the restart file ---*/
    long iPoint_Local; unsigned long iPoint_Global = 0; string text_line;
    
    /*--- The first line is the header ---*/
    getline (restart_file, text_line);
    
    while (getline (restart_file, text_line)) {
      istringstream point_line(text_line);
      
      /*--- Retrieve local index. If this node from the restart file lives
       on a different processor, the value of iPoint_Local will be -1.
       Otherwise, the local index for this node on the current processor
       will be returned and used to instantiate the vars. ---*/
      iPoint_Local = Global2Local[iPoint_Global];
      
      /*--- Load the solution for this node. Note that the first entry
       on the restart file line is the global index, followed by the
       node coordinates, and then the conservative variables. ---*/
      if (iPoint_Local >= 0) {
        if (compressible) {
          if (nDim == 2) point_line >> index >> dull_val >> dull_val >> Solution[0] >> Solution[1] >> Solution[2] >> Solution[3];
          if (nDim == 3) point_line >> index >> dull_val >> dull_val >> dull_val >> Solution[0] >> Solution[1] >> Solution[2] >> Solution[3] >> Solution[4];
        }
        if (incompressible) {
          if (nDim == 2) point_line >> index >> dull_val >> dull_val >> Solution[0] >> Solution[1] >> Solution[2];
          if (nDim == 3) point_line >> index >> dull_val >> dull_val >> dull_val >> Solution[0] >> Solution[1] >> Solution[2] >> Solution[3];
        }
        if (freesurface) {
          if (nDim == 2) point_line >> index >> dull_val >> dull_val >> Solution[0] >> Solution[1] >> Solution[2] >> Solution[3];
          if (nDim == 3) point_line >> index >> dull_val >> dull_val >> dull_val >> Solution[0] >> Solution[1] >> Solution[2] >> Solution[3] >> Solution[4];
        }
        node[iPoint_Local] = new CEulerVariable(Solution, nDim, nVar, config);
      }
      iPoint_Global++;
    }
    
    /*--- Instantiate the variable class with an arbitrary solution
     at any halo/periodic nodes. The initial solution can be arbitrary,
     because a send/recv is performed immediately in the solver. ---*/
    for(iPoint = nPointDomain; iPoint < nPoint; iPoint++)
      node[iPoint] = new CEulerVariable(Solution, nDim, nVar, config);
    
    /*--- Close the restart file ---*/
    restart_file.close();
    
    /*--- Free memory needed for the transformation ---*/
    delete [] Global2Local;
  }
  
  /*--- Check that the initial solution is physical, report any non-physical nodes ---*/
  if (compressible) {
    counter_local = 0;
    for (iPoint = 0; iPoint < nPoint; iPoint++) {
      Density = node[iPoint]->GetSolution(0);
      Velocity2 = 0.0;
      for (iDim = 0; iDim < nDim; iDim++)
        Velocity2 += (node[iPoint]->GetSolution(iDim+1)/Density)*(node[iPoint]->GetSolution(iDim+1)/Density);
      Pressure    = Gamma_Minus_One*Density*(node[iPoint]->GetSolution(nDim+1)/Density-0.5*Velocity2);
      Temperature = Pressure / ( Gas_Constant * Density);
      if ((Pressure < 0.0) || (Temperature < 0.0)) {
        Solution[0] = Density_Inf;
        for (iDim = 0; iDim < nDim; iDim++)
          Solution[iDim+1] = Velocity_Inf[iDim]*Density_Inf;
        Solution[nDim+1] = Energy_Inf*Density_Inf;
        node[iPoint]->SetSolution(Solution);
        node[iPoint]->SetSolution_Old(Solution);
        counter_local++;
      }
    }
#ifndef NO_MPI
#ifdef WINDOWS
    MPI_Reduce(&counter_local, &counter_global, 1, MPI_UNSIGNED_LONG, MPI_SUM, MASTER_NODE, MPI_COMM_WORLD);
#else
    MPI::COMM_WORLD.Reduce(&counter_local, &counter_global, 1, MPI::UNSIGNED_LONG, MPI::SUM, MASTER_NODE);
#endif
#else
    counter_global = counter_local;
#endif
    if ((rank == MASTER_NODE) && (counter_global != 0))
      cout << "Warning. The original solution contains "<< counter_global << " points that are not physical." << endl;
  }
  
  /*--- Define solver parameters needed for execution of destructor ---*/
  if (config->GetKind_ConvNumScheme_Flow() == SPACE_CENTERED ) space_centered = true;
  else space_centered = false;
  
  if (config->GetKind_TimeIntScheme_Flow() == EULER_IMPLICIT) euler_implicit = true;
  else euler_implicit = false;
  
  if (config->GetKind_Gradient_Method() == WEIGHTED_LEAST_SQUARES) least_squares = true;
  else least_squares = false;
  
  /*--- Perform the MPI communication of the solution ---*/
  Set_MPI_Solution(geometry, config);
  
}

CEulerSolver::~CEulerSolver(void) {
  unsigned short iVar, iMarker;
  
  /*--- Array deallocation ---*/
  if (CDrag_Inv != NULL)         delete [] CDrag_Inv;
  if (CLift_Inv != NULL)         delete [] CLift_Inv;
  if (CSideForce_Inv != NULL)    delete [] CSideForce_Inv;
  if (CMx_Inv != NULL)           delete [] CMx_Inv;
  if (CMy_Inv != NULL)           delete [] CMy_Inv;
  if (CMz_Inv != NULL)           delete [] CMz_Inv;
  if (CFx_Inv != NULL)           delete [] CFx_Inv;
  if (CFy_Inv != NULL)           delete [] CFy_Inv;
  if (CFz_Inv != NULL)           delete [] CFz_Inv;
  if (Surface_CLift_Inv != NULL) delete[] Surface_CLift_Inv;
  if (Surface_CDrag_Inv != NULL) delete[] Surface_CDrag_Inv;
  if (Surface_CMx_Inv != NULL)  delete [] Surface_CMx_Inv;
  if (Surface_CMy_Inv != NULL)  delete [] Surface_CMy_Inv;
  if (Surface_CMz_Inv != NULL)  delete [] Surface_CMz_Inv;
  if (Surface_CLift != NULL)    delete [] Surface_CLift;
  if (Surface_CDrag != NULL)    delete [] Surface_CDrag;
  if (Surface_CMx != NULL)      delete [] Surface_CMx;
  if (Surface_CMy != NULL)      delete [] Surface_CMy;
  if (Surface_CMz != NULL)      delete [] Surface_CMz;
  if (CEff_Inv != NULL)          delete [] CEff_Inv;
  if (CMerit_Inv != NULL)        delete [] CMerit_Inv;
  if (CT_Inv != NULL)            delete [] CT_Inv;
  if (CQ_Inv != NULL)            delete [] CQ_Inv;
  if (CEquivArea_Inv != NULL)    delete [] CEquivArea_Inv;
  if (CNearFieldOF_Inv != NULL)  delete [] CNearFieldOF_Inv;
  if (ForceInviscid != NULL)     delete [] ForceInviscid;
  if (MomentInviscid != NULL)    delete [] MomentInviscid;
  if (FanFace_MassFlow != NULL)  delete [] FanFace_MassFlow;
  if (Exhaust_MassFlow != NULL)  delete [] Exhaust_MassFlow;
  if (Exhaust_Area != NULL)      delete [] Exhaust_Area;
  if (FanFace_Pressure != NULL)  delete [] FanFace_Pressure;
  if (FanFace_Mach != NULL)      delete [] FanFace_Mach;
  if (FanFace_Area != NULL)      delete [] FanFace_Area;
  if (iPoint_UndLapl != NULL)       delete [] iPoint_UndLapl;
  if (jPoint_UndLapl != NULL)       delete [] jPoint_UndLapl;
  if (Primitive != NULL)        delete [] Primitive;
  if (Primitive_i != NULL)      delete [] Primitive_i;
  if (Primitive_j != NULL)      delete [] Primitive_j;
  
  if (LowMach_Precontioner != NULL) {
    for (iVar = 0; iVar < nVar; iVar ++)
      delete LowMach_Precontioner[iVar];
    delete [] LowMach_Precontioner;
  }
  
  if (CPressure != NULL) {
    for (iMarker = 0; iMarker < nMarker; iMarker++)
      delete CPressure[iMarker];
    delete [] CPressure;
  }
  
  if (CPressureTarget != NULL) {
    for (iMarker = 0; iMarker < nMarker; iMarker++)
      delete CPressureTarget[iMarker];
    delete [] CPressureTarget;
  }
  
  //  if (CharacPrimVar != NULL) {
  //    for (iMarker = 0; iMarker < nMarker; iMarker++) {
  //      for (iVertex = 0; iVertex < nVertex; iVertex++) {
  //        delete CharacPrimVar[iMarker][iVertex];
  //      }
  //    }
  //    delete [] CharacPrimVar;
  //  }
  
  if (HeatFlux != NULL) {
    for (iMarker = 0; iMarker < nMarker; iMarker++) {
      delete HeatFlux[iMarker];
    }
    delete [] HeatFlux;
  }
  
  if (HeatFluxTarget != NULL) {
    for (iMarker = 0; iMarker < nMarker; iMarker++) {
      delete HeatFluxTarget[iMarker];
    }
    delete [] HeatFluxTarget;
  }
  
  if (YPlus != NULL) {
    for (iMarker = 0; iMarker < nMarker; iMarker++) {
      delete YPlus[iMarker];
    }
    delete [] YPlus;
  }
  
}

void CEulerSolver::Set_MPI_Solution(CGeometry *geometry, CConfig *config) {
  unsigned short iVar, iMarker, iPeriodic_Index, MarkerS, MarkerR;
  unsigned long iVertex, iPoint, nVertexS, nVertexR, nBufferS_Vector, nBufferR_Vector;
  double rotMatrix[3][3], *angles, theta, cosTheta, sinTheta, phi, cosPhi, sinPhi, psi, cosPsi, sinPsi, *Buffer_Receive_U = NULL, *Buffer_Send_U = NULL;
  int send_to, receive_from;
  
  for (iMarker = 0; iMarker < nMarker; iMarker++) {
    
    if ((config->GetMarker_All_Boundary(iMarker) == SEND_RECEIVE) &&
        (config->GetMarker_All_SendRecv(iMarker) > 0)) {
      
      MarkerS = iMarker;  MarkerR = iMarker+1;
      
      send_to = config->GetMarker_All_SendRecv(MarkerS)-1;
      receive_from = abs(config->GetMarker_All_SendRecv(MarkerR))-1;
      
      nVertexS = geometry->nVertex[MarkerS];  nVertexR = geometry->nVertex[MarkerR];
      nBufferS_Vector = nVertexS*nVar;        nBufferR_Vector = nVertexR*nVar;
      
      /*--- Allocate Receive and send buffers  ---*/
      Buffer_Receive_U = new double [nBufferR_Vector];
      Buffer_Send_U = new double[nBufferS_Vector];
      
      /*--- Copy the solution that should be sended ---*/
      for (iVertex = 0; iVertex < nVertexS; iVertex++) {
        iPoint = geometry->vertex[MarkerS][iVertex]->GetNode();
        for (iVar = 0; iVar < nVar; iVar++)
          Buffer_Send_U[iVar*nVertexS+iVertex] = node[iPoint]->GetSolution(iVar);
      }
      
#ifndef NO_MPI
      
      /*--- Send/Receive information using Sendrecv ---*/
#ifdef WINDOWS
      MPI_Sendrecv(Buffer_Send_U, nBufferS_Vector, MPI_DOUBLE, send_to, 0,
                   Buffer_Receive_U, nBufferR_Vector, MPI_DOUBLE, receive_from, 0, MPI_COMM_WORLD, NULL);
#else
      MPI::COMM_WORLD.Sendrecv(Buffer_Send_U, nBufferS_Vector, MPI::DOUBLE, send_to, 0,
                               Buffer_Receive_U, nBufferR_Vector, MPI::DOUBLE, receive_from, 0);
#endif
      
#else
      
      /*--- Receive information without MPI ---*/
      for (iVertex = 0; iVertex < nVertexR; iVertex++) {
        iPoint = geometry->vertex[MarkerR][iVertex]->GetNode();
        for (iVar = 0; iVar < nVar; iVar++)
          Buffer_Receive_U[iVar*nVertexR+iVertex] = Buffer_Send_U[iVar*nVertexR+iVertex];
      }
      
#endif
      
      /*--- Deallocate send buffer ---*/
      delete [] Buffer_Send_U;
      
      /*--- Do the coordinate transformation ---*/
      for (iVertex = 0; iVertex < nVertexR; iVertex++) {
        
        /*--- Find point and its type of transformation ---*/
        iPoint = geometry->vertex[MarkerR][iVertex]->GetNode();
        iPeriodic_Index = geometry->vertex[MarkerR][iVertex]->GetRotation_Type();
        
        /*--- Retrieve the supplied periodic information. ---*/
        angles = config->GetPeriodicRotation(iPeriodic_Index);
        
        /*--- Store angles separately for clarity. ---*/
        theta    = angles[0];   phi    = angles[1];     psi    = angles[2];
        cosTheta = cos(theta);  cosPhi = cos(phi);      cosPsi = cos(psi);
        sinTheta = sin(theta);  sinPhi = sin(phi);      sinPsi = sin(psi);
        
        /*--- Compute the rotation matrix. Note that the implicit
         ordering is rotation about the x-axis, y-axis,
         then z-axis. Note that this is the transpose of the matrix
         used during the preprocessing stage. ---*/
        rotMatrix[0][0] = cosPhi*cosPsi;    rotMatrix[1][0] = sinTheta*sinPhi*cosPsi - cosTheta*sinPsi;     rotMatrix[2][0] = cosTheta*sinPhi*cosPsi + sinTheta*sinPsi;
        rotMatrix[0][1] = cosPhi*sinPsi;    rotMatrix[1][1] = sinTheta*sinPhi*sinPsi + cosTheta*cosPsi;     rotMatrix[2][1] = cosTheta*sinPhi*sinPsi - sinTheta*cosPsi;
        rotMatrix[0][2] = -sinPhi;          rotMatrix[1][2] = sinTheta*cosPhi;                              rotMatrix[2][2] = cosTheta*cosPhi;
        
        /*--- Copy conserved variables before performing transformation. ---*/
        for (iVar = 0; iVar < nVar; iVar++)
          Solution[iVar] = Buffer_Receive_U[iVar*nVertexR+iVertex];
        
        /*--- Rotate the momentum components. ---*/
        if (nDim == 2) {
          Solution[1] = rotMatrix[0][0]*Buffer_Receive_U[1*nVertexR+iVertex] +
          rotMatrix[0][1]*Buffer_Receive_U[2*nVertexR+iVertex];
          Solution[2] = rotMatrix[1][0]*Buffer_Receive_U[1*nVertexR+iVertex] +
          rotMatrix[1][1]*Buffer_Receive_U[2*nVertexR+iVertex];
        }
        else {
          Solution[1] = rotMatrix[0][0]*Buffer_Receive_U[1*nVertexR+iVertex] +
          rotMatrix[0][1]*Buffer_Receive_U[2*nVertexR+iVertex] +
          rotMatrix[0][2]*Buffer_Receive_U[3*nVertexR+iVertex];
          Solution[2] = rotMatrix[1][0]*Buffer_Receive_U[1*nVertexR+iVertex] +
          rotMatrix[1][1]*Buffer_Receive_U[2*nVertexR+iVertex] +
          rotMatrix[1][2]*Buffer_Receive_U[3*nVertexR+iVertex];
          Solution[3] = rotMatrix[2][0]*Buffer_Receive_U[1*nVertexR+iVertex] +
          rotMatrix[2][1]*Buffer_Receive_U[2*nVertexR+iVertex] +
          rotMatrix[2][2]*Buffer_Receive_U[3*nVertexR+iVertex];
        }
        
        /*--- Copy transformed conserved variables back into buffer. ---*/
        for (iVar = 0; iVar < nVar; iVar++)
          node[iPoint]->SetSolution(iVar, Solution[iVar]);
        
      }
      
      /*--- Deallocate receive buffer ---*/
      delete [] Buffer_Receive_U;
      
    }
    
  }
  
}

void CEulerSolver::Set_MPI_Solution_Old(CGeometry *geometry, CConfig *config) {
  unsigned short iVar, iMarker, iPeriodic_Index, MarkerS, MarkerR;
  unsigned long iVertex, iPoint, nVertexS, nVertexR, nBufferS_Vector, nBufferR_Vector;
  double rotMatrix[3][3], *angles, theta, cosTheta, sinTheta, phi, cosPhi, sinPhi, psi, cosPsi, sinPsi,
  *Buffer_Receive_U = NULL, *Buffer_Send_U = NULL;
  int send_to, receive_from;
  
  for (iMarker = 0; iMarker < nMarker; iMarker++) {
    
    if ((config->GetMarker_All_Boundary(iMarker) == SEND_RECEIVE) &&
        (config->GetMarker_All_SendRecv(iMarker) > 0)) {
      
      MarkerS = iMarker;  MarkerR = iMarker+1;
      
      send_to = config->GetMarker_All_SendRecv(MarkerS)-1;
      receive_from = abs(config->GetMarker_All_SendRecv(MarkerR))-1;
      
      nVertexS = geometry->nVertex[MarkerS];  nVertexR = geometry->nVertex[MarkerR];
      nBufferS_Vector = nVertexS*nVar;        nBufferR_Vector = nVertexR*nVar;
      
      /*--- Allocate Receive and send buffers  ---*/
      Buffer_Receive_U = new double [nBufferR_Vector];
      Buffer_Send_U = new double[nBufferS_Vector];
      
      /*--- Copy the solution old that should be sended ---*/
      for (iVertex = 0; iVertex < nVertexS; iVertex++) {
        iPoint = geometry->vertex[MarkerS][iVertex]->GetNode();
        for (iVar = 0; iVar < nVar; iVar++)
          Buffer_Send_U[iVar*nVertexS+iVertex] = node[iPoint]->GetSolution_Old(iVar);
      }
      
#ifndef NO_MPI
      
      /*--- Send/Receive information using Sendrecv ---*/
#ifdef WINDOWS
      MPI_Sendrecv(Buffer_Send_U, nBufferS_Vector, MPI_DOUBLE, send_to, 0,
                   Buffer_Receive_U, nBufferR_Vector, MPI_DOUBLE, receive_from, 0, MPI_COMM_WORLD, NULL);
#else
      MPI::COMM_WORLD.Sendrecv(Buffer_Send_U, nBufferS_Vector, MPI::DOUBLE, send_to, 0,
                               Buffer_Receive_U, nBufferR_Vector, MPI::DOUBLE, receive_from, 0);
#endif
      
#else
      
      /*--- Receive information without MPI ---*/
      for (iVertex = 0; iVertex < nVertexR; iVertex++) {
        iPoint = geometry->vertex[MarkerR][iVertex]->GetNode();
        for (iVar = 0; iVar < nVar; iVar++)
          Buffer_Receive_U[iVar*nVertexR+iVertex] = Buffer_Send_U[iVar*nVertexR+iVertex];
      }
      
#endif
      
      /*--- Deallocate send buffer ---*/
      delete [] Buffer_Send_U;
      
      /*--- Do the coordinate transformation ---*/
      for (iVertex = 0; iVertex < nVertexR; iVertex++) {
        
        /*--- Find point and its type of transformation ---*/
        iPoint = geometry->vertex[MarkerR][iVertex]->GetNode();
        iPeriodic_Index = geometry->vertex[MarkerR][iVertex]->GetRotation_Type();
        
        /*--- Retrieve the supplied periodic information. ---*/
        angles = config->GetPeriodicRotation(iPeriodic_Index);
        
        /*--- Store angles separately for clarity. ---*/
        theta    = angles[0];   phi    = angles[1];     psi    = angles[2];
        cosTheta = cos(theta);  cosPhi = cos(phi);      cosPsi = cos(psi);
        sinTheta = sin(theta);  sinPhi = sin(phi);      sinPsi = sin(psi);
        
        /*--- Compute the rotation matrix. Note that the implicit
         ordering is rotation about the x-axis, y-axis,
         then z-axis. Note that this is the transpose of the matrix
         used during the preprocessing stage. ---*/
        rotMatrix[0][0] = cosPhi*cosPsi;    rotMatrix[1][0] = sinTheta*sinPhi*cosPsi - cosTheta*sinPsi;     rotMatrix[2][0] = cosTheta*sinPhi*cosPsi + sinTheta*sinPsi;
        rotMatrix[0][1] = cosPhi*sinPsi;    rotMatrix[1][1] = sinTheta*sinPhi*sinPsi + cosTheta*cosPsi;     rotMatrix[2][1] = cosTheta*sinPhi*sinPsi - sinTheta*cosPsi;
        rotMatrix[0][2] = -sinPhi;          rotMatrix[1][2] = sinTheta*cosPhi;                              rotMatrix[2][2] = cosTheta*cosPhi;
        
        /*--- Copy conserved variables before performing transformation. ---*/
        for (iVar = 0; iVar < nVar; iVar++)
          Solution[iVar] = Buffer_Receive_U[iVar*nVertexR+iVertex];
        
        /*--- Rotate the momentum components. ---*/
        if (nDim == 2) {
          Solution[1] = rotMatrix[0][0]*Buffer_Receive_U[1*nVertexR+iVertex] +
          rotMatrix[0][1]*Buffer_Receive_U[2*nVertexR+iVertex];
          Solution[2] = rotMatrix[1][0]*Buffer_Receive_U[1*nVertexR+iVertex] +
          rotMatrix[1][1]*Buffer_Receive_U[2*nVertexR+iVertex];
        }
        else {
          Solution[1] = rotMatrix[0][0]*Buffer_Receive_U[1*nVertexR+iVertex] +
          rotMatrix[0][1]*Buffer_Receive_U[2*nVertexR+iVertex] +
          rotMatrix[0][2]*Buffer_Receive_U[3*nVertexR+iVertex];
          Solution[2] = rotMatrix[1][0]*Buffer_Receive_U[1*nVertexR+iVertex] +
          rotMatrix[1][1]*Buffer_Receive_U[2*nVertexR+iVertex] +
          rotMatrix[1][2]*Buffer_Receive_U[3*nVertexR+iVertex];
          Solution[3] = rotMatrix[2][0]*Buffer_Receive_U[1*nVertexR+iVertex] +
          rotMatrix[2][1]*Buffer_Receive_U[2*nVertexR+iVertex] +
          rotMatrix[2][2]*Buffer_Receive_U[3*nVertexR+iVertex];
        }
        
        /*--- Copy transformed conserved variables back into buffer. ---*/
        for (iVar = 0; iVar < nVar; iVar++)
          node[iPoint]->SetSolution_Old(iVar, Solution[iVar]);
        
      }
      
      /*--- Deallocate receive buffer ---*/
      delete [] Buffer_Receive_U;
      
    }
    
  }
}

void CEulerSolver::Set_MPI_Undivided_Laplacian(CGeometry *geometry, CConfig *config) {
  unsigned short iVar, iMarker, iPeriodic_Index, MarkerS, MarkerR;
  unsigned long iVertex, iPoint, nVertexS, nVertexR, nBufferS_Vector, nBufferR_Vector;
  double rotMatrix[3][3], *angles, theta, cosTheta, sinTheta, phi, cosPhi, sinPhi, psi, cosPsi, sinPsi,
  *Buffer_Receive_Undivided_Laplacian = NULL, *Buffer_Send_Undivided_Laplacian = NULL;
  int send_to, receive_from;
  
  for (iMarker = 0; iMarker < nMarker; iMarker++) {
    
    if ((config->GetMarker_All_Boundary(iMarker) == SEND_RECEIVE) &&
        (config->GetMarker_All_SendRecv(iMarker) > 0)) {
      
      MarkerS = iMarker;  MarkerR = iMarker+1;
      
      send_to = config->GetMarker_All_SendRecv(MarkerS)-1;
      receive_from = abs(config->GetMarker_All_SendRecv(MarkerR))-1;
      
      nVertexS = geometry->nVertex[MarkerS];  nVertexR = geometry->nVertex[MarkerR];
      nBufferS_Vector = nVertexS*nVar;        nBufferR_Vector = nVertexR*nVar;
      
      /*--- Allocate Receive and send buffers  ---*/
      Buffer_Receive_Undivided_Laplacian = new double [nBufferR_Vector];
      Buffer_Send_Undivided_Laplacian = new double[nBufferS_Vector];
      
      /*--- Copy the solution old that should be sended ---*/
      for (iVertex = 0; iVertex < nVertexS; iVertex++) {
        iPoint = geometry->vertex[MarkerS][iVertex]->GetNode();
        for (iVar = 0; iVar < nVar; iVar++)
          Buffer_Send_Undivided_Laplacian[iVar*nVertexS+iVertex] = node[iPoint]->GetUndivided_Laplacian(iVar);
      }
      
#ifndef NO_MPI
      
      /*--- Send/Receive information using Sendrecv ---*/
#ifdef WINDOWS
      MPI_Sendrecv(Buffer_Send_Undivided_Laplacian, nBufferS_Vector, MPI_DOUBLE, send_to, 0,
                   Buffer_Receive_Undivided_Laplacian, nBufferR_Vector, MPI_DOUBLE, receive_from, 0, MPI_COMM_WORLD, NULL);
#else
      MPI::COMM_WORLD.Sendrecv(Buffer_Send_Undivided_Laplacian, nBufferS_Vector, MPI::DOUBLE, send_to, 0,
                               Buffer_Receive_Undivided_Laplacian, nBufferR_Vector, MPI::DOUBLE, receive_from, 0);
#endif
      
#else
      
      /*--- Receive information without MPI ---*/
      for (iVertex = 0; iVertex < nVertexR; iVertex++) {
        iPoint = geometry->vertex[MarkerR][iVertex]->GetNode();
        for (iVar = 0; iVar < nVar; iVar++)
          Buffer_Receive_Undivided_Laplacian[iVar*nVertexR+iVertex] = Buffer_Send_Undivided_Laplacian[iVar*nVertexR+iVertex];
      }
      
#endif
      
      /*--- Deallocate send buffer ---*/
      delete [] Buffer_Send_Undivided_Laplacian;
      
      /*--- Do the coordinate transformation ---*/
      for (iVertex = 0; iVertex < nVertexR; iVertex++) {
        
        /*--- Find point and its type of transformation ---*/
        iPoint = geometry->vertex[MarkerR][iVertex]->GetNode();
        iPeriodic_Index = geometry->vertex[MarkerR][iVertex]->GetRotation_Type();
        
        /*--- Retrieve the supplied periodic information. ---*/
        angles = config->GetPeriodicRotation(iPeriodic_Index);
        
        /*--- Store angles separately for clarity. ---*/
        theta    = angles[0];   phi    = angles[1];     psi    = angles[2];
        cosTheta = cos(theta);  cosPhi = cos(phi);      cosPsi = cos(psi);
        sinTheta = sin(theta);  sinPhi = sin(phi);      sinPsi = sin(psi);
        
        /*--- Compute the rotation matrix. Note that the implicit
         ordering is rotation about the x-axis, y-axis,
         then z-axis. Note that this is the transpose of the matrix
         used during the preprocessing stage. ---*/
        rotMatrix[0][0] = cosPhi*cosPsi;    rotMatrix[1][0] = sinTheta*sinPhi*cosPsi - cosTheta*sinPsi;     rotMatrix[2][0] = cosTheta*sinPhi*cosPsi + sinTheta*sinPsi;
        rotMatrix[0][1] = cosPhi*sinPsi;    rotMatrix[1][1] = sinTheta*sinPhi*sinPsi + cosTheta*cosPsi;     rotMatrix[2][1] = cosTheta*sinPhi*sinPsi - sinTheta*cosPsi;
        rotMatrix[0][2] = -sinPhi;          rotMatrix[1][2] = sinTheta*cosPhi;                              rotMatrix[2][2] = cosTheta*cosPhi;
        
        /*--- Copy conserved variables before performing transformation. ---*/
        for (iVar = 0; iVar < nVar; iVar++)
          Solution[iVar] = Buffer_Receive_Undivided_Laplacian[iVar*nVertexR+iVertex];
        
        /*--- Rotate the momentum components. ---*/
        if (nDim == 2) {
          Solution[1] = rotMatrix[0][0]*Buffer_Receive_Undivided_Laplacian[1*nVertexR+iVertex] +
          rotMatrix[0][1]*Buffer_Receive_Undivided_Laplacian[2*nVertexR+iVertex];
          Solution[2] = rotMatrix[1][0]*Buffer_Receive_Undivided_Laplacian[1*nVertexR+iVertex] +
          rotMatrix[1][1]*Buffer_Receive_Undivided_Laplacian[2*nVertexR+iVertex];
        }
        else {
          Solution[1] = rotMatrix[0][0]*Buffer_Receive_Undivided_Laplacian[1*nVertexR+iVertex] +
          rotMatrix[0][1]*Buffer_Receive_Undivided_Laplacian[2*nVertexR+iVertex] +
          rotMatrix[0][2]*Buffer_Receive_Undivided_Laplacian[3*nVertexR+iVertex];
          Solution[2] = rotMatrix[1][0]*Buffer_Receive_Undivided_Laplacian[1*nVertexR+iVertex] +
          rotMatrix[1][1]*Buffer_Receive_Undivided_Laplacian[2*nVertexR+iVertex] +
          rotMatrix[1][2]*Buffer_Receive_Undivided_Laplacian[3*nVertexR+iVertex];
          Solution[3] = rotMatrix[2][0]*Buffer_Receive_Undivided_Laplacian[1*nVertexR+iVertex] +
          rotMatrix[2][1]*Buffer_Receive_Undivided_Laplacian[2*nVertexR+iVertex] +
          rotMatrix[2][2]*Buffer_Receive_Undivided_Laplacian[3*nVertexR+iVertex];
        }
        
        /*--- Copy transformed conserved variables back into buffer. ---*/
        for (iVar = 0; iVar < nVar; iVar++)
          node[iPoint]->SetUndivided_Laplacian(iVar, Solution[iVar]);
        
      }
      
      /*--- Deallocate receive buffer ---*/
      delete [] Buffer_Receive_Undivided_Laplacian;
      
    }
    
  }
  
}

void CEulerSolver::Set_MPI_MaxEigenvalue(CGeometry *geometry, CConfig *config) {
  unsigned short iMarker, MarkerS, MarkerR, *Buffer_Receive_Neighbor = NULL, *Buffer_Send_Neighbor = NULL;
  unsigned long iVertex, iPoint, nVertexS, nVertexR, nBufferS_Vector, nBufferR_Vector;
  double *Buffer_Receive_Lambda = NULL, *Buffer_Send_Lambda = NULL;
  int send_to, receive_from;
  
  for (iMarker = 0; iMarker < nMarker; iMarker++) {
    
    if ((config->GetMarker_All_Boundary(iMarker) == SEND_RECEIVE) &&
        (config->GetMarker_All_SendRecv(iMarker) > 0)) {
      
      MarkerS = iMarker;  MarkerR = iMarker+1;
      
      send_to = config->GetMarker_All_SendRecv(MarkerS)-1;
      receive_from = abs(config->GetMarker_All_SendRecv(MarkerR))-1;
      
      nVertexS = geometry->nVertex[MarkerS];  nVertexR = geometry->nVertex[MarkerR];
      nBufferS_Vector = nVertexS;        nBufferR_Vector = nVertexR;
      
      /*--- Allocate Receive and send buffers  ---*/
      Buffer_Receive_Lambda = new double [nBufferR_Vector];
      Buffer_Send_Lambda = new double[nBufferS_Vector];
      Buffer_Receive_Neighbor = new unsigned short [nBufferR_Vector];
      Buffer_Send_Neighbor = new unsigned short[nBufferS_Vector];
      
      /*--- Copy the solution old that should be sended ---*/
      for (iVertex = 0; iVertex < nVertexS; iVertex++) {
        iPoint = geometry->vertex[MarkerS][iVertex]->GetNode();
        Buffer_Send_Lambda[iVertex] = node[iPoint]->GetLambda();
        Buffer_Send_Neighbor[iVertex] = geometry->node[iPoint]->GetnPoint();
      }
      
#ifndef NO_MPI
      
      /*--- Send/Receive information using Sendrecv ---*/
#ifdef WINDOWS
      MPI_Sendrecv(Buffer_Send_Lambda, nBufferS_Vector, MPI_DOUBLE, send_to, 0,
                   Buffer_Receive_Lambda, nBufferR_Vector, MPI_DOUBLE, receive_from, 0, MPI_COMM_WORLD, NULL);
      MPI_Sendrecv(Buffer_Send_Neighbor, nBufferS_Vector, MPI_UNSIGNED_SHORT, send_to, 1,
                   Buffer_Receive_Neighbor, nBufferR_Vector, MPI_UNSIGNED_SHORT, receive_from, 1, MPI_COMM_WORLD, NULL);
#else
      MPI::COMM_WORLD.Sendrecv(Buffer_Send_Lambda, nBufferS_Vector, MPI::DOUBLE, send_to, 0,
                               Buffer_Receive_Lambda, nBufferR_Vector, MPI::DOUBLE, receive_from, 0);
      MPI::COMM_WORLD.Sendrecv(Buffer_Send_Neighbor, nBufferS_Vector, MPI::UNSIGNED_SHORT, send_to, 1,
                               Buffer_Receive_Neighbor, nBufferR_Vector, MPI::UNSIGNED_SHORT, receive_from, 1);
#endif
      
#else
      
      /*--- Receive information without MPI ---*/
      for (iVertex = 0; iVertex < nVertexR; iVertex++) {
        iPoint = geometry->vertex[MarkerR][iVertex]->GetNode();
        Buffer_Receive_Lambda[iVertex] = Buffer_Send_Lambda[iVertex];
        Buffer_Receive_Neighbor[iVertex] = Buffer_Send_Neighbor[iVertex];
      }
      
#endif
      
      /*--- Deallocate send buffer ---*/
      delete [] Buffer_Send_Lambda;
      delete [] Buffer_Send_Neighbor;
      
      /*--- Do the coordinate transformation ---*/
      for (iVertex = 0; iVertex < nVertexR; iVertex++) {
        
        /*--- Find point and its type of transformation ---*/
        iPoint = geometry->vertex[MarkerR][iVertex]->GetNode();
        node[iPoint]->SetLambda(Buffer_Receive_Lambda[iVertex]);
        geometry->node[iPoint]->SetnNeighbor(Buffer_Receive_Neighbor[iVertex]);
        
      }
      
      /*--- Deallocate receive buffer ---*/
      delete [] Buffer_Receive_Lambda;
      delete [] Buffer_Receive_Neighbor;
      
    }
    
  }
}

void CEulerSolver::Set_MPI_Dissipation_Switch(CGeometry *geometry, CConfig *config) {
  unsigned short iMarker, MarkerS, MarkerR;
  unsigned long iVertex, iPoint, nVertexS, nVertexR, nBufferS_Vector, nBufferR_Vector;
  double *Buffer_Receive_Lambda = NULL, *Buffer_Send_Lambda = NULL;
  int send_to, receive_from;
  
  for (iMarker = 0; iMarker < nMarker; iMarker++) {
    
    if ((config->GetMarker_All_Boundary(iMarker) == SEND_RECEIVE) &&
        (config->GetMarker_All_SendRecv(iMarker) > 0)) {
      
      MarkerS = iMarker;  MarkerR = iMarker+1;
      
      send_to = config->GetMarker_All_SendRecv(MarkerS)-1;
      receive_from = abs(config->GetMarker_All_SendRecv(MarkerR))-1;
      
      nVertexS = geometry->nVertex[MarkerS];  nVertexR = geometry->nVertex[MarkerR];
      nBufferS_Vector = nVertexS;        nBufferR_Vector = nVertexR;
      
      /*--- Allocate Receive and send buffers  ---*/
      Buffer_Receive_Lambda = new double [nBufferR_Vector];
      Buffer_Send_Lambda = new double[nBufferS_Vector];
      
      /*--- Copy the solution old that should be sended ---*/
      for (iVertex = 0; iVertex < nVertexS; iVertex++) {
        iPoint = geometry->vertex[MarkerS][iVertex]->GetNode();
        Buffer_Send_Lambda[iVertex] = node[iPoint]->GetSensor();
      }
      
#ifndef NO_MPI
      
      /*--- Send/Receive information using Sendrecv ---*/
#ifdef WINDOWS
      MPI_Sendrecv(Buffer_Send_Lambda, nBufferS_Vector, MPI_DOUBLE, send_to, 0,
                   Buffer_Receive_Lambda, nBufferR_Vector, MPI_DOUBLE, receive_from, 0, MPI_COMM_WORLD, NULL);
#else
      MPI::COMM_WORLD.Sendrecv(Buffer_Send_Lambda, nBufferS_Vector, MPI::DOUBLE, send_to, 0,
                               Buffer_Receive_Lambda, nBufferR_Vector, MPI::DOUBLE, receive_from, 0);
#endif
      
#else
      
      /*--- Receive information without MPI ---*/
      for (iVertex = 0; iVertex < nVertexR; iVertex++) {
        iPoint = geometry->vertex[MarkerR][iVertex]->GetNode();
        Buffer_Receive_Lambda[iVertex] = Buffer_Send_Lambda[iVertex];
      }
      
#endif
      
      /*--- Deallocate send buffer ---*/
      delete [] Buffer_Send_Lambda;
      
      /*--- Do the coordinate transformation ---*/
      for (iVertex = 0; iVertex < nVertexR; iVertex++) {
        
        /*--- Find point and its type of transformation ---*/
        iPoint = geometry->vertex[MarkerR][iVertex]->GetNode();
        node[iPoint]->SetSensor(Buffer_Receive_Lambda[iVertex]);
        
      }
      
      /*--- Deallocate receive buffer ---*/
      delete [] Buffer_Receive_Lambda;
      
    }
    
  }
}

void CEulerSolver::Set_MPI_Solution_Gradient(CGeometry *geometry, CConfig *config) {
  unsigned short iVar, iDim, iMarker, iPeriodic_Index, MarkerS, MarkerR;
  unsigned long iVertex, iPoint, nVertexS, nVertexR, nBufferS_Vector, nBufferR_Vector;
  double rotMatrix[3][3], *angles, theta, cosTheta, sinTheta, phi, cosPhi, sinPhi, psi, cosPsi, sinPsi,
  *Buffer_Receive_Gradient = NULL, *Buffer_Send_Gradient = NULL;
  int send_to, receive_from;
  
  double **Gradient = new double* [nVar];
  for (iVar = 0; iVar < nVar; iVar++)
    Gradient[iVar] = new double[nDim];
  
  for (iMarker = 0; iMarker < nMarker; iMarker++) {
    
    if ((config->GetMarker_All_Boundary(iMarker) == SEND_RECEIVE) &&
        (config->GetMarker_All_SendRecv(iMarker) > 0)) {
      
      MarkerS = iMarker;  MarkerR = iMarker+1;
      
      send_to = config->GetMarker_All_SendRecv(MarkerS)-1;
      receive_from = abs(config->GetMarker_All_SendRecv(MarkerR))-1;
      
      nVertexS = geometry->nVertex[MarkerS];  nVertexR = geometry->nVertex[MarkerR];
      nBufferS_Vector = nVertexS*nVar*nDim;        nBufferR_Vector = nVertexR*nVar*nDim;
      
      /*--- Allocate Receive and send buffers  ---*/
      Buffer_Receive_Gradient = new double [nBufferR_Vector];
      Buffer_Send_Gradient = new double[nBufferS_Vector];
      
      /*--- Copy the solution old that should be sended ---*/
      for (iVertex = 0; iVertex < nVertexS; iVertex++) {
        iPoint = geometry->vertex[MarkerS][iVertex]->GetNode();
        for (iVar = 0; iVar < nVar; iVar++)
          for (iDim = 0; iDim < nDim; iDim++)
            Buffer_Send_Gradient[iDim*nVar*nVertexS+iVar*nVertexS+iVertex] = node[iPoint]->GetGradient(iVar, iDim);
      }
      
#ifndef NO_MPI
      
      /*--- Send/Receive information using Sendrecv ---*/
#ifdef WINDOWS
      MPI_Sendrecv(Buffer_Send_Gradient, nBufferS_Vector, MPI_DOUBLE, send_to, 0,
                   Buffer_Receive_Gradient, nBufferR_Vector, MPI_DOUBLE, receive_from, 0, MPI_COMM_WORLD, NULL);
#else
      MPI::COMM_WORLD.Sendrecv(Buffer_Send_Gradient, nBufferS_Vector, MPI::DOUBLE, send_to, 0,
                               Buffer_Receive_Gradient, nBufferR_Vector, MPI::DOUBLE, receive_from, 0);
#endif
      
#else
      
      /*--- Receive information without MPI ---*/
      for (iVertex = 0; iVertex < nVertexR; iVertex++) {
        iPoint = geometry->vertex[MarkerR][iVertex]->GetNode();
        for (iVar = 0; iVar < nVar; iVar++)
          for (iDim = 0; iDim < nDim; iDim++)
            Buffer_Receive_Gradient[iDim*nVar*nVertexR+iVar*nVertexR+iVertex] = Buffer_Send_Gradient[iDim*nVar*nVertexR+iVar*nVertexR+iVertex];
      }
      
#endif
      
      /*--- Deallocate send buffer ---*/
      delete [] Buffer_Send_Gradient;
      
      /*--- Do the coordinate transformation ---*/
      for (iVertex = 0; iVertex < nVertexR; iVertex++) {
        
        /*--- Find point and its type of transformation ---*/
        iPoint = geometry->vertex[MarkerR][iVertex]->GetNode();
        iPeriodic_Index = geometry->vertex[MarkerR][iVertex]->GetRotation_Type();
        
        /*--- Retrieve the supplied periodic information. ---*/
        angles = config->GetPeriodicRotation(iPeriodic_Index);
        
        /*--- Store angles separately for clarity. ---*/
        theta    = angles[0];   phi    = angles[1];     psi    = angles[2];
        cosTheta = cos(theta);  cosPhi = cos(phi);      cosPsi = cos(psi);
        sinTheta = sin(theta);  sinPhi = sin(phi);      sinPsi = sin(psi);
        
        /*--- Compute the rotation matrix. Note that the implicit
         ordering is rotation about the x-axis, y-axis,
         then z-axis. Note that this is the transpose of the matrix
         used during the preprocessing stage. ---*/
        rotMatrix[0][0] = cosPhi*cosPsi;    rotMatrix[1][0] = sinTheta*sinPhi*cosPsi - cosTheta*sinPsi;     rotMatrix[2][0] = cosTheta*sinPhi*cosPsi + sinTheta*sinPsi;
        rotMatrix[0][1] = cosPhi*sinPsi;    rotMatrix[1][1] = sinTheta*sinPhi*sinPsi + cosTheta*cosPsi;     rotMatrix[2][1] = cosTheta*sinPhi*sinPsi - sinTheta*cosPsi;
        rotMatrix[0][2] = -sinPhi;          rotMatrix[1][2] = sinTheta*cosPhi;                              rotMatrix[2][2] = cosTheta*cosPhi;
        
        /*--- Copy conserved variables before performing transformation. ---*/
        for (iVar = 0; iVar < nVar; iVar++)
          for (iDim = 0; iDim < nDim; iDim++)
            Gradient[iVar][iDim] = Buffer_Receive_Gradient[iDim*nVar*nVertexR+iVar*nVertexR+iVertex];
        
        /*--- Need to rotate the gradients for all conserved variables. ---*/
        for (iVar = 0; iVar < nVar; iVar++) {
          if (nDim == 2) {
            Gradient[iVar][0] = rotMatrix[0][0]*Buffer_Receive_Gradient[0*nVar*nVertexR+iVar*nVertexR+iVertex] + rotMatrix[0][1]*Buffer_Receive_Gradient[1*nVar*nVertexR+iVar*nVertexR+iVertex];
            Gradient[iVar][1] = rotMatrix[1][0]*Buffer_Receive_Gradient[0*nVar*nVertexR+iVar*nVertexR+iVertex] + rotMatrix[1][1]*Buffer_Receive_Gradient[1*nVar*nVertexR+iVar*nVertexR+iVertex];
          }
          else {
            Gradient[iVar][0] = rotMatrix[0][0]*Buffer_Receive_Gradient[0*nVar*nVertexR+iVar*nVertexR+iVertex] + rotMatrix[0][1]*Buffer_Receive_Gradient[1*nVar*nVertexR+iVar*nVertexR+iVertex] + rotMatrix[0][2]*Buffer_Receive_Gradient[2*nVar*nVertexR+iVar*nVertexR+iVertex];
            Gradient[iVar][1] = rotMatrix[1][0]*Buffer_Receive_Gradient[0*nVar*nVertexR+iVar*nVertexR+iVertex] + rotMatrix[1][1]*Buffer_Receive_Gradient[1*nVar*nVertexR+iVar*nVertexR+iVertex] + rotMatrix[1][2]*Buffer_Receive_Gradient[2*nVar*nVertexR+iVar*nVertexR+iVertex];
            Gradient[iVar][2] = rotMatrix[2][0]*Buffer_Receive_Gradient[0*nVar*nVertexR+iVar*nVertexR+iVertex] + rotMatrix[2][1]*Buffer_Receive_Gradient[1*nVar*nVertexR+iVar*nVertexR+iVertex] + rotMatrix[2][2]*Buffer_Receive_Gradient[2*nVar*nVertexR+iVar*nVertexR+iVertex];
          }
        }
        
        /*--- Store the received information ---*/
        for (iVar = 0; iVar < nVar; iVar++)
          for (iDim = 0; iDim < nDim; iDim++)
            node[iPoint]->SetGradient(iVar, iDim, Gradient[iVar][iDim]);
        
      }
      
      /*--- Deallocate receive buffer ---*/
      delete [] Buffer_Receive_Gradient;
      
    }
    
  }
  
  for (iVar = 0; iVar < nVar; iVar++)
    delete [] Gradient[iVar];
  delete [] Gradient;
  
}

void CEulerSolver::Set_MPI_Solution_Limiter(CGeometry *geometry, CConfig *config) {
  unsigned short iVar, iMarker, iPeriodic_Index, MarkerS, MarkerR;
  unsigned long iVertex, iPoint, nVertexS, nVertexR, nBufferS_Vector, nBufferR_Vector;
  double rotMatrix[3][3], *angles, theta, cosTheta, sinTheta, phi, cosPhi, sinPhi, psi, cosPsi, sinPsi,
  *Buffer_Receive_Limit = NULL, *Buffer_Send_Limit = NULL;
  int send_to, receive_from;
  
  double *Limiter = new double [nVar];
  
  for (iMarker = 0; iMarker < nMarker; iMarker++) {
    
    if ((config->GetMarker_All_Boundary(iMarker) == SEND_RECEIVE) &&
        (config->GetMarker_All_SendRecv(iMarker) > 0)) {
      
      MarkerS = iMarker;  MarkerR = iMarker+1;
      
      send_to = config->GetMarker_All_SendRecv(MarkerS)-1;
      receive_from = abs(config->GetMarker_All_SendRecv(MarkerR))-1;
      
      nVertexS = geometry->nVertex[MarkerS];  nVertexR = geometry->nVertex[MarkerR];
      nBufferS_Vector = nVertexS*nVar;        nBufferR_Vector = nVertexR*nVar;
      
      /*--- Allocate Receive and send buffers  ---*/
      Buffer_Receive_Limit = new double [nBufferR_Vector];
      Buffer_Send_Limit = new double[nBufferS_Vector];
      
      /*--- Copy the solution old that should be sended ---*/
      for (iVertex = 0; iVertex < nVertexS; iVertex++) {
        iPoint = geometry->vertex[MarkerS][iVertex]->GetNode();
        for (iVar = 0; iVar < nVar; iVar++)
          Buffer_Send_Limit[iVar*nVertexS+iVertex] = node[iPoint]->GetLimiter(iVar);
      }
      
#ifndef NO_MPI
      
      /*--- Send/Receive information using Sendrecv ---*/
#ifdef WINDOWS
      MPI_Sendrecv(Buffer_Send_Limit, nBufferS_Vector, MPI_DOUBLE, send_to, 0,
                   Buffer_Receive_Limit, nBufferR_Vector, MPI_DOUBLE, receive_from, 0, MPI_COMM_WORLD, NULL);
#else
      MPI::COMM_WORLD.Sendrecv(Buffer_Send_Limit, nBufferS_Vector, MPI::DOUBLE, send_to, 0,
                               Buffer_Receive_Limit, nBufferR_Vector, MPI::DOUBLE, receive_from, 0);
#endif
      
#else
      
      /*--- Receive information without MPI ---*/
      for (iVertex = 0; iVertex < nVertexR; iVertex++) {
        iPoint = geometry->vertex[MarkerR][iVertex]->GetNode();
        for (iVar = 0; iVar < nVar; iVar++)
          Buffer_Receive_Limit[iVar*nVertexR+iVertex] = Buffer_Send_Limit[iVar*nVertexR+iVertex];
      }
      
#endif
      
      /*--- Deallocate send buffer ---*/
      delete [] Buffer_Send_Limit;
      
      /*--- Do the coordinate transformation ---*/
      for (iVertex = 0; iVertex < nVertexR; iVertex++) {
        
        /*--- Find point and its type of transformation ---*/
        iPoint = geometry->vertex[MarkerR][iVertex]->GetNode();
        iPeriodic_Index = geometry->vertex[MarkerR][iVertex]->GetRotation_Type();
        
        /*--- Retrieve the supplied periodic information. ---*/
        angles = config->GetPeriodicRotation(iPeriodic_Index);
        
        /*--- Store angles separately for clarity. ---*/
        theta    = angles[0];   phi    = angles[1];     psi    = angles[2];
        cosTheta = cos(theta);  cosPhi = cos(phi);      cosPsi = cos(psi);
        sinTheta = sin(theta);  sinPhi = sin(phi);      sinPsi = sin(psi);
        
        /*--- Compute the rotation matrix. Note that the implicit
         ordering is rotation about the x-axis, y-axis,
         then z-axis. Note that this is the transpose of the matrix
         used during the preprocessing stage. ---*/
        rotMatrix[0][0] = cosPhi*cosPsi;    rotMatrix[1][0] = sinTheta*sinPhi*cosPsi - cosTheta*sinPsi;     rotMatrix[2][0] = cosTheta*sinPhi*cosPsi + sinTheta*sinPsi;
        rotMatrix[0][1] = cosPhi*sinPsi;    rotMatrix[1][1] = sinTheta*sinPhi*sinPsi + cosTheta*cosPsi;     rotMatrix[2][1] = cosTheta*sinPhi*sinPsi - sinTheta*cosPsi;
        rotMatrix[0][2] = -sinPhi;          rotMatrix[1][2] = sinTheta*cosPhi;                              rotMatrix[2][2] = cosTheta*cosPhi;
        
        /*--- Copy conserved variables before performing transformation. ---*/
        for (iVar = 0; iVar < nVar; iVar++)
          Limiter[iVar] = Buffer_Receive_Limit[iVar*nVertexR+iVertex];
        
        /*--- Rotate the momentum components. ---*/
        if (nDim == 2) {
          Limiter[1] = rotMatrix[0][0]*Buffer_Receive_Limit[1*nVertexR+iVertex] +
          rotMatrix[0][1]*Buffer_Receive_Limit[2*nVertexR+iVertex];
          Limiter[2] = rotMatrix[1][0]*Buffer_Receive_Limit[1*nVertexR+iVertex] +
          rotMatrix[1][1]*Buffer_Receive_Limit[2*nVertexR+iVertex];
        }
        else {
          Limiter[1] = rotMatrix[0][0]*Buffer_Receive_Limit[1*nVertexR+iVertex] +
          rotMatrix[0][1]*Buffer_Receive_Limit[2*nVertexR+iVertex] +
          rotMatrix[0][2]*Buffer_Receive_Limit[3*nVertexR+iVertex];
          Limiter[2] = rotMatrix[1][0]*Buffer_Receive_Limit[1*nVertexR+iVertex] +
          rotMatrix[1][1]*Buffer_Receive_Limit[2*nVertexR+iVertex] +
          rotMatrix[1][2]*Buffer_Receive_Limit[3*nVertexR+iVertex];
          Limiter[3] = rotMatrix[2][0]*Buffer_Receive_Limit[1*nVertexR+iVertex] +
          rotMatrix[2][1]*Buffer_Receive_Limit[2*nVertexR+iVertex] +
          rotMatrix[2][2]*Buffer_Receive_Limit[3*nVertexR+iVertex];
        }
        
        /*--- Copy transformed conserved variables back into buffer. ---*/
        for (iVar = 0; iVar < nVar; iVar++)
          node[iPoint]->SetLimiter(iVar, Limiter[iVar]);
        
      }
      
      /*--- Deallocate receive buffer ---*/
      delete [] Buffer_Receive_Limit;
      
    }
    
  }
  
  delete [] Limiter;
  
}

void CEulerSolver::Set_MPI_Primitive_Gradient(CGeometry *geometry, CConfig *config) {
  unsigned short iVar, iDim, iMarker, iPeriodic_Index, MarkerS, MarkerR;
  unsigned long iVertex, iPoint, nVertexS, nVertexR, nBufferS_Vector, nBufferR_Vector;
  double rotMatrix[3][3], *angles, theta, cosTheta, sinTheta, phi, cosPhi, sinPhi, psi, cosPsi, sinPsi,
  *Buffer_Receive_Gradient = NULL, *Buffer_Send_Gradient = NULL;
  int send_to, receive_from;
  
  double **Gradient = new double* [nPrimVarGrad];
  for (iVar = 0; iVar < nPrimVarGrad; iVar++)
    Gradient[iVar] = new double[nDim];
  
  for (iMarker = 0; iMarker < nMarker; iMarker++) {
    
    if ((config->GetMarker_All_Boundary(iMarker) == SEND_RECEIVE) &&
        (config->GetMarker_All_SendRecv(iMarker) > 0)) {
      
      MarkerS = iMarker;  MarkerR = iMarker+1;
      
      send_to = config->GetMarker_All_SendRecv(MarkerS)-1;
      receive_from = abs(config->GetMarker_All_SendRecv(MarkerR))-1;
      
      nVertexS = geometry->nVertex[MarkerS];  nVertexR = geometry->nVertex[MarkerR];
      nBufferS_Vector = nVertexS*nPrimVarGrad*nDim;        nBufferR_Vector = nVertexR*nPrimVarGrad*nDim;
      
      /*--- Allocate Receive and send buffers  ---*/
      Buffer_Receive_Gradient = new double [nBufferR_Vector];
      Buffer_Send_Gradient = new double[nBufferS_Vector];
      
      /*--- Copy the solution old that should be sended ---*/
      for (iVertex = 0; iVertex < nVertexS; iVertex++) {
        iPoint = geometry->vertex[MarkerS][iVertex]->GetNode();
        for (iVar = 0; iVar < nPrimVarGrad; iVar++)
          for (iDim = 0; iDim < nDim; iDim++)
            Buffer_Send_Gradient[iDim*nPrimVarGrad*nVertexS+iVar*nVertexS+iVertex] = node[iPoint]->GetGradient_Primitive(iVar, iDim);
      }
      
#ifndef NO_MPI
      
      /*--- Send/Receive information using Sendrecv ---*/
#ifdef WINDOWS
      MPI_Sendrecv(Buffer_Send_Gradient, nBufferS_Vector, MPI_DOUBLE, send_to, 0,
                   Buffer_Receive_Gradient, nBufferR_Vector, MPI_DOUBLE, receive_from, 0, MPI_COMM_WORLD, NULL);
#else
      MPI::COMM_WORLD.Sendrecv(Buffer_Send_Gradient, nBufferS_Vector, MPI::DOUBLE, send_to, 0,
                               Buffer_Receive_Gradient, nBufferR_Vector, MPI::DOUBLE, receive_from, 0);
#endif
      
#else
      
      /*--- Receive information without MPI ---*/
      for (iVertex = 0; iVertex < nVertexR; iVertex++) {
        iPoint = geometry->vertex[MarkerR][iVertex]->GetNode();
        for (iVar = 0; iVar < nPrimVarGrad; iVar++)
          for (iDim = 0; iDim < nDim; iDim++)
            Buffer_Receive_Gradient[iDim*nPrimVarGrad*nVertexR+iVar*nVertexR+iVertex] = Buffer_Send_Gradient[iDim*nPrimVarGrad*nVertexR+iVar*nVertexR+iVertex];
      }
      
#endif
      
      /*--- Deallocate send buffer ---*/
      delete [] Buffer_Send_Gradient;
      
      /*--- Do the coordinate transformation ---*/
      for (iVertex = 0; iVertex < nVertexR; iVertex++) {
        
        /*--- Find point and its type of transformation ---*/
        iPoint = geometry->vertex[MarkerR][iVertex]->GetNode();
        iPeriodic_Index = geometry->vertex[MarkerR][iVertex]->GetRotation_Type();
        
        /*--- Retrieve the supplied periodic information. ---*/
        angles = config->GetPeriodicRotation(iPeriodic_Index);
        
        /*--- Store angles separately for clarity. ---*/
        theta    = angles[0];   phi    = angles[1];     psi    = angles[2];
        cosTheta = cos(theta);  cosPhi = cos(phi);      cosPsi = cos(psi);
        sinTheta = sin(theta);  sinPhi = sin(phi);      sinPsi = sin(psi);
        
        /*--- Compute the rotation matrix. Note that the implicit
         ordering is rotation about the x-axis, y-axis,
         then z-axis. Note that this is the transpose of the matrix
         used during the preprocessing stage. ---*/
        rotMatrix[0][0] = cosPhi*cosPsi;    rotMatrix[1][0] = sinTheta*sinPhi*cosPsi - cosTheta*sinPsi;     rotMatrix[2][0] = cosTheta*sinPhi*cosPsi + sinTheta*sinPsi;
        rotMatrix[0][1] = cosPhi*sinPsi;    rotMatrix[1][1] = sinTheta*sinPhi*sinPsi + cosTheta*cosPsi;     rotMatrix[2][1] = cosTheta*sinPhi*sinPsi - sinTheta*cosPsi;
        rotMatrix[0][2] = -sinPhi;          rotMatrix[1][2] = sinTheta*cosPhi;                              rotMatrix[2][2] = cosTheta*cosPhi;
        
        /*--- Copy conserved variables before performing transformation. ---*/
        for (iVar = 0; iVar < nPrimVarGrad; iVar++)
          for (iDim = 0; iDim < nDim; iDim++)
            Gradient[iVar][iDim] = Buffer_Receive_Gradient[iDim*nPrimVarGrad*nVertexR+iVar*nVertexR+iVertex];
        
        /*--- Need to rotate the gradients for all conserved variables. ---*/
        for (iVar = 0; iVar < nPrimVarGrad; iVar++) {
          if (nDim == 2) {
            Gradient[iVar][0] = rotMatrix[0][0]*Buffer_Receive_Gradient[0*nPrimVarGrad*nVertexR+iVar*nVertexR+iVertex] + rotMatrix[0][1]*Buffer_Receive_Gradient[1*nPrimVarGrad*nVertexR+iVar*nVertexR+iVertex];
            Gradient[iVar][1] = rotMatrix[1][0]*Buffer_Receive_Gradient[0*nPrimVarGrad*nVertexR+iVar*nVertexR+iVertex] + rotMatrix[1][1]*Buffer_Receive_Gradient[1*nPrimVarGrad*nVertexR+iVar*nVertexR+iVertex];
          }
          else {
            Gradient[iVar][0] = rotMatrix[0][0]*Buffer_Receive_Gradient[0*nPrimVarGrad*nVertexR+iVar*nVertexR+iVertex] + rotMatrix[0][1]*Buffer_Receive_Gradient[1*nPrimVarGrad*nVertexR+iVar*nVertexR+iVertex] + rotMatrix[0][2]*Buffer_Receive_Gradient[2*nPrimVarGrad*nVertexR+iVar*nVertexR+iVertex];
            Gradient[iVar][1] = rotMatrix[1][0]*Buffer_Receive_Gradient[0*nPrimVarGrad*nVertexR+iVar*nVertexR+iVertex] + rotMatrix[1][1]*Buffer_Receive_Gradient[1*nPrimVarGrad*nVertexR+iVar*nVertexR+iVertex] + rotMatrix[1][2]*Buffer_Receive_Gradient[2*nPrimVarGrad*nVertexR+iVar*nVertexR+iVertex];
            Gradient[iVar][2] = rotMatrix[2][0]*Buffer_Receive_Gradient[0*nPrimVarGrad*nVertexR+iVar*nVertexR+iVertex] + rotMatrix[2][1]*Buffer_Receive_Gradient[1*nPrimVarGrad*nVertexR+iVar*nVertexR+iVertex] + rotMatrix[2][2]*Buffer_Receive_Gradient[2*nPrimVarGrad*nVertexR+iVar*nVertexR+iVertex];
          }
        }
        
        /*--- Store the received information ---*/
        for (iVar = 0; iVar < nPrimVarGrad; iVar++)
          for (iDim = 0; iDim < nDim; iDim++)
            node[iPoint]->SetGradient_Primitive(iVar, iDim, Gradient[iVar][iDim]);
        
      }
      
      /*--- Deallocate receive buffer ---*/
      delete [] Buffer_Receive_Gradient;
      
    }
    
  }
  
  for (iVar = 0; iVar < nPrimVarGrad; iVar++)
    delete [] Gradient[iVar];
  delete [] Gradient;
  
}

void CEulerSolver::Set_MPI_Primitive_Limiter(CGeometry *geometry, CConfig *config) {
  unsigned short iVar, iMarker, iPeriodic_Index, MarkerS, MarkerR;
  unsigned long iVertex, iPoint, nVertexS, nVertexR, nBufferS_Vector, nBufferR_Vector;
  double rotMatrix[3][3], *angles, theta, cosTheta, sinTheta, phi, cosPhi, sinPhi, psi, cosPsi, sinPsi,
  *Buffer_Receive_Limit = NULL, *Buffer_Send_Limit = NULL;
  int send_to, receive_from;
  
  double *Limiter = new double [nPrimVarGrad];
  
  for (iMarker = 0; iMarker < nMarker; iMarker++) {
    
    if ((config->GetMarker_All_Boundary(iMarker) == SEND_RECEIVE) &&
        (config->GetMarker_All_SendRecv(iMarker) > 0)) {
      
      MarkerS = iMarker;  MarkerR = iMarker+1;
      
      send_to = config->GetMarker_All_SendRecv(MarkerS)-1;
      receive_from = abs(config->GetMarker_All_SendRecv(MarkerR))-1;
      
      nVertexS = geometry->nVertex[MarkerS];  nVertexR = geometry->nVertex[MarkerR];
      nBufferS_Vector = nVertexS*nPrimVarGrad;        nBufferR_Vector = nVertexR*nPrimVarGrad;
      
      /*--- Allocate Receive and send buffers  ---*/
      Buffer_Receive_Limit = new double [nBufferR_Vector];
      Buffer_Send_Limit = new double[nBufferS_Vector];
      
      /*--- Copy the solution old that should be sended ---*/
      for (iVertex = 0; iVertex < nVertexS; iVertex++) {
        iPoint = geometry->vertex[MarkerS][iVertex]->GetNode();
        for (iVar = 0; iVar < nPrimVarGrad; iVar++)
          Buffer_Send_Limit[iVar*nVertexS+iVertex] = node[iPoint]->GetLimiter_Primitive(iVar);
      }
      
#ifndef NO_MPI
      
      /*--- Send/Receive information using Sendrecv ---*/
#ifdef WINDOWS
      MPI_Sendrecv(Buffer_Send_Limit, nBufferS_Vector, MPI_DOUBLE, send_to, 0,
                   Buffer_Receive_Limit, nBufferR_Vector, MPI_DOUBLE, receive_from, 0, MPI_COMM_WORLD, NULL);
#else
      MPI::COMM_WORLD.Sendrecv(Buffer_Send_Limit, nBufferS_Vector, MPI::DOUBLE, send_to, 0,
                               Buffer_Receive_Limit, nBufferR_Vector, MPI::DOUBLE, receive_from, 0);
#endif
      
#else
      
      /*--- Receive information without MPI ---*/
      for (iVertex = 0; iVertex < nVertexR; iVertex++) {
        iPoint = geometry->vertex[MarkerR][iVertex]->GetNode();
        for (iVar = 0; iVar < nPrimVarGrad; iVar++)
          Buffer_Receive_Limit[iVar*nVertexR+iVertex] = Buffer_Send_Limit[iVar*nVertexR+iVertex];
      }
      
#endif
      
      /*--- Deallocate send buffer ---*/
      delete [] Buffer_Send_Limit;
      
      /*--- Do the coordinate transformation ---*/
      for (iVertex = 0; iVertex < nVertexR; iVertex++) {
        
        /*--- Find point and its type of transformation ---*/
        iPoint = geometry->vertex[MarkerR][iVertex]->GetNode();
        iPeriodic_Index = geometry->vertex[MarkerR][iVertex]->GetRotation_Type();
        
        /*--- Retrieve the supplied periodic information. ---*/
        angles = config->GetPeriodicRotation(iPeriodic_Index);
        
        /*--- Store angles separately for clarity. ---*/
        theta    = angles[0];   phi    = angles[1];     psi    = angles[2];
        cosTheta = cos(theta);  cosPhi = cos(phi);      cosPsi = cos(psi);
        sinTheta = sin(theta);  sinPhi = sin(phi);      sinPsi = sin(psi);
        
        /*--- Compute the rotation matrix. Note that the implicit
         ordering is rotation about the x-axis, y-axis,
         then z-axis. Note that this is the transpose of the matrix
         used during the preprocessing stage. ---*/
        rotMatrix[0][0] = cosPhi*cosPsi;    rotMatrix[1][0] = sinTheta*sinPhi*cosPsi - cosTheta*sinPsi;     rotMatrix[2][0] = cosTheta*sinPhi*cosPsi + sinTheta*sinPsi;
        rotMatrix[0][1] = cosPhi*sinPsi;    rotMatrix[1][1] = sinTheta*sinPhi*sinPsi + cosTheta*cosPsi;     rotMatrix[2][1] = cosTheta*sinPhi*sinPsi - sinTheta*cosPsi;
        rotMatrix[0][2] = -sinPhi;          rotMatrix[1][2] = sinTheta*cosPhi;                              rotMatrix[2][2] = cosTheta*cosPhi;
        
        /*--- Copy conserved variables before performing transformation. ---*/
        for (iVar = 0; iVar < nPrimVarGrad; iVar++)
          Limiter[iVar] = Buffer_Receive_Limit[iVar*nVertexR+iVertex];
        
        /*--- Rotate the momentum components. ---*/
        if (nDim == 2) {
          Limiter[1] = rotMatrix[0][0]*Buffer_Receive_Limit[1*nVertexR+iVertex] +
          rotMatrix[0][1]*Buffer_Receive_Limit[2*nVertexR+iVertex];
          Limiter[2] = rotMatrix[1][0]*Buffer_Receive_Limit[1*nVertexR+iVertex] +
          rotMatrix[1][1]*Buffer_Receive_Limit[2*nVertexR+iVertex];
        }
        else {
          Limiter[1] = rotMatrix[0][0]*Buffer_Receive_Limit[1*nVertexR+iVertex] +
          rotMatrix[0][1]*Buffer_Receive_Limit[2*nVertexR+iVertex] +
          rotMatrix[0][2]*Buffer_Receive_Limit[3*nVertexR+iVertex];
          Limiter[2] = rotMatrix[1][0]*Buffer_Receive_Limit[1*nVertexR+iVertex] +
          rotMatrix[1][1]*Buffer_Receive_Limit[2*nVertexR+iVertex] +
          rotMatrix[1][2]*Buffer_Receive_Limit[3*nVertexR+iVertex];
          Limiter[3] = rotMatrix[2][0]*Buffer_Receive_Limit[1*nVertexR+iVertex] +
          rotMatrix[2][1]*Buffer_Receive_Limit[2*nVertexR+iVertex] +
          rotMatrix[2][2]*Buffer_Receive_Limit[3*nVertexR+iVertex];
        }
        
        /*--- Copy transformed conserved variables back into buffer. ---*/
        for (iVar = 0; iVar < nPrimVarGrad; iVar++)
          node[iPoint]->SetLimiter_Primitive(iVar, Limiter[iVar]);
        
      }
      
      /*--- Deallocate receive buffer ---*/
      delete [] Buffer_Receive_Limit;
      
    }
    
  }
  
  delete [] Limiter;
  
}

void CEulerSolver::SetInitialCondition(CGeometry **geometry, CSolver ***solver_container, CConfig *config, unsigned long ExtIter) {
  unsigned long iPoint, Point_Fine;
  unsigned short iMesh, iChildren, iVar, iDim;
  double Density, Pressure, yFreeSurface, PressFreeSurface, Froude, yCoord, Velx, Vely, Velz, RhoVelx, RhoVely, RhoVelz, XCoord, YCoord,
  ZCoord, DensityInc, ViscosityInc, Heaviside, LevelSet, lambda, DensityFreeSurface, Area_Children, Area_Parent, LevelSet_Fine, epsilon,
  *Solution_Fine, *Solution, PressRef, yCoordRef;
  
  unsigned short nDim = geometry[MESH_0]->GetnDim();
  bool restart = (config->GetRestart() || config->GetRestart_Flow());
  bool freesurface = (config->GetKind_Regime() == FREESURFACE);
  bool rans = ((config->GetKind_Solver() == RANS) ||
               (config->GetKind_Solver() == ADJ_RANS));
  bool dual_time = ((config->GetUnsteady_Simulation() == DT_STEPPING_1ST) ||
                    (config->GetUnsteady_Simulation() == DT_STEPPING_2ND));
  bool aeroelastic = config->GetAeroelastic_Simulation();
  bool gravity     = (config->GetGravityForce() == YES);
  
  /*--- Set the location and value of the free-surface ---*/
  
  if (freesurface) {
    
    for (iMesh = 0; iMesh <= config->GetMGLevels(); iMesh++) {
      
      for (iPoint = 0; iPoint < geometry[iMesh]->GetnPoint(); iPoint++) {
        
        /*--- Set initial boundary condition at iter 0 ---*/
        if ((ExtIter == 0) && (!restart)) {
          
          /*--- Compute the level set value in all the MG levels (basic case, distance to
           the Y/Z plane, and interpolate the solution to the coarse levels ---*/
          if (iMesh == MESH_0) {
            XCoord = geometry[iMesh]->node[iPoint]->GetCoord(0);
            YCoord = geometry[iMesh]->node[iPoint]->GetCoord(1);
            if (nDim == 2) LevelSet = YCoord - config->GetFreeSurface_Zero();
            else {
              ZCoord = geometry[iMesh]->node[iPoint]->GetCoord(2);
              LevelSet = ZCoord - config->GetFreeSurface_Zero();
            }
            solver_container[iMesh][FLOW_SOL]->node[iPoint]->SetSolution(nDim+1, LevelSet);
          }
          else {
            Area_Parent = geometry[iMesh]->node[iPoint]->GetVolume();
            LevelSet = 0.0;
            for (iChildren = 0; iChildren < geometry[iMesh]->node[iPoint]->GetnChildren_CV(); iChildren++) {
              Point_Fine = geometry[iMesh]->node[iPoint]->GetChildren_CV(iChildren);
              Area_Children = geometry[iMesh-1]->node[Point_Fine]->GetVolume();
              LevelSet_Fine = solver_container[iMesh-1][FLOW_SOL]->node[Point_Fine]->GetSolution(nDim+1);
              LevelSet += LevelSet_Fine*Area_Children/Area_Parent;
            }
            solver_container[iMesh][FLOW_SOL]->node[iPoint]->SetSolution(nDim+1, LevelSet);
          }
          
          /*--- Compute the flow solution using the level set value. ---*/
          epsilon = config->GetFreeSurface_Thickness();
          Heaviside = 0.0;
          if (LevelSet < -epsilon) Heaviside = 1.0;
          if (fabs(LevelSet) <= epsilon) Heaviside = 1.0 - (0.5*(1.0+(LevelSet/epsilon)+(1.0/PI_NUMBER)*sin(PI_NUMBER*LevelSet/epsilon)));
          if (LevelSet > epsilon) Heaviside = 0.0;
          
          /*--- Set the value of the incompressible density for free surface flows (density ratio g/l) ---*/
          lambda = config->GetRatioDensity();
          DensityInc = (lambda + (1.0 - lambda)*Heaviside)*config->GetDensity_FreeStreamND();
          solver_container[iMesh][FLOW_SOL]->node[iPoint]->SetDensityInc(DensityInc);
          
          /*--- Set the value of the incompressible viscosity for free surface flows (viscosity ratio g/l) ---*/
          lambda = config->GetRatioViscosity();
          ViscosityInc = (lambda + (1.0 - lambda)*Heaviside)*config->GetViscosity_FreeStreamND();
          solver_container[iMesh][FLOW_SOL]->node[iPoint]->SetLaminarViscosityInc(ViscosityInc);
          
          /*--- Update solution with the new pressure ---*/
          yFreeSurface = config->GetFreeSurface_Zero();
          PressFreeSurface = solver_container[iMesh][FLOW_SOL]->GetPressure_Inf();
          DensityFreeSurface = solver_container[iMesh][FLOW_SOL]->GetDensity_Inf();
          Density = solver_container[iMesh][FLOW_SOL]->node[iPoint]->GetDensityInc();
          Froude = config->GetFroude();
          yCoord = geometry[iMesh]->node[iPoint]->GetCoord(nDim-1);
          Pressure = PressFreeSurface + Density*((yFreeSurface-yCoord)/(Froude*Froude));
          solver_container[iMesh][FLOW_SOL]->node[iPoint]->SetSolution(0, Pressure);
          
          /*--- Update solution with the new velocity ---*/
          Velx = solver_container[iMesh][FLOW_SOL]->GetVelocity_Inf(0);
          Vely = solver_container[iMesh][FLOW_SOL]->GetVelocity_Inf(1);
          RhoVelx = Velx * Density; RhoVely = Vely * Density;
          solver_container[iMesh][FLOW_SOL]->node[iPoint]->SetSolution(1, RhoVelx);
          solver_container[iMesh][FLOW_SOL]->node[iPoint]->SetSolution(2, RhoVely);
          if (nDim == 3) {
            Velz = solver_container[iMesh][FLOW_SOL]->GetVelocity_Inf(2);
            RhoVelz = Velz * Density;
            solver_container[iMesh][FLOW_SOL]->node[iPoint]->SetSolution(3, RhoVelz);
          }
          
        }
        
      }
      
      /*--- Set the MPI communication ---*/
      solver_container[iMesh][FLOW_SOL]->Set_MPI_Solution(geometry[iMesh], config);
      solver_container[iMesh][FLOW_SOL]->Set_MPI_Solution_Old(geometry[iMesh], config);
    }
    
  }
  
  /*--- Set the pressure value in simulations with gravity ---*/
  
  if (!freesurface && gravity) {
    
    for (iMesh = 0; iMesh <= config->GetMGLevels(); iMesh++) {
      
      for (iPoint = 0; iPoint < geometry[iMesh]->GetnPoint(); iPoint++) {
        
        /*--- Set initial boundary condition at iter 0 ---*/
        if ((ExtIter == 0) && (!restart)) {
          
          /*--- Update solution with the new pressure ---*/
          PressRef = solver_container[iMesh][FLOW_SOL]->GetPressure_Inf();
          Density = solver_container[iMesh][FLOW_SOL]->GetDensity_Inf();
          yCoordRef = 0.0;
          yCoord = geometry[iMesh]->node[iPoint]->GetCoord(nDim-1);
          Pressure = PressRef + Density*((yCoordRef-yCoord)/(config->GetFroude()*config->GetFroude()));
          solver_container[iMesh][FLOW_SOL]->node[iPoint]->SetSolution(0, Pressure);
          
        }
        
      }
      
      /*--- Set the MPI communication ---*/
      solver_container[iMesh][FLOW_SOL]->Set_MPI_Solution(geometry[iMesh], config);
      solver_container[iMesh][FLOW_SOL]->Set_MPI_Solution_Old(geometry[iMesh], config);
    }
    
  }
  
  /*--- Set subsonic initial condition for Engine intakes ---*/
  
  if (config->GetEngine_Intake()) {
    
    /*--- Set initial boundary condition at iteration 0 ---*/
    if ((ExtIter == 0) && (!restart)) {
      
      double *Coord = geometry[iMesh]->node[iPoint]->GetCoord();
      double Velocity_FreeStream[3] = {0.0, 0.0, 0.0}, Velocity_FreeStreamND[3] = {0.0, 0.0, 0.0}, Viscosity_FreeStream, Density_FreeStream, Pressure_FreeStream, Density_FreeStreamND, Pressure_FreeStreamND, ModVel_FreeStreamND, Energy_FreeStreamND, ModVel_FreeStream;
      
      double Mach = 0.40;
      double Alpha = config->GetAoA()*PI_NUMBER/180.0;
      double Beta  = config->GetAoS()*PI_NUMBER/180.0;
      double Gamma_Minus_One = Gamma - 1.0;
      double Gas_Constant = config->GetGas_ConstantND();
      double Temperature_FreeStream = config->GetTemperature_FreeStream();
      double Mach2Vel_FreeStream = sqrt(Gamma*Gas_Constant*Temperature_FreeStream);
      
      for (iMesh = 0; iMesh <= config->GetMGLevels(); iMesh++) {
        
        for (iPoint = 0; iPoint < geometry[iMesh]->GetnPoint(); iPoint++) {
          
          Velocity_FreeStream[0] = cos(Alpha)*cos(Beta)*Mach*Mach2Vel_FreeStream;
          Velocity_FreeStream[1] = sin(Beta)*Mach*Mach2Vel_FreeStream;
          Velocity_FreeStream[2] = sin(Alpha)*cos(Beta)*Mach*Mach2Vel_FreeStream;
          
          ModVel_FreeStream = 0.0;
          for (iDim = 0; iDim < nDim; iDim++)
            ModVel_FreeStream += Velocity_FreeStream[iDim]*Velocity_FreeStream[iDim];
          ModVel_FreeStream = sqrt(ModVel_FreeStream);
          
          if (config->GetViscous()) {
            Viscosity_FreeStream = 1.853E-5*(pow(Temperature_FreeStream/300.0,3.0/2.0) * (300.0+110.3)/(Temperature_FreeStream+110.3));
            Density_FreeStream   = config->GetReynolds()*Viscosity_FreeStream/(ModVel_FreeStream*config->GetLength_Reynolds());
            Pressure_FreeStream  = Density_FreeStream*Gas_Constant*Temperature_FreeStream;
          }
          else {
            Pressure_FreeStream  = config->GetPressure_FreeStream();
            Density_FreeStream  = Pressure_FreeStream/(Gas_Constant*Temperature_FreeStream);
          }
          
          Density_FreeStreamND  = Density_FreeStream/config->GetDensity_Ref();
          Pressure_FreeStreamND = Pressure_FreeStream/config->GetPressure_Ref();
          
          for (iDim = 0; iDim < nDim; iDim++)
            Velocity_FreeStreamND[iDim] = Velocity_FreeStream[iDim]/config->GetVelocity_Ref();
          
          ModVel_FreeStreamND = 0.0;
          for (iDim = 0; iDim < nDim; iDim++)
            ModVel_FreeStreamND += Velocity_FreeStreamND[iDim]*Velocity_FreeStreamND[iDim];
          ModVel_FreeStreamND = sqrt(ModVel_FreeStreamND);
          
          Energy_FreeStreamND = Pressure_FreeStreamND/(Density_FreeStreamND*Gamma_Minus_One)+0.5*ModVel_FreeStreamND*ModVel_FreeStreamND;
          
          
          if (((Coord[0] >= 16.0) && (Coord[0] <= 20.0)) &&
              ((Coord[1] >= 0.0) && (Coord[1] <= 0.7)) &&
              ((Coord[2] >= 2.5) && (Coord[2] <= 4.0))) {
            
            solver_container[iMesh][FLOW_SOL]->node[iPoint]->SetSolution(0, Density_FreeStreamND);
            for (iDim = 0; iDim < nDim; iDim++)
              solver_container[iMesh][FLOW_SOL]->node[iPoint]->SetSolution(iDim+1, Velocity_FreeStreamND[iDim]);
            solver_container[iMesh][FLOW_SOL]->node[iPoint]->SetSolution(nVar-1, Energy_FreeStreamND);
            
            solver_container[iMesh][FLOW_SOL]->node[iPoint]->SetSolution_Old(0, Density_FreeStreamND);
            for (iDim = 0; iDim < nDim; iDim++)
              solver_container[iMesh][FLOW_SOL]->node[iPoint]->SetSolution_Old(iDim+1, Velocity_FreeStreamND[iDim]);
            solver_container[iMesh][FLOW_SOL]->node[iPoint]->SetSolution_Old(nVar-1, Energy_FreeStreamND);
          }
          
        }
        
        /*--- Set the MPI communication ---*/
        solver_container[iMesh][FLOW_SOL]->Set_MPI_Solution(geometry[iMesh], config);
        solver_container[iMesh][FLOW_SOL]->Set_MPI_Solution_Old(geometry[iMesh], config);
        
      }
      
    }
    
  }
  
  /*--- If restart solution, then interpolate the flow solution to
   all the multigrid levels, this is important with the dual time strategy ---*/
  
  if (restart && (ExtIter == 0)) {
    Solution = new double[nVar];
    for (iMesh = 1; iMesh <= config->GetMGLevels(); iMesh++) {
      for (iPoint = 0; iPoint < geometry[iMesh]->GetnPoint(); iPoint++) {
        Area_Parent = geometry[iMesh]->node[iPoint]->GetVolume();
        for (iVar = 0; iVar < nVar; iVar++) Solution[iVar] = 0.0;
        for (iChildren = 0; iChildren < geometry[iMesh]->node[iPoint]->GetnChildren_CV(); iChildren++) {
          Point_Fine = geometry[iMesh]->node[iPoint]->GetChildren_CV(iChildren);
          Area_Children = geometry[iMesh-1]->node[Point_Fine]->GetVolume();
          Solution_Fine = solver_container[iMesh-1][FLOW_SOL]->node[Point_Fine]->GetSolution();
          for (iVar = 0; iVar < nVar; iVar++) {
            Solution[iVar] += Solution_Fine[iVar]*Area_Children/Area_Parent;
          }
        }
        solver_container[iMesh][FLOW_SOL]->node[iPoint]->SetSolution(Solution);
      }
      solver_container[iMesh][FLOW_SOL]->Set_MPI_Solution(geometry[iMesh], config);
    }
    delete [] Solution;
    
    /*--- Interpolate the turblence variable also, if needed ---*/
    if (rans) {
      unsigned short nVar_Turb = solver_container[MESH_0][TURB_SOL]->GetnVar();
      Solution = new double[nVar_Turb];
      for (iMesh = 1; iMesh <= config->GetMGLevels(); iMesh++) {
        for (iPoint = 0; iPoint < geometry[iMesh]->GetnPoint(); iPoint++) {
          Area_Parent = geometry[iMesh]->node[iPoint]->GetVolume();
          for (iVar = 0; iVar < nVar_Turb; iVar++) Solution[iVar] = 0.0;
          for (iChildren = 0; iChildren < geometry[iMesh]->node[iPoint]->GetnChildren_CV(); iChildren++) {
            Point_Fine = geometry[iMesh]->node[iPoint]->GetChildren_CV(iChildren);
            Area_Children = geometry[iMesh-1]->node[Point_Fine]->GetVolume();
            Solution_Fine = solver_container[iMesh-1][TURB_SOL]->node[Point_Fine]->GetSolution();
            for (iVar = 0; iVar < nVar_Turb; iVar++) {
              Solution[iVar] += Solution_Fine[iVar]*Area_Children/Area_Parent;
            }
          }
          solver_container[iMesh][TURB_SOL]->node[iPoint]->SetSolution(Solution);
        }
        solver_container[iMesh][TURB_SOL]->Set_MPI_Solution(geometry[iMesh], config);
        solver_container[iMesh][TURB_SOL]->Postprocessing(geometry[iMesh], solver_container[iMesh], config, iMesh);
      }
      delete [] Solution;
    }
  }
  
  
  /*--- The value of the solution for the first iteration of the dual time ---*/
  
  if (dual_time && (ExtIter == 0 || (restart && ExtIter == config->GetUnst_RestartIter()))) {
    
    /*--- Push back the initial condition to previous solution containers
     for a 1st-order restart or when simply intitializing to freestream. ---*/
    for (iMesh = 0; iMesh <= config->GetMGLevels(); iMesh++) {
      for (iPoint = 0; iPoint < geometry[iMesh]->GetnPoint(); iPoint++) {
        solver_container[iMesh][FLOW_SOL]->node[iPoint]->Set_Solution_time_n();
        solver_container[iMesh][FLOW_SOL]->node[iPoint]->Set_Solution_time_n1();
        if (rans) {
          solver_container[iMesh][TURB_SOL]->node[iPoint]->Set_Solution_time_n();
          solver_container[iMesh][TURB_SOL]->node[iPoint]->Set_Solution_time_n1();
        }
      }
    }
    
    if ((restart && ExtIter == config->GetUnst_RestartIter()) &&
        (config->GetUnsteady_Simulation() == DT_STEPPING_2ND)) {
      
      /*--- Load an additional restart file for a 2nd-order restart ---*/
      solver_container[MESH_0][FLOW_SOL]->LoadRestart(geometry, solver_container, config, int(config->GetUnst_RestartIter()-1));
      
      /*--- Load an additional restart file for the turbulence model ---*/
      if (rans)
        solver_container[MESH_0][TURB_SOL]->LoadRestart(geometry, solver_container, config, int(config->GetUnst_RestartIter()-1));
      
      /*--- Push back this new solution to time level N. ---*/
      for (iMesh = 0; iMesh <= config->GetMGLevels(); iMesh++) {
        for (iPoint = 0; iPoint < geometry[iMesh]->GetnPoint(); iPoint++) {
          solver_container[iMesh][FLOW_SOL]->node[iPoint]->Set_Solution_time_n();
          if (rans) {
            solver_container[iMesh][TURB_SOL]->node[iPoint]->Set_Solution_time_n();
          }
        }
      }
    }
  }
  
  if (aeroelastic) {
    /*--- Reset the plunge and pitch value for the new unsteady step. ---*/
    unsigned short iMarker_Monitoring;
    for (iMarker_Monitoring = 0; iMarker_Monitoring < config->GetnMarker_Monitoring(); iMarker_Monitoring++) {
      config->SetAeroelastic_pitch(iMarker_Monitoring,0.0);
      config->SetAeroelastic_plunge(iMarker_Monitoring,0.0);
    }
  }
  
}

void CEulerSolver::Preprocessing(CGeometry *geometry, CSolver **solver_container, CConfig *config, unsigned short iMesh, unsigned short iRKStep, unsigned short RunTime_EqSystem, bool Output) {
  
  unsigned long iPoint, ErrorCounter = 0;
  bool RightSol;
  int rank;
  
#ifdef NO_MPI
  rank = MASTER_NODE;
#else
#ifdef WINDOWS
  MPI_Comm_rank(MPI_COMM_WORLD,&rank);
#else
  rank = MPI::COMM_WORLD.Get_rank();
#endif
#endif
  
  bool adjoint        = config->GetAdjoint();
  bool implicit       = (config->GetKind_TimeIntScheme_Flow() == EULER_IMPLICIT);
  bool low_fidelity   = (config->GetLowFidelitySim() && (iMesh == MESH_1));
  bool second_order   = ((config->GetSpatialOrder_Flow() == SECOND_ORDER) || (config->GetSpatialOrder_Flow() == SECOND_ORDER_LIMITER));
  bool limiter        = ((config->GetSpatialOrder_Flow() == SECOND_ORDER_LIMITER) && !low_fidelity);
  bool center         = (config->GetKind_ConvNumScheme_Flow() == SPACE_CENTERED) || (adjoint && config->GetKind_ConvNumScheme_AdjFlow() == SPACE_CENTERED);
  bool center_jst     = center && (config->GetKind_Centered_Flow() == JST);
  bool compressible   = (config->GetKind_Regime() == COMPRESSIBLE);
  bool incompressible = (config->GetKind_Regime() == INCOMPRESSIBLE);
  bool freesurface    = (config->GetKind_Regime() == FREESURFACE);
  bool engine         = ((config->GetnMarker_NacelleInflow() != 0) || (config->GetnMarker_NacelleExhaust() != 0));
  
  /*--- Compute nacelle inflow and exhaust properties ---*/
  
  if (engine) { GetNacelle_Properties(geometry, config, iMesh, Output); }
  
  /*--- Compute distance function to zero level set (Set LevelSet and Distance primitive variables)---*/
  
  if (freesurface) SetFreeSurface_Distance(geometry, config);
  
  for (iPoint = 0; iPoint < nPoint; iPoint ++) {
    
    /*--- Incompressible flow, primitive variables nDim+3, (P,vx,vy,vz,rho,beta),
     FreeSurface Incompressible flow, primitive variables nDim+5, (P,vx,vy,vz,rho,beta,LevelSet,Dist),
     Compressible flow, primitive variables nDim+5, (T,vx,vy,vz,P,rho,h,c) ---*/
    
    if (compressible) {   RightSol = node[iPoint]->SetPrimVar_Compressible(config); }
    if (incompressible) { RightSol = node[iPoint]->SetPrimVar_Incompressible(Density_Inf, config); }
    if (freesurface) {    RightSol = node[iPoint]->SetPrimVar_FreeSurface(config); }
    if (!RightSol) ErrorCounter++;
    
    /*--- Initialize the residual vector (except for output of the residuals) ---*/
    
    if (!Output) LinSysRes.SetBlock_Zero(iPoint);
    
  }
  
  /*--- Upwind second order reconstruction ---*/
  
  if ((second_order) && ((iMesh == MESH_0) || low_fidelity)) {
    
    /*--- Gradient computation ---*/
    
    if (config->GetKind_Gradient_Method() == GREEN_GAUSS) SetPrimVar_Gradient_GG(geometry, config);
    if (config->GetKind_Gradient_Method() == WEIGHTED_LEAST_SQUARES) SetPrimVar_Gradient_LS(geometry, config);
    
    /*--- Limiter computation ---*/
    
    if ((limiter) && (iMesh == MESH_0)) SetPrimVar_Limiter(geometry, config);
    
  }
  
  /*--- Artificial dissipation ---*/
  
  if (center) {
    SetMax_Eigenvalue(geometry, config);
    if ((center_jst) && ((iMesh == MESH_0) || low_fidelity)) {
      SetDissipation_Switch(geometry, config);
      SetUndivided_Laplacian(geometry, config);
    }
  }
  
  /*--- Initialize the jacobian matrices ---*/
  
  if (implicit) Jacobian.SetValZero();
  
  /*--- Error message ---*/
#ifndef NO_MPI
  unsigned long MyErrorCounter = ErrorCounter; ErrorCounter = 0;
#ifdef WINDOWS
  MPI_Allreduce(&MyErrorCounter, &ErrorCounter, 1, MPI_UNSIGNED_LONG, MPI_SUM, MPI_COMM_WORLD);
#else
  MPI::COMM_WORLD.Allreduce(&MyErrorCounter, &ErrorCounter, 1, MPI::UNSIGNED_LONG, MPI::SUM);
#endif
#endif
  if (Output && (ErrorCounter >= 10) && (rank == MASTER_NODE) && (iMesh == MESH_0))
    cout <<"The solution contains "<< ErrorCounter << " non-physical points." << endl;
  
}

void CEulerSolver::Postprocessing(CGeometry *geometry, CSolver **solver_container, CConfig *config,
                                  unsigned short iMesh) { }

void CEulerSolver::SetTime_Step(CGeometry *geometry, CSolver **solver_container, CConfig *config,
                                unsigned short iMesh, unsigned long Iteration) {
  double *Normal, Area, Vol, Mean_SoundSpeed, Mean_ProjVel, Mean_BetaInc2, Lambda, Local_Delta_Time, Mean_DensityInc, Mean_LevelSet,
  Global_Delta_Time = 1E6, Global_Delta_UnstTimeND, ProjVel, ProjVel_i, ProjVel_j, Delta, a, b, c, e, f;
  unsigned long iEdge, iVertex, iPoint, jPoint;
  unsigned short iDim, iMarker;
  
  double epsilon = config->GetFreeSurface_Thickness();
  bool implicit = (config->GetKind_TimeIntScheme_Flow() == EULER_IMPLICIT);
  bool compressible = (config->GetKind_Regime() == COMPRESSIBLE);
  bool incompressible = (config->GetKind_Regime() == INCOMPRESSIBLE);
  bool freesurface = (config->GetKind_Regime() == FREESURFACE);
  bool grid_movement = config->GetGrid_Movement();
  bool dual_time = ((config->GetUnsteady_Simulation() == DT_STEPPING_1ST) ||
                    (config->GetUnsteady_Simulation() == DT_STEPPING_2ND));
  
  Min_Delta_Time = 1.E6; Max_Delta_Time = 0.0;
  
  /*--- Set maximum inviscid eigenvalue to zero, and compute sound speed ---*/
  for (iPoint = 0; iPoint < nPointDomain; iPoint++)
    node[iPoint]->SetMax_Lambda_Inv(0.0);
  
  /*--- Loop interior edges ---*/
  for (iEdge = 0; iEdge < geometry->GetnEdge(); iEdge++) {
    
    /*--- Point identification, Normal vector and area ---*/
    iPoint = geometry->edge[iEdge]->GetNode(0);
    jPoint = geometry->edge[iEdge]->GetNode(1);
    
    Normal = geometry->edge[iEdge]->GetNormal();
    Area = 0.0; for (iDim = 0; iDim < nDim; iDim++) Area += Normal[iDim]*Normal[iDim]; Area = sqrt(Area);
    
    /*--- Mean Values ---*/
    if (compressible) {
      Mean_ProjVel = 0.5 * (node[iPoint]->GetProjVel(Normal) + node[jPoint]->GetProjVel(Normal));
      Mean_SoundSpeed = 0.5 * (node[iPoint]->GetSoundSpeed() + node[jPoint]->GetSoundSpeed()) * Area;
    }
    if (incompressible) {
      Mean_ProjVel = 0.5 * (node[iPoint]->GetProjVel(Normal) + node[jPoint]->GetProjVel(Normal));
      Mean_BetaInc2 = 0.5 * (node[iPoint]->GetBetaInc2() + node[jPoint]->GetBetaInc2());
      Mean_DensityInc = 0.5 * (node[iPoint]->GetDensityInc() + node[jPoint]->GetDensityInc());
      Mean_SoundSpeed = sqrt(Mean_ProjVel*Mean_ProjVel + (Mean_BetaInc2/Mean_DensityInc)*Area*Area);
    }
    if (freesurface) {
      Mean_ProjVel = 0.5 * (node[iPoint]->GetProjVel(Normal) + node[jPoint]->GetProjVel(Normal));
      Mean_BetaInc2 = 0.5 * (node[iPoint]->GetBetaInc2() + node[jPoint]->GetBetaInc2());
      Mean_DensityInc = 0.5 * (node[iPoint]->GetDensityInc() + node[jPoint]->GetDensityInc());
      Mean_LevelSet = 0.5 * (node[iPoint]->GetLevelSet() + node[jPoint]->GetLevelSet());
      
      if (Mean_LevelSet < -epsilon) Delta = 0.0;
      if (fabs(Mean_LevelSet) <= epsilon) Delta = 0.5*(1.0+cos(PI_NUMBER*Mean_LevelSet/epsilon))/epsilon;
      if (Mean_LevelSet > epsilon) Delta = 0.0;
      
      a = Mean_BetaInc2/Mean_DensityInc, b = Mean_LevelSet/Mean_DensityInc;
      c = (1.0 - config->GetRatioDensity())*Delta*config->GetDensity_FreeStreamND();
      e = (2.0*fabs(Mean_ProjVel) + b*c*fabs(Mean_ProjVel)), f = sqrt(4.0*a*Area*Area + e*e);
      Mean_SoundSpeed = 0.5*f;
      Mean_ProjVel = 0.5*e;
      
    }
    
    /*--- Adjustment for grid movement ---*/
    if (grid_movement) {
      double *GridVel_i = geometry->node[iPoint]->GetGridVel();
      double *GridVel_j = geometry->node[jPoint]->GetGridVel();
      ProjVel_i = 0.0; ProjVel_j = 0.0;
      for (iDim = 0; iDim < nDim; iDim++) {
        ProjVel_i += GridVel_i[iDim]*Normal[iDim];
        ProjVel_j += GridVel_j[iDim]*Normal[iDim];
      }
      Mean_ProjVel -= 0.5 * (ProjVel_i + ProjVel_j);
    }
    
    /*--- Inviscid contribution ---*/
    Lambda = fabs(Mean_ProjVel) + Mean_SoundSpeed;
    if (geometry->node[iPoint]->GetDomain()) node[iPoint]->AddMax_Lambda_Inv(Lambda);
    if (geometry->node[jPoint]->GetDomain()) node[jPoint]->AddMax_Lambda_Inv(Lambda);
    
  }
  
  /*--- Loop boundary edges ---*/
  for (iMarker = 0; iMarker < geometry->GetnMarker(); iMarker++) {
    for (iVertex = 0; iVertex < geometry->GetnVertex(iMarker); iVertex++) {
      
      /*--- Point identification, Normal vector and area ---*/
      iPoint = geometry->vertex[iMarker][iVertex]->GetNode();
      Normal = geometry->vertex[iMarker][iVertex]->GetNormal();
      Area = 0.0; for (iDim = 0; iDim < nDim; iDim++) Area += Normal[iDim]*Normal[iDim]; Area = sqrt(Area);
      
      /*--- Mean Values ---*/
      if (compressible) {
        Mean_ProjVel = node[iPoint]->GetProjVel(Normal);
        Mean_SoundSpeed = node[iPoint]->GetSoundSpeed() * Area;
      }
      if (incompressible) {
        Mean_ProjVel = node[iPoint]->GetProjVel(Normal);
        Mean_BetaInc2 = node[iPoint]->GetBetaInc2();
        Mean_DensityInc = node[iPoint]->GetDensityInc();
        Mean_SoundSpeed = sqrt(Mean_ProjVel*Mean_ProjVel + (Mean_BetaInc2/Mean_DensityInc)*Area*Area);
      }
      if (freesurface) {
        Mean_ProjVel = node[iPoint]->GetProjVel(Normal);
        Mean_BetaInc2 = node[iPoint]->GetBetaInc2();
        Mean_DensityInc = node[iPoint]->GetDensityInc();
        Mean_LevelSet = node[iPoint]->GetLevelSet();
        
        if (Mean_LevelSet < -epsilon) Delta = 0.0;
        if (fabs(Mean_LevelSet) <= epsilon) Delta = 0.5*(1.0+cos(PI_NUMBER*Mean_LevelSet/epsilon))/epsilon;
        if (Mean_LevelSet > epsilon) Delta = 0.0;
        
        a = Mean_BetaInc2/Mean_DensityInc; b = Mean_LevelSet/Mean_DensityInc;
        c = (1.0 - config->GetRatioDensity())*Delta*config->GetDensity_FreeStreamND();
        e = (2.0*fabs(Mean_ProjVel) + b*c*fabs(Mean_ProjVel)); f = sqrt(4.0*a*Area*Area + e*e);
        Mean_SoundSpeed = 0.5*f;
        Mean_ProjVel = 0.5*e;
      }
      
      /*--- Adjustment for grid movement ---*/
      if (grid_movement) {
        double *GridVel = geometry->node[iPoint]->GetGridVel();
        ProjVel = 0.0;
        for (iDim = 0; iDim < nDim; iDim++)
          ProjVel += GridVel[iDim]*Normal[iDim];
        Mean_ProjVel -= ProjVel;
      }
      
      /*--- Inviscid contribution ---*/
      Lambda = fabs(Mean_ProjVel) + Mean_SoundSpeed;
      if (geometry->node[iPoint]->GetDomain()) {
        node[iPoint]->AddMax_Lambda_Inv(Lambda);
      }
      
    }
  }
  
  /*--- Each element uses their own speed, steady state simulation ---*/
  for (iPoint = 0; iPoint < nPointDomain; iPoint++) {
    Vol = geometry->node[iPoint]->GetVolume();
    Local_Delta_Time = config->GetCFL(iMesh)*Vol / node[iPoint]->GetMax_Lambda_Inv();
    Global_Delta_Time = min(Global_Delta_Time, Local_Delta_Time);
    Min_Delta_Time = min(Min_Delta_Time, Local_Delta_Time);
    Max_Delta_Time = max(Max_Delta_Time, Local_Delta_Time);
    node[iPoint]->SetDelta_Time(Local_Delta_Time);
  }
  
  /*--- Check if there is any element with only one neighbor...
   a CV that is inside another CV ---*/
  for (iPoint = 0; iPoint < nPointDomain; iPoint++) {
    if (geometry->node[iPoint]->GetnPoint() == 1)
      node[iPoint]->SetDelta_Time(Min_Delta_Time);
  }
  
  /*--- For exact time solution use the minimum delta time of the whole mesh ---*/
  if (config->GetUnsteady_Simulation() == TIME_STEPPING) {
#ifndef NO_MPI
    double rbuf_time, sbuf_time;
    sbuf_time = Global_Delta_Time;
#ifdef WINDOWS
    MPI_Reduce(&sbuf_time, &rbuf_time, 1, MPI_DOUBLE, MPI_MIN, MASTER_NODE, MPI_COMM_WORLD);
    MPI_Bcast(&rbuf_time, 1, MPI_DOUBLE, MASTER_NODE, MPI_COMM_WORLD);
    MPI_Barrier(MPI_COMM_WORLD);
#else
    MPI::COMM_WORLD.Reduce(&sbuf_time, &rbuf_time, 1, MPI::DOUBLE, MPI::MIN, MASTER_NODE);
    MPI::COMM_WORLD.Bcast(&rbuf_time, 1, MPI::DOUBLE, MASTER_NODE);
    MPI::COMM_WORLD.Barrier();
#endif
    Global_Delta_Time = rbuf_time;
#endif
    for(iPoint = 0; iPoint < nPointDomain; iPoint++)
      node[iPoint]->SetDelta_Time(Global_Delta_Time);
  }
  
  /*--- Recompute the unsteady time step for the dual time strategy
   if the unsteady CFL is diferent from 0 ---*/
  if ((dual_time) && (Iteration == 0) && (config->GetUnst_CFL() != 0.0) && (iMesh == MESH_0)) {
    Global_Delta_UnstTimeND = config->GetUnst_CFL()*Global_Delta_Time/config->GetCFL(iMesh);
    
#ifndef NO_MPI
    double rbuf_time, sbuf_time;
    sbuf_time = Global_Delta_UnstTimeND;
#ifdef WINDOWS
    MPI_Reduce(&sbuf_time, &rbuf_time, 1, MPI_DOUBLE, MPI_MIN, MASTER_NODE, MPI_COMM_WORLD);
    MPI_Bcast(&rbuf_time, 1, MPI_DOUBLE, MASTER_NODE, MPI_COMM_WORLD);
    MPI_Barrier(MPI_COMM_WORLD);
#else
    MPI::COMM_WORLD.Reduce(&sbuf_time, &rbuf_time, 1, MPI::DOUBLE, MPI::MIN, MASTER_NODE);
    MPI::COMM_WORLD.Bcast(&rbuf_time, 1, MPI::DOUBLE, MASTER_NODE);
    MPI::COMM_WORLD.Barrier();
#endif
    Global_Delta_UnstTimeND = rbuf_time;
#endif
    config->SetDelta_UnstTimeND(Global_Delta_UnstTimeND);
  }
  
  /*--- The pseudo local time (explicit integration) cannot be greater than the physical time ---*/
  if (dual_time)
    for (iPoint = 0; iPoint < nPointDomain; iPoint++) {
      if (!implicit) {
        Local_Delta_Time = min((2.0/3.0)*config->GetDelta_UnstTimeND(), node[iPoint]->GetDelta_Time());
        /*--- Check if there is any element with only one neighbor...
         a CV that is inside another CV ---*/
        if (geometry->node[iPoint]->GetnPoint() == 1) Local_Delta_Time = 0.0;
        node[iPoint]->SetDelta_Time(Local_Delta_Time);
      }
    }
  
}

void CEulerSolver::Centered_Residual(CGeometry *geometry, CSolver **solver_container, CNumerics *numerics,
                                     CConfig *config, unsigned short iMesh, unsigned short iRKStep) {
  
  unsigned long iEdge, iPoint, jPoint;
  
  bool implicit = (config->GetKind_TimeIntScheme_Flow() == EULER_IMPLICIT);
  bool second_order = ((config->GetKind_Centered_Flow() == JST) && (iMesh == MESH_0));
  bool low_fidelity = (config->GetLowFidelitySim() && (iMesh == MESH_1));
  bool grid_movement = config->GetGrid_Movement();
  
  for (iEdge = 0; iEdge < geometry->GetnEdge(); iEdge++) {
    
    /*--- Points in edge, set normal vectors, and number of neighbors ---*/
    
    iPoint = geometry->edge[iEdge]->GetNode(0); jPoint = geometry->edge[iEdge]->GetNode(1);
    numerics->SetNormal(geometry->edge[iEdge]->GetNormal());
    numerics->SetNeighbor(geometry->node[iPoint]->GetnNeighbor(), geometry->node[jPoint]->GetnNeighbor());
    
    /*--- Set primitive variables w/o reconstruction ---*/
    
    numerics->SetPrimitive(node[iPoint]->GetPrimVar(), node[jPoint]->GetPrimVar());
    
    /*--- Set the largest convective eigenvalue ---*/
    
    numerics->SetLambda(node[iPoint]->GetLambda(), node[jPoint]->GetLambda());
    
    /*--- Set undivided laplacian an pressure based sensor ---*/
    
    if ((second_order || low_fidelity)) {
      numerics->SetUndivided_Laplacian(node[iPoint]->GetUndivided_Laplacian(), node[jPoint]->GetUndivided_Laplacian());
      numerics->SetSensor(node[iPoint]->GetSensor(), node[jPoint]->GetSensor());
    }
    
    /*--- Grid movement ---*/
    
    if (grid_movement) {
      numerics->SetGridVel(geometry->node[iPoint]->GetGridVel(), geometry->node[jPoint]->GetGridVel());
    }
    
    /*--- Compute residuals, and jacobians ---*/
    
    numerics->ComputeResidual(Res_Conv, Jacobian_i, Jacobian_j, config);
    
    /*--- Update convective and artificial dissipation residuals ---*/
    
    LinSysRes.AddBlock(iPoint, Res_Conv);
    LinSysRes.SubtractBlock(jPoint, Res_Conv);
    
    /*--- Set implicit computation ---*/
    if (implicit) {
      Jacobian.AddBlock(iPoint,iPoint,Jacobian_i);
      Jacobian.AddBlock(iPoint,jPoint,Jacobian_j);
      Jacobian.SubtractBlock(jPoint,iPoint,Jacobian_i);
      Jacobian.SubtractBlock(jPoint,jPoint,Jacobian_j);
    }
  }
  
}

void CEulerSolver::Upwind_Residual(CGeometry *geometry, CSolver **solver_container, CNumerics *numerics,
                                   CConfig *config, unsigned short iMesh) {
  double **Gradient_i, **Gradient_j, Project_Grad_i, Project_Grad_j, *V_i, *V_j, *Limiter_i = NULL,
  *Limiter_j = NULL, YDistance, GradHidrosPress, sqvel;
  unsigned long iEdge, iPoint, jPoint;
  unsigned short iDim, iVar;
  
  bool implicit         = (config->GetKind_TimeIntScheme_Flow() == EULER_IMPLICIT);
  bool low_fidelity     = (config->GetLowFidelitySim() && (iMesh == MESH_1));
  bool second_order     = (((config->GetSpatialOrder_Flow() == SECOND_ORDER) || (config->GetSpatialOrder_Flow() == SECOND_ORDER_LIMITER)) && ((iMesh == MESH_0) || low_fidelity));
  bool limiter          = ((config->GetSpatialOrder_Flow() == SECOND_ORDER_LIMITER) && !low_fidelity);
  bool freesurface      = (config->GetKind_Regime() == FREESURFACE);
  bool grid_movement    = config->GetGrid_Movement();
  bool roe_turkel       = (config->GetKind_Upwind_Flow() == TURKEL);
  
  for(iEdge = 0; iEdge < geometry->GetnEdge(); iEdge++) {
    
    /*--- Points in edge and normal vectors ---*/
    
    iPoint = geometry->edge[iEdge]->GetNode(0); jPoint = geometry->edge[iEdge]->GetNode(1);
    numerics->SetNormal(geometry->edge[iEdge]->GetNormal());
    
    /*--- Roe Turkel preconditioning ---*/
    
    if (roe_turkel) {
      sqvel = 0.0;
      for (iDim = 0; iDim < nDim; iDim ++)
        sqvel += config->GetVelocity_FreeStream()[iDim]*config->GetVelocity_FreeStream()[iDim];
      numerics->SetVelocity2_Inf(sqvel);
    }
    
    /*--- Grid movement ---*/
    
    if (grid_movement)
      numerics->SetGridVel(geometry->node[iPoint]->GetGridVel(), geometry->node[jPoint]->GetGridVel());
    
    /*--- Get primitive variables ---*/
    
    V_i = node[iPoint]->GetPrimVar(); V_j = node[jPoint]->GetPrimVar();
    
    /*--- High order reconstruction using MUSCL strategy ---*/
    
    if (second_order && !freesurface) {
      
      for (iDim = 0; iDim < nDim; iDim++) {
        Vector_i[iDim] = 0.5*(geometry->node[jPoint]->GetCoord(iDim) - geometry->node[iPoint]->GetCoord(iDim));
        Vector_j[iDim] = 0.5*(geometry->node[iPoint]->GetCoord(iDim) - geometry->node[jPoint]->GetCoord(iDim));
      }
      
      Gradient_i = node[iPoint]->GetGradient_Primitive(); Gradient_j = node[jPoint]->GetGradient_Primitive();
      if (limiter) { Limiter_i = node[iPoint]->GetLimiter_Primitive(); Limiter_j = node[jPoint]->GetLimiter_Primitive(); }
      
      for (iVar = 0; iVar < nPrimVarGrad; iVar++) {
        Project_Grad_i = 0.0; Project_Grad_j = 0.0;
        for (iDim = 0; iDim < nDim; iDim++) {
          Project_Grad_i += Vector_i[iDim]*Gradient_i[iVar][iDim];
          Project_Grad_j += Vector_j[iDim]*Gradient_j[iVar][iDim];
        }
        if (limiter) {
          Primitive_i[iVar] = V_i[iVar] + Limiter_i[iVar]*Project_Grad_i;
          Primitive_j[iVar] = V_j[iVar] + Limiter_j[iVar]*Project_Grad_j;
        }
        else {
          Primitive_i[iVar] = V_i[iVar] + Project_Grad_i;
          Primitive_j[iVar] = V_j[iVar] + Project_Grad_j;
        }
      }
      
      /*--- Set conservative variables with reconstruction ---*/
      
      numerics->SetPrimitive(Primitive_i, Primitive_j);
      
    } else {
      
      /*--- Set conservative variables without reconstruction ---*/
      
      numerics->SetPrimitive(V_i, V_j);
      
    }
    
    /*--- Free surface simulation should include gradient of the hydrostatic pressure ---*/
    
    if (freesurface) {
      
      /*--- The zero order reconstruction includes the gradient
       of the hydrostatic pressure constribution ---*/
      
      YDistance = 0.5*(geometry->node[jPoint]->GetCoord(nDim-1)-geometry->node[iPoint]->GetCoord(nDim-1));
      GradHidrosPress = node[iPoint]->GetDensityInc()/(config->GetFroude()*config->GetFroude());
      Primitive_i[0] = V_i[0] - GradHidrosPress*YDistance;
      GradHidrosPress = node[jPoint]->GetDensityInc()/(config->GetFroude()*config->GetFroude());
      Primitive_j[0] = V_j[0] + GradHidrosPress*YDistance;
      
      /*--- Copy the rest of primitive variables ---*/
      
      for (iVar = 1; iVar < nPrimVar; iVar++) {
        Primitive_i[iVar] = V_i[iVar]+EPS;
        Primitive_j[iVar] = V_j[iVar]+EPS;
      }
      
      /*--- High order reconstruction using MUSCL strategy ---*/
      
      if (second_order) {
        
        for (iDim = 0; iDim < nDim; iDim++) {
          Vector_i[iDim] = 0.5*(geometry->node[jPoint]->GetCoord(iDim) - geometry->node[iPoint]->GetCoord(iDim));
          Vector_j[iDim] = 0.5*(geometry->node[iPoint]->GetCoord(iDim) - geometry->node[jPoint]->GetCoord(iDim));
        }
        
        Gradient_i = node[iPoint]->GetGradient_Primitive(); Gradient_j = node[jPoint]->GetGradient_Primitive();
        if (limiter) { Limiter_i = node[iPoint]->GetLimiter_Primitive(); Limiter_j = node[jPoint]->GetLimiter_Primitive(); }
        
        /*--- Note that the pressure reconstruction always includes the hydrostatic gradient,
         and we should limit only the kinematic contribution ---*/
        
        for (iVar = 0; iVar < nPrimVarGrad; iVar++) {
          Project_Grad_i = 0.0; Project_Grad_j = 0.0;
          for (iDim = 0; iDim < nDim; iDim++) {
            Project_Grad_i += Vector_i[iDim]*Gradient_i[iVar][iDim];
            Project_Grad_j += Vector_j[iDim]*Gradient_j[iVar][iDim];
          }
          if (limiter) {
            if (iVar == 0) {
              Primitive_i[iVar] += Limiter_i[iVar]*(V_i[iVar] + Project_Grad_i - Primitive_i[iVar]);
              Primitive_j[iVar] += Limiter_j[iVar]*(V_j[iVar] + Project_Grad_j - Primitive_j[iVar]);
            }
            else {
              Primitive_i[iVar] = V_i[iVar] + Limiter_i[iVar]*Project_Grad_i;
              Primitive_j[iVar] = V_j[iVar] + Limiter_j[iVar]*Project_Grad_j;
            }
          }
          else {
            Primitive_i[iVar] = V_i[iVar] + Project_Grad_i;
            Primitive_j[iVar] = V_j[iVar] + Project_Grad_j;
          }
          
        }
        
      }
      
      /*--- Set primitive variables with reconstruction ---*/
      
      numerics->SetPrimitive(Primitive_i, Primitive_j);
      
    }
    
    /*--- Compute the residual ---*/
    
    numerics->ComputeResidual(Res_Conv, Jacobian_i, Jacobian_j, config);
    
    /*--- Update residual value ---*/
    
    LinSysRes.AddBlock(iPoint, Res_Conv);
    LinSysRes.SubtractBlock(jPoint, Res_Conv);
    
    /*--- Set implicit jacobians ---*/
    
    if (implicit) {
      Jacobian.AddBlock(iPoint, iPoint, Jacobian_i);
      Jacobian.AddBlock(iPoint, jPoint, Jacobian_j);
      Jacobian.SubtractBlock(jPoint, iPoint, Jacobian_i);
      Jacobian.SubtractBlock(jPoint, jPoint, Jacobian_j);
    }
    
    /*--- Roe Turkel preconditioning, set the value of beta ---*/
    
    if (roe_turkel) {
      node[iPoint]->SetPreconditioner_Beta(numerics->GetPrecond_Beta());
      node[jPoint]->SetPreconditioner_Beta(numerics->GetPrecond_Beta());
    }
    
  }
  
}

void CEulerSolver::Source_Residual(CGeometry *geometry, CSolver **solver_container, CNumerics *numerics, CNumerics *second_numerics,
                                   CConfig *config, unsigned short iMesh) {
  
  unsigned short iVar, jVar;
  unsigned long iPoint;
  bool implicit       = (config->GetKind_TimeIntScheme_Flow() == EULER_IMPLICIT);
  bool rotating_frame = config->GetRotating_Frame();
  bool axisymmetric   = config->GetAxisymmetric();
  bool incompressible = (config->GetKind_Regime() == INCOMPRESSIBLE);
  bool freesurface    = (config->GetKind_Regime() == FREESURFACE);
  bool gravity        = (config->GetGravityForce() == YES);
  bool time_spectral  = (config->GetUnsteady_Simulation() == TIME_SPECTRAL);
  bool windgust       = config->GetWind_Gust();
  
  /*--- Initialize the source residual to zero ---*/
  for (iVar = 0; iVar < nVar; iVar++) Residual[iVar] = 0.0;
  
  if (rotating_frame) {
    
    /*--- Loop over all points ---*/
    for (iPoint = 0; iPoint < nPointDomain; iPoint++) {
      
      /*--- Load the conservative variables ---*/
      numerics->SetConservative(node[iPoint]->GetSolution(),
                                node[iPoint]->GetSolution());
      
      /*--- Load the volume of the dual mesh cell ---*/
      numerics->SetVolume(geometry->node[iPoint]->GetVolume());
      
      /*--- Compute the rotating frame source residual ---*/
      numerics->ComputeResidual(Residual, Jacobian_i, config);
      
      /*--- Add the source residual to the total ---*/
      LinSysRes.AddBlock(iPoint, Residual);
      
      /*--- Add the implicit Jacobian contribution ---*/
      if (implicit) Jacobian.AddBlock(iPoint, iPoint, Jacobian_i);
      
    }
  }
  
  if (axisymmetric) {
    
    /*--- Zero out Jacobian structure ---*/
    if (implicit) {
      for (iVar = 0; iVar < nVar; iVar ++)
        for (unsigned short jVar = 0; jVar < nVar; jVar ++)
          Jacobian_i[iVar][jVar] = 0.0;
    }
    
    /*--- loop over points ---*/
    for (iPoint = 0; iPoint < nPointDomain; iPoint++) {
      
      /*--- Set solution  ---*/
      numerics->SetConservative(node[iPoint]->GetSolution(), node[iPoint]->GetSolution());
      
      if (incompressible || freesurface) {
        /*--- Set incompressible density  ---*/
        numerics->SetDensityInc(node[iPoint]->GetDensityInc(), node[iPoint]->GetDensityInc());
      }
      
      /*--- Set control volume ---*/
      numerics->SetVolume(geometry->node[iPoint]->GetVolume());
      
      /*--- Set y coordinate ---*/
      numerics->SetCoord(geometry->node[iPoint]->GetCoord(),geometry->node[iPoint]->GetCoord());
      
      /*--- Compute Source term Residual ---*/
      numerics->ComputeResidual(Residual, Jacobian_i, config);
      
      /*--- Add Residual ---*/
      LinSysRes.AddBlock(iPoint, Residual);
      
      /*--- Implicit part ---*/
      if (implicit)
        Jacobian.AddBlock(iPoint, iPoint, Jacobian_i);
    }
  }
  
  if (gravity) {
    
    /*--- loop over points ---*/
    for (iPoint = 0; iPoint < nPointDomain; iPoint++) {
      
      /*--- Set solution  ---*/
      numerics->SetConservative(node[iPoint]->GetSolution(), node[iPoint]->GetSolution());
      
      /*--- Set incompressible density  ---*/
      if (incompressible || freesurface) {
        numerics->SetDensityInc(node[iPoint]->GetDensityInc(), node[iPoint]->GetDensityInc());
      }
      
      /*--- Set control volume ---*/
      numerics->SetVolume(geometry->node[iPoint]->GetVolume());
      
      /*--- Compute Source term Residual ---*/
      numerics->ComputeResidual(Residual, config);
      
      /*--- Add Residual ---*/
      LinSysRes.AddBlock(iPoint, Residual);
      
    }
    
  }
  
  if (freesurface) {
    
    unsigned long iPoint;
    double Vol, x_o, x_od, x, z, levelset, DampingFactor;
    double factor = config->GetFreeSurface_Damping_Length();
    
    x_o = config->GetFreeSurface_Outlet();
    x_od = x_o - factor*2.0*PI_NUMBER*config->GetFroude()*config->GetFroude();
    
    for (iPoint = 0; iPoint < nPointDomain; iPoint++) {
      
      Vol = geometry->node[iPoint]->GetVolume();
      x = geometry->node[iPoint]->GetCoord()[0];
      z = geometry->node[iPoint]->GetCoord()[nDim-1]-config->GetFreeSurface_Zero();
      levelset = node[iPoint]->GetSolution(nDim+1);
      
      DampingFactor = 0.0;
      if (x >= x_od)
        DampingFactor = config->GetFreeSurface_Damping_Coeff()*pow((x-x_od)/(x_o-x_od), 2.0);
      
      for (iVar = 0; iVar < nVar; iVar++) {
        Residual[iVar] = 0.0;
        for (jVar = 0; jVar < nVar; jVar++)
          Jacobian_i[iVar][jVar] = 0.0;
      }
      
      Residual[nDim+1] = Vol*(levelset-z)*DampingFactor;
      Jacobian_i[nDim+1][nDim+1] = Vol*DampingFactor;
      
      LinSysRes.AddBlock(iPoint, Residual);
      if (implicit) Jacobian.AddBlock(iPoint, iPoint, Jacobian_i);
      
    }
    
  }
  
  if (time_spectral) {
    
    double Volume, Source;
    
    /*--- loop over points ---*/
    for (iPoint = 0; iPoint < nPointDomain; iPoint++) {
      
      /*--- Get control volume ---*/
      Volume = geometry->node[iPoint]->GetVolume();
      
      /*--- Get stored time spectral source term ---*/
      for (iVar = 0; iVar < nVar; iVar++) {
        Source = node[iPoint]->GetTimeSpectral_Source(iVar);
        Residual[iVar] = Source*Volume;
      }
      
      /*--- Add Residual ---*/
      LinSysRes.AddBlock(iPoint, Residual);
      
    }
  }
  
  if (windgust) {
    
    /*--- Loop over all points ---*/
    for (iPoint = 0; iPoint < nPointDomain; iPoint++) {
      
      /*--- Load the wind gust ---*/
      numerics->SetWindGust(node[iPoint]->GetWindGust(), node[iPoint]->GetWindGust());
      
      /*--- Load the wind gust derivatives ---*/
      numerics->SetWindGustDer(node[iPoint]->GetWindGustDer(), node[iPoint]->GetWindGustDer());
      
      /*--- Load the primitive variables ---*/
      numerics->SetPrimitive(node[iPoint]->GetPrimVar(), node[iPoint]->GetPrimVar());
      
      /*--- Load the volume of the dual mesh cell ---*/
      numerics->SetVolume(geometry->node[iPoint]->GetVolume());
      
      /*--- Compute the rotating frame source residual ---*/
      numerics->ComputeResidual(Residual, Jacobian_i, config);
      
      /*--- Add the source residual to the total ---*/
      LinSysRes.AddBlock(iPoint, Residual);
      
      /*--- Add the implicit Jacobian contribution ---*/
      if (implicit) Jacobian.AddBlock(iPoint, iPoint, Jacobian_i);
      
    }
  }
  
}

void CEulerSolver::Source_Template(CGeometry *geometry, CSolver **solver_container, CNumerics *numerics,
                                   CConfig *config, unsigned short iMesh) {
  
  /* This method should be used to call any new source terms for a particular problem*/
  /* This method calls the new child class in CNumerics, where the new source term should be implemented.  */
  
  /* Next we describe how to get access to some important quanties for this method */
  /* Access to all points in the current geometric mesh by saying: nPointDomain */
  /* Get the vector of conservative variables at some point iPoint = node[iPoint]->GetSolution() */
  /* Get the volume (or area in 2D) associated with iPoint = node[iPoint]->GetVolume() */
  /* Get the vector of geometric coordinates of point iPoint = node[iPoint]->GetCoord() */
  
}

void CEulerSolver::SetMax_Eigenvalue(CGeometry *geometry, CConfig *config) {
  double *Normal, Area, Mean_SoundSpeed, Mean_ProjVel, Mean_BetaInc2, Lambda, Mean_DensityInc,
  ProjVel, ProjVel_i, ProjVel_j;
  unsigned long iEdge, iVertex, iPoint, jPoint;
  unsigned short iDim, iMarker;
  
  bool compressible = (config->GetKind_Regime() == COMPRESSIBLE);
  bool incompressible = (config->GetKind_Regime() == INCOMPRESSIBLE);
  bool freesurface = (config->GetKind_Regime() == FREESURFACE);
  bool grid_movement = config->GetGrid_Movement();
  
  /*--- Set maximum inviscid eigenvalue to zero, and compute sound speed ---*/
  for (iPoint = 0; iPoint < nPointDomain; iPoint++) {
    node[iPoint]->SetLambda(0.0);
  }
  
  /*--- Loop interior edges ---*/
  for (iEdge = 0; iEdge < geometry->GetnEdge(); iEdge++) {
    
    /*--- Point identification, Normal vector and area ---*/
    iPoint = geometry->edge[iEdge]->GetNode(0);
    jPoint = geometry->edge[iEdge]->GetNode(1);
    
    Normal = geometry->edge[iEdge]->GetNormal();
    Area = 0.0; for (iDim = 0; iDim < nDim; iDim++) Area += Normal[iDim]*Normal[iDim]; Area = sqrt(Area);
    
    /*--- Mean Values ---*/
    if (compressible) {
      Mean_ProjVel = 0.5 * (node[iPoint]->GetProjVel(Normal) + node[jPoint]->GetProjVel(Normal));
      Mean_SoundSpeed = 0.5 * (node[iPoint]->GetSoundSpeed() + node[jPoint]->GetSoundSpeed()) * Area;
    }
    if (incompressible || freesurface) {
      Mean_ProjVel = 0.5 * (node[iPoint]->GetProjVel(Normal) + node[jPoint]->GetProjVel(Normal));
      Mean_BetaInc2 = 0.5 * (node[iPoint]->GetBetaInc2() + node[jPoint]->GetBetaInc2());
      Mean_DensityInc = 0.5 * (node[iPoint]->GetDensityInc() + node[jPoint]->GetDensityInc());
      Mean_SoundSpeed = sqrt(Mean_ProjVel*Mean_ProjVel + (Mean_BetaInc2/Mean_DensityInc)*Area*Area);
    }
    
    /*--- Adjustment for grid movement ---*/
    if (grid_movement) {
      double *GridVel_i = geometry->node[iPoint]->GetGridVel();
      double *GridVel_j = geometry->node[jPoint]->GetGridVel();
      ProjVel_i = 0.0; ProjVel_j =0.0;
      for (iDim = 0; iDim < nDim; iDim++) {
        ProjVel_i += GridVel_i[iDim]*Normal[iDim];
        ProjVel_j += GridVel_j[iDim]*Normal[iDim];
      }
      Mean_ProjVel -= 0.5 * (ProjVel_i + ProjVel_j);
    }
    
    /*--- Inviscid contribution ---*/
    Lambda = fabs(Mean_ProjVel) + Mean_SoundSpeed;
    if (geometry->node[iPoint]->GetDomain()) node[iPoint]->AddLambda(Lambda);
    if (geometry->node[jPoint]->GetDomain()) node[jPoint]->AddLambda(Lambda);
    
  }
  
  /*--- Loop boundary edges ---*/
  for (iMarker = 0; iMarker < geometry->GetnMarker(); iMarker++) {
    for (iVertex = 0; iVertex < geometry->GetnVertex(iMarker); iVertex++) {
      
      /*--- Point identification, Normal vector and area ---*/
      iPoint = geometry->vertex[iMarker][iVertex]->GetNode();
      Normal = geometry->vertex[iMarker][iVertex]->GetNormal();
      Area = 0.0; for (iDim = 0; iDim < nDim; iDim++) Area += Normal[iDim]*Normal[iDim]; Area = sqrt(Area);
      
      /*--- Mean Values ---*/
      if (compressible) {
        Mean_ProjVel = node[iPoint]->GetProjVel(Normal);
        Mean_SoundSpeed = node[iPoint]->GetSoundSpeed() * Area;
      }
      if (incompressible || freesurface) {
        Mean_ProjVel = node[iPoint]->GetProjVel(Normal);
        Mean_BetaInc2 = node[iPoint]->GetBetaInc2();
        Mean_DensityInc = node[iPoint]->GetDensityInc();
        Mean_SoundSpeed = sqrt(Mean_ProjVel*Mean_ProjVel + (Mean_BetaInc2/Mean_DensityInc)*Area*Area);
      }
      
      /*--- Adjustment for grid movement ---*/
      if (grid_movement) {
        double *GridVel = geometry->node[iPoint]->GetGridVel();
        ProjVel = 0.0;
        for (iDim = 0; iDim < nDim; iDim++)
          ProjVel += GridVel[iDim]*Normal[iDim];
        Mean_ProjVel -= ProjVel;
      }
      
      /*--- Inviscid contribution ---*/
      Lambda = fabs(Mean_ProjVel) + Mean_SoundSpeed;
      if (geometry->node[iPoint]->GetDomain()) {
        node[iPoint]->AddLambda(Lambda);
      }
      
    }
  }
  
  /*--- MPI parallelization ---*/
  Set_MPI_MaxEigenvalue(geometry, config);
  
}

void CEulerSolver::SetUndivided_Laplacian(CGeometry *geometry, CConfig *config) {
  unsigned long iPoint, jPoint, iEdge;
  double Pressure_i = 0, Pressure_j = 0, *Diff;
  unsigned short iVar;
  bool compressible = (config->GetKind_Regime() == COMPRESSIBLE);
  
  Diff = new double[nVar];
  
  for (iPoint = 0; iPoint < nPointDomain; iPoint++)
    node[iPoint]->SetUnd_LaplZero();
  
  for (iEdge = 0; iEdge < geometry->GetnEdge(); iEdge++) {
    
    iPoint = geometry->edge[iEdge]->GetNode(0);
    jPoint = geometry->edge[iEdge]->GetNode(1);
    
    /*--- Solution differences ---*/
    for (iVar = 0; iVar < nVar; iVar++)
      Diff[iVar] = node[iPoint]->GetSolution(iVar) - node[jPoint]->GetSolution(iVar);
    
    /*--- Correction for compressible flows which use the enthalpy ---*/
    if (compressible) {
      Pressure_i = node[iPoint]->GetPressure();
      Pressure_j = node[jPoint]->GetPressure();
      Diff[nVar-1] = (node[iPoint]->GetSolution(nVar-1) + Pressure_i) - (node[jPoint]->GetSolution(nVar-1) + Pressure_j);
    }
    
#ifdef STRUCTURED_GRID
    
    if (geometry->node[iPoint]->GetDomain()) node[iPoint]->SubtractUnd_Lapl(Diff);
    if (geometry->node[jPoint]->GetDomain()) node[jPoint]->AddUnd_Lapl(Diff);
    
#else
    
    bool boundary_i = geometry->node[iPoint]->GetPhysicalBoundary();
    bool boundary_j = geometry->node[jPoint]->GetPhysicalBoundary();
    
    /*--- Both points inside the domain, or both in the boundary ---*/
    if ((!boundary_i && !boundary_j) || (boundary_i && boundary_j)) {
      if (geometry->node[iPoint]->GetDomain()) node[iPoint]->SubtractUnd_Lapl(Diff);
      if (geometry->node[jPoint]->GetDomain()) node[jPoint]->AddUnd_Lapl(Diff);
    }
    
    /*--- iPoint inside the domain, jPoint on the boundary ---*/
    if (!boundary_i && boundary_j)
      if (geometry->node[iPoint]->GetDomain()) node[iPoint]->SubtractUnd_Lapl(Diff);
    
    /*--- jPoint inside the domain, iPoint on the boundary ---*/
    if (boundary_i && !boundary_j)
      if (geometry->node[jPoint]->GetDomain()) node[jPoint]->AddUnd_Lapl(Diff);
    
#endif
    
  }
  
#ifdef STRUCTURED_GRID
  
  unsigned long Point_Normal = 0, iVertex;
  double Pressure_mirror = 0, *U_mirror;
  unsigned short iMarker;
  
  U_mirror = new double[nVar];
  
  /*--- Loop over all boundaries and include an extra contribution
   from a mirror node. Find the nearest normal, interior point
   for a boundary node and make a linear approximation. ---*/
  for (iMarker = 0; iMarker < nMarker; iMarker++) {
    
    if (config->GetMarker_All_Boundary(iMarker) != SEND_RECEIVE &&
        config->GetMarker_All_Boundary(iMarker) != INTERFACE_BOUNDARY &&
        config->GetMarker_All_Boundary(iMarker) != NEARFIELD_BOUNDARY &&
        config->GetMarker_All_Boundary(iMarker) != PERIODIC_BOUNDARY) {
      
      for (iVertex = 0; iVertex < geometry->nVertex[iMarker]; iVertex++) {
        iPoint = geometry->vertex[iMarker][iVertex]->GetNode();
        
        if (geometry->node[iPoint]->GetDomain()) {
          
          Point_Normal = geometry->vertex[iMarker][iVertex]->GetNormal_Neighbor();
          
          /*--- Interpolate & compute difference in the conserved variables ---*/
          for (iVar = 0; iVar < nVar; iVar++) {
            U_mirror[iVar] = 2.0*node[iPoint]->GetSolution(iVar) - node[Point_Normal]->GetSolution(iVar);
            Diff[iVar]   = node[iPoint]->GetSolution(iVar) - U_mirror[iVar];
          }
          
          /*--- Correction for compressible flows ---*/
          if (compressible) {
            Pressure_mirror = 2.0*node[iPoint]->GetPressure() - node[Point_Normal]->GetPressure();
            Diff[nVar-1] = (node[iPoint]->GetSolution(nVar-1) + node[iPoint]->GetPressure()) - (U_mirror[nVar-1] + Pressure_mirror);
          }
          
          /*--- Subtract contribution at the boundary node only ---*/
          node[iPoint]->SubtractUnd_Lapl(Diff);
        }
      }
    }
  }
  
  delete [] U_mirror;
  
#endif
  
  delete [] Diff;
  
  /*--- MPI parallelization ---*/
  Set_MPI_Undivided_Laplacian(geometry, config);
  
}

void CEulerSolver::SetDissipation_Switch(CGeometry *geometry, CConfig *config) {
  unsigned long iEdge, iPoint, jPoint;
  double Pressure_i, Pressure_j;
  
  bool compressible = (config->GetKind_Regime() == COMPRESSIBLE);
  bool incompressible = (config->GetKind_Regime() == INCOMPRESSIBLE);
  bool freesurface = (config->GetKind_Regime() == FREESURFACE);
  
  /*--- Reset variables to store the undivided pressure ---*/
  for (iPoint = 0; iPoint < nPointDomain; iPoint++) {
    iPoint_UndLapl[iPoint] = 0.0;
    jPoint_UndLapl[iPoint] = 0.0;
  }
  
  /*--- Evaluate the pressure sensor ---*/
  for (iEdge = 0; iEdge < geometry->GetnEdge(); iEdge++) {
    
    iPoint = geometry->edge[iEdge]->GetNode(0);
    jPoint = geometry->edge[iEdge]->GetNode(1);
    
    /*--- Get the pressure, or density for incompressible solvers ---*/
    if (compressible) {
      Pressure_i = node[iPoint]->GetPressure();
      Pressure_j = node[jPoint]->GetPressure();
    }
    if (incompressible || freesurface) {
      Pressure_i = node[iPoint]->GetDensityInc();
      Pressure_j = node[jPoint]->GetDensityInc();
    }
    
#ifdef STRUCTURED_GRID
    
    /*--- Compute numerator and denominator ---*/
    if (geometry->node[iPoint]->GetDomain()) {
      iPoint_UndLapl[iPoint] += (Pressure_j - Pressure_i);
      jPoint_UndLapl[iPoint] += (Pressure_i + Pressure_j);
    }
    if (geometry->node[jPoint]->GetDomain()) {
      iPoint_UndLapl[jPoint] += (Pressure_i - Pressure_j);
      jPoint_UndLapl[jPoint] += (Pressure_i + Pressure_j);
    }
    
#else
    
    bool boundary_i = geometry->node[iPoint]->GetPhysicalBoundary();
    bool boundary_j = geometry->node[jPoint]->GetPhysicalBoundary();
    
    /*--- Both points inside the domain, or both on the boundary ---*/
    if ((!boundary_i && !boundary_j) || (boundary_i && boundary_j)){
      if (geometry->node[iPoint]->GetDomain()) { iPoint_UndLapl[iPoint] += (Pressure_j - Pressure_i); jPoint_UndLapl[iPoint] += (Pressure_i + Pressure_j); }
      if (geometry->node[jPoint]->GetDomain()) { iPoint_UndLapl[jPoint] += (Pressure_i - Pressure_j); jPoint_UndLapl[jPoint] += (Pressure_i + Pressure_j); }
    }
    
    /*--- iPoint inside the domain, jPoint on the boundary ---*/
    if (!boundary_i && boundary_j)
      if (geometry->node[iPoint]->GetDomain()) { iPoint_UndLapl[iPoint] += (Pressure_j - Pressure_i); jPoint_UndLapl[iPoint] += (Pressure_i + Pressure_j); }
    
    /*--- jPoint inside the domain, iPoint on the boundary ---*/
    if (boundary_i && !boundary_j)
      if (geometry->node[jPoint]->GetDomain()) { iPoint_UndLapl[jPoint] += (Pressure_i - Pressure_j); jPoint_UndLapl[jPoint] += (Pressure_i + Pressure_j); }
    
#endif
    
  }
  
#ifdef STRUCTURED_GRID
  unsigned short iMarker;
  unsigned long iVertex, Point_Normal;
  double Press_mirror;
  
  /*--- Loop over all boundaries and include an extra contribution
   from a mirror node. Find the nearest normal, interior point
   for a boundary node and make a linear approximation. ---*/
  for (iMarker = 0; iMarker < nMarker; iMarker++) {
    
    if (config->GetMarker_All_Boundary(iMarker) != SEND_RECEIVE &&
        config->GetMarker_All_Boundary(iMarker) != INTERFACE_BOUNDARY &&
        config->GetMarker_All_Boundary(iMarker) != NEARFIELD_BOUNDARY &&
        config->GetMarker_All_Boundary(iMarker) != PERIODIC_BOUNDARY) {
      
      for (iVertex = 0; iVertex < geometry->nVertex[iMarker]; iVertex++) {
        iPoint = geometry->vertex[iMarker][iVertex]->GetNode();
        
        if (geometry->node[iPoint]->GetDomain()) {
          
          Point_Normal = geometry->vertex[iMarker][iVertex]->GetNormal_Neighbor();
          
          if (compressible) Pressure_i = node[iPoint]->GetPressure();
          if (incompressible || freesurface) Pressure_i = node[iPoint]->GetDensityInc();
          
          /*--- Interpolate & compute difference in the conserved variables ---*/
          if (compressible) {
            Pressure_i = node[iPoint]->GetPressure();
            Press_mirror = 2.0*Pressure_i - node[Point_Normal]->GetPressure();
          }
          if (incompressible || freesurface) {
            Pressure_i = node[iPoint]->GetDensityInc();
            Press_mirror = 2.0*Pressure_i - node[Point_Normal]->GetDensityInc();
          }
          
          /*--- Add contribution at the boundary node only ---*/
          iPoint_UndLapl[iPoint] += (Press_mirror - Pressure_i);
          jPoint_UndLapl[iPoint] += (Pressure_i + Press_mirror);
          
        }
      }
    }
  }
  
#endif
  
  /*--- Set pressure switch for each point ---*/
  for (iPoint = 0; iPoint < nPointDomain; iPoint++)
    node[iPoint]->SetSensor(fabs(iPoint_UndLapl[iPoint]) / jPoint_UndLapl[iPoint]);
  
  /*--- MPI parallelization ---*/
  Set_MPI_Dissipation_Switch(geometry, config);
  
}

void CEulerSolver::Inviscid_Forces(CGeometry *geometry, CConfig *config) {
  
  unsigned long iVertex, iPoint;
  unsigned short iDim, iMarker, Boundary, Monitoring, iMarker_Monitoring;
  double Pressure, *Normal = NULL, MomentDist[3], *Coord, Area,
  factor, NFPressOF, RefVel2, RefDensity, RefPressure, Gas_Constant, Mach2Vel, Mach_Motion, UnitNormal[3], Force[3];
  double *Origin = config->GetRefOriginMoment(0);
  string Marker_Tag, Monitoring_Tag;
  
  bool grid_movement      = config->GetGrid_Movement();
  double Alpha            = config->GetAoA()*PI_NUMBER/180.0;
  double Beta             = config->GetAoS()*PI_NUMBER/180.0;
  double RefAreaCoeff     = config->GetRefAreaCoeff();
  double RefLengthMoment  = config->GetRefLengthMoment();
  bool compressible = (config->GetKind_Regime() == COMPRESSIBLE);
  bool incompressible = (config->GetKind_Regime() == INCOMPRESSIBLE);
  bool freesurface = (config->GetKind_Regime() == FREESURFACE);
  
  /*--- For dynamic meshes, use the motion Mach number as a reference value
   for computing the force coefficients. Otherwise, use the freestream values,
   which is the standard convention. ---*/
  if (grid_movement) {
    Gas_Constant = config->GetGas_ConstantND();
    Mach2Vel = sqrt(Gamma*Gas_Constant*config->GetTemperature_FreeStreamND());
    Mach_Motion = config->GetMach_Motion();
    RefVel2 = (Mach_Motion*Mach2Vel)*(Mach_Motion*Mach2Vel);
  }
  else {
    RefVel2 = 0.0;
    for (iDim = 0; iDim < nDim; iDim++)
      RefVel2  += Velocity_Inf[iDim]*Velocity_Inf[iDim];
  }
  
  RefDensity  = Density_Inf;
  RefPressure = Pressure_Inf;
  
  factor = 1.0 / (0.5*RefDensity*RefAreaCoeff*RefVel2);
  
  /*-- Variables initialization ---*/
  
  Total_CDrag = 0.0;  Total_CLift = 0.0;    Total_CSideForce = 0.0;   Total_CEff = 0.0;
  Total_CMx = 0.0;    Total_CMy = 0.0;      Total_CMz = 0.0;
  Total_CFx = 0.0;    Total_CFy = 0.0;      Total_CFz = 0.0;
  Total_CT = 0.0;     Total_CQ = 0.0;       Total_CMerit = 0.0;
  Total_CNearFieldOF = 0.0;
  Total_Heat = 0.0;  Total_MaxHeat = 0.0;
  
  AllBound_CDrag_Inv = 0.0;   AllBound_CLift_Inv = 0.0; AllBound_CSideForce_Inv = 0.0;   AllBound_CEff_Inv = 0.0;
  AllBound_CMx_Inv = 0.0;     AllBound_CMy_Inv = 0.0;   AllBound_CMz_Inv = 0.0;
  AllBound_CFx_Inv = 0.0;     AllBound_CFy_Inv = 0.0;   AllBound_CFz_Inv = 0.0;
  AllBound_CT_Inv = 0.0;      AllBound_CQ_Inv = 0.0;    AllBound_CMerit_Inv = 0.0;
  AllBound_CNearFieldOF_Inv = 0.0;
  
  for (iMarker_Monitoring = 0; iMarker_Monitoring < config->GetnMarker_Monitoring(); iMarker_Monitoring++) {
    Surface_CLift_Inv[iMarker_Monitoring] = 0.0;
    Surface_CDrag_Inv[iMarker_Monitoring] = 0.0;
    Surface_CMx_Inv[iMarker_Monitoring]   = 0.0;
    Surface_CMy_Inv[iMarker_Monitoring]   = 0.0;
    Surface_CMz_Inv[iMarker_Monitoring]   = 0.0;
    Surface_CLift[iMarker_Monitoring]     = 0.0;
    Surface_CDrag[iMarker_Monitoring]     = 0.0;
    Surface_CMx[iMarker_Monitoring]       = 0.0;
    Surface_CMy[iMarker_Monitoring]       = 0.0;
    Surface_CMz[iMarker_Monitoring]       = 0.0;
  }
  
  /*--- Loop over the Euler and Navier-Stokes markers ---*/
  
  for (iMarker = 0; iMarker < nMarker; iMarker++) {
    Boundary   = config->GetMarker_All_Boundary(iMarker);
    Monitoring = config->GetMarker_All_Monitoring(iMarker);
    
    /*--- Obtain the origin for the moment computation for a particular marker ---*/
    if (Monitoring == YES) {
      for (iMarker_Monitoring = 0; iMarker_Monitoring < config->GetnMarker_Monitoring(); iMarker_Monitoring++) {
        Monitoring_Tag = config->GetMarker_Monitoring(iMarker_Monitoring);
        Marker_Tag = config->GetMarker_All_Tag(iMarker);
        if (Marker_Tag == Monitoring_Tag)
          Origin = config->GetRefOriginMoment(iMarker_Monitoring);
      }
    }
    
    
    if ((Boundary == EULER_WALL) || (Boundary == HEAT_FLUX) ||
        (Boundary == ISOTHERMAL) || (Boundary == NEARFIELD_BOUNDARY)) {
      
      /*--- Forces initialization at each Marker ---*/
      
      CDrag_Inv[iMarker] = 0.0;         CLift_Inv[iMarker] = 0.0; CSideForce_Inv[iMarker] = 0.0;  CEff_Inv[iMarker] = 0.0;
      CMx_Inv[iMarker] = 0.0;           CMy_Inv[iMarker] = 0.0;   CMz_Inv[iMarker] = 0.0;
      CFx_Inv[iMarker] = 0.0;           CFy_Inv[iMarker] = 0.0;   CFz_Inv[iMarker] = 0.0;
      CT_Inv[iMarker] = 0.0;            CQ_Inv[iMarker] = 0.0;    CMerit_Inv[iMarker] = 0.0;
      CNearFieldOF_Inv[iMarker] = 0.0;
      
      for (iDim = 0; iDim < nDim; iDim++) ForceInviscid[iDim] = 0.0;
      MomentInviscid[0] = 0.0; MomentInviscid[1] = 0.0; MomentInviscid[2] = 0.0;
      NFPressOF = 0.0;
      
      /*--- Loop over the vertices to compute the forces ---*/
      
      for (iVertex = 0; iVertex < geometry->GetnVertex(iMarker); iVertex++) {
        
        iPoint = geometry->vertex[iMarker][iVertex]->GetNode();
        
        if (compressible)   Pressure = node[iPoint]->GetPressure();
        if (incompressible || freesurface) Pressure = node[iPoint]->GetPressureInc();
        
        CPressure[iMarker][iVertex] = (Pressure - RefPressure)*factor*RefAreaCoeff;
        
        /*--- Note that the pressure coefficient is computed at the
         halo cells (for visualization purposes), but not the forces ---*/
        
        if ( (geometry->node[iPoint]->GetDomain()) && (Monitoring == YES) ) {
          
          Normal = geometry->vertex[iMarker][iVertex]->GetNormal();
          Coord = geometry->node[iPoint]->GetCoord();
          
          /*--- Quadratic objective function for the near-field.
           This uses the infinity pressure regardless of Mach number. ---*/
          
          NFPressOF += 0.5*(Pressure - Pressure_Inf)*(Pressure - Pressure_Inf)*Normal[nDim-1];
          
          Area = 0.0; for (iDim = 0; iDim < nDim; iDim++) Area += Normal[iDim]*Normal[iDim]; Area = sqrt(Area);
          for (iDim = 0; iDim < nDim; iDim++) {
            UnitNormal[iDim] = Normal[iDim]/Area;
            MomentDist[iDim] = Coord[iDim] - Origin[iDim];
          }
          
          /*--- Force computation, note the minus sign due to the
           orientation of the normal (outward) ---*/
          
          for (iDim = 0; iDim < nDim; iDim++) {
            Force[iDim] = -(Pressure - Pressure_Inf)*Normal[iDim]*factor;
            ForceInviscid[iDim] += Force[iDim];
          }
          
          /*--- Moment with respect to the reference axis ---*/
          
          if (iDim == 3) {
            MomentInviscid[0] += (Force[2]*MomentDist[1]-Force[1]*MomentDist[2])/RefLengthMoment;
            MomentInviscid[1] += (Force[0]*MomentDist[2]-Force[2]*MomentDist[0])/RefLengthMoment;
          }
          MomentInviscid[2] += (Force[1]*MomentDist[0]-Force[0]*MomentDist[1])/RefLengthMoment;
          
        }
        
      }
      
      /*--- Project forces and store the non-dimensional coefficients ---*/
      
      if  (Monitoring == YES) {
        if (nDim == 2) {
          if (Boundary != NEARFIELD_BOUNDARY) {
            CDrag_Inv[iMarker]  =  ForceInviscid[0]*cos(Alpha) + ForceInviscid[1]*sin(Alpha);
            CLift_Inv[iMarker]  = -ForceInviscid[0]*sin(Alpha) + ForceInviscid[1]*cos(Alpha);
            CEff_Inv[iMarker]   = CLift_Inv[iMarker] / (CDrag_Inv[iMarker]+config->GetCteViscDrag()+EPS);
            CMz_Inv[iMarker]    = MomentInviscid[2];
            CFx_Inv[iMarker]    = ForceInviscid[0];
            CFy_Inv[iMarker]    = ForceInviscid[1];
            CT_Inv[iMarker]     = -CFx_Inv[iMarker];
            CQ_Inv[iMarker]     = -CMz_Inv[iMarker];
            CMerit_Inv[iMarker] = CT_Inv[iMarker]/CQ_Inv[iMarker];
          }
          else { CNearFieldOF_Inv[iMarker] = NFPressOF; }
        }
        if (nDim == 3) {
          if (Boundary != NEARFIELD_BOUNDARY) {
            CDrag_Inv[iMarker]      =  ForceInviscid[0]*cos(Alpha)*cos(Beta) + ForceInviscid[1]*sin(Beta) + ForceInviscid[2]*sin(Alpha)*cos(Beta);
            CLift_Inv[iMarker]      = -ForceInviscid[0]*sin(Alpha) + ForceInviscid[2]*cos(Alpha);
            CSideForce_Inv[iMarker] = -ForceInviscid[0]*sin(Beta)*cos(Alpha) + ForceInviscid[1]*cos(Beta) - ForceInviscid[2]*sin(Beta)*sin(Alpha);
            CEff_Inv[iMarker]       = CLift_Inv[iMarker] / (CDrag_Inv[iMarker]+config->GetCteViscDrag()+EPS);
            CMx_Inv[iMarker]        = MomentInviscid[0];
            CMy_Inv[iMarker]        = MomentInviscid[1];
            CMz_Inv[iMarker]        = MomentInviscid[2];
            CFx_Inv[iMarker]        = ForceInviscid[0];
            CFy_Inv[iMarker]        = ForceInviscid[1];
            CFz_Inv[iMarker]        = ForceInviscid[2];
            CT_Inv[iMarker]         = -CFz_Inv[iMarker];
            CQ_Inv[iMarker]         = -CMz_Inv[iMarker];
            CMerit_Inv[iMarker]     = CT_Inv[iMarker] / CQ_Inv[iMarker];
          }
          else { CNearFieldOF_Inv[iMarker] = NFPressOF; }
        }
        
        AllBound_CDrag_Inv        += CDrag_Inv[iMarker];
        AllBound_CLift_Inv        += CLift_Inv[iMarker];
        AllBound_CSideForce_Inv   += CSideForce_Inv[iMarker];
        AllBound_CMx_Inv          += CMx_Inv[iMarker];
        AllBound_CMy_Inv          += CMy_Inv[iMarker];
        AllBound_CMz_Inv          += CMz_Inv[iMarker];
        AllBound_CFx_Inv          += CFx_Inv[iMarker];
        AllBound_CFy_Inv          += CFy_Inv[iMarker];
        AllBound_CFz_Inv          += CFz_Inv[iMarker];
        AllBound_CT_Inv           += CT_Inv[iMarker];
        AllBound_CQ_Inv           += CQ_Inv[iMarker];
        AllBound_CNearFieldOF_Inv += CNearFieldOF_Inv[iMarker];
        
        AllBound_CEff_Inv = AllBound_CLift_Inv / (AllBound_CDrag_Inv + config->GetCteViscDrag() + EPS);
        AllBound_CMerit_Inv = AllBound_CT_Inv / (AllBound_CQ_Inv + EPS);
        
        /*--- Compute the coefficients per surface ---*/
        
        for (iMarker_Monitoring = 0; iMarker_Monitoring < config->GetnMarker_Monitoring(); iMarker_Monitoring++) {
          Monitoring_Tag = config->GetMarker_Monitoring(iMarker_Monitoring);
          Marker_Tag = config->GetMarker_All_Tag(iMarker);
          if (Marker_Tag == Monitoring_Tag) {
            Surface_CLift_Inv[iMarker_Monitoring] += CLift_Inv[iMarker];
            Surface_CDrag_Inv[iMarker_Monitoring] += CDrag_Inv[iMarker];
            Surface_CMx_Inv[iMarker_Monitoring]   += CMx_Inv[iMarker];
            Surface_CMy_Inv[iMarker_Monitoring]   += CMy_Inv[iMarker];
            Surface_CMz_Inv[iMarker_Monitoring]   += CMz_Inv[iMarker];
          }
        }
        
      }
      
      
    }
  }
  
#ifndef NO_MPI
  
  /*--- Add AllBound information using all the nodes ---*/
  
  double MyAllBound_CDrag_Inv        = AllBound_CDrag_Inv;        AllBound_CDrag_Inv = 0.0;
  double MyAllBound_CLift_Inv       = AllBound_CLift_Inv;        AllBound_CLift_Inv = 0.0;
  double MyAllBound_CSideForce_Inv   = AllBound_CSideForce_Inv;   AllBound_CSideForce_Inv = 0.0;
  double MyAllBound_CEff_Inv         = AllBound_CEff_Inv;         AllBound_CEff_Inv = 0.0;
  double MyAllBound_CMx_Inv          = AllBound_CMx_Inv;          AllBound_CMx_Inv = 0.0;
  double MyAllBound_CMy_Inv          = AllBound_CMy_Inv;          AllBound_CMy_Inv = 0.0;
  double MyAllBound_CMz_Inv          = AllBound_CMz_Inv;          AllBound_CMz_Inv = 0.0;
  double MyAllBound_CFx_Inv          = AllBound_CFx_Inv;          AllBound_CFx_Inv = 0.0;
  double MyAllBound_CFy_Inv         = AllBound_CFy_Inv;          AllBound_CFy_Inv = 0.0;
  double MyAllBound_CFz_Inv          = AllBound_CFz_Inv;          AllBound_CFz_Inv = 0.0;
  double MyAllBound_CT_Inv           = AllBound_CT_Inv;           AllBound_CT_Inv = 0.0;
  double MyAllBound_CQ_Inv           = AllBound_CQ_Inv;           AllBound_CQ_Inv = 0.0;
  double MyAllBound_CMerit_Inv       = AllBound_CMerit_Inv;       AllBound_CMerit_Inv = 0.0;
  double MyAllBound_CNearFieldOF_Inv = AllBound_CNearFieldOF_Inv; AllBound_CNearFieldOF_Inv = 0.0;
  
#ifdef WINDOWS
  MPI_Allreduce(&MyAllBound_CDrag_Inv, &AllBound_CDrag_Inv, 1, MPI_DOUBLE, MPI_SUM, MPI_COMM_WORLD);
  MPI_Allreduce(&MyAllBound_CLift_Inv, &AllBound_CLift_Inv, 1, MPI_DOUBLE, MPI_SUM, MPI_COMM_WORLD);
  MPI_Allreduce(&MyAllBound_CSideForce_Inv, &AllBound_CSideForce_Inv, 1, MPI_DOUBLE, MPI_SUM, MPI_COMM_WORLD);
  AllBound_CEff_Inv = AllBound_CLift_Inv / (AllBound_CDrag_Inv + config->GetCteViscDrag() + EPS);
  MPI_Allreduce(&MyAllBound_CMx_Inv, &AllBound_CMx_Inv, 1, MPI_DOUBLE, MPI_SUM, MPI_COMM_WORLD);
  MPI_Allreduce(&MyAllBound_CMy_Inv, &AllBound_CMy_Inv, 1, MPI_DOUBLE, MPI_SUM, MPI_COMM_WORLD);
  MPI_Allreduce(&MyAllBound_CMz_Inv, &AllBound_CMz_Inv, 1, MPI_DOUBLE, MPI_SUM, MPI_COMM_WORLD);
  MPI_Allreduce(&MyAllBound_CFx_Inv, &AllBound_CFx_Inv, 1, MPI_DOUBLE, MPI_SUM, MPI_COMM_WORLD);
  MPI_Allreduce(&MyAllBound_CFy_Inv, &AllBound_CFy_Inv, 1, MPI_DOUBLE, MPI_SUM, MPI_COMM_WORLD);
  MPI_Allreduce(&MyAllBound_CFz_Inv, &AllBound_CFz_Inv, 1, MPI_DOUBLE, MPI_SUM, MPI_COMM_WORLD);
  MPI_Allreduce(&MyAllBound_CT_Inv, &AllBound_CT_Inv, 1, MPI_DOUBLE, MPI_SUM, MPI_COMM_WORLD);
  MPI_Allreduce(&MyAllBound_CQ_Inv, &AllBound_CQ_Inv, 1, MPI_DOUBLE, MPI_SUM, MPI_COMM_WORLD);
  AllBound_CMerit_Inv = AllBound_CT_Inv / (AllBound_CQ_Inv + EPS);
  MPI_Allreduce(&MyAllBound_CNearFieldOF_Inv, &AllBound_CNearFieldOF_Inv, 1, MPI_DOUBLE, MPI_SUM, MPI_COMM_WORLD);
#else
  MPI::COMM_WORLD.Allreduce(&MyAllBound_CDrag_Inv, &AllBound_CDrag_Inv, 1, MPI::DOUBLE, MPI::SUM);
  MPI::COMM_WORLD.Allreduce(&MyAllBound_CLift_Inv, &AllBound_CLift_Inv, 1, MPI::DOUBLE, MPI::SUM);
  MPI::COMM_WORLD.Allreduce(&MyAllBound_CSideForce_Inv, &AllBound_CSideForce_Inv, 1, MPI::DOUBLE, MPI::SUM);
  AllBound_CEff_Inv = AllBound_CLift_Inv / (AllBound_CDrag_Inv + config->GetCteViscDrag() + EPS);
  MPI::COMM_WORLD.Allreduce(&MyAllBound_CMx_Inv, &AllBound_CMx_Inv, 1, MPI::DOUBLE, MPI::SUM);
  MPI::COMM_WORLD.Allreduce(&MyAllBound_CMy_Inv, &AllBound_CMy_Inv, 1, MPI::DOUBLE, MPI::SUM);
  MPI::COMM_WORLD.Allreduce(&MyAllBound_CMz_Inv, &AllBound_CMz_Inv, 1, MPI::DOUBLE, MPI::SUM);
  MPI::COMM_WORLD.Allreduce(&MyAllBound_CFx_Inv, &AllBound_CFx_Inv, 1, MPI::DOUBLE, MPI::SUM);
  MPI::COMM_WORLD.Allreduce(&MyAllBound_CFy_Inv, &AllBound_CFy_Inv, 1, MPI::DOUBLE, MPI::SUM);
  MPI::COMM_WORLD.Allreduce(&MyAllBound_CFz_Inv, &AllBound_CFz_Inv, 1, MPI::DOUBLE, MPI::SUM);
  MPI::COMM_WORLD.Allreduce(&MyAllBound_CT_Inv, &AllBound_CT_Inv, 1, MPI::DOUBLE, MPI::SUM);
  MPI::COMM_WORLD.Allreduce(&MyAllBound_CQ_Inv, &AllBound_CQ_Inv, 1, MPI::DOUBLE, MPI::SUM);
  AllBound_CMerit_Inv = AllBound_CT_Inv / (AllBound_CQ_Inv + EPS);
  MPI::COMM_WORLD.Allreduce(&MyAllBound_CNearFieldOF_Inv, &AllBound_CNearFieldOF_Inv, 1, MPI::DOUBLE, MPI::SUM);
#endif
  
  /*--- Add the forces on the surfaces using all the nodes ---*/
  
  double *MySurface_CLift_Inv = NULL;
  double *MySurface_CDrag_Inv = NULL;
  double *MySurface_CMx_Inv   = NULL;
  double *MySurface_CMy_Inv   = NULL;
  double *MySurface_CMz_Inv   = NULL;
  
  MySurface_CLift_Inv = new double[config->GetnMarker_Monitoring()];
  MySurface_CDrag_Inv = new double[config->GetnMarker_Monitoring()];
  MySurface_CMx_Inv   = new double[config->GetnMarker_Monitoring()];
  MySurface_CMy_Inv   = new double[config->GetnMarker_Monitoring()];
  MySurface_CMz_Inv   = new double[config->GetnMarker_Monitoring()];
  
  for (iMarker_Monitoring = 0; iMarker_Monitoring < config->GetnMarker_Monitoring(); iMarker_Monitoring++) {
    MySurface_CLift_Inv[iMarker_Monitoring] = Surface_CLift_Inv[iMarker_Monitoring];
    MySurface_CDrag_Inv[iMarker_Monitoring] = Surface_CDrag_Inv[iMarker_Monitoring];
    MySurface_CMx_Inv[iMarker_Monitoring]   = Surface_CMx_Inv[iMarker_Monitoring];
    MySurface_CMy_Inv[iMarker_Monitoring]   = Surface_CMy_Inv[iMarker_Monitoring];
    MySurface_CMz_Inv[iMarker_Monitoring]   = Surface_CMz_Inv[iMarker_Monitoring];
    Surface_CLift_Inv[iMarker_Monitoring]   = 0.0;
    Surface_CDrag_Inv[iMarker_Monitoring]   = 0.0;
    Surface_CMx_Inv[iMarker_Monitoring]     = 0.0;
    Surface_CMy_Inv[iMarker_Monitoring]     = 0.0;
    Surface_CMz_Inv[iMarker_Monitoring]     = 0.0;
  }
  
#ifdef WINDOWS
  MPI_Allreduce(MySurface_CLift_Inv, Surface_CLift_Inv, config->GetnMarker_Monitoring(), MPI_DOUBLE, MPI_SUM, MPI_COMM_WORLD);
  MPI_Allreduce(MySurface_CDrag_Inv, Surface_CDrag_Inv, config->GetnMarker_Monitoring(), MPI_DOUBLE, MPI_SUM, MPI_COMM_WORLD);
  MPI_Allreduce(MySurface_CMx_Inv, Surface_CMx_Inv, config->GetnMarker_Monitoring(), MPI_DOUBLE, MPI_SUM, MPI_COMM_WORLD);
  MPI_Allreduce(MySurface_CMy_Inv, Surface_CMy_Inv, config->GetnMarker_Monitoring(), MPI_DOUBLE, MPI_SUM, MPI_COMM_WORLD);
  MPI_Allreduce(MySurface_CMz_Inv, Surface_CMz_Inv, config->GetnMarker_Monitoring(), MPI_DOUBLE, MPI_SUM, MPI_COMM_WORLD);
#else
  MPI::COMM_WORLD.Allreduce(MySurface_CLift_Inv, Surface_CLift_Inv, config->GetnMarker_Monitoring(), MPI::DOUBLE, MPI::SUM);
  MPI::COMM_WORLD.Allreduce(MySurface_CDrag_Inv, Surface_CDrag_Inv, config->GetnMarker_Monitoring(), MPI::DOUBLE, MPI::SUM);
  MPI::COMM_WORLD.Allreduce(MySurface_CMx_Inv, Surface_CMx_Inv, config->GetnMarker_Monitoring(), MPI::DOUBLE, MPI::SUM);
  MPI::COMM_WORLD.Allreduce(MySurface_CMy_Inv, Surface_CMy_Inv, config->GetnMarker_Monitoring(), MPI::DOUBLE, MPI::SUM);
  MPI::COMM_WORLD.Allreduce(MySurface_CMz_Inv, Surface_CMz_Inv, config->GetnMarker_Monitoring(), MPI::DOUBLE, MPI::SUM);
#endif
  
  delete [] MySurface_CLift_Inv;
  delete [] MySurface_CDrag_Inv;
  delete [] MySurface_CMx_Inv;
  delete [] MySurface_CMy_Inv;
  delete [] MySurface_CMz_Inv;
  
#endif
  
  /*--- Update the total coefficients (note that all the nodes have the same value) ---*/
  
  Total_CDrag         = AllBound_CDrag_Inv;
  Total_CLift         = AllBound_CLift_Inv;
  Total_CSideForce    = AllBound_CSideForce_Inv;
  Total_CEff          = Total_CLift / (Total_CDrag + config->GetCteViscDrag() + EPS);
  Total_CMx           = AllBound_CMx_Inv;
  Total_CMy           = AllBound_CMy_Inv;
  Total_CMz           = AllBound_CMz_Inv;
  Total_CFx           = AllBound_CFx_Inv;
  Total_CFy           = AllBound_CFy_Inv;
  Total_CFz           = AllBound_CFz_Inv;
  Total_CT            = AllBound_CT_Inv;
  Total_CQ            = AllBound_CQ_Inv;
  Total_CMerit        = Total_CT / (Total_CQ + EPS);
  Total_CNearFieldOF  = AllBound_CNearFieldOF_Inv;
  
  /*--- Update the total coefficients per surface (note that all the nodes have the same value)---*/
  for (iMarker_Monitoring = 0; iMarker_Monitoring < config->GetnMarker_Monitoring(); iMarker_Monitoring++) {
    Surface_CLift[iMarker_Monitoring]     = Surface_CLift_Inv[iMarker_Monitoring];
    Surface_CDrag[iMarker_Monitoring]     = Surface_CDrag_Inv[iMarker_Monitoring];
    Surface_CMx[iMarker_Monitoring]       = Surface_CMx_Inv[iMarker_Monitoring];
    Surface_CMy[iMarker_Monitoring]       = Surface_CMy_Inv[iMarker_Monitoring];
    Surface_CMz[iMarker_Monitoring]       = Surface_CMz_Inv[iMarker_Monitoring];
  }
  
}

void CEulerSolver::ExplicitRK_Iteration(CGeometry *geometry, CSolver **solver_container,
                                        CConfig *config, unsigned short iRKStep) {
  double *Residual, *Res_TruncError, Vol, Delta, Res;
  unsigned short iVar;
  unsigned long iPoint;
  
  double RK_AlphaCoeff = config->Get_Alpha_RKStep(iRKStep);
  bool adjoint = config->GetAdjoint();
  
  for (iVar = 0; iVar < nVar; iVar++) {
    SetRes_RMS(iVar, 0.0);
    SetRes_Max(iVar, 0.0, 0);
  }
  
  /*--- Update the solution ---*/
  for (iPoint = 0; iPoint < nPointDomain; iPoint++) {
    Vol = geometry->node[iPoint]->GetVolume();
    Delta = node[iPoint]->GetDelta_Time() / Vol;
    
    Res_TruncError = node[iPoint]->GetResTruncError();
    Residual = LinSysRes.GetBlock(iPoint);
    
    if (!adjoint) {
      for (iVar = 0; iVar < nVar; iVar++) {
        Res = Residual[iVar] + Res_TruncError[iVar];
        node[iPoint]->AddSolution(iVar, -Res*Delta*RK_AlphaCoeff);
        AddRes_RMS(iVar, Res*Res);
        AddRes_Max(iVar, fabs(Res), geometry->node[iPoint]->GetGlobalIndex());
      }
    }
    
  }
  
  /*--- MPI solution ---*/
  Set_MPI_Solution(geometry, config);
  
  /*--- Compute the root mean square residual ---*/
  SetResidual_RMS(geometry, config);
  
  
}

void CEulerSolver::ExplicitEuler_Iteration(CGeometry *geometry, CSolver **solver_container, CConfig *config) {
  double *local_Residual, *local_Res_TruncError, Vol, Delta, Res;
  unsigned short iVar;
  unsigned long iPoint;
  
  bool adjoint = config->GetAdjoint();
  
  for (iVar = 0; iVar < nVar; iVar++) {
    SetRes_RMS(iVar, 0.0);
    SetRes_Max(iVar, 0.0, 0);
  }
  
  /*--- Update the solution ---*/
  for (iPoint = 0; iPoint < nPointDomain; iPoint++) {
    Vol = geometry->node[iPoint]->GetVolume();
    Delta = node[iPoint]->GetDelta_Time() / Vol;
    
    local_Res_TruncError = node[iPoint]->GetResTruncError();
    local_Residual = LinSysRes.GetBlock(iPoint);
    
    if (!adjoint) {
      for (iVar = 0; iVar < nVar; iVar++) {
        Res = local_Residual[iVar] + local_Res_TruncError[iVar];
        node[iPoint]->AddSolution(iVar, -Res*Delta);
        AddRes_RMS(iVar, Res*Res);
        AddRes_Max(iVar, fabs(Res), geometry->node[iPoint]->GetGlobalIndex());
      }
    }
    
  }
  
  /*--- MPI solution ---*/
  Set_MPI_Solution(geometry, config);
  
  /*--- Compute the root mean square residual ---*/
  SetResidual_RMS(geometry, config);
  
}

void CEulerSolver::ImplicitEuler_Iteration(CGeometry *geometry, CSolver **solver_container, CConfig *config) {
  unsigned short iVar, jVar;
  unsigned long iPoint, total_index, IterLinSol = 0;
  double Delta, *local_Res_TruncError, Vol;
  
  bool adjoint = config->GetAdjoint();
  bool roe_turkel = (config->GetKind_Upwind_Flow() == TURKEL);
  
  /*--- Set maximum residual to zero ---*/
  for (iVar = 0; iVar < nVar; iVar++) {
    SetRes_RMS(iVar, 0.0);
    SetRes_Max(iVar, 0.0, 0);
  }
  
  /*--- Build implicit system ---*/
  for (iPoint = 0; iPoint < nPointDomain; iPoint++) {
    
    /*--- Read the residual ---*/
    local_Res_TruncError = node[iPoint]->GetResTruncError();
    
    /*--- Read the volume ---*/
    Vol = geometry->node[iPoint]->GetVolume();
    
    /*--- Modify matrix diagonal to assure diagonal dominance ---*/
    Delta = Vol / node[iPoint]->GetDelta_Time();
    
    if (roe_turkel) {
      SetPreconditioner(config, iPoint);
      for (iVar = 0; iVar < nVar; iVar ++ )
        for (jVar = 0; jVar < nVar; jVar ++ )
          LowMach_Precontioner[iVar][jVar] = Delta*LowMach_Precontioner[iVar][jVar];
      Jacobian.AddBlock(iPoint, iPoint, LowMach_Precontioner);
    }
    else {
      Jacobian.AddVal2Diag(iPoint, Delta);
    }
    
    /*--- Right hand side of the system (-Residual) and initial guess (x = 0) ---*/
    for (iVar = 0; iVar < nVar; iVar++) {
      total_index = iPoint*nVar + iVar;
      LinSysRes[total_index] = - (LinSysRes[total_index] + local_Res_TruncError[iVar]);
      LinSysSol[total_index] = 0.0;
      AddRes_RMS(iVar, LinSysRes[total_index]*LinSysRes[total_index]);
      AddRes_Max(iVar, fabs(LinSysRes[total_index]), geometry->node[iPoint]->GetGlobalIndex());
    }
  }
  
  /*--- Initialize residual and solution at the ghost points ---*/
  for (iPoint = nPointDomain; iPoint < nPoint; iPoint++) {
    for (iVar = 0; iVar < nVar; iVar++) {
      total_index = iPoint*nVar + iVar;
      LinSysRes[total_index] = 0.0;
      LinSysSol[total_index] = 0.0;
    }
  }
  
  /*--- Solve the linear system (Krylov subspace methods) ---*/
  CMatrixVectorProduct* mat_vec = new CSysMatrixVectorProduct(Jacobian, geometry, config);
  
  CPreconditioner* precond = NULL;
  if (config->GetKind_Linear_Solver_Prec() == JACOBI) {
    Jacobian.BuildJacobiPreconditioner();
    precond = new CJacobiPreconditioner(Jacobian, geometry, config);
  }
  else if (config->GetKind_Linear_Solver_Prec() == LU_SGS) {
    precond = new CLU_SGSPreconditioner(Jacobian, geometry, config);
  }
  else if (config->GetKind_Linear_Solver_Prec() == LINELET) {
    Jacobian.BuildJacobiPreconditioner();
    precond = new CLineletPreconditioner(Jacobian, geometry, config);
  }
  
  CSysSolve system;
  if (config->GetKind_Linear_Solver() == BCGSTAB)
    IterLinSol = system.BCGSTAB(LinSysRes, LinSysSol, *mat_vec, *precond, config->GetLinear_Solver_Error(),
                                config->GetLinear_Solver_Iter(), false);
  else if (config->GetKind_Linear_Solver() == FGMRES)
    IterLinSol = system.FGMRES(LinSysRes, LinSysSol, *mat_vec, *precond, config->GetLinear_Solver_Error(),
                               config->GetLinear_Solver_Iter(), false);
  
  /*--- The the number of iterations of the linear solver ---*/
  SetIterLinSolver(IterLinSol);
  
  /*--- dealocate memory ---*/
  delete mat_vec;
  delete precond;
  
  /*--- Update solution (system written in terms of increments) ---*/
  if (!adjoint) {
    for (iPoint = 0; iPoint < nPointDomain; iPoint++) {
      for (iVar = 0; iVar < nVar; iVar++) {
        node[iPoint]->AddSolution(iVar, config->GetLinear_Solver_Relax()*LinSysSol[iPoint*nVar+iVar]);
      }
    }
  }
  
  /*--- MPI solution ---*/
  Set_MPI_Solution(geometry, config);
  
  /*--- Compute the root mean square residual ---*/
  SetResidual_RMS(geometry, config);
  
}

void CEulerSolver::SetPrimVar_Gradient_GG(CGeometry *geometry, CConfig *config) {
  unsigned long iPoint, jPoint, iEdge, iVertex;
  unsigned short iDim, iVar, iMarker;
  double *PrimVar_Vertex, *PrimVar_i, *PrimVar_j, PrimVar_Average,
  Partial_Gradient, Partial_Res, *Normal;
  
  /*--- Gradient primitive variables compressible (temp, vx, vy, vz, P, rho)
   Gradient primitive variables incompressible (rho, vx, vy, vz, beta) ---*/
  PrimVar_Vertex = new double [nPrimVarGrad];
  PrimVar_i = new double [nPrimVarGrad];
  PrimVar_j = new double [nPrimVarGrad];
  
  /*--- Set Gradient_Primitive to zero ---*/
  for (iPoint = 0; iPoint < nPointDomain; iPoint++)
    node[iPoint]->SetGradient_PrimitiveZero(nPrimVarGrad);
  
  /*--- Loop interior edges ---*/
  for (iEdge = 0; iEdge < geometry->GetnEdge(); iEdge++) {
    iPoint = geometry->edge[iEdge]->GetNode(0);
    jPoint = geometry->edge[iEdge]->GetNode(1);
    
    for (iVar = 0; iVar < nPrimVarGrad; iVar++) {
      PrimVar_i[iVar] = node[iPoint]->GetPrimVar(iVar);
      PrimVar_j[iVar] = node[jPoint]->GetPrimVar(iVar);
    }
    
    Normal = geometry->edge[iEdge]->GetNormal();
    for (iVar = 0; iVar < nPrimVarGrad; iVar++) {
      PrimVar_Average =  0.5 * ( PrimVar_i[iVar] + PrimVar_j[iVar] );
      for (iDim = 0; iDim < nDim; iDim++) {
        Partial_Res = PrimVar_Average*Normal[iDim];
        if (geometry->node[iPoint]->GetDomain())
          node[iPoint]->AddGradient_Primitive(iVar, iDim, Partial_Res);
        if (geometry->node[jPoint]->GetDomain())
          node[jPoint]->SubtractGradient_Primitive(iVar, iDim, Partial_Res);
      }
    }
  }
  
  /*--- Loop boundary edges ---*/
  for (iMarker = 0; iMarker < geometry->GetnMarker(); iMarker++) {
    for (iVertex = 0; iVertex < geometry->GetnVertex(iMarker); iVertex++) {
      iPoint = geometry->vertex[iMarker][iVertex]->GetNode();
      if (geometry->node[iPoint]->GetDomain()) {
        
        for (iVar = 0; iVar < nPrimVarGrad; iVar++)
          PrimVar_Vertex[iVar] = node[iPoint]->GetPrimVar(iVar);
        
        Normal = geometry->vertex[iMarker][iVertex]->GetNormal();
        for (iVar = 0; iVar < nPrimVarGrad; iVar++)
          for (iDim = 0; iDim < nDim; iDim++) {
            Partial_Res = PrimVar_Vertex[iVar]*Normal[iDim];
            node[iPoint]->SubtractGradient_Primitive(iVar, iDim, Partial_Res);
          }
      }
    }
  }
  
  /*--- Update gradient value ---*/
  for (iPoint = 0; iPoint < nPointDomain; iPoint++) {
    for (iVar = 0; iVar < nPrimVarGrad; iVar++) {
      for (iDim = 0; iDim < nDim; iDim++) {
        Partial_Gradient = node[iPoint]->GetGradient_Primitive(iVar,iDim) / (geometry->node[iPoint]->GetVolume());
        node[iPoint]->SetGradient_Primitive(iVar, iDim, Partial_Gradient);
      }
    }
  }
  
  delete [] PrimVar_Vertex;
  delete [] PrimVar_i;
  delete [] PrimVar_j;
  
  Set_MPI_Primitive_Gradient(geometry, config);
  
}

void CEulerSolver::SetPrimVar_Gradient_LS(CGeometry *geometry, CConfig *config) {
  
  unsigned short iVar, iDim, jDim, iNeigh;
  unsigned long iPoint, jPoint;
  double *PrimVar_i, *PrimVar_j, *Coord_i, *Coord_j, r11, r12, r13, r22, r23, r23_a,
  r23_b, r33, weight, product, z11, z12, z13, z22, z23, z33, detR2;
  bool singular;
  
  /*--- Loop over points of the grid ---*/
  
  for (iPoint = 0; iPoint < nPointDomain; iPoint++) {
    
    /*--- Set the value of the singular ---*/
    singular = false;
    
    /*--- Get coordinates ---*/
    
    Coord_i = geometry->node[iPoint]->GetCoord();
    
    /*--- Get primitives from CVariable ---*/
    
    PrimVar_i = node[iPoint]->GetPrimVar();
    
    /*--- Inizialization of variables ---*/
    
    for (iVar = 0; iVar < nPrimVarGrad; iVar++)
      for (iDim = 0; iDim < nDim; iDim++)
        cvector[iVar][iDim] = 0.0;
    
    r11 = 0.0; r12 = 0.0;   r13 = 0.0;    r22 = 0.0;
    r23 = 0.0; r23_a = 0.0; r23_b = 0.0;  r33 = 0.0; detR2 = 0.0;
    
    for (iNeigh = 0; iNeigh < geometry->node[iPoint]->GetnPoint(); iNeigh++) {
      jPoint = geometry->node[iPoint]->GetPoint(iNeigh);
      Coord_j = geometry->node[jPoint]->GetCoord();
      
      PrimVar_j = node[jPoint]->GetPrimVar();
      
      weight = 0.0;
      for (iDim = 0; iDim < nDim; iDim++)
        weight += (Coord_j[iDim]-Coord_i[iDim])*(Coord_j[iDim]-Coord_i[iDim]);
      
      /*--- Sumations for entries of upper triangular matrix R ---*/
      
      if (weight != 0.0) {
        
        r11 += (Coord_j[0]-Coord_i[0])*(Coord_j[0]-Coord_i[0])/weight;
        r12 += (Coord_j[0]-Coord_i[0])*(Coord_j[1]-Coord_i[1])/weight;
        r22 += (Coord_j[1]-Coord_i[1])*(Coord_j[1]-Coord_i[1])/weight;
        
        if (nDim == 3) {
          r13 += (Coord_j[0]-Coord_i[0])*(Coord_j[2]-Coord_i[2])/weight;
          r23_a += (Coord_j[1]-Coord_i[1])*(Coord_j[2]-Coord_i[2])/weight;
          r23_b += (Coord_j[0]-Coord_i[0])*(Coord_j[2]-Coord_i[2])/weight;
          r33 += (Coord_j[2]-Coord_i[2])*(Coord_j[2]-Coord_i[2])/weight;
        }
        
        /*--- Entries of c:= transpose(A)*b ---*/
        
        for (iVar = 0; iVar < nPrimVarGrad; iVar++)
          for (iDim = 0; iDim < nDim; iDim++)
            cvector[iVar][iDim] += (Coord_j[iDim]-Coord_i[iDim])*(PrimVar_j[iVar]-PrimVar_i[iVar])/weight;
        
      }
      
    }
    
    /*--- Entries of upper triangular matrix R ---*/
    
    if (r11 >= 0.0) r11 = sqrt(r11); else r11 = 0.0;
    if (r11 != 0.0) r12 = r12/r11; else r12 = 0.0;
    if (r22-r12*r12 >= 0.0) r22 = sqrt(r22-r12*r12); else r22 = 0.0;
    
    if (nDim == 3) {
      if (r11 != 0.0) r13 = r13/r11; else r13 = 0.0;
      if ((r22 != 0.0) && (r11*r22 != 0.0)) r23 = r23_a/r22 - r23_b*r12/(r11*r22); else r23 = 0.0;
      if (r33-r23*r23-r13*r13 >= 0.0) r33 = sqrt(r33-r23*r23-r13*r13); else r33 = 0.0;
    }
    
    /*--- Compute determinant ---*/
    
    if (nDim == 2) detR2 = (r11*r22)*(r11*r22);
    else detR2 = (r11*r22*r33)*(r11*r22*r33);
    
    /*--- Detect singular matrices ---*/
    
    if (abs(detR2) <= EPS) { detR2 = 1.0; singular = true; }
    
    /*--- S matrix := inv(R)*traspose(inv(R)) ---*/
    
    if (singular) {
      for (iDim = 0; iDim < nDim; iDim++)
        for (jDim = 0; jDim < nDim; jDim++)
          Smatrix[iDim][jDim] = 0.0;
    }
    else {
      if (nDim == 2) {
        Smatrix[0][0] = (r12*r12+r22*r22)/detR2;
        Smatrix[0][1] = -r11*r12/detR2;
        Smatrix[1][0] = Smatrix[0][1];
        Smatrix[1][1] = r11*r11/detR2;
      }
      else {
        z11 = r22*r33; z12 = -r12*r33; z13 = r12*r23-r13*r22;
        z22 = r11*r33; z23 = -r11*r23; z33 = r11*r22;
        Smatrix[0][0] = (z11*z11+z12*z12+z13*z13)/detR2;
        Smatrix[0][1] = (z12*z22+z13*z23)/detR2;
        Smatrix[0][2] = (z13*z33)/detR2;
        Smatrix[1][0] = Smatrix[0][1];
        Smatrix[1][1] = (z22*z22+z23*z23)/detR2;
        Smatrix[1][2] = (z23*z33)/detR2;
        Smatrix[2][0] = Smatrix[0][2];
        Smatrix[2][1] = Smatrix[1][2];
        Smatrix[2][2] = (z33*z33)/detR2;
      }
    }
    
    /*--- Computation of the gradient: S*c ---*/
    for (iVar = 0; iVar < nPrimVarGrad; iVar++) {
      for (iDim = 0; iDim < nDim; iDim++) {
        product = 0.0;
        for (jDim = 0; jDim < nDim; jDim++) {
          product += Smatrix[iDim][jDim]*cvector[iVar][jDim];
        }
        
        node[iPoint]->SetGradient_Primitive(iVar, iDim, product);
      }
    }
    
  }
  
  Set_MPI_Primitive_Gradient(geometry, config);
  
}

void CEulerSolver::SetPrimVar_Gradient_LS(CGeometry *geometry, CConfig *config,
                                          unsigned long val_Point) {
  
  unsigned short iVar, iDim, jDim, iNeigh;
  unsigned long iPoint, jPoint;
  double *PrimVar_i, *PrimVar_j, *Coord_i, *Coord_j;
  double r11, r12, r13, r22, r23, r23_a,
  r23_b, r33, weight, product, z11, z12, z13, z22, z23, z33, detR2;
  bool singular;
  
  iPoint = val_Point;
  
  /*--- Set the value of the singular ---*/
  singular = false;
  
  /*--- Get coordinates ---*/
  
  Coord_i = geometry->node[iPoint]->GetCoord();
  
  /*--- Get primitives from CVariable ---*/
  
  PrimVar_i = node[iPoint]->GetPrimVar();
  
  /*--- Inizialization of variables ---*/
  
  for (iVar = 0; iVar < nPrimVarGrad; iVar++)
    for (iDim = 0; iDim < nDim; iDim++)
      cvector[iVar][iDim] = 0.0;
  
  r11 = 0.0; r12 = 0.0;   r13 = 0.0;    r22 = 0.0;
  r23 = 0.0; r23_a = 0.0; r23_b = 0.0;  r33 = 0.0; detR2 = 0.0;
  
  for (iNeigh = 0; iNeigh < geometry->node[iPoint]->GetnPoint(); iNeigh++) {
    jPoint = geometry->node[iPoint]->GetPoint(iNeigh);
    Coord_j = geometry->node[jPoint]->GetCoord();
    
    PrimVar_j = node[jPoint]->GetPrimVar();
    
    weight = 0.0;
    for (iDim = 0; iDim < nDim; iDim++)
      weight += (Coord_j[iDim]-Coord_i[iDim])*(Coord_j[iDim]-Coord_i[iDim]);
    
    /*--- Sumations for entries of upper triangular matrix R ---*/
    
    if (weight != 0.0) {
      
      r11 += (Coord_j[0]-Coord_i[0])*(Coord_j[0]-Coord_i[0])/weight;
      r12 += (Coord_j[0]-Coord_i[0])*(Coord_j[1]-Coord_i[1])/weight;
      r22 += (Coord_j[1]-Coord_i[1])*(Coord_j[1]-Coord_i[1])/weight;
      
      if (nDim == 3) {
        r13   += (Coord_j[0]-Coord_i[0])*(Coord_j[2]-Coord_i[2])/weight;
        r23_a += (Coord_j[1]-Coord_i[1])*(Coord_j[2]-Coord_i[2])/weight;
        r23_b += (Coord_j[0]-Coord_i[0])*(Coord_j[2]-Coord_i[2])/weight;
        r33   += (Coord_j[2]-Coord_i[2])*(Coord_j[2]-Coord_i[2])/weight;
      }
      
      /*--- Entries of c:= transpose(A)*b ---*/
      
      for (iVar = 0; iVar < nPrimVarGrad; iVar++)
        for (iDim = 0; iDim < nDim; iDim++)
          cvector[iVar][iDim] += (Coord_j[iDim]-Coord_i[iDim])*(PrimVar_j[iVar]-PrimVar_i[iVar])/weight;
      
    }
  }
  
  /*--- Entries of upper triangular matrix R ---*/
  
  if (r11 >= 0.0)         r11 = sqrt(r11);         else r11 = 0.0;
  if (r11 != 0.0)         r12 = r12/r11;           else r12 = 0.0;
  if (r22-r12*r12 >= 0.0) r22 = sqrt(r22-r12*r12); else r22 = 0.0;
  
  if (nDim == 3) {
    if (r11 != 0.0)                       r13 = r13/r11;                         else r13 = 0.0;
    if ((r22 != 0.0) && (r11*r22 != 0.0)) r23 = r23_a/r22 - r23_b*r12/(r11*r22); else r23 = 0.0;
    if (r33-r23*r23-r13*r13 >= 0.0)       r33 = sqrt(r33-r23*r23-r13*r13);       else r33 = 0.0;
  }
  
  /*--- Compute determinant ---*/
  if (nDim == 2) detR2 = (r11*r22)*(r11*r22);
  else detR2 = (r11*r22*r33)*(r11*r22*r33);
  
  /*--- Detect singular matrices ---*/
  
  if (abs(detR2) <= EPS) { detR2 = 1.0; singular = true; }
  
  /*--- S matrix := inv(R)*traspose(inv(R)) ---*/
  
  if (singular) {
    for (iDim = 0; iDim < nDim; iDim++)
      for (jDim = 0; jDim < nDim; jDim++)
        Smatrix[iDim][jDim] = 0.0;
  }
  else {
    if (nDim == 2) {
      Smatrix[0][0] = (r12*r12+r22*r22)/detR2;
      Smatrix[0][1] = -r11*r12/detR2;
      Smatrix[1][0] = Smatrix[0][1];
      Smatrix[1][1] = r11*r11/detR2;
    }
    else {
      z11 = r22*r33; z12 = -r12*r33; z13 = r12*r23-r13*r22;
      z22 = r11*r33; z23 = -r11*r23; z33 = r11*r22;
      Smatrix[0][0] = (z11*z11+z12*z12+z13*z13)/detR2;
      Smatrix[0][1] = (z12*z22+z13*z23)/detR2;
      Smatrix[0][2] = (z13*z33)/detR2;
      Smatrix[1][0] = Smatrix[0][1];
      Smatrix[1][1] = (z22*z22+z23*z23)/detR2;
      Smatrix[1][2] = (z23*z33)/detR2;
      Smatrix[2][0] = Smatrix[0][2];
      Smatrix[2][1] = Smatrix[1][2];
      Smatrix[2][2] = (z33*z33)/detR2;
    }
  }
  
  /*--- Computation of the gradient: S*c ---*/
  for (iVar = 0; iVar < nPrimVarGrad; iVar++) {
    for (iDim = 0; iDim < nDim; iDim++) {
      product = 0.0;
      for (jDim = 0; jDim < nDim; jDim++) {
        product += Smatrix[iDim][jDim]*cvector[iVar][jDim];
      }
      
      node[iPoint]->SetGradient_Primitive(iVar, iDim, product);
    }
  }
}


void CEulerSolver::SetPrimVar_Limiter(CGeometry *geometry, CConfig *config) {
  
  unsigned long iEdge, iPoint, jPoint;
  unsigned short iVar, iDim;
  double **Gradient_i, **Gradient_j, *Coord_i, *Coord_j, *Primitive_i, *Primitive_j,
  dave, LimK, eps2, dm, dp, du, limiter;
  
  /*--- Initialize solution max and solution min in the entire domain --*/
  for (iPoint = 0; iPoint < geometry->GetnPoint(); iPoint++) {
    for (iVar = 0; iVar < nPrimVarGrad; iVar++) {
      node[iPoint]->SetSolution_Max(iVar, -EPS);
      node[iPoint]->SetSolution_Min(iVar, EPS);
    }
  }
  
  /*--- Establish bounds for Spekreijse monotonicity by finding max & min values of neighbor variables --*/
  for (iEdge = 0; iEdge < geometry->GetnEdge(); iEdge++) {
    
    /*--- Point identification, Normal vector and area ---*/
    iPoint = geometry->edge[iEdge]->GetNode(0);
    jPoint = geometry->edge[iEdge]->GetNode(1);
    
    /*--- Get the conserved variables ---*/
    Primitive_i = node[iPoint]->GetPrimVar();
    Primitive_j = node[jPoint]->GetPrimVar();
    
    /*--- Compute the maximum, and minimum values for nodes i & j ---*/
    for (iVar = 0; iVar < nPrimVarGrad; iVar++) {
      du = (Primitive_j[iVar] - Primitive_i[iVar]);
      node[iPoint]->SetSolution_Min(iVar, min(node[iPoint]->GetSolution_Min(iVar), du));
      node[iPoint]->SetSolution_Max(iVar, max(node[iPoint]->GetSolution_Max(iVar), du));
      node[jPoint]->SetSolution_Min(iVar, min(node[jPoint]->GetSolution_Min(iVar), -du));
      node[jPoint]->SetSolution_Max(iVar, max(node[jPoint]->GetSolution_Max(iVar), -du));
    }
  }
  
  /*--- Initialize the limiter --*/
  for (iPoint = 0; iPoint < geometry->GetnPointDomain(); iPoint++) {
    for (iVar = 0; iVar < nPrimVarGrad; iVar++) {
      node[iPoint]->SetLimiter_Primitive(iVar, 2.0);
    }
  }
  
  switch (config->GetKind_SlopeLimit()) {
      
      /*--- Minmod (Roe 1984) limiter ---*/
    case MINMOD:
      
      for (iEdge = 0; iEdge < geometry->GetnEdge(); iEdge++) {
        
        iPoint     = geometry->edge[iEdge]->GetNode(0);
        jPoint     = geometry->edge[iEdge]->GetNode(1);
        Gradient_i = node[iPoint]->GetGradient();
        Gradient_j = node[jPoint]->GetGradient();
        Coord_i    = geometry->node[iPoint]->GetCoord();
        Coord_j    = geometry->node[jPoint]->GetCoord();
        
        for (iVar = 0; iVar < nPrimVarGrad; iVar++) {
          
          /*--- Calculate the interface left gradient, delta- (dm) ---*/
          dm = 0.0;
          for (iDim = 0; iDim < nDim; iDim++)
            dm += 0.5*(Coord_j[iDim]-Coord_i[iDim])*Gradient_i[iVar][iDim];
          
          /*--- Calculate the interface right gradient, delta+ (dp) ---*/
          if ( dm > 0.0 ) dp = node[iPoint]->GetSolution_Max(iVar);
          else dp = node[iPoint]->GetSolution_Min(iVar);
          
          limiter = max(0.0, min(1.0,dp/dm));
          
          if (limiter < node[iPoint]->GetLimiter_Primitive(iVar))
            if (geometry->node[iPoint]->GetDomain()) node[iPoint]->SetLimiter_Primitive(iVar, limiter);
          
          /*-- Repeat for point j on the edge ---*/
          dm = 0.0;
          for (iDim = 0; iDim < nDim; iDim++)
            dm += 0.5*(Coord_i[iDim]-Coord_j[iDim])*Gradient_j[iVar][iDim];
          
          if ( dm > 0.0 ) dp = node[jPoint]->GetSolution_Max(iVar);
          else dp = node[jPoint]->GetSolution_Min(iVar);
          
          limiter = max(0.0, min(1.0,dp/dm));
          
          if (limiter < node[jPoint]->GetLimiter_Primitive(iVar))
            if (geometry->node[jPoint]->GetDomain()) node[jPoint]->SetLimiter_Primitive(iVar, limiter);
        }
      }
      break;
      
      /*--- Venkatakrishnan (Venkatakrishnan 1994) limiter ---*/
    case VENKATAKRISHNAN:
      
      /*-- Get limiter parameters from the configuration file ---*/
      dave = config->GetRefElemLength();
      LimK = config->GetLimiterCoeff();
      eps2 = pow((LimK*dave), 3.0);
      
      for (iEdge = 0; iEdge < geometry->GetnEdge(); iEdge++) {
        
        iPoint     = geometry->edge[iEdge]->GetNode(0);
        jPoint     = geometry->edge[iEdge]->GetNode(1);
        Primitive_i = node[iPoint]->GetPrimVar();
        Primitive_j = node[jPoint]->GetPrimVar();
        Gradient_i = node[iPoint]->GetGradient_Primitive();
        Gradient_j = node[jPoint]->GetGradient_Primitive();
        Coord_i    = geometry->node[iPoint]->GetCoord();
        Coord_j    = geometry->node[jPoint]->GetCoord();
        
        for (iVar = 0; iVar < nPrimVarGrad; iVar++) {
          
          /*--- Calculate the interface left gradient, delta- (dm) ---*/
          dm = 0.0;
          for (iDim = 0; iDim < nDim; iDim++)
            dm += 0.5*(Coord_j[iDim]-Coord_i[iDim])*Gradient_i[iVar][iDim];
          
          /*--- Calculate the interface right gradient, delta+ (dp) ---*/
          if ( dm > 0.0 ) dp = node[iPoint]->GetSolution_Max(iVar);
          else dp = node[iPoint]->GetSolution_Min(iVar);
          
          limiter = ( dp*dp + 2.0*dp*dm + eps2 )/( dp*dp + dp*dm + 2.0*dm*dm + eps2);
          
          if (limiter < node[iPoint]->GetLimiter_Primitive(iVar))
            if (geometry->node[iPoint]->GetDomain()) node[iPoint]->SetLimiter_Primitive(iVar, limiter);
          
          /*-- Repeat for point j on the edge ---*/
          dm = 0.0;
          for (iDim = 0; iDim < nDim; iDim++)
            dm += 0.5*(Coord_i[iDim]-Coord_j[iDim])*Gradient_j[iVar][iDim];
          
          if ( dm > 0.0 ) dp = node[jPoint]->GetSolution_Max(iVar);
          else dp = node[jPoint]->GetSolution_Min(iVar);
          
          limiter = ( dp*dp + 2.0*dp*dm + eps2 )/( dp*dp + dp*dm + 2.0*dm*dm + eps2);
          
          if (limiter < node[jPoint]->GetLimiter_Primitive(iVar))
            if (geometry->node[jPoint]->GetDomain()) node[jPoint]->SetLimiter_Primitive(iVar, limiter);
        }
      }
      break;
      
  }
  
  /*--- Limiter MPI ---*/
  Set_MPI_Primitive_Limiter(geometry, config);
  
}

void CEulerSolver::SetPreconditioner(CConfig *config, unsigned short iPoint) {
  unsigned short iDim, jDim, iVar, jVar;
  double Beta, local_Mach, Beta2, rho, enthalpy, soundspeed, sq_vel;
  double *U_i = NULL;
  double Beta_min = config->GetminTurkelBeta();
  double Beta_max = config->GetmaxTurkelBeta();
  
  
  /*--- Variables to calculate the preconditioner parameter Beta ---*/
  local_Mach = sqrt(node[iPoint]->GetVelocity2())/node[iPoint]->GetSoundSpeed();
  Beta 		    = max(Beta_min,min(local_Mach,Beta_max));
  Beta2 		    = Beta*Beta;
  
  U_i = node[iPoint]->GetSolution();
  
  rho = U_i[0];
  enthalpy = node[iPoint]->GetEnthalpy();
  soundspeed = node[iPoint]->GetSoundSpeed();
  sq_vel = node[iPoint]->GetVelocity2();
  
  /*---Calculating the inverse of the preconditioning matrix that multiplies the time derivative  */
  LowMach_Precontioner[0][0] = 0.5*sq_vel;
  LowMach_Precontioner[0][nVar-1] = 1.0;
  for (iDim = 0; iDim < nDim; iDim ++)
    LowMach_Precontioner[0][1+iDim] = -1.0*U_i[iDim+1]/rho;
  
  for (iDim = 0; iDim < nDim; iDim ++) {
    LowMach_Precontioner[iDim+1][0] = 0.5*sq_vel*U_i[iDim+1]/rho;
    LowMach_Precontioner[iDim+1][nVar-1] = U_i[iDim+1]/rho;
    for (jDim = 0; jDim < nDim; jDim ++) {
      LowMach_Precontioner[iDim+1][1+jDim] = -1.0*U_i[jDim+1]/rho*U_i[iDim+1]/rho;
    }
  }
  
  LowMach_Precontioner[nVar-1][0] = 0.5*sq_vel*enthalpy;
  LowMach_Precontioner[nVar-1][nVar-1] = enthalpy;
  for (iDim = 0; iDim < nDim; iDim ++)
    LowMach_Precontioner[nVar-1][1+iDim] = -1.0*U_i[iDim+1]/rho*enthalpy;
  
  
  for (iVar = 0; iVar < nVar; iVar ++ ) {
    for (jVar = 0; jVar < nVar; jVar ++ ) {
      LowMach_Precontioner[iVar][jVar] = (1.0/(Beta2+EPS) - 1.0) * (Gamma-1.0)/(soundspeed*soundspeed)*LowMach_Precontioner[iVar][jVar];
      if (iVar == jVar)
        LowMach_Precontioner[iVar][iVar] += 1.0;
    }
  }
  
}

void CEulerSolver::GetNacelle_Properties(CGeometry *geometry, CConfig *config, unsigned short iMesh, bool Output) {
  unsigned short iDim, iMarker, iVar;
  unsigned long iVertex, iPoint;
  double Pressure, Velocity[3], Velocity2, MassFlow, Density, Energy, Area,
  Mach, SoundSpeed, Flow_Dir[3], alpha;
  
  unsigned short nMarker_NacelleInflow = config->GetnMarker_NacelleInflow();
  unsigned short nMarker_NacelleExhaust = config->GetnMarker_NacelleExhaust();
  
  int rank = MASTER_NODE;
#ifndef NO_MPI
#ifdef WINDOWS
  MPI_Comm_rank(MPI_COMM_WORLD,&rank);
#else
  rank = MPI::COMM_WORLD.Get_rank();
#endif
#endif
  
  /*--- Compute the numerical fan face Mach number, and the total area of the inflow ---*/
  for (iMarker = 0; iMarker < config->GetnMarker_All(); iMarker++) {
    
    FanFace_MassFlow[iMarker] = 0.0;
    FanFace_Mach[iMarker] = 0.0;
    FanFace_Pressure[iMarker] = 0.0;
    FanFace_Area[iMarker] = 0.0;
    
    Exhaust_MassFlow[iMarker] = 0.0;
    Exhaust_Area[iMarker] = 0.0;
    
    if (config->GetMarker_All_Boundary(iMarker) == NACELLE_INFLOW) {
      
      for (iVertex = 0; iVertex < geometry->nVertex[iMarker]; iVertex++) {
        iPoint = geometry->vertex[iMarker][iVertex]->GetNode();
        
        if (geometry->node[iPoint]->GetDomain()) {
          
          geometry->vertex[iMarker][iVertex]->GetNormal(Vector);
          
          Density = node[iPoint]->GetSolution(0);
          Velocity2 = 0.0; Area = 0.0; MassFlow = 0.0;
          for (iDim = 0; iDim < nDim; iDim++) {
            Area += Vector[iDim]*Vector[iDim];
            Velocity[iDim] = node[iPoint]->GetSolution(iDim+1)/Density;
            Velocity2 += Velocity[iDim]*Velocity[iDim];
            MassFlow -= Vector[iDim]*node[iPoint]->GetSolution(iDim+1);
          }
          
          Area       = sqrt (Area);
          Energy     = node[iPoint]->GetSolution(nVar-1)/Density;
          Pressure   = Gamma_Minus_One*Density*(Energy-0.5*Velocity2);
          SoundSpeed = sqrt(Gamma*Pressure/Density);
          Mach       = sqrt(Velocity2)/SoundSpeed;
          
          /*--- Compute the FanFace_MassFlow, FanFace_Pressure, FanFace_Mach, and FanFace_Area ---*/
          FanFace_MassFlow[iMarker] += MassFlow;
          FanFace_Pressure[iMarker] += Pressure*Area;
          FanFace_Mach[iMarker] += Mach*Area;
          FanFace_Area[iMarker] += Area;
          
        }
      }
      
    }
    
    if (config->GetMarker_All_Boundary(iMarker) == NACELLE_EXHAUST) {
      
      for (iVertex = 0; iVertex < geometry->nVertex[iMarker]; iVertex++) {
        iPoint = geometry->vertex[iMarker][iVertex]->GetNode();
        
        if (geometry->node[iPoint]->GetDomain()) {
          
          geometry->vertex[iMarker][iVertex]->GetNormal(Vector);
          
          Area = 0.0;
          for (iDim = 0; iDim < nDim; iDim++)
            Area += Vector[iDim]*Vector[iDim];
          Area = sqrt (Area);
          
          MassFlow = 0.0;
          for (iDim = 0; iDim < nDim; iDim++)
            MassFlow += Vector[iDim]*node[iPoint]->GetSolution(iDim+1);
          
          /*--- Compute the mass Exhaust_MassFlow ---*/
          Exhaust_MassFlow[iMarker] += MassFlow;
          Exhaust_Area[iMarker] += Area;
          
        }
      }
      
    }
    
  }
  
  /*--- Copy to the appropriate structure ---*/
  unsigned short iMarker_NacelleInflow, iMarker_NacelleExhaust;
  
  double *FanFace_MassFlow_Local = new double [nMarker_NacelleInflow];
  double *FanFace_Mach_Local = new double [nMarker_NacelleInflow];
  double *FanFace_Pressure_Local = new double [nMarker_NacelleInflow];
  double *FanFace_Area_Local = new double [nMarker_NacelleInflow];
  
  double *FanFace_MassFlow_Total = new double [nMarker_NacelleInflow];
  double *FanFace_Mach_Total = new double [nMarker_NacelleInflow];
  double *FanFace_Pressure_Total = new double [nMarker_NacelleInflow];
  double *FanFace_Area_Total = new double [nMarker_NacelleInflow];
  
  for (iMarker_NacelleInflow = 0; iMarker_NacelleInflow < nMarker_NacelleInflow; iMarker_NacelleInflow++) {
    FanFace_MassFlow_Local[iMarker_NacelleInflow] = 0.0;
    FanFace_Mach_Local[iMarker_NacelleInflow] = 0.0;
    FanFace_Pressure_Local[iMarker_NacelleInflow] = 0.0;
    FanFace_Area_Local[iMarker_NacelleInflow] = 0.0;
    
    FanFace_MassFlow_Total[iMarker_NacelleInflow] = 0.0;
    FanFace_Mach_Total[iMarker_NacelleInflow] = 0.0;
    FanFace_Pressure_Total[iMarker_NacelleInflow] = 0.0;
    FanFace_Area_Total[iMarker_NacelleInflow] = 0.0;
  }
  
  double *Exhaust_MassFlow_Local = new double [nMarker_NacelleExhaust];
  double *Exhaust_Area_Local = new double [nMarker_NacelleExhaust];
  
  double *Exhaust_MassFlow_Total = new double [nMarker_NacelleExhaust];
  double *Exhaust_Area_Total = new double [nMarker_NacelleExhaust];
  
  for (iMarker_NacelleExhaust = 0; iMarker_NacelleExhaust < nMarker_NacelleExhaust; iMarker_NacelleExhaust++) {
    Exhaust_MassFlow_Local[iMarker_NacelleExhaust] = 0.0;
    Exhaust_Area_Local[iMarker_NacelleExhaust] = 0.0;
    
    Exhaust_MassFlow_Total[iMarker_NacelleExhaust] = 0.0;
    Exhaust_Area_Total[iMarker_NacelleExhaust] = 0.0;
  }
  
  /*--- Compute the numerical fan face Mach number, and the total area of the inflow ---*/
  for (iMarker = 0; iMarker < config->GetnMarker_All(); iMarker++) {
    
    if (config->GetMarker_All_Boundary(iMarker) == NACELLE_INFLOW) {
      
      /*--- Loop over all the boundaries with nacelle inflow bc ---*/
      for (iMarker_NacelleInflow = 0; iMarker_NacelleInflow < nMarker_NacelleInflow; iMarker_NacelleInflow++) {
        
        /*--- Add the FanFace_MassFlow, FanFace_Mach, FanFace_Pressure and FanFace_Area to the particular boundary ---*/
        if (config->GetMarker_All_Tag(iMarker) == config->GetMarker_NacelleInflow(iMarker_NacelleInflow)) {
          FanFace_MassFlow_Local[iMarker_NacelleInflow] += FanFace_MassFlow[iMarker];
          FanFace_Mach_Local[iMarker_NacelleInflow] += FanFace_Mach[iMarker];
          FanFace_Pressure_Local[iMarker_NacelleInflow] += FanFace_Pressure[iMarker];
          FanFace_Area_Local[iMarker_NacelleInflow] += FanFace_Area[iMarker];
        }
        
      }
      
    }
    
    if (config->GetMarker_All_Boundary(iMarker) == NACELLE_EXHAUST) {
      
      /*--- Loop over all the boundaries with nacelle inflow bc ---*/
      for (iMarker_NacelleExhaust= 0; iMarker_NacelleExhaust < nMarker_NacelleExhaust; iMarker_NacelleExhaust++) {
        
        /*--- Add the Exhaust_MassFlow, and Exhaust_Area to the particular boundary ---*/
        if (config->GetMarker_All_Tag(iMarker) == config->GetMarker_NacelleExhaust(iMarker_NacelleExhaust)) {
          Exhaust_MassFlow_Local[iMarker_NacelleExhaust] += Exhaust_MassFlow[iMarker];
          Exhaust_Area_Local[iMarker_NacelleExhaust] += Exhaust_Area[iMarker];
        }
        
      }
      
    }
    
  }
  
#ifndef NO_MPI
  
#ifdef WINDOWS
  MPI_Allreduce(FanFace_MassFlow_Local, FanFace_MassFlow_Total, nMarker_NacelleInflow, MPI_DOUBLE, MPI_SUM, MPI_COMM_WORLD);
  MPI_Allreduce(FanFace_Mach_Local, FanFace_Mach_Total, nMarker_NacelleInflow, MPI_DOUBLE, MPI_SUM, MPI_COMM_WORLD);
  MPI_Allreduce(FanFace_Pressure_Local, FanFace_Pressure_Total, nMarker_NacelleInflow, MPI_DOUBLE, MPI_SUM, MPI_COMM_WORLD);
  MPI_Allreduce(FanFace_Area_Local, FanFace_Area_Total, nMarker_NacelleInflow, MPI_DOUBLE, MPI_SUM, MPI_COMM_WORLD);
  MPI_Allreduce(Exhaust_MassFlow_Local, Exhaust_MassFlow_Total, nMarker_NacelleExhaust, MPI_DOUBLE, MPI_SUM, MPI_COMM_WORLD);
  MPI_Allreduce(Exhaust_Area_Local, Exhaust_Area_Total, nMarker_NacelleExhaust, MPI_DOUBLE, MPI_SUM, MPI_COMM_WORLD);
#else
  MPI::COMM_WORLD.Allreduce(FanFace_MassFlow_Local, FanFace_MassFlow_Total, nMarker_NacelleInflow, MPI::DOUBLE, MPI::SUM);
  MPI::COMM_WORLD.Allreduce(FanFace_Mach_Local, FanFace_Mach_Total, nMarker_NacelleInflow, MPI::DOUBLE, MPI::SUM);
  MPI::COMM_WORLD.Allreduce(FanFace_Pressure_Local, FanFace_Pressure_Total, nMarker_NacelleInflow, MPI::DOUBLE, MPI::SUM);
  MPI::COMM_WORLD.Allreduce(FanFace_Area_Local, FanFace_Area_Total, nMarker_NacelleInflow, MPI::DOUBLE, MPI::SUM);
  MPI::COMM_WORLD.Allreduce(Exhaust_MassFlow_Local, Exhaust_MassFlow_Total, nMarker_NacelleExhaust, MPI::DOUBLE, MPI::SUM);
  MPI::COMM_WORLD.Allreduce(Exhaust_Area_Local, Exhaust_Area_Total, nMarker_NacelleExhaust, MPI::DOUBLE, MPI::SUM);
#endif
  
#else
  
  for (iMarker_NacelleInflow = 0; iMarker_NacelleInflow < nMarker_NacelleInflow; iMarker_NacelleInflow++) {
    FanFace_MassFlow_Total[iMarker_NacelleInflow]   = FanFace_MassFlow_Local[iMarker_NacelleInflow];
    FanFace_Mach_Total[iMarker_NacelleInflow]       = FanFace_Mach_Local[iMarker_NacelleInflow];
    FanFace_Pressure_Total[iMarker_NacelleInflow]   = FanFace_Pressure_Local[iMarker_NacelleInflow];
    FanFace_Area_Total[iMarker_NacelleInflow]       = FanFace_Area_Local[iMarker_NacelleInflow];
  }
  
  for (iMarker_NacelleExhaust = 0; iMarker_NacelleExhaust < nMarker_NacelleExhaust; iMarker_NacelleExhaust++) {
    Exhaust_MassFlow_Total[iMarker_NacelleExhaust]  = Exhaust_MassFlow_Local[iMarker_NacelleExhaust];
    Exhaust_Area_Total[iMarker_NacelleExhaust]      = Exhaust_Area_Local[iMarker_NacelleExhaust];
  }
  
#endif
  
  /*--- Compute the value of FanFace_Area_Total, and FanFace_Pressure_Total, and
   set the value in the config structure for future use ---*/
  for (iMarker_NacelleInflow = 0; iMarker_NacelleInflow < nMarker_NacelleInflow; iMarker_NacelleInflow++) {
    if (FanFace_Area_Total[iMarker_NacelleInflow] != 0.0) FanFace_Mach_Total[iMarker_NacelleInflow] /= FanFace_Area_Total[iMarker_NacelleInflow];
    else FanFace_Mach_Total[iMarker_NacelleInflow] = 0.0;
    if (FanFace_Area_Total[iMarker_NacelleInflow] != 0.0) FanFace_Pressure_Total[iMarker_NacelleInflow] /= FanFace_Area_Total[iMarker_NacelleInflow];
    else FanFace_Pressure_Total[iMarker_NacelleInflow] = 0.0;
    
    if (iMesh == MESH_0) {
      config->SetFanFace_Mach(iMarker_NacelleInflow, FanFace_Mach_Total[iMarker_NacelleInflow]);
      config->SetFanFace_Pressure(iMarker_NacelleInflow, FanFace_Pressure_Total[iMarker_NacelleInflow]);
    }
    
  }
  
  bool write_heads = (((config->GetExtIter() % (config->GetWrt_Con_Freq()*20)) == 0));
  
  if ((rank == MASTER_NODE) && (iMesh == MESH_0) && write_heads && Output) {
    
    cout.precision(4);
    cout.setf(ios::fixed,ios::floatfield);
    
    cout << endl << "---------------------------- Engine properties --------------------------" << endl;
    for (iMarker_NacelleInflow = 0; iMarker_NacelleInflow < nMarker_NacelleInflow; iMarker_NacelleInflow++) {
      cout << "Nacelle inflow ("<< config->GetMarker_NacelleInflow(iMarker_NacelleInflow)
      << "): MassFlow (kg/s): " << FanFace_MassFlow_Total[iMarker_NacelleInflow] * config->GetDensity_Ref() * config->GetVelocity_Ref()
      << ", Mach: " << FanFace_Mach_Total[iMarker_NacelleInflow]
      << ", Area: " << FanFace_Area_Total[iMarker_NacelleInflow] <<"."<< endl;
    }
    
    for (iMarker_NacelleExhaust = 0; iMarker_NacelleExhaust < nMarker_NacelleExhaust; iMarker_NacelleExhaust++) {
      cout << "Nacelle exhaust ("<< config->GetMarker_NacelleExhaust(iMarker_NacelleExhaust)
      << "): MassFlow (kg/s): " << Exhaust_MassFlow_Total[iMarker_NacelleExhaust] * config->GetDensity_Ref() * config->GetVelocity_Ref()
      << ", Area: " << Exhaust_Area_Total[iMarker_NacelleExhaust] <<"."<< endl;
    }
    cout << "-------------------------------------------------------------------------" << endl;
    
  }
  
  /*--- Check the flow orientation in the nacelle inflow ---*/
  for (iMarker = 0; iMarker < config->GetnMarker_All(); iMarker++) {
    
    if (config->GetMarker_All_Boundary(iMarker) == NACELLE_INFLOW) {
      
      /*--- Loop over all the vertices on this boundary marker ---*/
      for (iVertex = 0; iVertex < geometry->nVertex[iMarker]; iVertex++) {
        
        iPoint = geometry->vertex[iMarker][iVertex]->GetNode();
        
        /*--- Normal vector for this vertex (negate for outward convention) ---*/
        geometry->vertex[iMarker][iVertex]->GetNormal(Vector);
        
        for (iDim = 0; iDim < nDim; iDim++) Vector[iDim] = -Vector[iDim];
        
        Area = 0.0;
        for (iDim = 0; iDim < nDim; iDim++)
          Area += Vector[iDim]*Vector[iDim];
        Area = sqrt (Area);
        
        /*--- Compute unitary vector ---*/
        for (iDim = 0; iDim < nDim; iDim++)
          Vector[iDim] /= Area;
        
        /*--- The flow direction is defined by the local velocity on the surface ---*/
        for (iDim = 0; iDim < nDim; iDim++)
          Flow_Dir[iDim] = node[iPoint]->GetSolution(iDim+1) / node[iPoint]->GetSolution(0);
        
        /*--- Dot product of normal and flow direction. ---*/
        alpha = 0.0;
        for (iDim = 0; iDim < nDim; iDim++)
          alpha += Vector[iDim]*Flow_Dir[iDim];
        
        /*--- Flow in the wrong direction. ---*/
        if (alpha < 0.0) {
          
          /*--- Copy the old solution ---*/
          for (iVar = 0; iVar < nVar; iVar++)
            node[iPoint]->SetSolution(iVar, node[iPoint]->GetSolution_Old(iVar));
          
        }
        
      }
    }
  }
  
  delete [] FanFace_MassFlow_Local;
  delete [] FanFace_Mach_Local;
  delete [] FanFace_Pressure_Local;
  delete [] FanFace_Area_Local;
  
  delete [] FanFace_MassFlow_Total;
  delete [] FanFace_Mach_Total;
  delete [] FanFace_Pressure_Total;
  delete [] FanFace_Area_Total;
  
  delete [] Exhaust_MassFlow_Local;
  delete [] Exhaust_Area_Local;
  
  delete [] Exhaust_MassFlow_Total;
  delete [] Exhaust_Area_Total;
  
}

void CEulerSolver::BC_Euler_Wall(CGeometry *geometry, CSolver **solver_container,
                                 CNumerics *numerics, CConfig *config, unsigned short val_marker) {
  
  unsigned short iDim, iVar, jVar, jDim;
  unsigned long iPoint, iVertex;
  double Pressure, *Normal = NULL, *GridVel = NULL, Area, UnitNormal[3],
  ProjGridVel = 0.0, a2, phi, turb_ke = 0.0;
  
  bool implicit = (config->GetKind_TimeIntScheme_Flow() == EULER_IMPLICIT);
  bool grid_movement  = config->GetGrid_Movement();
  bool compressible = (config->GetKind_Regime() == COMPRESSIBLE);
  bool incompressible = (config->GetKind_Regime() == INCOMPRESSIBLE);
  bool freesurface = (config->GetKind_Regime() == FREESURFACE);
  bool tkeNeeded = ((config->GetKind_Solver() == RANS) && (config->GetKind_Turb_Model() == SST));
  
  /*--- Loop over all the vertices on this boundary marker ---*/
  
  for (iVertex = 0; iVertex < geometry->nVertex[val_marker]; iVertex++) {
    iPoint = geometry->vertex[val_marker][iVertex]->GetNode();
    
    /*--- Check if the node belongs to the domain (i.e, not a halo node) ---*/
    
    if (geometry->node[iPoint]->GetDomain()) {
      
      /*--- Normal vector for this vertex (negate for outward convention) ---*/
      
      Normal = geometry->vertex[val_marker][iVertex]->GetNormal();
      
      Area = 0.0;
      for (iDim = 0; iDim < nDim; iDim++) Area += Normal[iDim]*Normal[iDim];
      Area = sqrt (Area);
      
      for (iDim = 0; iDim < nDim; iDim++) UnitNormal[iDim] = -Normal[iDim]/Area;
      
      /*--- Get the pressure ---*/
      
      if (compressible)                   Pressure = node[iPoint]->GetPressure();
      if (incompressible || freesurface)  Pressure = node[iPoint]->GetPressureInc();
      
      /*--- Add the kinetic energy correction ---*/
      
      if (tkeNeeded) {
        turb_ke = solver_container[TURB_SOL]->node[iPoint]->GetSolution(0);
        Pressure += (2.0/3.0)*node[iPoint]->GetDensity()*turb_ke;
      }
      
      /*--- Compute the residual ---*/
      
      Residual[0] = 0.0;
      for (iDim = 0; iDim < nDim; iDim++)
        Residual[iDim+1] = Pressure*UnitNormal[iDim]*Area;
      
      if (compressible || freesurface) {
        Residual[nVar-1] = 0.0;
      }
      
      /*--- Adjustment to energy equation due to grid motion ---*/
      
      if (grid_movement) {
        ProjGridVel = 0.0;
        GridVel = geometry->node[iPoint]->GetGridVel();
        for (iDim = 0; iDim < nDim; iDim++)
          ProjGridVel += GridVel[iDim]*UnitNormal[iDim]*Area;
        Residual[nVar-1] = Pressure*ProjGridVel;
      }
      
      /*--- Add value to the residual ---*/
      
      LinSysRes.AddBlock(iPoint, Residual);
      
      /*--- Form Jacobians for implicit computations ---*/
      
      if (implicit) {
        
        /*--- Initialize jacobian ---*/
        
        for (iVar = 0; iVar < nVar; iVar++) {
          for (jVar = 0; jVar < nVar; jVar++)
            Jacobian_i[iVar][jVar] = 0.0;
        }
        
        if (compressible)  {
          a2 = Gamma-1.0;
          phi = 0.5*a2*node[iPoint]->GetVelocity2();
          for (iVar = 0; iVar < nVar; iVar++) {
            Jacobian_i[0][iVar] = 0.0;
            Jacobian_i[nDim+1][iVar] = 0.0;
          }
          for (iDim = 0; iDim < nDim; iDim++) {
            Jacobian_i[iDim+1][0] = -phi*Normal[iDim];
            for (jDim = 0; jDim < nDim; jDim++)
              Jacobian_i[iDim+1][jDim+1] = a2*node[iPoint]->GetVelocity(jDim)*Normal[iDim];
            Jacobian_i[iDim+1][nDim+1] = -a2*Normal[iDim];
          }
          if (grid_movement) {
            ProjGridVel = 0.0;
            GridVel = geometry->node[iPoint]->GetGridVel();
            for (iDim = 0; iDim < nDim; iDim++)
              ProjGridVel += GridVel[iDim]*UnitNormal[iDim]*Area;
            Jacobian_i[nDim+1][0] = phi*ProjGridVel;
            for (jDim = 0; jDim < nDim; jDim++)
              Jacobian_i[nDim+1][jDim+1] = -a2*node[iPoint]->GetVelocity(jDim)*ProjGridVel;
            Jacobian_i[nDim+1][nDim+1] = a2*ProjGridVel;
          }
          Jacobian.AddBlock(iPoint,iPoint,Jacobian_i);
          
        }
        if (incompressible || freesurface)  {
          for (iDim = 0; iDim < nDim; iDim++)
            Jacobian_i[iDim+1][0] = -Normal[iDim];
          Jacobian.AddBlock(iPoint, iPoint, Jacobian_i);
        }
        
      }
    }
  }
  
}

void CEulerSolver::BC_Far_Field(CGeometry *geometry, CSolver **solver_container, CNumerics *conv_numerics,
                                CNumerics *visc_numerics, CConfig *config, unsigned short val_marker) {
  
  unsigned short iDim;
  unsigned long iVertex, iPoint, Point_Normal;
  
  double *GridVel;
  double Area, UnitNormal[3];
  double Density, Pressure, Velocity[3], Energy;
  double Density_Bound, Pressure_Bound, Vel_Bound[3];
  double Density_Infty, Pressure_Infty, Vel_Infty[3];
  double SoundSpeed, Entropy, Velocity2, Vn;
  double SoundSpeed_Bound, Entropy_Bound, Vel2_Bound, Vn_Bound;
  double SoundSpeed_Infty, Entropy_Infty, Vel2_Infty, Vn_Infty, Qn_Infty;
  double RiemannPlus, RiemannMinus;
  double *V_infty, *V_domain;
  
  double Gas_Constant     = config->GetGas_ConstantND();
  
  bool implicit         = config->GetKind_TimeIntScheme_Flow() == EULER_IMPLICIT;
  bool grid_movement    = config->GetGrid_Movement();
  bool compressible     = (config->GetKind_Regime() == COMPRESSIBLE);
  bool incompressible   = (config->GetKind_Regime() == INCOMPRESSIBLE);
  bool freesurface      = (config->GetKind_Regime() == FREESURFACE);
  bool viscous          = config->GetViscous();
  bool tkeNeeded = ((config->GetKind_Solver() == RANS) && (config->GetKind_Turb_Model() == SST));
  
  double *Normal = new double[nDim];
  
  /*--- Loop over all the vertices on this boundary marker ---*/
  
  for (iVertex = 0; iVertex < geometry->nVertex[val_marker]; iVertex++) {
    iPoint = geometry->vertex[val_marker][iVertex]->GetNode();
    
    /*--- Allocate the value at the infinity ---*/
    V_infty = GetCharacPrimVar(val_marker, iVertex);
    
    /*--- Check if the node belongs to the domain (i.e, not a halo node) ---*/
    
    if (geometry->node[iPoint]->GetDomain()) {
      
      /*--- Index of the closest interior node ---*/
      Point_Normal = geometry->vertex[val_marker][iVertex]->GetNormal_Neighbor();
      
      /*--- Normal vector for this vertex (negate for outward convention) ---*/
      
      geometry->vertex[val_marker][iVertex]->GetNormal(Normal);
      for (iDim = 0; iDim < nDim; iDim++) Normal[iDim] = -Normal[iDim];
      conv_numerics->SetNormal(Normal);
      
      /*--- Retrieve solution at the farfield boundary node ---*/
      V_domain = node[iPoint]->GetPrimVar();
      
      /*--- Construct solution state at infinity (far-field) ---*/
      
      if (compressible) {
        
        /*--- Construct solution state at infinity for compressible flow by
         using Riemann invariants, and then impose a weak boundary condition
         by computing the flux using this new state for U. See CFD texts by
         Hirsch or Blazek for more detail. Adapted from an original
         implementation in the Stanford University multi-block (SUmb) solver
         in the routine bcFarfield.f90 written by Edwin van der Weide,
         last modified 06-12-2005. First, compute the unit normal at the
         boundary nodes. ---*/
        
        Area = 0.0;
        for (iDim = 0; iDim < nDim; iDim++) Area += Normal[iDim]*Normal[iDim];
        Area = sqrt(Area);
        
        for (iDim = 0; iDim < nDim; iDim++)
          UnitNormal[iDim] = Normal[iDim]/Area;
        
        /*--- Store primitive variables (density, velocities, velocity squared,
         energy, pressure, and sound speed) at the boundary node, and set some
         other quantities for clarity. Project the current flow velocity vector
         at this boundary node into the local normal direction, i.e. compute
         v_bound.n.  ---*/
        
        Density_Bound = V_domain[nDim+2];
        Vel2_Bound = 0.0; Vn_Bound = 0.0;
        for (iDim = 0; iDim < nDim; iDim++) {
          Vel_Bound[iDim] = V_domain[iDim+1];
          Vel2_Bound     += Vel_Bound[iDim]*Vel_Bound[iDim];
          Vn_Bound       += Vel_Bound[iDim]*UnitNormal[iDim];
        }
        Pressure_Bound   = node[iPoint]->GetPressure();
        SoundSpeed_Bound = sqrt(Gamma*Pressure_Bound/Density_Bound);
        Entropy_Bound    = pow(Density_Bound,Gamma)/Pressure_Bound;
        
        /*--- Store the primitive variable state for the freestream. Project
         the freestream velocity vector into the local normal direction,
         i.e. compute v_infty.n. ---*/
        
        Density_Infty = GetDensity_Inf();
        Vel2_Infty = 0.0; Vn_Infty = 0.0;
        for (iDim = 0; iDim < nDim; iDim++) {
          Vel_Infty[iDim] = GetVelocity_Inf(iDim);
          Vel2_Infty     += Vel_Infty[iDim]*Vel_Infty[iDim];
          Vn_Infty       += Vel_Infty[iDim]*UnitNormal[iDim];
        }
        Pressure_Infty   = GetPressure_Inf();
        SoundSpeed_Infty = sqrt(Gamma*Pressure_Infty/Density_Infty);
        Entropy_Infty    = pow(Density_Infty,Gamma)/Pressure_Infty;
        
        /*--- Adjust the normal freestream velocity for grid movement ---*/
        
        Qn_Infty = Vn_Infty;
        if (grid_movement) {
          GridVel = geometry->node[iPoint]->GetGridVel();
          for (iDim = 0; iDim < nDim; iDim++)
            Qn_Infty -= GridVel[iDim]*UnitNormal[iDim];
        }
        
        /*--- Compute acoustic Riemann invariants: R = u.n +/- 2c/(gamma-1).
         These correspond with the eigenvalues (u+c) and (u-c), respectively,
         which represent the acoustic waves. Positive characteristics are
         incoming, and a physical boundary condition is imposed (freestream
         state). This occurs when either (u.n+c) > 0 or (u.n-c) > 0. Negative
         characteristics are leaving the domain, and numerical boundary
         conditions are required by extrapolating from the interior state
         using the Riemann invariants. This occurs when (u.n+c) < 0 or
         (u.n-c) < 0. Note that grid movement is taken into account when
         checking the sign of the eigenvalue. ---*/
        
        /*--- Check whether (u.n+c) is greater or less than zero ---*/
        
        if (Qn_Infty > -SoundSpeed_Infty) {
          /*--- Subsonic inflow or outflow ---*/
          RiemannPlus = Vn_Bound + 2.0*SoundSpeed_Bound/Gamma_Minus_One;
        } else {
          /*--- Supersonic inflow ---*/
          RiemannPlus = Vn_Infty + 2.0*SoundSpeed_Infty/Gamma_Minus_One;
        }
        
        /*--- Check whether (u.n-c) is greater or less than zero ---*/
        
        if (Qn_Infty > SoundSpeed_Infty) {
          /*--- Supersonic outflow ---*/
          RiemannMinus = Vn_Bound - 2.0*SoundSpeed_Bound/Gamma_Minus_One;
        } else {
          /*--- Subsonic outflow ---*/
          RiemannMinus = Vn_Infty - 2.0*SoundSpeed_Infty/Gamma_Minus_One;
        }
        
        /*--- Compute a new value for the local normal velocity and speed of
         sound from the Riemann invariants. ---*/
        
        Vn = 0.5 * (RiemannPlus + RiemannMinus);
        SoundSpeed = 0.25 * (RiemannPlus - RiemannMinus)*Gamma_Minus_One;
        
        /*--- Construct the primitive variable state at the boundary for
         computing the flux for the weak boundary condition. The values
         that we choose to construct the solution (boundary or freestream)
         depend on whether we are at an inflow or outflow. At an outflow, we
         choose boundary information (at most one characteristic is incoming),
         while at an inflow, we choose infinity values (at most one
         characteristic is outgoing). ---*/
        
        if (Qn_Infty > 0.0)   {
          /*--- Outflow conditions ---*/
          for (iDim = 0; iDim < nDim; iDim++)
            Velocity[iDim] = Vel_Bound[iDim] + (Vn-Vn_Bound)*UnitNormal[iDim];
          Entropy = Entropy_Bound;
        } else  {
          /*--- Inflow conditions ---*/
          for (iDim = 0; iDim < nDim; iDim++)
            Velocity[iDim] = Vel_Infty[iDim] + (Vn-Vn_Infty)*UnitNormal[iDim];
          Entropy = Entropy_Infty;
        }
        
        /*--- Recompute the primitive variables. ---*/
        
        Density = pow(Entropy*SoundSpeed*SoundSpeed/Gamma,1.0/Gamma_Minus_One);
        Velocity2 = 0.0;
        for (iDim = 0; iDim < nDim; iDim++) {
          Velocity2 += Velocity[iDim]*Velocity[iDim];
        }
        Pressure = Density*SoundSpeed*SoundSpeed/Gamma;
        Energy   = Pressure/(Gamma_Minus_One*Density) + 0.5*Velocity2;
        if (tkeNeeded) Energy += GetTke_Inf();
        
        /*--- Store new primitive state for computing the flux. ---*/
        
        V_infty[0] = Pressure/(Gas_Constant*Density);
        for (iDim = 0; iDim < nDim; iDim++)
          V_infty[iDim+1] = Velocity[iDim];
        V_infty[nDim+1] = Pressure;
        V_infty[nDim+2] = Density;
        V_infty[nDim+3] = Energy + Pressure/Density;
        
      }
      if (incompressible) {
        
        /*--- All the values computed from the infinity ---*/
        V_infty[0] = GetPressure_Inf();
        for (iDim = 0; iDim < nDim; iDim++)
          V_infty[iDim+1] = GetVelocity_Inf(iDim);
        V_infty[nDim+1] = GetDensity_Inf();
        V_infty[nDim+2] = config->GetArtComp_Factor();
        
      }
      if (freesurface) {
        
        /*--- All the values computed from the infinity ---*/
        V_infty[0] = GetPressure_Inf();
        for (iDim = 0; iDim < nDim; iDim++)
          V_infty[iDim+1] = GetVelocity_Inf(iDim);
        V_infty[nDim+1] = GetDensity_Inf();
        V_infty[nDim+2] = config->GetArtComp_Factor();
        
      }
      
      /*--- Set various quantities in the numerics class ---*/
      conv_numerics->SetPrimitive(V_domain, V_infty);
      
      if (grid_movement) {
        conv_numerics->SetGridVel(geometry->node[iPoint]->GetGridVel(),
                                  geometry->node[iPoint]->GetGridVel());
      }
      
      /*--- Compute the convective residual using an upwind scheme ---*/
      conv_numerics->ComputeResidual(Residual, Jacobian_i, Jacobian_j, config);
      
      /*--- Update residual value ---*/
      
      LinSysRes.AddBlock(iPoint, Residual);
      
      /*--- Convective Jacobian contribution for implicit integration ---*/
      if (implicit)
        Jacobian.AddBlock(iPoint, iPoint, Jacobian_i);
      
      /*--- Roe Turkel preconditioning, set the value of beta ---*/
      if (config->GetKind_Upwind() == TURKEL)
        node[iPoint]->SetPreconditioner_Beta(conv_numerics->GetPrecond_Beta());
      
      /*--- Viscous residual contribution ---*/
      if (viscous) {
        
        /*--- Set laminar and eddy viscosity at the infinity ---*/
        if (compressible) {
          V_infty[nDim+5] = node[iPoint]->GetLaminarViscosity();
          V_infty[nDim+6] = node[iPoint]->GetEddyViscosity();
        }
        if (incompressible) {
          V_infty[nDim+3] = node[iPoint]->GetLaminarViscosityInc();
          V_infty[nDim+4] = node[iPoint]->GetEddyViscosityInc();
        }
        
        /*--- Set the normal vector and the coordinates ---*/
        visc_numerics->SetNormal(Normal);
        visc_numerics->SetCoord(geometry->node[iPoint]->GetCoord(),
                                geometry->node[Point_Normal]->GetCoord());
        
        /*--- Primitive variables, and gradient ---*/
        visc_numerics->SetPrimitive(V_domain, V_infty);
        visc_numerics->SetPrimVarGradient(node[iPoint]->GetGradient_Primitive(),
                                          node[iPoint]->GetGradient_Primitive());
        
        /*--- Turbulent kinetic energy ---*/
        if (config->GetKind_Turb_Model() == SST)
          visc_numerics->SetTurbKineticEnergy(solver_container[TURB_SOL]->node[iPoint]->GetSolution(0),
                                              solver_container[TURB_SOL]->node[iPoint]->GetSolution(0));
        
        /*--- Compute and update viscous residual ---*/
        visc_numerics->ComputeResidual(Residual, Jacobian_i, Jacobian_j, config);
        LinSysRes.SubtractBlock(iPoint, Residual);
        
        /*--- Viscous Jacobian contribution for implicit integration ---*/
        if (implicit)
          Jacobian.SubtractBlock(iPoint, iPoint, Jacobian_i);
        
      }
    }
  }
  
  /*--- Free locally allocated memory ---*/
  delete [] Normal;
  
}

void CEulerSolver::BC_Inlet(CGeometry *geometry, CSolver **solver_container,
                            CNumerics *conv_numerics, CNumerics *visc_numerics, CConfig *config, unsigned short val_marker) {
  unsigned short iDim;
  unsigned long iVertex, iPoint, Point_Normal;
  double P_Total, T_Total, Velocity[3], Velocity2, H_Total, Temperature, Riemann,
  Pressure, Density, Energy, *Flow_Dir, Mach2, SoundSpeed2, SoundSpeed_Total2, Vel_Mag,
  alpha, aa, bb, cc, dd, Area, UnitNormal[3];
  double *V_inlet, *V_domain;
  
  bool implicit             = (config->GetKind_TimeIntScheme_Flow() == EULER_IMPLICIT);
  bool grid_movement        = config->GetGrid_Movement();
  bool compressible = (config->GetKind_Regime() == COMPRESSIBLE);
  bool incompressible = (config->GetKind_Regime() == INCOMPRESSIBLE);
  bool freesurface = (config->GetKind_Regime() == FREESURFACE);
  double Two_Gamma_M1       = 2.0/Gamma_Minus_One;
  double Gas_Constant       = config->GetGas_ConstantND();
  unsigned short Kind_Inlet = config->GetKind_Inlet();
  string Marker_Tag         = config->GetMarker_All_Tag(val_marker);
  bool viscous              = config->GetViscous();
  bool gravity = (config->GetGravityForce());
  bool tkeNeeded = ((config->GetKind_Solver() == RANS) && (config->GetKind_Turb_Model() == SST));
  
  double *Normal = new double[nDim];
  
  /*--- Loop over all the vertices on this boundary marker ---*/
  for (iVertex = 0; iVertex < geometry->nVertex[val_marker]; iVertex++) {
    
    /*--- Allocate the value at the inlet ---*/
    V_inlet = GetCharacPrimVar(val_marker, iVertex);
    
    iPoint = geometry->vertex[val_marker][iVertex]->GetNode();
    
    /*--- Check if the node belongs to the domain (i.e., not a halo node) ---*/
    if (geometry->node[iPoint]->GetDomain()) {
      
      /*--- Index of the closest interior node ---*/
      Point_Normal = geometry->vertex[val_marker][iVertex]->GetNormal_Neighbor();
      
      /*--- Normal vector for this vertex (negate for outward convention) ---*/
      geometry->vertex[val_marker][iVertex]->GetNormal(Normal);
      for (iDim = 0; iDim < nDim; iDim++) Normal[iDim] = -Normal[iDim];
      conv_numerics->SetNormal(Normal);
      
      Area = 0.0;
      for (iDim = 0; iDim < nDim; iDim++) Area += Normal[iDim]*Normal[iDim];
      Area = sqrt (Area);
      
      for (iDim = 0; iDim < nDim; iDim++)
        UnitNormal[iDim] = Normal[iDim]/Area;
      
      /*--- Retrieve solution at this boundary node ---*/
      V_domain = node[iPoint]->GetPrimVar();
      
      /*--- Build the fictitious intlet state based on characteristics ---*/
      if (compressible) {
        
        /*--- Subsonic inflow: there is one outgoing characteristic (u-c),
         therefore we can specify all but one state variable at the inlet.
         The outgoing Riemann invariant provides the final piece of info.
         Adapted from an original implementation in the Stanford University
         multi-block (SUmb) solver in the routine bcSubsonicInflow.f90
         written by Edwin van der Weide, last modified 04-20-2009. ---*/
        
        switch (Kind_Inlet) {
            
            /*--- Total properties have been specified at the inlet. ---*/
          case TOTAL_CONDITIONS:
            
            /*--- Retrieve the specified total conditions for this inlet. ---*/
            if (gravity) P_Total = config->GetInlet_Ptotal(Marker_Tag) - geometry->node[iPoint]->GetCoord(nDim-1)*STANDART_GRAVITY;
            else P_Total  = config->GetInlet_Ptotal(Marker_Tag);
            T_Total  = config->GetInlet_Ttotal(Marker_Tag);
            Flow_Dir = config->GetInlet_FlowDir(Marker_Tag);
            
            /*--- Non-dim. the inputs if necessary. ---*/
            P_Total /= config->GetPressure_Ref();
            T_Total /= config->GetTemperature_Ref();
            
            /*--- Store primitives and set some variables for clarity. ---*/
            Density = V_domain[nDim+2];
            Velocity2 = 0.0;
            for (iDim = 0; iDim < nDim; iDim++) {
              Velocity[iDim] = V_domain[iDim+1];
              Velocity2 += Velocity[iDim]*Velocity[iDim];
            }
            Energy      = V_domain[nDim+3] - V_domain[nDim+1]/V_domain[nDim+2];
            Pressure    = V_domain[nDim+1];
            H_Total     = (Gamma*Gas_Constant/Gamma_Minus_One)*T_Total;
            SoundSpeed2 = Gamma*Pressure/Density;
            
            /*--- Compute the acoustic Riemann invariant that is extrapolated
             from the domain interior. ---*/
            Riemann   = 2.0*sqrt(SoundSpeed2)/Gamma_Minus_One;
            for (iDim = 0; iDim < nDim; iDim++)
              Riemann += Velocity[iDim]*UnitNormal[iDim];
            
            /*--- Total speed of sound ---*/
            SoundSpeed_Total2 = Gamma_Minus_One*(H_Total - (Energy + Pressure/Density)+0.5*Velocity2) + SoundSpeed2;
            
            /*--- Dot product of normal and flow direction. This should
             be negative due to outward facing boundary normal convention. ---*/
            alpha = 0.0;
            for (iDim = 0; iDim < nDim; iDim++)
              alpha += UnitNormal[iDim]*Flow_Dir[iDim];
            
            /*--- Coefficients in the quadratic equation for the velocity ---*/
            aa =  1.0 + 0.5*Gamma_Minus_One*alpha*alpha;
            bb = -1.0*Gamma_Minus_One*alpha*Riemann;
            cc =  0.5*Gamma_Minus_One*Riemann*Riemann
            -2.0*SoundSpeed_Total2/Gamma_Minus_One;
            
            /*--- Solve quadratic equation for velocity magnitude. Value must
             be positive, so the choice of root is clear. ---*/
            dd = bb*bb - 4.0*aa*cc;
            dd = sqrt(max(0.0,dd));
            Vel_Mag   = (-bb + dd)/(2.0*aa);
            Vel_Mag   = max(0.0,Vel_Mag);
            Velocity2 = Vel_Mag*Vel_Mag;
            
            /*--- Compute speed of sound from total speed of sound eqn. ---*/
            SoundSpeed2 = SoundSpeed_Total2 - 0.5*Gamma_Minus_One*Velocity2;
            
            /*--- Mach squared (cut between 0-1), use to adapt velocity ---*/
            Mach2 = Velocity2/SoundSpeed2;
            Mach2 = min(1.0,Mach2);
            Velocity2   = Mach2*SoundSpeed2;
            Vel_Mag     = sqrt(Velocity2);
            SoundSpeed2 = SoundSpeed_Total2 - 0.5*Gamma_Minus_One*Velocity2;
            
            /*--- Compute new velocity vector at the inlet ---*/
            for (iDim = 0; iDim < nDim; iDim++)
              Velocity[iDim] = Vel_Mag*Flow_Dir[iDim];
            
            /*--- Static temperature from the speed of sound relation ---*/
            Temperature = SoundSpeed2/(Gamma*Gas_Constant);
            
            /*--- Static pressure using isentropic relation at a point ---*/
            Pressure = P_Total*pow((Temperature/T_Total),Gamma/Gamma_Minus_One);
            
            /*--- Density at the inlet from the gas law ---*/
            Density = Pressure/(Gas_Constant*Temperature);
            
            /*--- Using pressure, density, & velocity, compute the energy ---*/
            Energy = Pressure/(Density*Gamma_Minus_One) + 0.5*Velocity2;
            if (tkeNeeded) Energy += GetTke_Inf();
            
            /*--- Primitive variables, using the derived quantities ---*/
            V_inlet[0] = Temperature;
            for (iDim = 0; iDim < nDim; iDim++)
              V_inlet[iDim+1] = Velocity[iDim];
            V_inlet[nDim+1] = Pressure;
            V_inlet[nDim+2] = Density;
            V_inlet[nDim+3] = Energy + Pressure/Density;
            
            break;
            
            /*--- Mass flow has been specified at the inlet. ---*/
          case MASS_FLOW:
            
            /*--- Retrieve the specified mass flow for the inlet. ---*/
            Density  = config->GetInlet_Ttotal(Marker_Tag);
            Vel_Mag  = config->GetInlet_Ptotal(Marker_Tag);
            Flow_Dir = config->GetInlet_FlowDir(Marker_Tag);
            
            /*--- Non-dim. the inputs if necessary. ---*/
            Density /= config->GetDensity_Ref();
            Vel_Mag /= config->GetVelocity_Ref();
            
            /*--- Get primitives from current inlet state. ---*/
            for (iDim = 0; iDim < nDim; iDim++)
              Velocity[iDim] = node[iPoint]->GetVelocity(iDim);
            Pressure    = node[iPoint]->GetPressure();
            SoundSpeed2 = Gamma*Pressure/V_domain[nDim+2];
            
            /*--- Compute the acoustic Riemann invariant that is extrapolated
             from the domain interior. ---*/
            Riemann = Two_Gamma_M1*sqrt(SoundSpeed2);
            for (iDim = 0; iDim < nDim; iDim++)
              Riemann += Velocity[iDim]*UnitNormal[iDim];
            
            /*--- Speed of sound squared for fictitious inlet state ---*/
            SoundSpeed2 = Riemann;
            for (iDim = 0; iDim < nDim; iDim++)
              SoundSpeed2 -= Vel_Mag*Flow_Dir[iDim]*UnitNormal[iDim];
            
            SoundSpeed2 = max(0.0,0.5*Gamma_Minus_One*SoundSpeed2);
            SoundSpeed2 = SoundSpeed2*SoundSpeed2;
            
            /*--- Pressure for the fictitious inlet state ---*/
            Pressure = SoundSpeed2*Density/Gamma;
            
            /*--- Energy for the fictitious inlet state ---*/
            Energy = Pressure/(Density*Gamma_Minus_One) + 0.5*Vel_Mag*Vel_Mag;
            if (tkeNeeded) Energy += GetTke_Inf();
            
            /*--- Primitive variables, using the derived quantities ---*/
            V_inlet[0] = Pressure / ( Gas_Constant * Density);
            for (iDim = 0; iDim < nDim; iDim++)
              V_inlet[iDim+1] = Vel_Mag*Flow_Dir[iDim];
            V_inlet[nDim+1] = Pressure;
            V_inlet[nDim+2] = Density;
            V_inlet[nDim+3] = Energy + Pressure/Density;
            
            break;
        }
      }
      if (incompressible) {
        
        /*--- The velocity is computed from the infinity values ---*/
        for (iDim = 0; iDim < nDim; iDim++)
          V_inlet[iDim+1] = GetVelocity_Inf(iDim);
        
        /*--- Neumann condition for pressure ---*/
        V_inlet[0] = node[iPoint]->GetPressureInc();
        
        /*--- Constant value of density ---*/
        V_inlet[nDim+1] = GetDensity_Inf();
        
        /*--- Beta coefficient from the config file ---*/
        V_inlet[nDim+2] = config->GetArtComp_Factor();
        
      }
      if (freesurface) {
        
        /*--- Neumann condition for pressure, density, level set, and distance ---*/
        V_inlet[0] = node[iPoint]->GetPressureInc();
        V_inlet[nDim+1] = node[iPoint]->GetDensityInc();
        V_inlet[nDim+5] = node[iPoint]->GetLevelSet();
        V_inlet[nDim+6] = node[iPoint]->GetDistance();
        
        /*--- The velocity is computed from the infinity values ---*/
        for (iDim = 0; iDim < nDim; iDim++) {
          V_inlet[iDim+1] = GetVelocity_Inf(iDim);
        }
        
        /*--- The y/z velocity is interpolated due to the
         free surface effect on the pressure ---*/
        V_inlet[nDim] = node[iPoint]->GetPrimVar(nDim);
        
        /*--- Neumann condition for artifical compresibility factor ---*/
        V_inlet[nDim+2] = config->GetArtComp_Factor();
        
      }
      
      /*--- Set various quantities in the solver class ---*/
      conv_numerics->SetPrimitive(V_domain, V_inlet);
      
      if (grid_movement)
        conv_numerics->SetGridVel(geometry->node[iPoint]->GetGridVel(), geometry->node[iPoint]->GetGridVel());
      
      /*--- Compute the residual using an upwind scheme ---*/
      conv_numerics->ComputeResidual(Residual, Jacobian_i, Jacobian_j, config);
      
      /*--- Update residual value ---*/
      LinSysRes.AddBlock(iPoint, Residual);
      
      /*--- Jacobian contribution for implicit integration ---*/
      if (implicit)
        Jacobian.AddBlock(iPoint, iPoint, Jacobian_i);
      
      /*--- Roe Turkel preconditioning, set the value of beta ---*/
      if (config->GetKind_Upwind() == TURKEL)
        node[iPoint]->SetPreconditioner_Beta(conv_numerics->GetPrecond_Beta());
      
      /*--- Viscous contribution ---*/
      if (viscous) {
        
        /*--- Set laminar and eddy viscosity at the infinity ---*/
        if (compressible) {
          V_inlet[nDim+5] = node[iPoint]->GetLaminarViscosity();
          V_inlet[nDim+6] = node[iPoint]->GetEddyViscosity();
        }
        if (incompressible || freesurface) {
          V_inlet[nDim+3] = node[iPoint]->GetLaminarViscosityInc();
          V_inlet[nDim+4] = node[iPoint]->GetEddyViscosityInc();
        }
        
        /*--- Set the normal vector and the coordinates ---*/
        visc_numerics->SetNormal(Normal);
        visc_numerics->SetCoord(geometry->node[iPoint]->GetCoord(), geometry->node[Point_Normal]->GetCoord());
        
        /*--- Primitive variables, and gradient ---*/
        visc_numerics->SetPrimitive(V_domain, V_inlet);
        visc_numerics->SetPrimVarGradient(node[iPoint]->GetGradient_Primitive(), node[iPoint]->GetGradient_Primitive());
        
        /*--- Turbulent kinetic energy ---*/
        if (config->GetKind_Turb_Model() == SST)
          visc_numerics->SetTurbKineticEnergy(solver_container[TURB_SOL]->node[iPoint]->GetSolution(0), solver_container[TURB_SOL]->node[iPoint]->GetSolution(0));
        
        /*--- Compute and update residual ---*/
        visc_numerics->ComputeResidual(Residual, Jacobian_i, Jacobian_j, config);
        LinSysRes.SubtractBlock(iPoint, Residual);
        
        /*--- Jacobian contribution for implicit integration ---*/
        if (implicit)
          Jacobian.SubtractBlock(iPoint, iPoint, Jacobian_i);
        
      }
      
    }
  }
  
  /*--- Free locally allocated memory ---*/
  delete [] Normal;
  
}

void CEulerSolver::BC_Outlet(CGeometry *geometry, CSolver **solver_container,
                             CNumerics *conv_numerics, CNumerics *visc_numerics, CConfig *config, unsigned short val_marker) {
  unsigned short iVar, iDim;
  unsigned long iVertex, iPoint, Point_Normal;
  double LevelSet, Density_Outlet, Pressure, P_Exit, Velocity[3],
  Velocity2, Entropy, Density, Energy, Riemann, Vn, SoundSpeed, Mach_Exit, Vn_Exit,
  Area, UnitNormal[3], Height, yCoordRef, yCoord;
  double *V_outlet, *V_domain;
  
  bool implicit           = (config->GetKind_TimeIntScheme_Flow() == EULER_IMPLICIT);
  double Gas_Constant     = config->GetGas_ConstantND();
  bool compressible = (config->GetKind_Regime() == COMPRESSIBLE);
  bool incompressible = (config->GetKind_Regime() == INCOMPRESSIBLE);
  bool freesurface = (config->GetKind_Regime() == FREESURFACE);
  bool grid_movement      = config->GetGrid_Movement();
  double FreeSurface_Zero = config->GetFreeSurface_Zero();
  double epsilon          = config->GetFreeSurface_Thickness();
  double RatioDensity     = config->GetRatioDensity();
  string Marker_Tag       = config->GetMarker_All_Tag(val_marker);
  bool viscous              = config->GetViscous();
  bool gravity = (config->GetGravityForce());
  double PressFreeSurface = GetPressure_Inf();
  double Froude           = config->GetFroude();
  bool tkeNeeded = ((config->GetKind_Solver() == RANS) && (config->GetKind_Turb_Model() == SST));
  
  double *Normal = new double[nDim];
  
  /*--- Loop over all the vertices on this boundary marker ---*/
  for (iVertex = 0; iVertex < geometry->nVertex[val_marker]; iVertex++) {
    
    /*--- Allocate the value at the outlet ---*/
    V_outlet = GetCharacPrimVar(val_marker, iVertex);
    
    iPoint = geometry->vertex[val_marker][iVertex]->GetNode();
    
    /*--- Check if the node belongs to the domain (i.e., not a halo node) ---*/
    if (geometry->node[iPoint]->GetDomain()) {
      
      /*--- Index of the closest interior node ---*/
      Point_Normal = geometry->vertex[val_marker][iVertex]->GetNormal_Neighbor();
      
      /*--- Normal vector for this vertex (negate for outward convention) ---*/
      geometry->vertex[val_marker][iVertex]->GetNormal(Normal);
      for (iDim = 0; iDim < nDim; iDim++) Normal[iDim] = -Normal[iDim];
      conv_numerics->SetNormal(Normal);
      
      Area = 0.0;
      for (iDim = 0; iDim < nDim; iDim++) Area += Normal[iDim]*Normal[iDim];
      Area = sqrt (Area);
      
      for (iDim = 0; iDim < nDim; iDim++)
        UnitNormal[iDim] = Normal[iDim]/Area;
      
      /*--- Current solution at this boundary node ---*/
      V_domain = node[iPoint]->GetPrimVar();
      
      /*--- Build the fictitious intlet state based on characteristics ---*/
      if (compressible) {
        
        /*--- Retrieve the specified back pressure for this outlet. ---*/
        if (gravity) P_Exit = config->GetOutlet_Pressure(Marker_Tag) - geometry->node[iPoint]->GetCoord(nDim-1)*STANDART_GRAVITY;
        else P_Exit = config->GetOutlet_Pressure(Marker_Tag);
        
        /*--- Non-dim. the inputs if necessary. ---*/
        P_Exit = P_Exit/config->GetPressure_Ref();
        
        /*--- Check whether the flow is supersonic at the exit. The type
         of boundary update depends on this. ---*/
        Density = V_domain[nDim+2];
        Velocity2 = 0.0; Vn = 0.0;
        for (iDim = 0; iDim < nDim; iDim++) {
          Velocity[iDim] = V_domain[iDim+1];
          Velocity2 += Velocity[iDim]*Velocity[iDim];
          Vn += Velocity[iDim]*UnitNormal[iDim];
        }
        Energy     = V_domain[nDim+3] - V_domain[nDim+1]/V_domain[nDim+2];
        Pressure   = V_domain[nDim+1];
        SoundSpeed = sqrt(Gamma*Pressure/Density);
        Mach_Exit  = sqrt(Velocity2)/SoundSpeed;
        
        if (Mach_Exit >= 1.0) {
          
          /*--- Supersonic exit flow: there are no incoming characteristics,
           so no boundary condition is necessary. Set outlet state to current
           state so that upwinding handles the direction of propagation. ---*/
          for (iVar = 0; iVar < nPrimVar; iVar++) V_outlet[iVar] = V_domain[iVar];
          
        } else {
          
          /*--- Subsonic exit flow: there is one incoming characteristic,
           therefore one variable can be specified (back pressure) and is used
           to update the conservative variables. Compute the entropy and the
           acoustic Riemann variable. These invariants, as well as the
           tangential velocity components, are extrapolated. Adapted from an
           original implementation in the Stanford University multi-block
           (SUmb) solver in the routine bcSubsonicOutflow.f90 by Edwin van
           der Weide, last modified 09-10-2007. ---*/
          
          Entropy = Pressure*pow(1.0/Density,Gamma);
          Riemann = Vn + 2.0*SoundSpeed/Gamma_Minus_One;
          
          /*--- Compute the new fictious state at the outlet ---*/
          Density    = pow(P_Exit/Entropy,1.0/Gamma);
          Pressure   = P_Exit;
          SoundSpeed = sqrt(Gamma*P_Exit/Density);
          Vn_Exit    = Riemann - 2.0*SoundSpeed/Gamma_Minus_One;
          Velocity2  = 0.0;
          for (iDim = 0; iDim < nDim; iDim++) {
            Velocity[iDim] = Velocity[iDim] + (Vn_Exit-Vn)*UnitNormal[iDim];
            Velocity2 += Velocity[iDim]*Velocity[iDim];
          }
          Energy = P_Exit/(Density*Gamma_Minus_One) + 0.5*Velocity2;
          if (tkeNeeded) Energy += GetTke_Inf();
          
          /*--- Conservative variables, using the derived quantities ---*/
          V_outlet[0] = Pressure / ( Gas_Constant * Density);
          for (iDim = 0; iDim < nDim; iDim++)
            V_outlet[iDim+1] = Velocity[iDim];
          V_outlet[nDim+1] = Pressure;
          V_outlet[nDim+2] = Density;
          V_outlet[nDim+3] = Energy + Pressure/Density;
          
        }
      }
      if (incompressible) {
        
        /*--- The pressure is computed from the infinity values ---*/
        if (gravity) {
          yCoordRef = 0.0;
          yCoord = geometry->node[iPoint]->GetCoord(nDim-1);
          V_outlet[0] = GetPressure_Inf() + GetDensity_Inf()*((yCoordRef-yCoord)/(config->GetFroude()*config->GetFroude()));
        }
        else {
          V_outlet[0] = GetPressure_Inf();
        }
        
        /*--- Neumann condition for the velocity ---*/
        for (iDim = 0; iDim < nDim; iDim++) {
          V_outlet[iDim+1] = node[Point_Normal]->GetPrimVar(iDim+1);
        }
        
        /*--- Constant value of density ---*/
        V_outlet[nDim+1] = GetDensity_Inf();
        
        /*--- Beta coefficient from the config file ---*/
        V_outlet[nDim+2] = config->GetArtComp_Factor();
        
      }
      if (freesurface) {
        
        /*--- Imposed pressure, density, level set and distance ---*/
        Height = geometry->node[iPoint]->GetCoord(nDim-1);
        LevelSet = Height - FreeSurface_Zero;
        if (LevelSet < -epsilon) Density_Outlet = config->GetDensity_FreeStreamND();
        if (LevelSet > epsilon) Density_Outlet = RatioDensity*config->GetDensity_FreeStreamND();
        V_outlet[0] = PressFreeSurface + Density_Outlet*((FreeSurface_Zero-Height)/(Froude*Froude));
        V_outlet[nDim+1] = Density_Outlet;
        V_outlet[nDim+5] = LevelSet;
        V_outlet[nDim+6] = LevelSet;
        
        /*--- Neumann condition in the interface for the pressure, density and level set and distance ---*/
        if (fabs(LevelSet) <= epsilon) {
          V_outlet[0] = node[Point_Normal]->GetPressureInc();
          V_outlet[nDim+1] = node[Point_Normal]->GetDensityInc();
          V_outlet[nDim+5] = node[Point_Normal]->GetLevelSet();
          V_outlet[nDim+6] = node[Point_Normal]->GetDistance();
        }
        
        /*--- Neumann condition for the velocity ---*/
        for (iDim = 0; iDim < nDim; iDim++) {
          V_outlet[iDim+1] = node[Point_Normal]->GetPrimVar(iDim+1);
        }
        
        /*--- Neumann condition for artifical compresibility factor ---*/
        V_outlet[nDim+2] = config->GetArtComp_Factor();
        
      }
      
      /*--- Set various quantities in the solver class ---*/
      conv_numerics->SetPrimitive(V_domain, V_outlet);
      
      if (grid_movement)
        conv_numerics->SetGridVel(geometry->node[iPoint]->GetGridVel(), geometry->node[iPoint]->GetGridVel());
      
      /*--- Compute the residual using an upwind scheme ---*/
      conv_numerics->ComputeResidual(Residual, Jacobian_i, Jacobian_j, config);
      
      /*--- Update residual value ---*/
      LinSysRes.AddBlock(iPoint, Residual);
      
      /*--- Jacobian contribution for implicit integration ---*/
      if (implicit) {
        Jacobian.AddBlock(iPoint, iPoint, Jacobian_i);
      }
      
      /*--- Roe Turkel preconditioning, set the value of beta ---*/
      if (config->GetKind_Upwind() == TURKEL)
        node[iPoint]->SetPreconditioner_Beta(conv_numerics->GetPrecond_Beta());
      
      /*--- Viscous contribution ---*/
      if (viscous) {
        
        /*--- Set laminar and eddy viscosity at the infinity ---*/
        if (compressible) {
          V_outlet[nDim+5] = node[iPoint]->GetLaminarViscosity();
          V_outlet[nDim+6] = node[iPoint]->GetEddyViscosity();
        }
        if (incompressible || freesurface) {
          V_outlet[nDim+3] = node[iPoint]->GetLaminarViscosityInc();
          V_outlet[nDim+4] = node[iPoint]->GetEddyViscosityInc();
        }
        
        /*--- Set the normal vector and the coordinates ---*/
        visc_numerics->SetNormal(Normal);
        visc_numerics->SetCoord(geometry->node[iPoint]->GetCoord(), geometry->node[Point_Normal]->GetCoord());
        
        /*--- Primitive variables, and gradient ---*/
        visc_numerics->SetPrimitive(V_domain, V_outlet);
        visc_numerics->SetPrimVarGradient(node[iPoint]->GetGradient_Primitive(), node[iPoint]->GetGradient_Primitive());
        
        /*--- Turbulent kinetic energy ---*/
        if (config->GetKind_Turb_Model() == SST)
          visc_numerics->SetTurbKineticEnergy(solver_container[TURB_SOL]->node[iPoint]->GetSolution(0), solver_container[TURB_SOL]->node[iPoint]->GetSolution(0));
        
        /*--- Compute and update residual ---*/
        visc_numerics->ComputeResidual(Residual, Jacobian_i, Jacobian_j, config);
        LinSysRes.SubtractBlock(iPoint, Residual);
        
        /*--- Jacobian contribution for implicit integration ---*/
        if (implicit)
          Jacobian.SubtractBlock(iPoint, iPoint, Jacobian_i);
        
      }
      
    }
  }
  
  /*--- Free locally allocated memory ---*/
  delete [] Normal;
  
}

void CEulerSolver::BC_Supersonic_Inlet(CGeometry *geometry, CSolver **solver_container,
                                       CNumerics *conv_numerics, CNumerics *visc_numerics, CConfig *config, unsigned short val_marker) {
  unsigned short iDim;
  unsigned long iVertex, iPoint, Point_Normal;
  double Area, UnitNormal[3];
  double *V_inlet, *V_domain;
  
  double Density, Pressure, Temperature, Energy, *Velocity, Velocity2;
  double Gas_Constant = config->GetGas_ConstantND();
  
  bool implicit = (config->GetKind_TimeIntScheme_Flow() == EULER_IMPLICIT);
  bool grid_movement  = config->GetGrid_Movement();
  bool viscous              = config->GetViscous();
  string Marker_Tag = config->GetMarker_All_Tag(val_marker);
  bool tkeNeeded = ((config->GetKind_Solver() == RANS) && (config->GetKind_Turb_Model() == SST));
  
  double *Normal = new double[nDim];
  
  /*--- Supersonic inlet flow: there are no outgoing characteristics,
   so all flow variables can be imposed at the inlet.
   First, retrieve the specified values for the primitive variables. ---*/
  Temperature = config->GetInlet_Temperature(Marker_Tag);
  Pressure    = config->GetInlet_Pressure(Marker_Tag);
  Velocity    = config->GetInlet_Velocity(Marker_Tag);
  
  /*--- Density at the inlet from the gas law ---*/
  Density = Pressure/(Gas_Constant*Temperature);
  
  /*--- Non-dim. the inputs if necessary. ---*/
  Temperature = Temperature/config->GetTemperature_Ref();
  Pressure    = Pressure/config->GetPressure_Ref();
  Density     = Density/config->GetDensity_Ref();
  for (iDim = 0; iDim < nDim; iDim++)
    Velocity[iDim] = Velocity[iDim]/config->GetVelocity_Ref();
  
  /*--- Compute the energy from the specified state ---*/
  Velocity2 = 0.0;
  for (iDim = 0; iDim < nDim; iDim++)
    Velocity2 += Velocity[iDim]*Velocity[iDim];
  Energy = Pressure/(Density*Gamma_Minus_One)+0.5*Velocity2;
  if (tkeNeeded) Energy += GetTke_Inf();
  
  /*--- Loop over all the vertices on this boundary marker ---*/
  for(iVertex = 0; iVertex < geometry->nVertex[val_marker]; iVertex++) {
    
    /*--- Allocate the value at the outlet ---*/
    V_inlet = GetCharacPrimVar(val_marker, iVertex);
    
    /*--- Primitive variables, using the derived quantities ---*/
    V_inlet[0] = Temperature;
    for (iDim = 0; iDim < nDim; iDim++)
      V_inlet[iDim+1] = Velocity[iDim];
    V_inlet[nDim+1] = Pressure;
    V_inlet[nDim+2] = Density;
    V_inlet[nDim+3] = Energy + Pressure/Density;
    
    iPoint = geometry->vertex[val_marker][iVertex]->GetNode();
    
    /*--- Check if the node belongs to the domain (i.e, not a halo node) ---*/
    if (geometry->node[iPoint]->GetDomain()) {
      
      /*--- Index of the closest interior node ---*/
      Point_Normal = geometry->vertex[val_marker][iVertex]->GetNormal_Neighbor();
      
      /*--- Current solution at this boundary node ---*/
      V_domain = node[iPoint]->GetPrimVar();
      
      /*--- Normal vector for this vertex (negate for outward convention) ---*/
      geometry->vertex[val_marker][iVertex]->GetNormal(Normal);
      for (iDim = 0; iDim < nDim; iDim++) Normal[iDim] = -Normal[iDim];
      
      Area = 0.0;
      for (iDim = 0; iDim < nDim; iDim++)
        Area += Normal[iDim]*Normal[iDim];
      Area = sqrt (Area);
      
      for (iDim = 0; iDim < nDim; iDim++)
        UnitNormal[iDim] = Normal[iDim]/Area;
      
      /*--- Set various quantities in the solver class ---*/
      conv_numerics->SetNormal(Normal);
      conv_numerics->SetPrimitive(V_domain, V_inlet);
      
      if (grid_movement)
        conv_numerics->SetGridVel(geometry->node[iPoint]->GetGridVel(),
                                  geometry->node[iPoint]->GetGridVel());
      
      /*--- Compute the residual using an upwind scheme ---*/
      conv_numerics->ComputeResidual(Residual, Jacobian_i, Jacobian_j, config);
      LinSysRes.AddBlock(iPoint, Residual);
      
      /*--- Jacobian contribution for implicit integration ---*/
      if (implicit)
        Jacobian.AddBlock(iPoint, iPoint, Jacobian_i);
      
      /*--- Viscous contribution ---*/
      if (viscous) {
        
        /*--- Set laminar and eddy viscosity at the infinity ---*/
        V_inlet[nDim+5] = node[iPoint]->GetLaminarViscosity();
        V_inlet[nDim+6] = node[iPoint]->GetEddyViscosity();
        
        /*--- Set the normal vector and the coordinates ---*/
        visc_numerics->SetNormal(Normal);
        visc_numerics->SetCoord(geometry->node[iPoint]->GetCoord(), geometry->node[Point_Normal]->GetCoord());
        
        /*--- Primitive variables, and gradient ---*/
        visc_numerics->SetPrimitive(V_domain, V_inlet);
        visc_numerics->SetPrimVarGradient(node[iPoint]->GetGradient_Primitive(), node[iPoint]->GetGradient_Primitive());
        
        /*--- Turbulent kinetic energy ---*/
        if (config->GetKind_Turb_Model() == SST)
          visc_numerics->SetTurbKineticEnergy(solver_container[TURB_SOL]->node[iPoint]->GetSolution(0), solver_container[TURB_SOL]->node[iPoint]->GetSolution(0));
        
        /*--- Compute and update residual ---*/
        visc_numerics->ComputeResidual(Residual, Jacobian_i, Jacobian_j, config);
        LinSysRes.SubtractBlock(iPoint, Residual);
        
        /*--- Jacobian contribution for implicit integration ---*/
        if (implicit)
          Jacobian.SubtractBlock(iPoint, iPoint, Jacobian_i);
      }
      
    }
  }
  
  /*--- Free locally allocated memory ---*/
  delete [] Normal;
  
}

void CEulerSolver::BC_Nacelle_Inflow(CGeometry *geometry, CSolver **solver_container, CNumerics *conv_numerics, CNumerics *visc_numerics, CConfig *config, unsigned short val_marker) {
  unsigned short iDim;
  unsigned long iVertex, iPoint, Point_Normal;
  double Pressure, P_Fan, Velocity[3], Velocity2, Entropy, Target_FanFace_Mach = 0.0, Density, Energy,
  Riemann, Area, UnitNormal[3], Vn, SoundSpeed, Vn_Exit, P_Fan_inc, P_Fan_old, M_Fan_old;
  double *V_inflow, *V_domain;
  
  double DampingFactor = config->GetDamp_Nacelle_Inflow();
  bool implicit = (config->GetKind_TimeIntScheme_Flow() == EULER_IMPLICIT);
  bool viscous              = config->GetViscous();
  double Gas_Constant = config->GetGas_ConstantND();
  string Marker_Tag = config->GetMarker_All_Tag(val_marker);
  bool tkeNeeded = ((config->GetKind_Solver() == RANS) && (config->GetKind_Turb_Model() == SST));
  
  double *Normal = new double[nDim];
  
  /*--- Retrieve the specified target fan face mach in the nacelle. ---*/
  Target_FanFace_Mach = config->GetFanFace_Mach_Target(Marker_Tag);
  
  /*--- Retrieve the old fan face pressure and mach number in the nacelle (this has been computed in a preprocessing). ---*/
  P_Fan_old = config->GetFanFace_Pressure(Marker_Tag);  // Note that has been computed by the code (non-dimensional).
  M_Fan_old = config->GetFanFace_Mach(Marker_Tag);
  
  /*--- Compute the Pressure increment ---*/
  P_Fan_inc = ((M_Fan_old/Target_FanFace_Mach) - 1.0) * config->GetPressure_FreeStreamND();
  
  /*--- Estimate the new fan face pressure ---*/
  P_Fan = (1.0 - DampingFactor)*P_Fan_old + DampingFactor * (P_Fan_old + P_Fan_inc);
  
  /*--- Loop over all the vertices on this boundary marker ---*/
  for (iVertex = 0; iVertex < geometry->nVertex[val_marker]; iVertex++) {
    
    /*--- Allocate the value at the outlet ---*/
    V_inflow = GetCharacPrimVar(val_marker, iVertex);
    
    iPoint = geometry->vertex[val_marker][iVertex]->GetNode();
    
    /*--- Check if the node belongs to the domain (i.e, not a halo node) ---*/
    if (geometry->node[iPoint]->GetDomain()) {
      
      /*--- Index of the closest interior node ---*/
      Point_Normal = geometry->vertex[val_marker][iVertex]->GetNormal_Neighbor();
      
      /*--- Normal vector for this vertex (negate for outward convention) ---*/
      geometry->vertex[val_marker][iVertex]->GetNormal(Normal);
      for (iDim = 0; iDim < nDim; iDim++) Normal[iDim] = -Normal[iDim];
      
      Area = 0.0;
      for (iDim = 0; iDim < nDim; iDim++)
        Area += Normal[iDim]*Normal[iDim];
      Area = sqrt (Area);
      
      for (iDim = 0; iDim < nDim; iDim++)
        UnitNormal[iDim] = Normal[iDim]/Area;
      
      /*--- Current solution at this boundary node ---*/
      V_domain = node[iPoint]->GetPrimVar();
      
      /*--- Subsonic nacelle inflow: there is one incoming characteristic,
       therefore one variable can be specified (back pressure) and is used
       to update the conservative variables.
       
       Compute the entropy and the acoustic variable. These
       riemann invariants, as well as the tangential velocity components,
       are extrapolated. ---*/
      Density = V_domain[nDim+2];
      Velocity2 = 0.0; Vn = 0.0;
      for (iDim = 0; iDim < nDim; iDim++) {
        Velocity[iDim] = V_domain[iDim+1];
        Velocity2 += Velocity[iDim]*Velocity[iDim];
        Vn += Velocity[iDim]*UnitNormal[iDim];
      }
      Energy     = V_domain[nDim+3] - V_domain[nDim+1]/V_domain[nDim+2];
      Pressure   = V_domain[nDim+1];
      SoundSpeed = sqrt(Gamma*Pressure/Density);
      Entropy = Pressure*pow(1.0/Density,Gamma);
      Riemann = Vn + 2.0*SoundSpeed/Gamma_Minus_One;
      
      /*--- Compute the new fictious state at the outlet ---*/
      Density    = pow(P_Fan/Entropy,1.0/Gamma);
      Pressure   = P_Fan;
      SoundSpeed = sqrt(Gamma*P_Fan/Density);
      Vn_Exit    = Riemann - 2.0*SoundSpeed/Gamma_Minus_One;
      Velocity2  = 0.0;
      for (iDim = 0; iDim < nDim; iDim++) {
        Velocity[iDim] = Velocity[iDim] + (Vn_Exit-Vn)*UnitNormal[iDim];
        Velocity2 += Velocity[iDim]*Velocity[iDim];
      }
      
      Energy = P_Fan/(Density*Gamma_Minus_One) + 0.5*Velocity2;
      if (tkeNeeded) Energy += GetTke_Inf();
      
      /*--- Conservative variables, using the derived quantities ---*/
      V_inflow[0] = Pressure / ( Gas_Constant * Density);
      for (iDim = 0; iDim < nDim; iDim++)
        V_inflow[iDim+1] = Velocity[iDim];
      V_inflow[nDim+1] = Pressure;
      V_inflow[nDim+2] = Density;
      V_inflow[nDim+3] = Energy + Pressure/Density;
      
      /*--- Set various quantities in the solver class ---*/
      conv_numerics->SetNormal(Normal);
      conv_numerics->SetPrimitive(V_domain, V_inflow);
      
      /*--- Compute the residual using an upwind scheme ---*/
      conv_numerics->ComputeResidual(Residual, Jacobian_i, Jacobian_j, config);
      LinSysRes.AddBlock(iPoint, Residual);
      
      /*--- Jacobian contribution for implicit integration ---*/
      if (implicit)
        Jacobian.AddBlock(iPoint, iPoint, Jacobian_i);
      
      /*--- Viscous contribution ---*/
      if (viscous) {
        
        /*--- Set laminar and eddy viscosity at the infinity ---*/
        V_inflow[nDim+5] = node[iPoint]->GetLaminarViscosity();
        V_inflow[nDim+6] = node[iPoint]->GetEddyViscosity();
        
        /*--- Set the normal vector and the coordinates ---*/
        visc_numerics->SetNormal(Normal);
        visc_numerics->SetCoord(geometry->node[iPoint]->GetCoord(), geometry->node[Point_Normal]->GetCoord());
        
        /*--- Primitive variables, and gradient ---*/
        visc_numerics->SetPrimitive(V_domain, V_inflow);
        visc_numerics->SetPrimVarGradient(node[iPoint]->GetGradient_Primitive(), node[iPoint]->GetGradient_Primitive());
        
        /*--- Turbulent kinetic energy ---*/
        if (config->GetKind_Turb_Model() == SST)
          visc_numerics->SetTurbKineticEnergy(solver_container[TURB_SOL]->node[iPoint]->GetSolution(0), solver_container[TURB_SOL]->node[iPoint]->GetSolution(0));
        
        /*--- Compute and update residual ---*/
        visc_numerics->ComputeResidual(Residual, Jacobian_i, Jacobian_j, config);
        LinSysRes.SubtractBlock(iPoint, Residual);
        
        /*--- Jacobian contribution for implicit integration ---*/
        if (implicit)
          Jacobian.SubtractBlock(iPoint, iPoint, Jacobian_i);
        
      }
      
    }
  }
  
  delete [] Normal;
  
}

void CEulerSolver::BC_Nacelle_Exhaust(CGeometry *geometry, CSolver **solver_container, CNumerics *conv_numerics, CNumerics *visc_numerics, CConfig *config, unsigned short val_marker) {
  unsigned short iDim;
  unsigned long iVertex, iPoint, Point_Normal;
  double P_Exhaust, T_Exhaust, Velocity[3], Velocity2, H_Exhaust, Temperature, Riemann, Area, UnitNormal[3], Pressure, Density, Energy, Mach2, SoundSpeed2, SoundSpeed_Exhaust2, Vel_Mag, alpha, aa, bb, cc, dd, Flow_Dir[3];
  double *V_exhaust, *V_domain;
  
  double Gas_Constant = config->GetGas_ConstantND();
  bool implicit = (config->GetKind_TimeIntScheme_Flow() == EULER_IMPLICIT);
  bool viscous = config->GetViscous();
  string Marker_Tag = config->GetMarker_All_Tag(val_marker);
  bool tkeNeeded = ((config->GetKind_Solver() == RANS) && (config->GetKind_Turb_Model() == SST));
  
  double *Normal = new double[nDim];
  
  /*--- Loop over all the vertices on this boundary marker ---*/
  for (iVertex = 0; iVertex < geometry->nVertex[val_marker]; iVertex++) {
    
    /*--- Allocate the value at the exhaust ---*/
    V_exhaust = GetCharacPrimVar(val_marker, iVertex);
    
    iPoint = geometry->vertex[val_marker][iVertex]->GetNode();
    
    /*--- Check if the node belongs to the domain (i.e, not a halo node) ---*/
    if (geometry->node[iPoint]->GetDomain()) {
      
      /*--- Index of the closest interior node ---*/
      Point_Normal = geometry->vertex[val_marker][iVertex]->GetNormal_Neighbor();
      
      /*--- Normal vector for this vertex (negate for outward convention) ---*/
      geometry->vertex[val_marker][iVertex]->GetNormal(Normal);
      for (iDim = 0; iDim < nDim; iDim++) Normal[iDim] = -Normal[iDim];
      
      Area = 0.0;
      for (iDim = 0; iDim < nDim; iDim++)
        Area += Normal[iDim]*Normal[iDim];
      Area = sqrt (Area);
      
      for (iDim = 0; iDim < nDim; iDim++)
        UnitNormal[iDim] = Normal[iDim]/Area;
      
      /*--- Current solution at this boundary node ---*/
      V_domain = node[iPoint]->GetPrimVar();
      
      /*--- Subsonic inflow: there is one outgoing characteristic (u-c),
       therefore we can specify all but one state variable at the inlet.
       The outgoing Riemann invariant provides the final piece of info. ---*/
      
      /*--- Retrieve the specified total conditions for this inlet. ---*/
      P_Exhaust  = config->GetNozzle_Ptotal(Marker_Tag);
      T_Exhaust  = config->GetNozzle_Ttotal(Marker_Tag);
      
      /*--- Non-dim. the inputs if necessary. ---*/
      P_Exhaust /= config->GetPressure_Ref();
      T_Exhaust /= config->GetTemperature_Ref();
      
      /*--- Store primitives and set some variables for clarity. ---*/
      Density = V_domain[nDim+2];
      Velocity2 = 0.0;
      for (iDim = 0; iDim < nDim; iDim++) {
        Velocity[iDim] = V_domain[iDim+1];
        Velocity2 += Velocity[iDim]*Velocity[iDim];
      }
      Energy = V_domain[nDim+3] - V_domain[nDim+1]/V_domain[nDim+2];
      Pressure = V_domain[nDim+1];
      H_Exhaust     = (Gamma*Gas_Constant/Gamma_Minus_One)*T_Exhaust;
      SoundSpeed2 = Gamma*Pressure/Density;
      
      /*--- Compute the acoustic Riemann invariant that is extrapolated
       from the domain interior. ---*/
      Riemann   = 2.0*sqrt(SoundSpeed2)/Gamma_Minus_One;
      for (iDim = 0; iDim < nDim; iDim++)
        Riemann += Velocity[iDim]*UnitNormal[iDim];
      
      /*--- Total speed of sound ---*/
      SoundSpeed_Exhaust2 = Gamma_Minus_One*(H_Exhaust - (Energy + Pressure/Density)+0.5*Velocity2) + SoundSpeed2;
      
      /*--- The flow direction is defined by the surface normal ---*/
      for (iDim = 0; iDim < nDim; iDim++)
        Flow_Dir[iDim] = -UnitNormal[iDim];
      
      /*--- Dot product of normal and flow direction. This should
       be negative due to outward facing boundary normal convention. ---*/
      alpha = 0.0;
      for (iDim = 0; iDim < nDim; iDim++)
        alpha += UnitNormal[iDim]*Flow_Dir[iDim];
      
      /*--- Coefficients in the quadratic equation for the velocity ---*/
      aa =  1.0 + 0.5*Gamma_Minus_One*alpha*alpha;
      bb = -1.0*Gamma_Minus_One*alpha*Riemann;
      cc =  0.5*Gamma_Minus_One*Riemann*Riemann - 2.0*SoundSpeed_Exhaust2/Gamma_Minus_One;
      
      /*--- Solve quadratic equation for velocity magnitude. Value must
       be positive, so the choice of root is clear. ---*/
      dd = bb*bb - 4.0*aa*cc;
      dd = sqrt(max(0.0,dd));
      Vel_Mag   = (-bb + dd)/(2.0*aa);
      Vel_Mag   = max(0.0,Vel_Mag);
      Velocity2 = Vel_Mag*Vel_Mag;
      
      /*--- Compute speed of sound from total speed of sound eqn. ---*/
      SoundSpeed2 = SoundSpeed_Exhaust2 - 0.5*Gamma_Minus_One*Velocity2;
      
      /*--- Mach squared (cut between 0-1), use to adapt velocity ---*/
      Mach2 = Velocity2/SoundSpeed2;
      Mach2 = min(1.0,Mach2);
      Velocity2   = Mach2*SoundSpeed2;
      Vel_Mag     = sqrt(Velocity2);
      SoundSpeed2 = SoundSpeed_Exhaust2 - 0.5*Gamma_Minus_One*Velocity2;
      
      /*--- Compute new velocity vector at the inlet ---*/
      for (iDim = 0; iDim < nDim; iDim++)
        Velocity[iDim] = Vel_Mag*Flow_Dir[iDim];
      
      /*--- Static temperature from the speed of sound relation ---*/
      Temperature = SoundSpeed2/(Gamma*Gas_Constant);
      
      /*--- Static pressure using isentropic relation at a point ---*/
      Pressure = P_Exhaust*pow((Temperature/T_Exhaust),Gamma/Gamma_Minus_One);
      
      /*--- Density at the inlet from the gas law ---*/
      Density = Pressure/(Gas_Constant*Temperature);
      
      /*--- Using pressure, density, & velocity, compute the energy ---*/
      Energy = Pressure/(Density*Gamma_Minus_One) + 0.5*Velocity2;
      if (tkeNeeded) Energy += GetTke_Inf();
      
      /*--- Primitive variables, using the derived quantities ---*/
      V_exhaust[0] = Temperature;
      for (iDim = 0; iDim < nDim; iDim++)
        V_exhaust[iDim+1] = Velocity[iDim];
      V_exhaust[nDim+1] = Pressure;
      V_exhaust[nDim+2] = Density;
      V_exhaust[nDim+3] = Energy + Pressure/Density;
      
      /*--- Set various quantities in the solver class ---*/
      conv_numerics->SetNormal(Normal);
      conv_numerics->SetPrimitive(V_domain, V_exhaust);
      
      /*--- Compute the residual using an upwind scheme ---*/
      conv_numerics->ComputeResidual(Residual, Jacobian_i, Jacobian_j, config);
      LinSysRes.AddBlock(iPoint, Residual);
      
      /*--- Jacobian contribution for implicit integration ---*/
      if (implicit)
        Jacobian.AddBlock(iPoint, iPoint, Jacobian_i);
      
      /*--- Viscous contribution ---*/
      if (viscous) {
        
        /*--- Set laminar and eddy viscosity at the infinity ---*/
        V_exhaust[nDim+5] = node[iPoint]->GetLaminarViscosity();
        V_exhaust[nDim+6] = node[iPoint]->GetEddyViscosity();
        
        /*--- Set the normal vector and the coordinates ---*/
        visc_numerics->SetNormal(Normal);
        visc_numerics->SetCoord(geometry->node[iPoint]->GetCoord(), geometry->node[Point_Normal]->GetCoord());
        
        /*--- Primitive variables, and gradient ---*/
        visc_numerics->SetPrimitive(V_domain, V_exhaust);
        visc_numerics->SetPrimVarGradient(node[iPoint]->GetGradient_Primitive(), node[iPoint]->GetGradient_Primitive());
        
        /*--- Turbulent kinetic energy ---*/
        if (config->GetKind_Turb_Model() == SST)
          visc_numerics->SetTurbKineticEnergy(solver_container[TURB_SOL]->node[iPoint]->GetSolution(0), solver_container[TURB_SOL]->node[iPoint]->GetSolution(0));
        
        /*--- Compute and update residual ---*/
        visc_numerics->ComputeResidual(Residual, Jacobian_i, Jacobian_j, config);
        LinSysRes.SubtractBlock(iPoint, Residual);
        
        /*--- Jacobian contribution for implicit integration ---*/
        if (implicit)
          Jacobian.SubtractBlock(iPoint, iPoint, Jacobian_i);
        
      }
      
    }
  }
  
  delete [] Normal;
  
}

void CEulerSolver::BC_Sym_Plane(CGeometry *geometry, CSolver **solver_container, CNumerics *conv_numerics, CNumerics *visc_numerics,
                                CConfig *config, unsigned short val_marker) {
  
  /*--- Call the Euler residual --- */
  
  BC_Euler_Wall(geometry, solver_container, conv_numerics, config, val_marker);
  
}

void CEulerSolver::BC_Interface_Boundary(CGeometry *geometry, CSolver **solver_container, CNumerics *numerics,
                                         CConfig *config, unsigned short val_marker) {
  
  unsigned long iVertex, iPoint, jPoint;
  unsigned short iDim, iVar;
  
  bool implicit = (config->GetKind_TimeIntScheme_Flow() == EULER_IMPLICIT);
  
  double *Normal = new double[nDim];
  double *PrimVar_i = new double[nPrimVar];
  double *PrimVar_j = new double[nPrimVar];
  
#ifdef NO_MPI
  
  for(iVertex = 0; iVertex < geometry->nVertex[val_marker]; iVertex++) {
    iPoint = geometry->vertex[val_marker][iVertex]->GetNode();
    
    if (geometry->node[iPoint]->GetDomain()) {
      
      /*--- Find the associate pair to the original node ---*/
      
      jPoint = geometry->vertex[val_marker][iVertex]->GetDonorPoint();
      
      if (iPoint != jPoint) {
        
        /*--- Store the solution for both points ---*/
        
        for (iVar = 0; iVar < nPrimVar; iVar++) {
          PrimVar_i[iVar] = node[iPoint]->GetPrimVar(iVar);
          PrimVar_j[iVar] = node[jPoint]->GetPrimVar(iVar);
        }
        
        /*--- Set primitive variables ---*/
        
        numerics->SetPrimitive(PrimVar_i, PrimVar_j);
        
        /*--- Set the normal vector ---*/
        
        geometry->vertex[val_marker][iVertex]->GetNormal(Normal);
        for (iDim = 0; iDim < nDim; iDim++) Normal[iDim] = -Normal[iDim];
        numerics->SetNormal(Normal);
        
        /*--- Compute the convective residual using an upwind scheme ---*/
        
        numerics->ComputeResidual(Residual, Jacobian_i, Jacobian_j, config);
        
        /*--- Add Residuals and Jacobians ---*/
        
        LinSysRes.AddBlock(iPoint, Residual);
        if (implicit) Jacobian.AddBlock(iPoint, iPoint, Jacobian_i);
        
      }
      
    }
    
  }
  
#else
  int rank, jProcessor;
#ifdef WINDOWS
  MPI_Comm_rank(MPI_COMM_WORLD,&rank);
#else
  rank = MPI::COMM_WORLD.Get_rank();
#endif

  bool compute;
  double *Buffer_Send_V = new double [nPrimVar];
  double *Buffer_Receive_V = new double [nPrimVar];
  
  /*--- Do the send process, by the moment we are sending each
   node individually, this must be changed ---*/
  
  for(iVertex = 0; iVertex < geometry->nVertex[val_marker]; iVertex++) {
    
    iPoint = geometry->vertex[val_marker][iVertex]->GetNode();
    
    if (geometry->node[iPoint]->GetDomain()) {
      
      /*--- Find the associate pair to the original node ---*/
      
      jPoint = geometry->vertex[val_marker][iVertex]->GetPeriodicPointDomain()[0];
      jProcessor = geometry->vertex[val_marker][iVertex]->GetPeriodicPointDomain()[1];
      
      if ((iPoint == jPoint) && (jProcessor == rank)) compute = false;
      else compute = true;
      
      /*--- We only send the information that belong to other boundary, -1 processor
       means that the boundary condition is not applied ---*/
      
      if (compute) {
        
        if (jProcessor != rank) {
          
          /*--- Copy the primitive variable ---*/
          
          for (iVar = 0; iVar < nPrimVar; iVar++)
            Buffer_Send_V[iVar] = node[iPoint]->GetPrimVar(iVar);
#ifdef WINDOWS
		  MPI_Bsend(Buffer_Send_V, nPrimVar, MPI_DOUBLE, jProcessor, iPoint, MPI_COMM_WORLD);
#else
          MPI::COMM_WORLD.Bsend(Buffer_Send_V, nPrimVar, MPI::DOUBLE, jProcessor, iPoint);
#endif
          
        }
        
      }
      
    }
  }
  
  for(iVertex = 0; iVertex < geometry->nVertex[val_marker]; iVertex++) {
    
    iPoint = geometry->vertex[val_marker][iVertex]->GetNode();
    
    if (geometry->node[iPoint]->GetDomain()) {
      
      /*--- Find the associate pair to the original node ---*/
      
      jPoint = geometry->vertex[val_marker][iVertex]->GetPeriodicPointDomain()[0];
      jProcessor = geometry->vertex[val_marker][iVertex]->GetPeriodicPointDomain()[1];
      
      if ((iPoint == jPoint) && (jProcessor == rank)) compute = false;
      else compute = true;
      
      if (compute) {
        
        /*--- We only receive the information that belong to other boundary ---*/
        
        if (jProcessor != rank) {
#ifdef WINDOWS
		  MPI_Recv(Buffer_Receive_V, nPrimVar, MPI_DOUBLE, jProcessor, jPoint, MPI_COMM_WORLD, NULL);
#else
          MPI::COMM_WORLD.Recv(Buffer_Receive_V, nPrimVar, MPI::DOUBLE, jProcessor, jPoint);
#endif
        }
        else {
          for (iVar = 0; iVar < nPrimVar; iVar++)
            Buffer_Receive_V[iVar] = node[jPoint]->GetPrimVar(iVar);
        }
        
        /*--- Store the solution for both points ---*/
        
        for (iVar = 0; iVar < nPrimVar; iVar++) {
          PrimVar_i[iVar] = node[iPoint]->GetPrimVar(iVar);
          PrimVar_j[iVar] = Buffer_Receive_V[iVar];
        }
        
        /*--- Set Conservative Variables ---*/
        
        numerics->SetPrimitive(PrimVar_i, PrimVar_j);
        
        /*--- Set Normal ---*/
        
        geometry->vertex[val_marker][iVertex]->GetNormal(Normal);
        for (iDim = 0; iDim < nDim; iDim++) Normal[iDim] = -Normal[iDim];
        numerics->SetNormal(Normal);
        
        /*--- Compute the convective residual using an upwind scheme ---*/
        
        numerics->ComputeResidual(Residual, Jacobian_i, Jacobian_j, config);
        
        /*--- Add Residuals and Jacobians ---*/
        
        LinSysRes.AddBlock(iPoint, Residual);
        if (implicit) Jacobian.AddBlock(iPoint, iPoint, Jacobian_i);
        
      }
      
    }
  }
  
  delete[] Buffer_Send_V;
  delete[] Buffer_Receive_V;
  
#endif
  
  /*--- Free locally allocated memory ---*/
  
  delete [] Normal;
  delete [] PrimVar_i;
  delete [] PrimVar_j;
  
}

void CEulerSolver::BC_NearField_Boundary(CGeometry *geometry, CSolver **solver_container, CNumerics *numerics,
                                         CConfig *config, unsigned short val_marker) {
  
  /*--- Call the Interface_Boundary residual --- */
  
  BC_Interface_Boundary(geometry, solver_container, numerics, config, val_marker);
  
  
}

void CEulerSolver::BC_Dirichlet(CGeometry *geometry, CSolver **solver_container,
                                CConfig *config, unsigned short val_marker) { }

void CEulerSolver::BC_Custom(CGeometry *geometry, CSolver **solver_container, CNumerics *numerics, CConfig *config, unsigned short val_marker) { }

void CEulerSolver::SetResidual_DualTime(CGeometry *geometry, CSolver **solver_container, CConfig *config,
                                        unsigned short iRKStep, unsigned short iMesh, unsigned short RunTime_EqSystem) {
  
  /*--- Local variables ---*/
  
  unsigned short iVar, jVar, iMarker, iDim;
  unsigned long iPoint, jPoint, iEdge, iVertex;
  
  double *U_time_nM1, *U_time_n, *U_time_nP1;
  double Volume_nM1, Volume_nP1, TimeStep;
  double *Normal = NULL, *GridVel_i = NULL, *GridVel_j = NULL, Residual_GCL;
  
  bool implicit       = (config->GetKind_TimeIntScheme_Flow() == EULER_IMPLICIT);
  bool FlowEq         = (RunTime_EqSystem == RUNTIME_FLOW_SYS);
  bool AdjEq          = (RunTime_EqSystem == RUNTIME_ADJFLOW_SYS);
  bool incompressible = (config->GetKind_Regime() == INCOMPRESSIBLE);
  bool freesurface    = (config->GetKind_Regime() == FREESURFACE);
  bool grid_movement  = config->GetGrid_Movement();
  
  /*--- Store the physical time step ---*/
  
  TimeStep = config->GetDelta_UnstTimeND();
  
  /*--- Compute the dual time-stepping source term for static meshes ---*/
  
  if (!grid_movement) {
    
    /*--- Loop over all nodes (excluding halos) ---*/
    
    for (iPoint = 0; iPoint < nPointDomain; iPoint++) {
      
      /*--- Retrieve the solution at time levels n-1, n, and n+1. Note that
       we are currently iterating on U^n+1 and that U^n & U^n-1 are fixed,
       previous solutions that are stored in memory. ---*/
      
      U_time_nM1 = node[iPoint]->GetSolution_time_n1();
      U_time_n   = node[iPoint]->GetSolution_time_n();
      U_time_nP1 = node[iPoint]->GetSolution();
      
      /*--- CV volume at time n+1. As we are on a static mesh, the volume
       of the CV will remained fixed for all time steps. ---*/
      
      Volume_nP1 = geometry->node[iPoint]->GetVolume();
      
      /*--- Compute the dual time-stepping source term based on the chosen
       time discretization scheme (1st- or 2nd-order).---*/
      
      for (iVar = 0; iVar < nVar; iVar++) {
        if (config->GetUnsteady_Simulation() == DT_STEPPING_1ST)
          Residual[iVar] = (U_time_nP1[iVar] - U_time_n[iVar])*Volume_nP1 / TimeStep;
        if (config->GetUnsteady_Simulation() == DT_STEPPING_2ND)
          Residual[iVar] = ( 3.0*U_time_nP1[iVar] - 4.0*U_time_n[iVar]
                            +1.0*U_time_nM1[iVar])*Volume_nP1 / (2.0*TimeStep);
      }
      if ((incompressible || freesurface) && (FlowEq || AdjEq)) Residual[0] = 0.0;
      
      /*--- Store the residual and compute the Jacobian contribution due
       to the dual time source term. ---*/
      
      LinSysRes.AddBlock(iPoint, Residual);
      if (implicit) {
        for (iVar = 0; iVar < nVar; iVar++) {
          for (jVar = 0; jVar < nVar; jVar++) Jacobian_i[iVar][jVar] = 0.0;
          if (config->GetUnsteady_Simulation() == DT_STEPPING_1ST)
            Jacobian_i[iVar][iVar] = Volume_nP1 / TimeStep;
          if (config->GetUnsteady_Simulation() == DT_STEPPING_2ND)
            Jacobian_i[iVar][iVar] = (Volume_nP1*3.0)/(2.0*TimeStep);
        }
        if ((incompressible || freesurface) && (FlowEq || AdjEq)) Jacobian_i[0][0] = 0.0;
        Jacobian.AddBlock(iPoint, iPoint, Jacobian_i);
      }
    }
    
  }
  
  else {
    
    /*--- For unsteady flows on dynamic meshes (rigidly transforming or
     dynamically deforming), the Geometric Conservation Law (GCL) should be
     satisfied in conjunction with the ALE formulation of the governing
     equations. The GCL prevents accuracy issues caused by grid motion, i.e.
     a uniform free-stream should be preserved through a moving grid. First,
     we will loop over the edges and boundaries to compute the GCL component
     of the dual time source term that depends on grid velocities. ---*/
    
    for (iEdge = 0; iEdge < geometry->GetnEdge(); iEdge++) {
      
      /*--- Get indices for nodes i & j plus the face normal ---*/
      
      iPoint = geometry->edge[iEdge]->GetNode(0);
      jPoint = geometry->edge[iEdge]->GetNode(1);
      Normal = geometry->edge[iEdge]->GetNormal();
      
      /*--- Grid velocities stored at nodes i & j ---*/
      
      GridVel_i = geometry->node[iPoint]->GetGridVel();
      GridVel_j = geometry->node[jPoint]->GetGridVel();
      
      /*--- Compute the GCL term by averaging the grid velocities at the
       edge mid-point and dotting with the face normal. ---*/
      
      Residual_GCL = 0.0;
      for (iDim = 0; iDim < nDim; iDim++)
        Residual_GCL += 0.5*(GridVel_i[iDim]+GridVel_j[iDim])*Normal[iDim];
      
      /*--- Compute the GCL component of the source term for node i ---*/
      
      U_time_n = node[iPoint]->GetSolution_time_n();
      for(iVar = 0; iVar < nVar; iVar++)
        Residual[iVar] = U_time_n[iVar]*Residual_GCL;
      if ((incompressible || freesurface) && (FlowEq || AdjEq)) Residual[0] = 0.0;
      LinSysRes.AddBlock(iPoint, Residual);
      
      /*--- Compute the GCL component of the source term for node j ---*/
      
      U_time_n = node[jPoint]->GetSolution_time_n();
      for(iVar = 0; iVar < nVar; iVar++)
        Residual[iVar] = U_time_n[iVar]*Residual_GCL;
      if ((incompressible || freesurface) && (FlowEq || AdjEq)) Residual[0] = 0.0;
      LinSysRes.SubtractBlock(jPoint, Residual);
      
    }
    
    /*---	Loop over the boundary edges ---*/
    
    for(iMarker = 0; iMarker < geometry->GetnMarker(); iMarker++) {
      for(iVertex = 0; iVertex < geometry->GetnVertex(iMarker); iVertex++) {
        
        /*--- Get the index for node i plus the boundary face normal ---*/
        
        iPoint = geometry->vertex[iMarker][iVertex]->GetNode();
        Normal = geometry->vertex[iMarker][iVertex]->GetNormal();
        
        /*--- Grid velocities stored at boundary node i ---*/
        
        GridVel_i = geometry->node[iPoint]->GetGridVel();
        
        /*--- Compute the GCL term by dotting the grid velocity with the face
         normal. The normal is negated to match the boundary convention. ---*/
        
        Residual_GCL = 0.0;
        for (iDim = 0; iDim < nDim; iDim++)
          Residual_GCL -= 0.5*(GridVel_i[iDim]+GridVel_i[iDim])*Normal[iDim];
        
        /*--- Compute the GCL component of the source term for node i ---*/
        
        U_time_n = node[iPoint]->GetSolution_time_n();
        for(iVar = 0; iVar < nVar; iVar++)
          Residual[iVar] = U_time_n[iVar]*Residual_GCL;
        if ((incompressible || freesurface) && (FlowEq || AdjEq)) Residual[0] = 0.0;
        LinSysRes.AddBlock(iPoint, Residual);
        
      }
    }
    
    /*--- Loop over all nodes (excluding halos) to compute the remainder
     of the dual time-stepping source term. ---*/
    
    for (iPoint = 0; iPoint < nPointDomain; iPoint++) {
      
      /*--- Retrieve the solution at time levels n-1, n, and n+1. Note that
       we are currently iterating on U^n+1 and that U^n & U^n-1 are fixed,
       previous solutions that are stored in memory. ---*/
      
      U_time_nM1 = node[iPoint]->GetSolution_time_n1();
      U_time_n   = node[iPoint]->GetSolution_time_n();
      U_time_nP1 = node[iPoint]->GetSolution();
      
      /*--- CV volume at time n-1 and n+1. In the case of dynamically deforming
       grids, the volumes will change. On rigidly transforming grids, the
       volumes will remain constant. ---*/
      
      Volume_nM1 = geometry->node[iPoint]->GetVolume_nM1();
      Volume_nP1 = geometry->node[iPoint]->GetVolume();
      
      /*--- Compute the dual time-stepping source residual. Due to the
       introduction of the GCL term above, the remainder of the source residual
       due to the time discretization has a new form.---*/
      
      for(iVar = 0; iVar < nVar; iVar++) {
        if (config->GetUnsteady_Simulation() == DT_STEPPING_1ST)
          Residual[iVar] = (U_time_nP1[iVar] - U_time_n[iVar])*(Volume_nP1/TimeStep);
        if (config->GetUnsteady_Simulation() == DT_STEPPING_2ND)
          Residual[iVar] = (U_time_nP1[iVar] - U_time_n[iVar])*(3.0*Volume_nP1/(2.0*TimeStep))
          + (U_time_nM1[iVar] - U_time_n[iVar])*(Volume_nM1/(2.0*TimeStep));
      }
      if ((incompressible || freesurface) && (FlowEq || AdjEq)) Residual[0] = 0.0;
      
      /*--- Store the residual and compute the Jacobian contribution due
       to the dual time source term. ---*/
      
      LinSysRes.AddBlock(iPoint, Residual);
      if (implicit) {
        for (iVar = 0; iVar < nVar; iVar++) {
          for (jVar = 0; jVar < nVar; jVar++) Jacobian_i[iVar][jVar] = 0.0;
          if (config->GetUnsteady_Simulation() == DT_STEPPING_1ST)
            Jacobian_i[iVar][iVar] = Volume_nP1/TimeStep;
          if (config->GetUnsteady_Simulation() == DT_STEPPING_2ND)
            Jacobian_i[iVar][iVar] = (3.0*Volume_nP1)/(2.0*TimeStep);
        }
        if ((incompressible || freesurface) && (FlowEq || AdjEq)) Jacobian_i[0][0] = 0.0;
        Jacobian.AddBlock(iPoint, iPoint, Jacobian_i);
      }
    }
  }
  
}

void CEulerSolver::SetFlow_Displacement(CGeometry **flow_geometry, CVolumetricMovement *flow_grid_movement,
                                        CConfig *flow_config, CConfig *fea_config, CGeometry **fea_geometry, CSolver ***fea_solution) {
  //  unsigned short iMarker, iDim;
  //  unsigned long iVertex, iPoint;
  //  double *Coord, VarCoord[3];
  //
  //#ifdef NO_MPI
  //  unsigned long iPoint_Donor;
  //  double *CoordDonor, *DisplacementDonor;
  //
  //  for (iMarker = 0; iMarker < flow_config->GetnMarker_All(); iMarker++) {
  //    if (flow_config->GetMarker_All_Moving(iMarker) == YES) {
  //      for(iVertex = 0; iVertex < flow_geometry[MESH_0]->nVertex[iMarker]; iVertex++) {
  //        iPoint = flow_geometry[MESH_0]->vertex[iMarker][iVertex]->GetNode();
  //        iPoint_Donor = flow_geometry[MESH_0]->vertex[iMarker][iVertex]->GetDonorPoint();
  //        Coord = flow_geometry[MESH_0]->node[iPoint]->GetCoord();
  //        CoordDonor = fea_geometry[MESH_0]->node[iPoint_Donor]->GetCoord();
  //        DisplacementDonor = fea_solution[MESH_0][FEA_SOL]->node[iPoint_Donor]->GetSolution();
  //
  //        for (iDim = 0; iDim < nDim; iDim++)
  //          VarCoord[iDim] = (CoordDonor[iDim]+DisplacementDonor[iDim])-Coord[iDim];
  //
  //        flow_geometry[MESH_0]->vertex[iMarker][iVertex]->SetVarCoord(VarCoord);
  //      }
  //    }
  //  }
  //  flow_grid_movement->SetVolume_Deformation(flow_geometry[MESH_0], flow_config, true);
  //
  //#else
  //
  //  int rank = MPI::COMM_WORLD.Get_rank(), jProcessor;
  //  double *Buffer_Send_Coord = new double [nDim];
  //  double *Buffer_Receive_Coord = new double [nDim];
  //  unsigned long jPoint;
  //
  //  /*--- Do the send process, by the moment we are sending each
  //   node individually, this must be changed ---*/
  //  for (iMarker = 0; iMarker < fea_config->GetnMarker_All(); iMarker++) {
  //    if (fea_config->GetMarker_All_Boundary(iMarker) == LOAD_BOUNDARY) {
  //      for(iVertex = 0; iVertex < fea_geometry[MESH_0]->nVertex[iMarker]; iVertex++) {
  //        iPoint = fea_geometry[MESH_0]->vertex[iMarker][iVertex]->GetNode();
  //
  //        if (fea_geometry[MESH_0]->node[iPoint]->GetDomain()) {
  //
  //          /*--- Find the associate pair to the original node (index and processor) ---*/
  //          jPoint = fea_geometry[MESH_0]->vertex[iMarker][iVertex]->GetPeriodicPointDomain()[0];
  //          jProcessor = fea_geometry[MESH_0]->vertex[iMarker][iVertex]->GetPeriodicPointDomain()[1];
  //
  //          /*--- We only send the pressure that belong to other boundary ---*/
  //          if (jProcessor != rank) {
  //            for (iDim = 0; iDim < nDim; iDim++)
  //              Buffer_Send_Coord[iDim] = fea_geometry[MESH_0]->node[iPoint]->GetCoord(iDim);
  //
  //            MPI::COMM_WORLD.Bsend(Buffer_Send_Coord, nDim, MPI::DOUBLE, jProcessor, iPoint);
  //          }
  //
  //        }
  //      }
  //    }
  //  }
  //
  //  /*--- Now the loop is over the fea points ---*/
  //  for (iMarker = 0; iMarker < flow_config->GetnMarker_All(); iMarker++) {
  //    if ((flow_config->GetMarker_All_Boundary(iMarker) == EULER_WALL) &&
  //        (flow_config->GetMarker_All_Moving(iMarker) == YES)) {
  //      for(iVertex = 0; iVertex < flow_geometry[MESH_0]->nVertex[iMarker]; iVertex++) {
  //        iPoint = flow_geometry[MESH_0]->vertex[iMarker][iVertex]->GetNode();
  //        if (flow_geometry[MESH_0]->node[iPoint]->GetDomain()) {
  //
  //          /*--- Find the associate pair to the original node ---*/
  //          jPoint = flow_geometry[MESH_0]->vertex[iMarker][iVertex]->GetPeriodicPointDomain()[0];
  //          jProcessor = flow_geometry[MESH_0]->vertex[iMarker][iVertex]->GetPeriodicPointDomain()[1];
  //
  //          /*--- We only receive the information that belong to other boundary ---*/
  //          if (jProcessor != rank)
  //            MPI::COMM_WORLD.Recv(Buffer_Receive_Coord, nDim, MPI::DOUBLE, jProcessor, jPoint);
  //          else {
  //            for (iDim = 0; iDim < nDim; iDim++)
  //              Buffer_Send_Coord[iDim] = fea_geometry[MESH_0]->node[jPoint]->GetCoord(iDim);
  //          }
  //
  //          /*--- Store the solution for both points ---*/
  //          Coord = flow_geometry[MESH_0]->node[iPoint]->GetCoord();
  //
  //          for (iDim = 0; iDim < nDim; iDim++)
  //            VarCoord[iDim] = Buffer_Send_Coord[iDim]-Coord[iDim];
  //
  //          flow_geometry[MESH_0]->vertex[iMarker][iVertex]->SetVarCoord(VarCoord);
  //
  //
  //        }
  //      }
  //    }
  //  }
  //  delete[] Buffer_Send_Coord;
  //  delete[] Buffer_Receive_Coord;
  //
  //#endif
  //
}

void CEulerSolver::LoadRestart(CGeometry **geometry, CSolver ***solver, CConfig *config, int val_iter) {
  
  /*--- Restart the solution from file information ---*/
  unsigned short iDim, iVar, iMesh, iMeshFine;
  unsigned long iPoint, index, iChildren, Point_Fine;
  unsigned short turb_model = config->GetKind_Turb_Model();
  double Area_Children, Area_Parent, Coord[3], *Solution_Fine, dull_val;
  bool compressible   = (config->GetKind_Regime() == COMPRESSIBLE);
  bool incompressible = (config->GetKind_Regime() == INCOMPRESSIBLE);
  bool freesurface    = (config->GetKind_Regime() == FREESURFACE);
  bool grid_movement  = config->GetGrid_Movement();
  bool dual_time = ((config->GetUnsteady_Simulation() == DT_STEPPING_1ST) ||
                    (config->GetUnsteady_Simulation() == DT_STEPPING_2ND));
  string UnstExt, text_line;
  ifstream restart_file;
  
  string restart_filename = config->GetSolution_FlowFileName();
  
  /*--- Modify file name for an unsteady restart ---*/
  if (dual_time)
    restart_filename = config->GetUnsteady_FileName(restart_filename, val_iter);
  
  /*--- Open the restart file, and throw an error if this fails. ---*/
  restart_file.open(restart_filename.data(), ios::in);
  if (restart_file.fail()) {
    cout << "There is no flow restart file!! " << restart_filename.data() << "."<< endl;
    exit(1);
  }
  
  /*--- In case this is a parallel simulation, we need to perform the
   Global2Local index transformation first. ---*/
  long *Global2Local = NULL;
  Global2Local = new long[geometry[MESH_0]->GetGlobal_nPointDomain()];
  /*--- First, set all indices to a negative value by default ---*/
  for(iPoint = 0; iPoint < geometry[MESH_0]->GetGlobal_nPointDomain(); iPoint++) {
    Global2Local[iPoint] = -1;
  }
  
  /*--- Now fill array with the transform values only for local points ---*/
  for(iPoint = 0; iPoint < geometry[MESH_0]->GetnPointDomain(); iPoint++) {
    Global2Local[geometry[MESH_0]->node[iPoint]->GetGlobalIndex()] = iPoint;
  }
  
  /*--- Read all lines in the restart file ---*/
  long iPoint_Local = 0; unsigned long iPoint_Global = 0;
  
  /*--- The first line is the header ---*/
  getline (restart_file, text_line);
  
  while (getline (restart_file,text_line)) {
    istringstream point_line(text_line);
    
    /*--- Retrieve local index. If this node from the restart file lives
     on a different processor, the value of iPoint_Local will be -1, as
     initialized above. Otherwise, the local index for this node on the
     current processor will be returned and used to instantiate the vars. ---*/
    iPoint_Local = Global2Local[iPoint_Global];
    if (iPoint_Local >= 0) {
      
      if (compressible) {
        if (nDim == 2) point_line >> index >> Coord[0] >> Coord[1] >> Solution[0] >> Solution[1] >> Solution[2] >> Solution[3];
        if (nDim == 3) point_line >> index >> Coord[0] >> Coord[1] >> Coord[2] >> Solution[0] >> Solution[1] >> Solution[2] >> Solution[3] >> Solution[4];
      }
      if (incompressible) {
        if (nDim == 2) point_line >> index >> Coord[0] >> Coord[1] >> Solution[0] >> Solution[1] >> Solution[2];
        if (nDim == 3) point_line >> index >> Coord[0] >> Coord[1] >> Coord[2] >> Solution[0] >> Solution[1] >> Solution[2] >> Solution[3];
      }
      if (freesurface) {
        if (nDim == 2) point_line >> index >> Coord[0] >> Coord[1] >> Solution[0] >> Solution[1] >> Solution[2] >> Solution[3];
        if (nDim == 3) point_line >> index >> Coord[0] >> Coord[1] >> Coord[2] >> Solution[0] >> Solution[1] >> Solution[2] >> Solution[3] >> Solution[4];
      }
      
      node[iPoint_Local]->SetSolution(Solution);
      
      /*--- For dynamic meshes, read in and store the
       grid coordinates and grid velocities for each node. ---*/
      if (grid_movement) {
        
        /*--- First, remove any variables for the turbulence model that
         appear in the restart file before the grid velocities. ---*/
        if (turb_model == SA || turb_model == ML) {
          point_line >> dull_val;
        } else if (turb_model == SST) {
          point_line >> dull_val >> dull_val;
        }
        
        /*--- Read in the next 2 or 3 variables which are the grid velocities ---*/
        double GridVel[3];
        if (nDim == 2) point_line >> GridVel[0] >> GridVel[1];
        if (nDim == 3) point_line >> GridVel[0] >> GridVel[1] >> GridVel[2];
        for (iDim = 0; iDim < nDim; iDim++) {
          geometry[MESH_0]->node[iPoint_Local]->SetCoord(iDim, Coord[iDim]);
          geometry[MESH_0]->node[iPoint_Local]->SetGridVel(iDim, GridVel[iDim]);
        }
      }
      
    }
    iPoint_Global++;
  }
  
  /*--- Close the restart file ---*/
  restart_file.close();
  
  /*--- Free memory needed for the transformation ---*/
  delete [] Global2Local;
  
  /*--- MPI solution ---*/
  solver[MESH_0][FLOW_SOL]->Set_MPI_Solution(geometry[MESH_0], config);
  
  /*--- Interpolate the solution down to the coarse multigrid levels ---*/
  for (iMesh = 1; iMesh <= config->GetMGLevels(); iMesh++) {
    for (iPoint = 0; iPoint < geometry[iMesh]->GetnPoint(); iPoint++) {
      Area_Parent = geometry[iMesh]->node[iPoint]->GetVolume();
      for (iVar = 0; iVar < nVar; iVar++) Solution[iVar] = 0.0;
      for (iChildren = 0; iChildren < geometry[iMesh]->node[iPoint]->GetnChildren_CV(); iChildren++) {
        Point_Fine = geometry[iMesh]->node[iPoint]->GetChildren_CV(iChildren);
        Area_Children = geometry[iMesh-1]->node[Point_Fine]->GetVolume();
        Solution_Fine = solver[iMesh-1][FLOW_SOL]->node[Point_Fine]->GetSolution();
        for (iVar = 0; iVar < nVar; iVar++) {
          Solution[iVar] += Solution_Fine[iVar]*Area_Children/Area_Parent;
        }
      }
      solver[iMesh][FLOW_SOL]->node[iPoint]->SetSolution(Solution);
    }
    solver[iMesh][FLOW_SOL]->Set_MPI_Solution(geometry[iMesh], config);
  }
  
  /*--- Update the geometry for flows on dynamic meshes ---*/
  if (grid_movement) {
    
    /*--- Communicate the new coordinates and grid velocities at the halos ---*/
    geometry[MESH_0]->Set_MPI_Coord(config);
    geometry[MESH_0]->Set_MPI_GridVel(config);
    
    /*--- Recompute the edges and  dual mesh control volumes in the
     domain and on the boundaries. ---*/
    geometry[MESH_0]->SetCG();
    geometry[MESH_0]->SetControlVolume(config, UPDATE);
    geometry[MESH_0]->SetBoundControlVolume(config, UPDATE);
    
    /*--- Update the multigrid structure after setting up the finest grid,
     including computing the grid velocities on the coarser levels. ---*/
    
    for (iMesh = 1; iMesh <= config->GetMGLevels(); iMesh++) {
      iMeshFine = iMesh-1;
      geometry[iMesh]->SetControlVolume(config,geometry[iMeshFine], UPDATE);
      geometry[iMesh]->SetBoundControlVolume(config,geometry[iMeshFine],UPDATE);
      geometry[iMesh]->SetCoord(geometry[iMeshFine]);
      geometry[iMesh]->SetRestricted_GridVelocity(geometry[iMeshFine],config);
    }
  }
  
}

void CEulerSolver::SetFreeSurface_Distance(CGeometry *geometry, CConfig *config) {
  double *coord = NULL, dist2, *iCoord = NULL, *jCoord = NULL, LevelSet_i, LevelSet_j,
  **Coord_LevelSet = NULL, *xCoord = NULL, *yCoord = NULL, *zCoord = NULL, auxCoordx, auxCoordy,
  auxCoordz, FreeSurface, volume, LevelSetDiff_Squared, LevelSetDiff, dist, Min_dist;
  unsigned short iDim;
  unsigned long iPoint, jPoint, iVertex, jVertex, nVertex_LevelSet, iEdge;
  ifstream index_file;
  ofstream LevelSet_file;
  string text_line;
  int rank = MASTER_NODE;
  char cstr[200], buffer[50];
  
  unsigned short nDim = geometry->GetnDim();
  unsigned long iExtIter = config->GetExtIter();
  
#ifdef NO_MPI
  
  /*--- Identification of the 0 level set points and coordinates ---*/
  nVertex_LevelSet = 0;
  for (iEdge = 0; iEdge < geometry->GetnEdge(); iEdge++) {
    iPoint = geometry->edge[iEdge]->GetNode(0); LevelSet_i = node[iPoint]->GetSolution(nDim+1);
    jPoint = geometry->edge[iEdge]->GetNode(1); LevelSet_j = node[jPoint]->GetSolution(nDim+1);
    if (LevelSet_i*LevelSet_j < 0.0) nVertex_LevelSet ++;
  }
  
  /*--- Allocate vector of boundary coordinates ---*/
  Coord_LevelSet = new double* [nVertex_LevelSet];
  for (iVertex = 0; iVertex < nVertex_LevelSet; iVertex++)
    Coord_LevelSet[iVertex] = new double [nDim];
  
  /*--- Get coordinates of the points of the surface ---*/
  nVertex_LevelSet = 0;
  for (iEdge = 0; iEdge < geometry->GetnEdge(); iEdge++) {
    iPoint = geometry->edge[iEdge]->GetNode(0); LevelSet_i = node[iPoint]->GetSolution(nDim+1); iCoord = geometry->node[iPoint]->GetCoord();
    jPoint = geometry->edge[iEdge]->GetNode(1); LevelSet_j = node[jPoint]->GetSolution(nDim+1); jCoord = geometry->node[jPoint]->GetCoord();
    if (LevelSet_i*LevelSet_j < 0.0) {
      for (iDim = 0; iDim < nDim; iDim++)
        Coord_LevelSet[nVertex_LevelSet][iDim] = iCoord[iDim]-LevelSet_i*(jCoord[iDim]-iCoord[iDim])/(LevelSet_j-LevelSet_i);
      nVertex_LevelSet++;
    }
  }
  
#else
  
  int nProcessor, iProcessor;
  unsigned long *Buffer_Send_nVertex = NULL, *Buffer_Receive_nVertex = NULL,
  nLocalVertex_LevelSet = 0, nGlobalVertex_LevelSet = 0, MaxLocalVertex_LevelSet = 0, nBuffer;
  double *Buffer_Send_Coord = NULL, *Buffer_Receive_Coord = NULL;
  
#ifdef WINDOWS
  MPI_Comm_size(MPI_COMM_WORLD,&nProcessor);
#else
  nProcessor = MPI::COMM_WORLD.Get_size();
#endif
  
#ifdef WINDOWS
  MPI_Comm_rank(MPI_COMM_WORLD,&rank);
#else
  rank = MPI::COMM_WORLD.Get_rank();
#endif
  
  Buffer_Send_nVertex = new unsigned long [1];
  Buffer_Receive_nVertex = new unsigned long [nProcessor];
  
  nLocalVertex_LevelSet = 0;
  for (iEdge = 0; iEdge < geometry->GetnEdge(); iEdge++) {
    iPoint = geometry->edge[iEdge]->GetNode(0); LevelSet_i = node[iPoint]->GetSolution(nDim+1);
    jPoint = geometry->edge[iEdge]->GetNode(1); LevelSet_j = node[jPoint]->GetSolution(nDim+1);
    if (LevelSet_i*LevelSet_j < 0.0) nLocalVertex_LevelSet ++;
  }
  
  Buffer_Send_nVertex[0] = nLocalVertex_LevelSet;
  
#ifdef WINDOWS
  MPI_Allreduce(&nLocalVertex_LevelSet, &nGlobalVertex_LevelSet, 1, MPI_UNSIGNED_LONG, MPI_SUM, MPI_COMM_WORLD);
  MPI_Allreduce(&nLocalVertex_LevelSet, &MaxLocalVertex_LevelSet, 1, MPI_UNSIGNED_LONG, MPI_MAX, MPI_COMM_WORLD);
  MPI_Allgather(Buffer_Send_nVertex, 1, MPI_UNSIGNED_LONG, Buffer_Receive_nVertex, 1, MPI_UNSIGNED_LONG, MPI_COMM_WORLD);
#else
  MPI::COMM_WORLD.Allreduce(&nLocalVertex_LevelSet, &nGlobalVertex_LevelSet, 1, MPI::UNSIGNED_LONG, MPI::SUM);
  MPI::COMM_WORLD.Allreduce(&nLocalVertex_LevelSet, &MaxLocalVertex_LevelSet, 1, MPI::UNSIGNED_LONG, MPI::MAX);
  MPI::COMM_WORLD.Allgather(Buffer_Send_nVertex, 1, MPI::UNSIGNED_LONG, Buffer_Receive_nVertex, 1, MPI::UNSIGNED_LONG);
#endif
  
  nBuffer = MaxLocalVertex_LevelSet*nDim;
  Buffer_Send_Coord = new double [nBuffer];
  Buffer_Receive_Coord = new double [nProcessor*nBuffer];
  
  for (iVertex = 0; iVertex < MaxLocalVertex_LevelSet; iVertex++)
    for (iDim = 0; iDim < nDim; iDim++)
      Buffer_Send_Coord[iVertex*nDim+iDim] = 0.0;
  
  nLocalVertex_LevelSet = 0;
  for (iEdge = 0; iEdge < geometry->GetnEdge(); iEdge++) {
    iPoint = geometry->edge[iEdge]->GetNode(0); LevelSet_i = node[iPoint]->GetSolution(nDim+1); iCoord = geometry->node[iPoint]->GetCoord();
    jPoint = geometry->edge[iEdge]->GetNode(1); LevelSet_j = node[jPoint]->GetSolution(nDim+1); jCoord = geometry->node[jPoint]->GetCoord();
    
    if (LevelSet_i*LevelSet_j < 0.0) {
      for (iDim = 0; iDim < nDim; iDim++)
        Buffer_Send_Coord[nLocalVertex_LevelSet*nDim+iDim] = iCoord[iDim]-LevelSet_i*(jCoord[iDim]-iCoord[iDim])/(LevelSet_j-LevelSet_i);
      nLocalVertex_LevelSet++;
    }
  }
  
#ifdef WINDOWS
  MPI_Allgather(Buffer_Send_Coord, nBuffer, MPI_DOUBLE, Buffer_Receive_Coord, nBuffer, MPI_DOUBLE, MPI_COMM_WORLD);
#else
  MPI::COMM_WORLD.Allgather(Buffer_Send_Coord, nBuffer, MPI::DOUBLE, Buffer_Receive_Coord, nBuffer, MPI::DOUBLE);
#endif
  
  /*--- Identification of the 0 level set points and coordinates ---*/
  nVertex_LevelSet = 0;
  for (iProcessor = 0; iProcessor < nProcessor; iProcessor++)
    nVertex_LevelSet += Buffer_Receive_nVertex[iProcessor];
  
  /*--- Allocate vector of boundary coordinates ---*/
  Coord_LevelSet = new double* [nVertex_LevelSet];
  for (iVertex = 0; iVertex < nVertex_LevelSet; iVertex++)
    Coord_LevelSet[iVertex] = new double [nDim];
  
  /*--- Set the value of the coordinates at the level set zero ---*/
  nVertex_LevelSet = 0;
  for (iProcessor = 0; iProcessor < nProcessor; iProcessor++)
    for (iVertex = 0; iVertex < Buffer_Receive_nVertex[iProcessor]; iVertex++) {
      for (iDim = 0; iDim < nDim; iDim++)
        Coord_LevelSet[nVertex_LevelSet][iDim] = Buffer_Receive_Coord[(iProcessor*MaxLocalVertex_LevelSet+iVertex)*nDim+iDim];
      nVertex_LevelSet++;
    }
  
  delete [] Buffer_Send_Coord;
  delete [] Buffer_Receive_Coord;
  delete [] Buffer_Send_nVertex;
  delete [] Buffer_Receive_nVertex;
  
#endif
  
  /*--- Get coordinates of the points and compute distances to the surface ---*/
  for (iPoint = 0; iPoint < nPoint; iPoint++) {
    coord = geometry->node[iPoint]->GetCoord();
    
    /*--- Compute the min distance ---*/
    Min_dist = 1E20;
    for (iVertex = 0; iVertex < nVertex_LevelSet; iVertex++) {
      
      dist2 = 0.0;
      for (iDim = 0; iDim < nDim; iDim++)
        dist2 += (coord[iDim] - Coord_LevelSet[iVertex][iDim])*(coord[iDim]-Coord_LevelSet[iVertex][iDim]);
      dist = sqrt(dist2);
      if (dist < Min_dist) { Min_dist = dist; }
      
    }
    
    /*--- Compute the sign using the current solution ---*/
    double NumberSign = 1.0;
    if (node[iPoint]->GetSolution(0) != 0.0)
      NumberSign = node[iPoint]->GetSolution(nDim+1)/fabs(node[iPoint]->GetSolution(nDim+1));
    
    /*--- Store the value of the Level Set and the Distance (primitive variables) ---*/
    node[iPoint]->SetPrimVar(nDim+5, node[iPoint]->GetSolution(nDim+1));
    node[iPoint]->SetPrimVar(nDim+6, Min_dist*NumberSign);
    
  }
  
  if (config->GetIntIter() == 0) {
    
    /*--- Order the arrays (x Coordinate, y Coordinate, z Coordiante) ---*/
    for (iVertex = 0; iVertex < nVertex_LevelSet; iVertex++) {
      for (jVertex = 0; jVertex < nVertex_LevelSet - 1 - iVertex; jVertex++) {
        if (Coord_LevelSet[jVertex][0] > Coord_LevelSet[jVertex+1][0]) {
          auxCoordx = Coord_LevelSet[jVertex][0]; Coord_LevelSet[jVertex][0] = Coord_LevelSet[jVertex+1][0]; Coord_LevelSet[jVertex+1][0] = auxCoordx;
          auxCoordy = Coord_LevelSet[jVertex][1]; Coord_LevelSet[jVertex][1] = Coord_LevelSet[jVertex+1][1]; Coord_LevelSet[jVertex+1][1] = auxCoordy;
          if (nDim == 3) { auxCoordz = Coord_LevelSet[jVertex][2]; Coord_LevelSet[jVertex][2] = Coord_LevelSet[jVertex+1][2]; Coord_LevelSet[jVertex+1][2] = auxCoordz; }
        }
      }
    }
    
    /*--- Get coordinates of the points and compute distances to the surface ---*/
    FreeSurface = 0.0;
    for (iPoint = 0; iPoint < nPointDomain; iPoint++) {
      coord = geometry->node[iPoint]->GetCoord();
      volume = geometry->node[iPoint]->GetVolume();
      LevelSetDiff_Squared = 0.0; LevelSetDiff = 0.0;
      
      LevelSetDiff = (node[iPoint]->GetSolution(nDim+1) - coord[nDim-1]);
      LevelSetDiff_Squared = LevelSetDiff*LevelSetDiff;
      FreeSurface += 0.5*LevelSetDiff_Squared*volume;
      
      node[iPoint]->SetDiffLevelSet(LevelSetDiff);
      
    }
    
    if ((rank == MASTER_NODE) && (iExtIter % config->GetWrt_Sol_Freq_DualTime() == 0)) {
      
      /*--- Write the Level Set distribution, the target level set---*/
      LevelSet_file.precision(15);
      
      /*--- Write file name with extension ---*/
      strcpy (cstr, "LevelSet");
      if (config->GetUnsteady_Simulation()){
        if ((int(iExtIter) >= 0) && (int(iExtIter) < 10)) sprintf (buffer, "_0000%d.dat", int(iExtIter));
        if ((int(iExtIter) >= 10) && (int(iExtIter) < 100)) sprintf (buffer, "_000%d.dat", int(iExtIter));
        if ((int(iExtIter) >= 100) && (int(iExtIter) < 1000)) sprintf (buffer, "_00%d.dat", int(iExtIter));
        if ((int(iExtIter) >= 1000) && (int(iExtIter) < 10000)) sprintf (buffer, "_0%d.dat", int(iExtIter));
        if (int(iExtIter) >= 10000) sprintf (buffer, "_%d.dat", int(iExtIter));
      }
      else {
        sprintf (buffer, ".dat");
      }
      
      strcat(cstr,buffer);
      
      LevelSet_file.open(cstr, ios::out);
      LevelSet_file << "TITLE = \"SU2 Free surface simulation\"" << endl;
      if (nDim == 2) LevelSet_file << "VARIABLES = \"x coord\",\"y coord\"" << endl;
      if (nDim == 3) LevelSet_file << "VARIABLES = \"x coord\",\"y coord\",\"z coord\"" << endl;
      LevelSet_file << "ZONE T= \"Free Surface\"" << endl;
      
      for (iVertex = 0; iVertex < nVertex_LevelSet; iVertex++) {
        if (nDim == 2) LevelSet_file << scientific << Coord_LevelSet[iVertex][0] << ", " << Coord_LevelSet[iVertex][1] << endl;
        if (nDim == 3) LevelSet_file << scientific << Coord_LevelSet[iVertex][0] << ", " << Coord_LevelSet[iVertex][1] << ", " << Coord_LevelSet[iVertex][2] << endl;
      }
      LevelSet_file.close();
      
    }
    
    /*--- Store the value of the free surface coefficient ---*/
    SetTotal_CFreeSurface(FreeSurface);
    
    delete [] xCoord;
    delete [] yCoord;
    if (nDim == 3) delete [] zCoord;
    
  }
  
  /*--- Deallocate vector of boundary coordinates ---*/
  for (iVertex = 0; iVertex < nVertex_LevelSet; iVertex++)
    delete Coord_LevelSet[iVertex];
  delete [] Coord_LevelSet;
  
}

CNSSolver::CNSSolver(void) : CEulerSolver() {
  
  /*--- Array initialization ---*/
  CDrag_Visc = NULL;
  CLift_Visc = NULL;
  CSideForce_Visc = NULL;
  CEff_Visc = NULL;
  CMx_Visc = NULL;
  CMy_Visc = NULL;
  CMz_Visc = NULL;
  CFx_Visc = NULL;
  CFy_Visc = NULL;
  CFz_Visc = NULL;
  Surface_CLift_Visc = NULL;
  Surface_CDrag_Visc = NULL;
  Surface_CMx_Visc = NULL;
  Surface_CMy_Visc = NULL;
  Surface_CMz_Visc = NULL;
  CMerit_Visc = NULL;
  CT_Visc = NULL;
  CQ_Visc = NULL;
  ForceViscous = NULL;
  MomentViscous = NULL;
  CSkinFriction = NULL;
  
}

CNSSolver::CNSSolver(CGeometry *geometry, CConfig *config, unsigned short iMesh) : CEulerSolver() {
  
  unsigned long iPoint, index, counter_local = 0, counter_global = 0, iVertex;
  unsigned short iVar, iDim, iMarker, nLineLets;
  double Density, Velocity2, Pressure, Temperature, dull_val;
  
  unsigned short nZone = geometry->GetnZone();
  bool restart = (config->GetRestart() || config->GetRestart_Flow());
  bool compressible = (config->GetKind_Regime() == COMPRESSIBLE);
  bool incompressible = (config->GetKind_Regime() == INCOMPRESSIBLE);
  bool freesurface = (config->GetKind_Regime() == FREESURFACE);
  double Gas_Constant = config->GetGas_ConstantND();
  bool adjoint = config->GetAdjoint();
  bool dual_time = ((config->GetUnsteady_Simulation() == DT_STEPPING_1ST) ||
                    (config->GetUnsteady_Simulation() == DT_STEPPING_2ND));
  
  /*--- Array initialization ---*/
  CDrag_Visc = NULL;
  CLift_Visc = NULL;
  CSideForce_Visc = NULL;
  CEff_Visc = NULL;
  CMx_Visc = NULL;
  CMy_Visc = NULL;
  CMz_Visc = NULL;
  CFx_Visc = NULL;
  CFy_Visc = NULL;
  CFz_Visc = NULL;
  Surface_CLift_Visc = NULL;
  Surface_CDrag_Visc = NULL;
  Surface_CMx_Visc = NULL;
  Surface_CMy_Visc = NULL;
  Surface_CMz_Visc = NULL;
  CMerit_Visc = NULL;
  CT_Visc = NULL;
  CQ_Visc = NULL;
  Heat_Visc = NULL;
  MaxHeatFlux_Visc = NULL;
  ForceViscous = NULL;
  MomentViscous = NULL;
  CSkinFriction = NULL;
  
  int rank = MASTER_NODE;
#ifndef NO_MPI
#ifdef WINDOWS
  MPI_Comm_rank(MPI_COMM_WORLD,&rank);
#else
  rank = MPI::COMM_WORLD.Get_rank();
#endif
#endif
  
  /*--- Set the gamma value ---*/
  Gamma = config->GetGamma();
  Gamma_Minus_One = Gamma - 1.0;
  
  /*--- Define geometry constants in the solver structure
   Incompressible flow, primitive variables nDim+3, (P,vx,vy,vz,rho,beta,lamMu,EddyMu),
   FreeSurface Incompressible flow, primitive variables nDim+4, (P,vx,vy,vz,rho,beta,lamMu,EddyMu, dist),
   Compressible flow, primitive variables nDim+5, (T,vx,vy,vz,P,rho,h,c,lamMu,EddyMu) ---*/
  nDim = geometry->GetnDim();
  if (incompressible) { nVar = nDim+1; nPrimVar = nDim+5; nPrimVarGrad = nDim+3; }
  if (freesurface)    { nVar = nDim+2; nPrimVar = nDim+7; nPrimVarGrad = nDim+6; }
  if (compressible)   { nVar = nDim+2; nPrimVar = nDim+7; nPrimVarGrad = nDim+4; }
  nMarker      = config->GetnMarker_All();
  nPoint       = geometry->GetnPoint();
  nPointDomain = geometry->GetnPointDomain();
  
  /*--- Allocate the node variables ---*/
  node = new CVariable*[nPoint];
  
  /*--- Define some auxiliar vector related with the residual ---*/
  Residual      = new double[nVar]; for (iVar = 0; iVar < nVar; iVar++) Residual[iVar]      = 0.0;
  Residual_RMS  = new double[nVar]; for (iVar = 0; iVar < nVar; iVar++) Residual_RMS[iVar]  = 0.0;
  Residual_Max  = new double[nVar]; for (iVar = 0; iVar < nVar; iVar++) Residual_Max[iVar]  = 0.0;
  Residual_i    = new double[nVar]; for (iVar = 0; iVar < nVar; iVar++) Residual_i[iVar]    = 0.0;
  Residual_j    = new double[nVar]; for (iVar = 0; iVar < nVar; iVar++) Residual_j[iVar]    = 0.0;
  Res_Conv      = new double[nVar]; for (iVar = 0; iVar < nVar; iVar++) Res_Conv[iVar]      = 0.0;
  Res_Visc      = new double[nVar]; for (iVar = 0; iVar < nVar; iVar++) Res_Visc[iVar]      = 0.0;
  Res_Sour      = new double[nVar]; for (iVar = 0; iVar < nVar; iVar++) Res_Sour[iVar]      = 0.0;
  Point_Max  = new unsigned long[nVar]; for (iVar = 0; iVar < nVar; iVar++) Point_Max[iVar]  = 0;
  
  /*--- Define some auxiliary vectors related to the solution ---*/
  Solution   = new double[nVar]; for (iVar = 0; iVar < nVar; iVar++) Solution[iVar]   = 0.0;
  Solution_i = new double[nVar]; for (iVar = 0; iVar < nVar; iVar++) Solution_i[iVar] = 0.0;
  Solution_j = new double[nVar]; for (iVar = 0; iVar < nVar; iVar++) Solution_j[iVar] = 0.0;
  
  /*--- Define some auxiliary vectors related to the geometry ---*/
  Vector   = new double[nDim]; for (iDim = 0; iDim < nDim; iDim++) Vector[iDim]   = 0.0;
  Vector_i = new double[nDim]; for (iDim = 0; iDim < nDim; iDim++) Vector_i[iDim] = 0.0;
  Vector_j = new double[nDim]; for (iDim = 0; iDim < nDim; iDim++) Vector_j[iDim] = 0.0;
  
  /*--- Define some auxiliary vectors related to the primitive solution ---*/
  Primitive   = new double[nPrimVar]; for (iVar = 0; iVar < nPrimVar; iVar++) Primitive[iVar]   = 0.0;
  Primitive_i = new double[nPrimVar]; for (iVar = 0; iVar < nPrimVar; iVar++) Primitive_i[iVar] = 0.0;
  Primitive_j = new double[nPrimVar]; for (iVar = 0; iVar < nPrimVar; iVar++) Primitive_j[iVar] = 0.0;
  
  /*--- Define some auxiliar vector related with the undivided lapalacian computation ---*/
  if (config->GetKind_ConvNumScheme_Flow() == SPACE_CENTERED) {
    iPoint_UndLapl = new double [nPoint];
    jPoint_UndLapl = new double [nPoint];
  }
  
  /*--- Define some auxiliary vectors related to low-speed preconditioning ---*/
  if (config->GetKind_Upwind_Flow() == TURKEL) {
    LowMach_Precontioner = new double* [nVar];
    for (iVar = 0; iVar < nVar; iVar ++)
      LowMach_Precontioner[iVar] = new double[nVar];
  }
  
  /*--- Initialize the solution and right hand side vectors for storing
   the residuals and updating the solution (always needed even for
   explicit schemes). ---*/
  LinSysSol.Initialize(nPoint, nPointDomain, nVar, 0.0);
  LinSysRes.Initialize(nPoint, nPointDomain, nVar, 0.0);
  
  /*--- Jacobians and vector structures for implicit computations ---*/
  if (config->GetKind_TimeIntScheme_Flow() == EULER_IMPLICIT) {
    
    /*--- Point to point Jacobians ---*/
    Jacobian_i = new double* [nVar];
    Jacobian_j = new double* [nVar];
    for (iVar = 0; iVar < nVar; iVar++) {
      Jacobian_i[iVar] = new double [nVar];
      Jacobian_j[iVar] = new double [nVar];
    }
    /*--- Initialization of the structure of the whole Jacobian ---*/
    if (rank == MASTER_NODE) cout << "Initialize jacobian structure (Navier-Stokes). MG level: " << iMesh <<"." << endl;
    Jacobian.Initialize(nPoint, nPointDomain, nVar, nVar, true, geometry);
    
    if (config->GetKind_Linear_Solver_Prec() == LINELET) {
      nLineLets = Jacobian.BuildLineletPreconditioner(geometry, config);
      if (rank == MASTER_NODE) cout << "Compute linelet structure. " << nLineLets << " elements in each line (average)." << endl;
    }
    
  } else {
    if (rank == MASTER_NODE)
      cout << "Explicit scheme. No jacobian structure (Navier-Stokes). MG level: " << iMesh <<"." << endl;
  }
  
  /*--- Define some auxiliary vectors for computing flow variable gradients by least squares ---*/
  if (config->GetKind_Gradient_Method() == WEIGHTED_LEAST_SQUARES) {
    
    /*--- S matrix := inv(R)*traspose(inv(R)) ---*/
    Smatrix = new double* [nDim];
    for (iDim = 0; iDim < nDim; iDim++)
      Smatrix[iDim] = new double [nDim];
    
    /*--- c vector := transpose(WA)*(Wb) ---*/
    cvector = new double* [nPrimVarGrad];
    for (iVar = 0; iVar < nPrimVarGrad; iVar++)
      cvector[iVar] = new double [nDim];
  }
  
  /*--- Store the value of the characteristic primitive variables at the boundaries ---*/
  CharacPrimVar = new double** [nMarker];
  for (iMarker = 0; iMarker < nMarker; iMarker++) {
    CharacPrimVar[iMarker] = new double* [geometry->nVertex[iMarker]];
    for (iVertex = 0; iVertex < geometry->nVertex[iMarker]; iVertex++) {
      CharacPrimVar[iMarker][iVertex] = new double [nPrimVar];
      for (iVar = 0; iVar < nPrimVar; iVar++) {
        CharacPrimVar[iMarker][iVertex][iVar] = 0.0;
      }
    }
  }
  
  /*--- Inviscid force definition and coefficient in all the markers ---*/
  CPressure = new double* [nMarker];
  for (iMarker = 0; iMarker < nMarker; iMarker++) {
    CPressure[iMarker] = new double [geometry->nVertex[iMarker]];
    for (iVertex = 0; iVertex < geometry->nVertex[iMarker]; iVertex++) {
      CPressure[iMarker][iVertex] = 0.0;
    }
  }
  
  /*--- Inviscid force definition and coefficient in all the markers ---*/
  CPressureTarget = new double* [nMarker];
  for (iMarker = 0; iMarker < nMarker; iMarker++) {
    CPressureTarget[iMarker] = new double [geometry->nVertex[iMarker]];
    for (iVertex = 0; iVertex < geometry->nVertex[iMarker]; iVertex++) {
      CPressureTarget[iMarker][iVertex] = 0.0;
    }
  }
  
  /*--- Heat tranfer in all the markers ---*/
  HeatFlux = new double* [nMarker];
  for (iMarker = 0; iMarker < nMarker; iMarker++) {
    HeatFlux[iMarker] = new double [geometry->nVertex[iMarker]];
    for (iVertex = 0; iVertex < geometry->nVertex[iMarker]; iVertex++) {
      HeatFlux[iMarker][iVertex] = 0.0;
    }
  }
  
  /*--- Heat tranfer in all the markers ---*/
  HeatFluxTarget = new double* [nMarker];
  for (iMarker = 0; iMarker < nMarker; iMarker++) {
    HeatFluxTarget[iMarker] = new double [geometry->nVertex[iMarker]];
    for (iVertex = 0; iVertex < geometry->nVertex[iMarker]; iVertex++) {
      HeatFluxTarget[iMarker][iVertex] = 0.0;
    }
  }
  
  /*--- Y plus in all the markers ---*/
  YPlus = new double* [nMarker];
  for (iMarker = 0; iMarker < nMarker; iMarker++) {
    YPlus[iMarker] = new double [geometry->nVertex[iMarker]];
    for (iVertex = 0; iVertex < geometry->nVertex[iMarker]; iVertex++) {
      YPlus[iMarker][iVertex] = 0.0;
    }
  }
  
  /*--- Skin friction in all the markers ---*/
  CSkinFriction = new double* [nMarker];
  for (iMarker = 0; iMarker < nMarker; iMarker++) {
    CSkinFriction[iMarker] = new double [geometry->nVertex[iMarker]];
    for (iVertex = 0; iVertex < geometry->nVertex[iMarker]; iVertex++) {
      CSkinFriction[iMarker][iVertex] = 0.0;
    }
  }
  
  /*--- Non dimensional coefficients ---*/
  ForceInviscid  = new double[3];
  MomentInviscid = new double[3];
  CDrag_Inv      = new double[nMarker];
  CLift_Inv      = new double[nMarker];
  CSideForce_Inv = new double[nMarker];
  CMx_Inv        = new double[nMarker];
  CMy_Inv        = new double[nMarker];
  CMz_Inv        = new double[nMarker];
  CEff_Inv       = new double[nMarker];
  CFx_Inv        = new double[nMarker];
  CFy_Inv        = new double[nMarker];
  CFz_Inv        = new double[nMarker];
  
  Surface_CLift_Inv= new double[config->GetnMarker_Monitoring()];
  Surface_CDrag_Inv= new double[config->GetnMarker_Monitoring()];
  Surface_CMx_Inv  = new double[config->GetnMarker_Monitoring()];
  Surface_CMy_Inv  = new double[config->GetnMarker_Monitoring()];
  Surface_CMz_Inv  = new double[config->GetnMarker_Monitoring()];
  Surface_CLift    = new double[config->GetnMarker_Monitoring()];
  Surface_CDrag    = new double[config->GetnMarker_Monitoring()];
  Surface_CMx      = new double[config->GetnMarker_Monitoring()];
  Surface_CMy      = new double[config->GetnMarker_Monitoring()];
  Surface_CMz      = new double[config->GetnMarker_Monitoring()];
  
  /*--- Rotational coefficients ---*/
  CMerit_Inv = new double[nMarker];
  CT_Inv     = new double[nMarker];
  CQ_Inv     = new double[nMarker];
  
  /*--- Supersonic coefficients ---*/
  CEquivArea_Inv   = new double[nMarker];
  CNearFieldOF_Inv = new double[nMarker];
  
  /*--- Nacelle simulation ---*/
  FanFace_MassFlow  = new double[nMarker];
  Exhaust_MassFlow  = new double[nMarker];
  Exhaust_Area      = new double[nMarker];
  FanFace_Pressure  = new double[nMarker];
  FanFace_Mach      = new double[nMarker];
  FanFace_Area      = new double[nMarker];
  
  /*--- Init total coefficients ---*/
  Total_CDrag   = 0.0;	Total_CLift       = 0.0;  Total_CSideForce   = 0.0;
  Total_CMx     = 0.0;	Total_CMy         = 0.0;  Total_CMz          = 0.0;
  Total_CEff    = 0.0;	Total_CEquivArea  = 0.0;  Total_CNearFieldOF = 0.0;
  Total_CFx     = 0.0;	Total_CFy         = 0.0;  Total_CFz          = 0.0;
  Total_CT      = 0.0;	Total_CQ          = 0.0;  Total_CMerit       = 0.0;
  Total_MaxHeat = 0.0;  Total_Heat        = 0.0;
  Total_CpDiff  = 0.0;  Total_HeatFluxDiff    = 0.0;
  
  ForceViscous    = new double[3];
  MomentViscous   = new double[3];
  CDrag_Visc      = new double[nMarker];
  CLift_Visc      = new double[nMarker];
  CSideForce_Visc = new double[nMarker];
  CMx_Visc        = new double[nMarker];
  CMy_Visc        = new double[nMarker];
  CMz_Visc        = new double[nMarker];
  CEff_Visc       = new double[nMarker];
  CFx_Visc        = new double[nMarker];
  CFy_Visc        = new double[nMarker];
  CFz_Visc        = new double[nMarker];
  CMerit_Visc     = new double[nMarker];
  CT_Visc         = new double[nMarker];
  CQ_Visc         = new double[nMarker];
  Heat_Visc       = new double[nMarker];
  MaxHeatFlux_Visc   = new double[nMarker];
  
  Surface_CLift_Visc = new double[config->GetnMarker_Monitoring()];
  Surface_CDrag_Visc = new double[config->GetnMarker_Monitoring()];
  Surface_CMx_Visc = new double[config->GetnMarker_Monitoring()];
  Surface_CMy_Visc = new double[config->GetnMarker_Monitoring()];
  Surface_CMz_Visc = new double[config->GetnMarker_Monitoring()];
  
  /*--- Read farfield conditions from config ---*/
  Density_Inf   = config->GetDensity_FreeStreamND();
  Pressure_Inf  = config->GetPressure_FreeStreamND();
  Velocity_Inf  = config->GetVelocity_FreeStreamND();
  Energy_Inf    = config->GetEnergy_FreeStreamND();
  Viscosity_Inf = config->GetViscosity_FreeStreamND();
  Mach_Inf      = config->GetMach_FreeStreamND();
  Prandtl_Lam   = config->GetPrandtl_Lam();
  Prandtl_Turb  = config->GetPrandtl_Turb();
  Tke_Inf       = config->GetTke_FreeStreamND();
  
  /*--- Initializate Fan Face Pressure ---*/
  for (iMarker = 0; iMarker < nMarker; iMarker++) {
    FanFace_MassFlow[iMarker] = 0.0;
    Exhaust_MassFlow[iMarker] = 0.0;
    Exhaust_Area[iMarker] = 0.0;
    FanFace_Pressure[iMarker] = Pressure_Inf;
    FanFace_Mach[iMarker] = Mach_Inf;
  }
  
  /*--- Check for a restart and set up the variables at each node
   appropriately. Coarse multigrid levels will be intitially set to
   the farfield values bc the solver will immediately interpolate
   the solution from the finest mesh to the coarser levels. ---*/
  
  if (!restart || geometry->GetFinestMGLevel() == false || nZone > 1) {
    
    /*--- Restart the solution from the free-stream state ---*/
    for (iPoint = 0; iPoint < nPoint; iPoint++)
      node[iPoint] = new CNSVariable(Density_Inf, Velocity_Inf, Energy_Inf, nDim, nVar, config);
  }
  
  else {
    
    /*--- Initialize the solution from the restart file information ---*/
    ifstream restart_file;
    string filename = config->GetSolution_FlowFileName();
    
    /*--- Modify file name for an unsteady restart ---*/
    if (dual_time) {
      int Unst_RestartIter;
      if (adjoint) {
        Unst_RestartIter = int(config->GetUnst_AdjointIter()) - 1;
      } else if (config->GetUnsteady_Simulation() == DT_STEPPING_1ST)
        Unst_RestartIter = int(config->GetUnst_RestartIter())-1;
      else
        Unst_RestartIter = int(config->GetUnst_RestartIter())-2;
      filename = config->GetUnsteady_FileName(filename, Unst_RestartIter);
    }
    
    /*--- Open the restart file, throw an error if this fails. ---*/
    restart_file.open(filename.data(), ios::in);
    if (restart_file.fail()) {
      cout << "There is no flow restart file!! " << filename.data() << "."<< endl;
      exit(1);
    }
    
    /*--- In case this is a parallel simulation, we need to perform the
     Global2Local index transformation first. ---*/
    long *Global2Local = new long[geometry->GetGlobal_nPointDomain()];
    
    /*--- First, set all indices to a negative value by default ---*/
    for(iPoint = 0; iPoint < geometry->GetGlobal_nPointDomain(); iPoint++)
      Global2Local[iPoint] = -1;
    
    /*--- Now fill array with the transform values only for local points ---*/
    for(iPoint = 0; iPoint < nPointDomain; iPoint++)
      Global2Local[geometry->node[iPoint]->GetGlobalIndex()] = iPoint;
    
    /*--- Read all lines in the restart file ---*/
    long iPoint_Local; unsigned long iPoint_Global = 0; string text_line;
    
    /*--- The first line is the header ---*/
    getline (restart_file, text_line);
    
    while (getline (restart_file,text_line)) {
      istringstream point_line(text_line);
      
      /*--- Retrieve local index. If this node from the restart file lives
       on a different processor, the value of iPoint_Local will be -1.
       Otherwise, the local index for this node on the current processor
       will be returned and used to instantiate the vars. ---*/
      iPoint_Local = Global2Local[iPoint_Global];
      
      /*--- Load the solution for this node. Note that the first entry
       on the restart file line is the global index, followed by the
       node coordinates, and then the conservative variables. ---*/
      if (iPoint_Local >= 0) {
        if (compressible) {
          if (nDim == 2) point_line >> index >> dull_val >> dull_val >> Solution[0] >> Solution[1] >> Solution[2] >> Solution[3];
          if (nDim == 3) point_line >> index >> dull_val >> dull_val >> dull_val >> Solution[0] >> Solution[1] >> Solution[2] >> Solution[3] >> Solution[4];
        }
        if (incompressible) {
          if (nDim == 2) point_line >> index >> dull_val >> dull_val >> Solution[0] >> Solution[1] >> Solution[2];
          if (nDim == 3) point_line >> index >> dull_val >> dull_val >> dull_val >> Solution[0] >> Solution[1] >> Solution[2] >> Solution[3];
        }
        if (freesurface) {
          if (nDim == 2) point_line >> index >> dull_val >> dull_val >> Solution[0] >> Solution[1] >> Solution[2] >> Solution[3];
          if (nDim == 3) point_line >> index >> dull_val >> dull_val >> dull_val >> Solution[0] >> Solution[1] >> Solution[2] >> Solution[3] >> Solution[4];
        }
        node[iPoint_Local] = new CNSVariable(Solution, nDim, nVar, config);
      }
      iPoint_Global++;
    }
    
    /*--- Instantiate the variable class with an arbitrary solution
     at any halo/periodic nodes. The initial solution can be arbitrary,
     because a send/recv is performed immediately in the solver. ---*/
    for(iPoint = nPointDomain; iPoint < nPoint; iPoint++)
      node[iPoint] = new CNSVariable(Solution, nDim, nVar, config);
    
    /*--- Close the restart file ---*/
    restart_file.close();
    
    /*--- Free memory needed for the transformation ---*/
    delete [] Global2Local;
  }
  
  /*--- Check that the initial solution is physical, report any non-physical nodes ---*/
  if (compressible) {
    counter_local = 0;
    for (iPoint = 0; iPoint < nPoint; iPoint++) {
      Density = node[iPoint]->GetSolution(0);
      Velocity2 = 0.0;
      for (iDim = 0; iDim < nDim; iDim++)
        Velocity2 += (node[iPoint]->GetSolution(iDim+1)/Density)*(node[iPoint]->GetSolution(iDim+1)/Density);
      Pressure    = Gamma_Minus_One*Density*(node[iPoint]->GetSolution(nDim+1)/Density-0.5*Velocity2);
      Temperature = Pressure / ( Gas_Constant * Density);
      if ((Pressure < 0.0) || (Temperature < 0.0)) {
        Solution[0] = Density_Inf;
        for (iDim = 0; iDim < nDim; iDim++)
          Solution[iDim+1] = Velocity_Inf[iDim]*Density_Inf;
        Solution[nDim+1] = Energy_Inf*Density_Inf;
        node[iPoint]->SetSolution(Solution);
        node[iPoint]->SetSolution_Old(Solution);
        counter_local++;
      }
    }
#ifndef NO_MPI
#ifdef WINDOWS
    MPI_Reduce(&counter_local, &counter_global, 1, MPI_UNSIGNED_LONG, MPI_SUM, MASTER_NODE, MPI_COMM_WORLD);
#else
    MPI::COMM_WORLD.Reduce(&counter_local, &counter_global, 1, MPI::UNSIGNED_LONG, MPI::SUM, MASTER_NODE);
#endif
#else
    counter_global = counter_local;
#endif
    if ((rank == MASTER_NODE) && (counter_global != 0))
      cout << "Warning. The original solution contains "<< counter_global << " points that are not physical." << endl;
  }
  
  /*--- For incompressible solver set the initial values for the density and viscosity,
   unless a freesurface problem, this must be constant during the computation ---*/
  if (incompressible || freesurface) {
    for (iPoint = 0; iPoint < nPoint; iPoint++) {
      node[iPoint]->SetDensityInc(Density_Inf);
      node[iPoint]->SetLaminarViscosityInc(Viscosity_Inf);
    }
  }
  
  /*--- Define solver parameters needed for execution of destructor ---*/
  if (config->GetKind_ConvNumScheme_Flow() == SPACE_CENTERED)
    space_centered = true;
  else space_centered = false;
  
  if (config->GetKind_TimeIntScheme_Flow() == EULER_IMPLICIT) euler_implicit = true;
  else euler_implicit = false;
  
  if (config->GetKind_Gradient_Method() == WEIGHTED_LEAST_SQUARES) least_squares = true;
  else least_squares = false;
  
  /*--- Perform the MPI communication of the solution ---*/
  Set_MPI_Solution(geometry, config);
  
}

CNSSolver::~CNSSolver(void) {
  unsigned short iMarker;
  
  if (CDrag_Visc != NULL)      delete [] CDrag_Visc;
  if (CLift_Visc != NULL)      delete [] CLift_Visc;
  if (CSideForce_Visc != NULL) delete [] CSideForce_Visc;
  if (CMx_Visc != NULL)        delete [] CMx_Visc;
  if (CMy_Visc != NULL)        delete [] CMy_Visc;
  if (CMz_Visc != NULL)        delete [] CMz_Visc;
  if (CFx_Visc != NULL)        delete [] CFx_Visc;
  if (CFy_Visc != NULL)        delete [] CFy_Visc;
  if (CFz_Visc != NULL)        delete [] CFz_Visc;
  if (CEff_Visc != NULL)       delete [] CEff_Visc;
  if (CMerit_Visc != NULL)     delete [] CMerit_Visc;
  if (CT_Visc != NULL)         delete [] CT_Visc;
  if (CQ_Visc != NULL)         delete [] CQ_Visc;
  if (Heat_Visc != NULL)          delete [] Heat_Visc;
  if (MaxHeatFlux_Visc != NULL)       delete [] MaxHeatFlux_Visc;
  if (ForceViscous != NULL)    delete [] ForceViscous;
  if (MomentViscous != NULL)   delete [] MomentViscous;
  
  if (Surface_CLift_Visc != NULL) delete [] Surface_CLift_Visc;
  if (Surface_CDrag_Visc != NULL) delete [] Surface_CDrag_Visc;
  if (Surface_CMx_Visc != NULL)   delete [] Surface_CMx_Visc;
  if (Surface_CMy_Visc != NULL)   delete [] Surface_CMy_Visc;
  if (Surface_CMz_Visc != NULL)   delete [] Surface_CMz_Visc;
  
  if (CSkinFriction != NULL) {
    for (iMarker = 0; iMarker < nMarker; iMarker++) {
      delete CSkinFriction[iMarker];
    }
    delete [] CSkinFriction;
  }
  
}

void CNSSolver::Preprocessing(CGeometry *geometry, CSolver **solver_container, CConfig *config, unsigned short iMesh, unsigned short iRKStep, unsigned short RunTime_EqSystem, bool Output) {
  
  unsigned long iPoint, ErrorCounter = 0;
  bool RightSol;
  int rank;
  
#ifdef NO_MPI
  rank = MASTER_NODE;
#else
#ifdef WINDOWS
  MPI_Comm_rank(MPI_COMM_WORLD,&rank);
#else
  rank = MPI::COMM_WORLD.Get_rank();
#endif
#endif
  
  bool adjoint = config->GetAdjoint();
  bool implicit = (config->GetKind_TimeIntScheme_Flow() == EULER_IMPLICIT);
  bool center = (config->GetKind_ConvNumScheme_Flow() == SPACE_CENTERED) || (adjoint && config->GetKind_ConvNumScheme_AdjFlow() == SPACE_CENTERED);
  bool center_jst = center && config->GetKind_Centered_Flow() == JST;
  bool limiter_flow = (config->GetSpatialOrder_Flow() == SECOND_ORDER_LIMITER);
  bool limiter_turb = (config->GetSpatialOrder_Turb() == SECOND_ORDER_LIMITER);
  bool compressible = (config->GetKind_Regime() == COMPRESSIBLE);
  bool incompressible = (config->GetKind_Regime() == INCOMPRESSIBLE);
  bool freesurface = (config->GetKind_Regime() == FREESURFACE);
  unsigned short turb_model = config->GetKind_Turb_Model();
  bool tkeNeeded = (turb_model == SST);
  double eddy_visc = 0.0, turb_ke = 0.0;
  bool engine = ((config->GetnMarker_NacelleInflow() != 0) || (config->GetnMarker_NacelleExhaust() != 0));
  
  /*--- Compute nacelle inflow and exhaust properties ---*/
  if (engine) GetNacelle_Properties(geometry, config, iMesh, Output);
  
  /*--- Compute distance function to zero level set ---*/
  if (freesurface) SetFreeSurface_Distance(geometry, config);
  
  for (iPoint = 0; iPoint < nPoint; iPoint ++) {
    
    if (turb_model != NONE) {
      eddy_visc = solver_container[TURB_SOL]->node[iPoint]->GetmuT();
      if (tkeNeeded) turb_ke = solver_container[TURB_SOL]->node[iPoint]->GetSolution(0);
    }
    
    /*--- Incompressible flow, primitive variables nDim+3, (P,vx,vy,vz,rho,beta),
     FreeSurface Incompressible flow, primitive variables nDim+4, (P,vx,vy,vz,rho,beta,dist),
     Compressible flow, primitive variables nDim+5, (T,vx,vy,vz,P,rho,h,c) ---*/
    if (compressible) RightSol = node[iPoint]->SetPrimVar_Compressible(eddy_visc, turb_ke, config);
    if (incompressible) RightSol = node[iPoint]->SetPrimVar_Incompressible(Density_Inf, Viscosity_Inf, eddy_visc, turb_ke, config);
    if (freesurface) RightSol = node[iPoint]->SetPrimVar_FreeSurface(eddy_visc, turb_ke, config);
    if (!RightSol) ErrorCounter++;
    
    /*--- Initialize the convective, source and viscous residual vector ---*/
    if (!Output) LinSysRes.SetBlock_Zero(iPoint);
    
  }
  
  /*--- Artificial dissipation ---*/
  if (center) {
    SetMax_Eigenvalue(geometry, config);
    if ((center_jst) && (iMesh == MESH_0)) {
      SetDissipation_Switch(geometry, config);
      SetUndivided_Laplacian(geometry, config);
    }
  }
  
  /*--- Compute gradient of the primitive variables ---*/
  if (config->GetKind_Gradient_Method() == GREEN_GAUSS) SetPrimVar_Gradient_GG(geometry, config);
  if (config->GetKind_Gradient_Method() == WEIGHTED_LEAST_SQUARES) SetPrimVar_Gradient_LS(geometry, config);
  
  /*--- Compute the limiter in case we need it in the turbulence model
   or to limit the viscous terms (check this logic with JST and 2nd order turbulence model) ---*/
  if ((iMesh == MESH_0) && (limiter_flow || limiter_turb)) { SetPrimVar_Limiter(geometry, config); }
  
  /*--- Initialize the jacobian matrices ---*/
  if (implicit) Jacobian.SetValZero();
  
  /*--- Error message ---*/
#ifndef NO_MPI
  unsigned long MyErrorCounter = ErrorCounter; ErrorCounter = 0;
#ifdef WINDOWS
  MPI_Allreduce(&MyErrorCounter, &ErrorCounter, 1, MPI_UNSIGNED_LONG, MPI_SUM, MPI_COMM_WORLD);
#else
  MPI::COMM_WORLD.Allreduce(&MyErrorCounter, &ErrorCounter, 1, MPI::UNSIGNED_LONG, MPI::SUM);
#endif
#endif
  if (Output && (ErrorCounter >= 10) && (rank == MASTER_NODE) && (iMesh == MESH_0))
    cout <<"The solution contains "<< ErrorCounter << " non-physical points." << endl;
  
}

void CNSSolver::SetTime_Step(CGeometry *geometry, CSolver **solver_container, CConfig *config, unsigned short iMesh, unsigned long Iteration) {
  double Mean_BetaInc2, *Normal, Area, Vol, Mean_SoundSpeed, Mean_ProjVel, Lambda, Local_Delta_Time, Local_Delta_Time_Visc, Mean_DensityInc,
  Global_Delta_Time = 1E6, Mean_LaminarVisc, Mean_EddyVisc, Mean_Density, Lambda_1, Lambda_2, K_v = 0.25, Global_Delta_UnstTimeND;
  unsigned long iEdge, iVertex, iPoint = 0, jPoint = 0;
  unsigned short iDim, iMarker;
  double ProjVel, ProjVel_i, ProjVel_j;
  
  bool implicit = (config->GetKind_TimeIntScheme_Flow() == EULER_IMPLICIT);
  bool compressible = (config->GetKind_Regime() == COMPRESSIBLE);
  bool incompressible = (config->GetKind_Regime() == INCOMPRESSIBLE);
  bool freesurface = (config->GetKind_Regime() == FREESURFACE);
  bool grid_movement = config->GetGrid_Movement();
  bool dual_time = ((config->GetUnsteady_Simulation() == DT_STEPPING_1ST) ||
                    (config->GetUnsteady_Simulation() == DT_STEPPING_2ND));
  
  Min_Delta_Time = 1.E6; Max_Delta_Time = 0.0;
  
  /*--- Set maximum inviscid eigenvalue to zero, and compute sound speed and viscosity ---*/
  for (iPoint = 0; iPoint < nPointDomain; iPoint++) {
    node[iPoint]->SetMax_Lambda_Inv(0.0);
    node[iPoint]->SetMax_Lambda_Visc(0.0);
  }
  
  /*--- Loop interior edges ---*/
  for (iEdge = 0; iEdge < geometry->GetnEdge(); iEdge++) {
    
    /*--- Point identification, Normal vector and area ---*/
    iPoint = geometry->edge[iEdge]->GetNode(0);
    jPoint = geometry->edge[iEdge]->GetNode(1);
    
    Normal = geometry->edge[iEdge]->GetNormal();
    Area = 0; for (iDim = 0; iDim < nDim; iDim++) Area += Normal[iDim]*Normal[iDim]; Area = sqrt(Area);
    
    /*--- Mean Values ---*/
    if (compressible) {
      Mean_ProjVel = 0.5 * (node[iPoint]->GetProjVel(Normal) + node[jPoint]->GetProjVel(Normal));
      Mean_SoundSpeed = 0.5 * (node[iPoint]->GetSoundSpeed() + node[jPoint]->GetSoundSpeed()) * Area;
    }
    if (incompressible || freesurface) {
      Mean_ProjVel = 0.5 * (node[iPoint]->GetProjVel(Normal) + node[jPoint]->GetProjVel(Normal));
      Mean_BetaInc2 = 0.5 * (node[iPoint]->GetBetaInc2() + node[jPoint]->GetBetaInc2());
      Mean_DensityInc = 0.5 * (node[iPoint]->GetDensityInc() + node[jPoint]->GetDensityInc());
      Mean_SoundSpeed = sqrt(Mean_ProjVel*Mean_ProjVel + (Mean_BetaInc2/Mean_DensityInc)*Area*Area);
    }
    
    /*--- Adjustment for grid movement ---*/
    if (grid_movement) {
      double *GridVel_i = geometry->node[iPoint]->GetGridVel();
      double *GridVel_j = geometry->node[jPoint]->GetGridVel();
      ProjVel_i = 0.0; ProjVel_j =0.0;
      for (iDim = 0; iDim < nDim; iDim++) {
        ProjVel_i += GridVel_i[iDim]*Normal[iDim];
        ProjVel_j += GridVel_j[iDim]*Normal[iDim];
      }
      Mean_ProjVel -= 0.5 * (ProjVel_i + ProjVel_j) ;
    }
    
    /*--- Inviscid contribution ---*/
    Lambda = fabs(Mean_ProjVel) + Mean_SoundSpeed ;
    if (geometry->node[iPoint]->GetDomain()) node[iPoint]->AddMax_Lambda_Inv(Lambda);
    if (geometry->node[jPoint]->GetDomain()) node[jPoint]->AddMax_Lambda_Inv(Lambda);
    
    /*--- Viscous contribution ---*/
    if (compressible) {
      Mean_LaminarVisc = 0.5*(node[iPoint]->GetLaminarViscosity() + node[jPoint]->GetLaminarViscosity());
      Mean_EddyVisc    = 0.5*(node[iPoint]->GetEddyViscosity() + node[jPoint]->GetEddyViscosity());
      Mean_Density     = 0.5*(node[iPoint]->GetSolution(0) + node[jPoint]->GetSolution(0));
    }
    if (incompressible || freesurface) {
      Mean_LaminarVisc = 0.5*(node[iPoint]->GetLaminarViscosityInc() + node[jPoint]->GetLaminarViscosityInc());
      Mean_EddyVisc    = 0.5*(node[iPoint]->GetEddyViscosityInc() + node[jPoint]->GetEddyViscosityInc());
      Mean_Density     = 0.5*(node[iPoint]->GetDensityInc() + node[jPoint]->GetDensityInc());
    }
    
    Lambda_1 = (4.0/3.0)*(Mean_LaminarVisc + Mean_EddyVisc);
    Lambda_2 = (1.0 + (Prandtl_Lam/Prandtl_Turb)*(Mean_EddyVisc/Mean_LaminarVisc))*(Gamma*Mean_LaminarVisc/Prandtl_Lam);
    Lambda = (Lambda_1 + Lambda_2)*Area*Area/Mean_Density;
    
    if (geometry->node[iPoint]->GetDomain()) node[iPoint]->AddMax_Lambda_Visc(Lambda);
    if (geometry->node[jPoint]->GetDomain()) node[jPoint]->AddMax_Lambda_Visc(Lambda);
    
  }
  
  /*--- Loop boundary edges ---*/
  for (iMarker = 0; iMarker < geometry->GetnMarker(); iMarker++) {
    for (iVertex = 0; iVertex < geometry->GetnVertex(iMarker); iVertex++) {
      
      /*--- Point identification, Normal vector and area ---*/
      iPoint = geometry->vertex[iMarker][iVertex]->GetNode();
      Normal = geometry->vertex[iMarker][iVertex]->GetNormal();
      Area = 0.0; for (iDim = 0; iDim < nDim; iDim++) Area += Normal[iDim]*Normal[iDim]; Area = sqrt(Area);
      
      /*--- Mean Values ---*/
      if (compressible) {
        Mean_ProjVel = node[iPoint]->GetProjVel(Normal);
        Mean_SoundSpeed = node[iPoint]->GetSoundSpeed() * Area;
      }
      if (incompressible || freesurface) {
        Mean_ProjVel = node[iPoint]->GetProjVel(Normal);
        Mean_BetaInc2 = node[iPoint]->GetBetaInc2();
        Mean_DensityInc = node[iPoint]->GetDensityInc();
        Mean_SoundSpeed = sqrt(Mean_ProjVel*Mean_ProjVel + (Mean_BetaInc2/Mean_DensityInc)*Area*Area);
      }
      
      /*--- Adjustment for grid movement ---*/
      if (grid_movement) {
        double *GridVel = geometry->node[iPoint]->GetGridVel();
        ProjVel = 0.0;
        for (iDim = 0; iDim < nDim; iDim++)
          ProjVel += GridVel[iDim]*Normal[iDim];
        Mean_ProjVel -= ProjVel;
      }
      
      /*--- Inviscid contribution ---*/
      Lambda = fabs(Mean_ProjVel) + Mean_SoundSpeed;
      if (geometry->node[iPoint]->GetDomain()) {
        node[iPoint]->AddMax_Lambda_Inv(Lambda);
      }
      
      /*--- Viscous contribution ---*/
      if (compressible) {
        Mean_LaminarVisc = node[iPoint]->GetLaminarViscosity();
        Mean_EddyVisc    = node[iPoint]->GetEddyViscosity();
        Mean_Density     = node[iPoint]->GetSolution(0);
      }
      if (incompressible || freesurface) {
        Mean_LaminarVisc = 0.5*(node[iPoint]->GetLaminarViscosityInc() + node[jPoint]->GetLaminarViscosityInc());
        Mean_EddyVisc    = 0.5*(node[iPoint]->GetEddyViscosityInc() + node[jPoint]->GetEddyViscosityInc());
        Mean_Density     = 0.5*(node[iPoint]->GetDensityInc() + node[jPoint]->GetDensityInc());
      }
      
      Lambda_1 = (4.0/3.0)*(Mean_LaminarVisc + Mean_EddyVisc);
      Lambda_2 = (1.0 + (Prandtl_Lam/Prandtl_Turb)*(Mean_EddyVisc/Mean_LaminarVisc))*(Gamma*Mean_LaminarVisc/Prandtl_Lam);
      Lambda = (Lambda_1 + Lambda_2)*Area*Area/Mean_Density;
      
      if (geometry->node[iPoint]->GetDomain()) node[iPoint]->AddMax_Lambda_Visc(Lambda);
      
    }
  }
  
  /*--- Each element uses their own speed ---*/
  for (iPoint = 0; iPoint < nPointDomain; iPoint++) {
    Vol = geometry->node[iPoint]->GetVolume();
    Local_Delta_Time = config->GetCFL(iMesh)*Vol / node[iPoint]->GetMax_Lambda_Inv();
    Local_Delta_Time_Visc = config->GetCFL(iMesh)*K_v*Vol*Vol/ node[iPoint]->GetMax_Lambda_Visc();
    Local_Delta_Time = min(Local_Delta_Time, Local_Delta_Time_Visc);
    Global_Delta_Time = min(Global_Delta_Time, Local_Delta_Time);
    Min_Delta_Time = min(Min_Delta_Time, Local_Delta_Time);
    Max_Delta_Time = max(Max_Delta_Time, Local_Delta_Time);
    node[iPoint]->SetDelta_Time(Local_Delta_Time);
  }
  
  /*--- Check if there is any element with only one neighbor...
   a CV that is inside another CV ---*/
  for (iPoint = 0; iPoint < nPointDomain; iPoint++) {
    if (geometry->node[iPoint]->GetnPoint() == 1)
      node[iPoint]->SetDelta_Time(Min_Delta_Time);
  }
  
  /*--- For exact time solution use the minimum delta time of the whole mesh ---*/
  if (config->GetUnsteady_Simulation() == TIME_STEPPING) {
#ifndef NO_MPI
    double rbuf_time, sbuf_time;
    sbuf_time = Global_Delta_Time;
#ifdef WINDOWS
    MPI_Reduce(&sbuf_time, &rbuf_time, 1, MPI_DOUBLE, MPI_MIN, MASTER_NODE, MPI_COMM_WORLD);
    MPI_Bcast(&rbuf_time, 1, MPI_DOUBLE, MASTER_NODE, MPI_COMM_WORLD);
    MPI_Barrier(MPI_COMM_WORLD);
#else
    MPI::COMM_WORLD.Reduce(&sbuf_time, &rbuf_time, 1, MPI::DOUBLE, MPI::MIN, MASTER_NODE);
    MPI::COMM_WORLD.Bcast(&rbuf_time, 1, MPI::DOUBLE, MASTER_NODE);
    MPI::COMM_WORLD.Barrier();
#endif
    Global_Delta_Time = rbuf_time;
#endif
    for(iPoint = 0; iPoint < nPointDomain; iPoint++)
      node[iPoint]->SetDelta_Time(Global_Delta_Time);
  }
  
  /*--- Recompute the unsteady time step for the dual time strategy
   if the unsteady CFL is diferent from 0 ---*/
  if ((dual_time) && (Iteration == 0) && (config->GetUnst_CFL() != 0.0) && (iMesh == MESH_0)) {
    Global_Delta_UnstTimeND = config->GetUnst_CFL()*Global_Delta_Time/config->GetCFL(iMesh);
    
#ifndef NO_MPI
    double rbuf_time, sbuf_time;
    sbuf_time = Global_Delta_UnstTimeND;
#ifdef WINDOWS
    MPI_Reduce(&sbuf_time, &rbuf_time, 1, MPI_DOUBLE, MPI_MIN, MASTER_NODE, MPI_COMM_WORLD);
    MPI_Bcast(&rbuf_time, 1, MPI_DOUBLE, MASTER_NODE, MPI_COMM_WORLD);
    MPI_Barrier(MPI_COMM_WORLD);
#else
    MPI::COMM_WORLD.Reduce(&sbuf_time, &rbuf_time, 1, MPI::DOUBLE, MPI::MIN, MASTER_NODE);
    MPI::COMM_WORLD.Bcast(&rbuf_time, 1, MPI::DOUBLE, MASTER_NODE);
    MPI::COMM_WORLD.Barrier();
#endif
    Global_Delta_UnstTimeND = rbuf_time;
#endif
    config->SetDelta_UnstTimeND(Global_Delta_UnstTimeND);
  }
  
  /*--- The pseudo local time (explicit integration) cannot be greater than the physical time ---*/
  if (dual_time)
    for (iPoint = 0; iPoint < nPointDomain; iPoint++) {
      if (!implicit) {
        Local_Delta_Time = min((2.0/3.0)*config->GetDelta_UnstTimeND(), node[iPoint]->GetDelta_Time());
        /*--- Check if there is any element with only one neighbor...
         a CV that is inside another CV ---*/
        if (geometry->node[iPoint]->GetnPoint() == 1) Local_Delta_Time = 0.0;
        node[iPoint]->SetDelta_Time(Local_Delta_Time);
      }
    }
  
}

void CNSSolver::Viscous_Residual(CGeometry *geometry, CSolver **solver_container, CNumerics *numerics,
                                 CConfig *config, unsigned short iMesh, unsigned short iRKStep) {
  unsigned long iPoint, jPoint, iEdge;
  
  bool implicit = (config->GetKind_TimeIntScheme_Flow() == EULER_IMPLICIT);
  
  for (iEdge = 0; iEdge < geometry->GetnEdge(); iEdge++) {
    
    /*--- Points, coordinates and normal vector in edge ---*/
    iPoint = geometry->edge[iEdge]->GetNode(0);
    jPoint = geometry->edge[iEdge]->GetNode(1);
    numerics->SetCoord(geometry->node[iPoint]->GetCoord(), geometry->node[jPoint]->GetCoord());
    numerics->SetNormal(geometry->edge[iEdge]->GetNormal());
    
    /*--- Primitive variables, and gradient ---*/
    numerics->SetPrimitive(node[iPoint]->GetPrimVar(), node[jPoint]->GetPrimVar());
    numerics->SetPrimVarGradient(node[iPoint]->GetGradient_Primitive(), node[jPoint]->GetGradient_Primitive());
    
    /*--- Turbulent kinetic energy ---*/
    if (config->GetKind_Turb_Model() == SST)
      numerics->SetTurbKineticEnergy(solver_container[TURB_SOL]->node[iPoint]->GetSolution(0),
                                     solver_container[TURB_SOL]->node[jPoint]->GetSolution(0));
    
    /*--- Compute and update residual ---*/
    numerics->ComputeResidual(Res_Visc, Jacobian_i, Jacobian_j, config);
    
    LinSysRes.SubtractBlock(iPoint, Res_Visc);
    LinSysRes.AddBlock(jPoint, Res_Visc);
    
    /*--- Implicit part ---*/
    if (implicit) {
      Jacobian.SubtractBlock(iPoint, iPoint, Jacobian_i);
      Jacobian.SubtractBlock(iPoint, jPoint, Jacobian_j);
      Jacobian.AddBlock(jPoint, iPoint, Jacobian_i);
      Jacobian.AddBlock(jPoint, jPoint, Jacobian_j);
    }
  }
  
}

void CNSSolver::Viscous_Forces(CGeometry *geometry, CConfig *config) {
  
  unsigned long iVertex, iPoint, iPointNormal;
  unsigned short Boundary, Monitoring, iMarker, iMarker_Monitoring, iDim, jDim;
  double Delta, Viscosity, **Grad_PrimVar, div_vel, *Normal, MomentDist[3], WallDist[3],
  *Coord, *Coord_Normal, Area, WallShearStress, TauNormal, factor, RefVel2,
  RefDensity, GradTemperature, Density, Vel[3], WallDistMod, FrictionVel,
  Mach2Vel, Mach_Motion, *Velocity_Inf, UnitNormal[3], TauElem[3], TauTangent[3], Tau[3][3], Force[3], Cp, thermal_conductivity, MaxNorm = 8.0;
  double *Origin = config->GetRefOriginMoment(0);
  string Marker_Tag, Monitoring_Tag;
  
  double Alpha            = config->GetAoA()*PI_NUMBER/180.0;
  double Beta             = config->GetAoS()*PI_NUMBER/180.0;
  double RefAreaCoeff     = config->GetRefAreaCoeff();
  double RefLengthMoment  = config->GetRefLengthMoment();
  double Gas_Constant     = config->GetGas_ConstantND();
  bool grid_movement      = config->GetGrid_Movement();
  bool compressible       = (config->GetKind_Regime() == COMPRESSIBLE);
  bool incompressible     = (config->GetKind_Regime() == INCOMPRESSIBLE);
  bool freesurface        = (config->GetKind_Regime() == FREESURFACE);
  
  /*--- For dynamic meshes, use the motion Mach number as a reference value
   for computing the force coefficients. Otherwise, use the freestream values,
   which is the standard convention. ---*/
  
  if (grid_movement) {
    Mach2Vel = sqrt(Gamma*Gas_Constant*config->GetTemperature_FreeStreamND());
    Mach_Motion = config->GetMach_Motion();
    RefVel2 = (Mach_Motion*Mach2Vel)*(Mach_Motion*Mach2Vel);
  } else {
    Velocity_Inf = config->GetVelocity_FreeStreamND();
    RefVel2 = 0.0;
    for (iDim = 0; iDim < nDim; iDim++)
      RefVel2  += Velocity_Inf[iDim]*Velocity_Inf[iDim];
  }
  
  RefDensity  = config->GetDensity_FreeStreamND();
  factor = 1.0 / (0.5*RefDensity*RefAreaCoeff*RefVel2);
  
  /*--- Variables initialization ---*/
  
  AllBound_CDrag_Visc = 0.0;  AllBound_CLift_Visc = 0.0;  AllBound_CSideForce_Visc = 0.0;  AllBound_CEff_Visc = 0.0;
  AllBound_CMx_Visc = 0.0;    AllBound_CMy_Visc = 0.0;    AllBound_CMz_Visc = 0.0;
  AllBound_CFx_Visc = 0.0;    AllBound_CFy_Visc = 0.0;    AllBound_CFz_Visc = 0.0;
  AllBound_CT_Visc = 0.0;     AllBound_CQ_Visc = 0.0;     AllBound_CMerit_Visc = 0.0;
  AllBound_HeatFlux_Visc = 0.0;      AllBound_MaxHeatFlux_Visc = 0.0;
  
  for (iMarker_Monitoring = 0; iMarker_Monitoring < config->GetnMarker_Monitoring(); iMarker_Monitoring++) {
    Surface_CLift_Visc[iMarker_Monitoring] = 0.0;
    Surface_CDrag_Visc[iMarker_Monitoring] = 0.0;
    Surface_CMx_Visc[iMarker_Monitoring]   = 0.0;
    Surface_CMy_Visc[iMarker_Monitoring]   = 0.0;
    Surface_CMz_Visc[iMarker_Monitoring]   = 0.0;
  }
  
  /*--- Loop over the Navier-Stokes markers ---*/
  
  for (iMarker = 0; iMarker < nMarker; iMarker++) {
    Boundary = config->GetMarker_All_Boundary(iMarker);
    Monitoring = config->GetMarker_All_Monitoring(iMarker);
    
    /*--- Obtain the origin for the moment computation for a particular marker ---*/
    if (Monitoring == YES) {
      for (iMarker_Monitoring = 0; iMarker_Monitoring < config->GetnMarker_Monitoring(); iMarker_Monitoring++) {
        Monitoring_Tag = config->GetMarker_Monitoring(iMarker_Monitoring);
        Marker_Tag = config->GetMarker_All_Tag(iMarker);
        if (Marker_Tag == Monitoring_Tag)
          Origin = config->GetRefOriginMoment(iMarker_Monitoring);
      }
    }
    
    if ((Boundary == HEAT_FLUX) || (Boundary == ISOTHERMAL)) {
    
      /*--- Forces initialization at each Marker ---*/
      CDrag_Visc[iMarker] = 0.0;  CLift_Visc[iMarker] = 0.0; CSideForce_Visc[iMarker] = 0.0;  CEff_Visc[iMarker] = 0.0;
      CMx_Visc[iMarker] = 0.0;    CMy_Visc[iMarker] = 0.0;   CMz_Visc[iMarker] = 0.0;
      CFx_Visc[iMarker] = 0.0;    CFy_Visc[iMarker] = 0.0;   CFz_Visc[iMarker] = 0.0;
      CT_Visc[iMarker] = 0.0;     CQ_Visc[iMarker] = 0.0;    CMerit_Visc[iMarker] = 0.0;
      Heat_Visc[iMarker] = 0.0;      MaxHeatFlux_Visc[iMarker] = 0.0;
      
      for (iDim = 0; iDim < nDim; iDim++) ForceViscous[iDim] = 0.0;
      MomentViscous[0] = 0.0; MomentViscous[1] = 0.0; MomentViscous[2] = 0.0;
      
      /*--- Loop over the vertices to compute the forces ---*/
      
      for (iVertex = 0; iVertex < geometry->nVertex[iMarker]; iVertex++) {
        
        iPoint = geometry->vertex[iMarker][iVertex]->GetNode();
        iPointNormal = geometry->vertex[iMarker][iVertex]->GetNormal_Neighbor();
        
        Coord = geometry->node[iPoint]->GetCoord();
        Coord_Normal = geometry->node[iPointNormal]->GetCoord();
        
        Normal = geometry->vertex[iMarker][iVertex]->GetNormal();
        Grad_PrimVar = node[iPoint]->GetGradient_Primitive();
        if (compressible) {
          Viscosity = node[iPoint]->GetLaminarViscosity();
          Density = node[iPoint]->GetDensity();
        }
        if (incompressible || freesurface) {
          Viscosity = node[iPoint]->GetLaminarViscosityInc();
          Density = node[iPoint]->GetDensityInc();
        }
        
        Area = 0.0; for (iDim = 0; iDim < nDim; iDim++) Area += Normal[iDim]*Normal[iDim]; Area = sqrt(Area);
        for (iDim = 0; iDim < nDim; iDim++) {
          UnitNormal[iDim] = Normal[iDim]/Area;
          MomentDist[iDim] = Coord[iDim] - Origin[iDim];
        }
        
        div_vel = 0.0; for (iDim = 0; iDim < nDim; iDim++) div_vel += Grad_PrimVar[iDim+1][iDim];
        
        for (iDim = 0; iDim < nDim; iDim++) {
          for (jDim = 0 ; jDim < nDim; jDim++) {
            Delta = 0.0; if (iDim == jDim) Delta = 1.0;
            Tau[iDim][jDim] = Viscosity*(Grad_PrimVar[jDim+1][iDim] + Grad_PrimVar[iDim+1][jDim]) -
            TWO3*Viscosity*div_vel*Delta;
          }
          TauElem[iDim] = 0.0;
          for (jDim = 0; jDim < nDim; jDim++)
            TauElem[iDim] += Tau[iDim][jDim]*UnitNormal[jDim];
        }
        
        /*--- Compute wall shear stress (using the stress tensor) ---*/
        
        TauNormal = 0.0; for (iDim = 0; iDim < nDim; iDim++) TauNormal += TauElem[iDim] * UnitNormal[iDim];
        for (iDim = 0; iDim < nDim; iDim++) TauTangent[iDim] = TauElem[iDim] - TauNormal * UnitNormal[iDim];
        WallShearStress = 0.0; for (iDim = 0; iDim < nDim; iDim++) WallShearStress += TauTangent[iDim]*TauTangent[iDim];
        WallShearStress = sqrt(WallShearStress);
        
        for (iDim = 0; iDim < nDim; iDim++)
          Vel[iDim] = node[iPointNormal]->GetVelocity(iDim);
        
        for (iDim = 0; iDim < nDim; iDim++) WallDist[iDim] = (Coord[iDim] - Coord_Normal[iDim]);
        WallDistMod = 0.0; for (iDim = 0; iDim < nDim; iDim++) WallDistMod += WallDist[iDim]*WallDist[iDim]; WallDistMod = sqrt(WallDistMod);
        
        /*--- Compute wall skin friction coefficient, and heat flux on the wall ---*/
        
        CSkinFriction[iMarker][iVertex] = WallShearStress / (0.5*RefDensity*RefVel2);
        
        /*--- Compute y+ and non-dimensional velocity ---*/
        
        FrictionVel = sqrt(fabs(WallShearStress)/Density);
        YPlus[iMarker][iVertex] = WallDistMod*FrictionVel/(Viscosity/Density);
        
        /*--- Compute total and max heat flux on the wall (compressible solver only) ---*/
        
        if (compressible) {
          
          GradTemperature = 0.0;
          for (iDim = 0; iDim < nDim; iDim++)
            GradTemperature += Grad_PrimVar[0][iDim]*(-Normal[iDim]);
          
          Cp = (Gamma / Gamma_Minus_One) * Gas_Constant;
          thermal_conductivity = Cp * Viscosity/PRANDTL;
          HeatFlux[iMarker][iVertex] = -thermal_conductivity*GradTemperature;
          Heat_Visc[iMarker] += HeatFlux[iMarker][iVertex]*Area;
          MaxHeatFlux_Visc[iMarker] += pow(HeatFlux[iMarker][iVertex], MaxNorm);
          
<<<<<<< HEAD
          NormHeat_Visc[iMarker] += pow(CHeatTransfer[iMarker][iVertex], 2.0);
          Heat_Visc[iMarker] += CHeatTransfer[iMarker][iVertex];
          
=======
>>>>>>> 2feebb97
        }
        
        /*--- Note that y+, and heat are computed at the
         halo cells (for visualization purposes), but not the forces ---*/
        
        if ((geometry->node[iPoint]->GetDomain()) && (Monitoring == YES)) {
          
          /*--- Force computation ---*/
          
          for (iDim = 0; iDim < nDim; iDim++) {
            Force[iDim] = TauElem[iDim]*Area*factor;
            ForceViscous[iDim] += Force[iDim];
          }
          
          /*--- Moment with respect to the reference axis ---*/
          
          if (iDim == 3) {
            MomentViscous[0] += (Force[2]*MomentDist[1] - Force[1]*MomentDist[2])/RefLengthMoment;
            MomentViscous[1] += (Force[0]*MomentDist[2] - Force[2]*MomentDist[0])/RefLengthMoment;
          }
          MomentViscous[2] += (Force[1]*MomentDist[0] - Force[0]*MomentDist[1])/RefLengthMoment;
          
        }
        
      }
      
      /*--- Transform ForceViscous and MomentViscous into non-dimensional coefficient ---*/
      
      if  (Monitoring == YES) {
        if (nDim == 2) {
<<<<<<< HEAD
          CDrag_Visc[iMarker]   =  ForceViscous[0]*cos(Alpha) + ForceViscous[1]*sin(Alpha);
          CLift_Visc[iMarker]   = -ForceViscous[0]*sin(Alpha) + ForceViscous[1]*cos(Alpha);
          CEff_Visc[iMarker]    = CLift_Visc[iMarker]/(CDrag_Visc[iMarker]+EPS);
          CMz_Visc[iMarker]     = MomentViscous[2];
          CFx_Visc[iMarker]     = ForceViscous[0];
          CFy_Visc[iMarker]     = ForceViscous[1];
          CT_Visc[iMarker]      = -CFx_Visc[iMarker];
          CQ_Visc[iMarker]      = -CMz_Visc[iMarker];
          CMerit_Visc[iMarker]  = CT_Visc[iMarker]/CQ_Visc[iMarker];
          NormHeat_Visc[iMarker] = pow(NormHeat_Visc[iMarker],1.0/8.0);
          
=======
          CDrag_Visc[iMarker]       =  ForceViscous[0]*cos(Alpha) + ForceViscous[1]*sin(Alpha);
          CLift_Visc[iMarker]       = -ForceViscous[0]*sin(Alpha) + ForceViscous[1]*cos(Alpha);
          CEff_Visc[iMarker]        = CLift_Visc[iMarker]/(CDrag_Visc[iMarker]+EPS);
          CMz_Visc[iMarker]         = MomentViscous[2];
          CFx_Visc[iMarker]         = ForceViscous[0];
          CFy_Visc[iMarker]         = ForceViscous[1];
          CT_Visc[iMarker]          = -CFx_Visc[iMarker];
          CQ_Visc[iMarker]          = -CMz_Visc[iMarker];
          CMerit_Visc[iMarker]      = CT_Visc[iMarker]/CQ_Visc[iMarker];
          MaxHeatFlux_Visc[iMarker] = pow(MaxHeatFlux_Visc[iMarker], 1.0/MaxNorm);
>>>>>>> 2feebb97
        }
        if (nDim == 3) {
          CDrag_Visc[iMarker]       =  ForceViscous[0]*cos(Alpha)*cos(Beta) + ForceViscous[1]*sin(Beta) + ForceViscous[2]*sin(Alpha)*cos(Beta);
          CLift_Visc[iMarker]       = -ForceViscous[0]*sin(Alpha) + ForceViscous[2]*cos(Alpha);
          CSideForce_Visc[iMarker]  = -ForceViscous[0]*sin(Beta)*cos(Alpha) + ForceViscous[1]*cos(Beta) - ForceViscous[2]*sin(Beta)*sin(Alpha);
          CEff_Visc[iMarker]        = CLift_Visc[iMarker]/(CDrag_Visc[iMarker]+EPS);
          CMx_Visc[iMarker]         = MomentViscous[0];
          CMy_Visc[iMarker]         = MomentViscous[1];
          CMz_Visc[iMarker]         = MomentViscous[2];
          CFx_Visc[iMarker]         = ForceViscous[0];
          CFy_Visc[iMarker]         = ForceViscous[1];
          CFz_Visc[iMarker]         = ForceViscous[2];
          CT_Visc[iMarker]          = -CFz_Visc[iMarker];
          CQ_Visc[iMarker]          = -CMz_Visc[iMarker];
          CMerit_Visc[iMarker]      = CT_Visc[iMarker]/CQ_Visc[iMarker];
          MaxHeatFlux_Visc[iMarker] = pow(MaxHeatFlux_Visc[iMarker], 1.0/MaxNorm);
        }
        
        AllBound_CDrag_Visc       += CDrag_Visc[iMarker];
        AllBound_CLift_Visc       += CLift_Visc[iMarker];
        AllBound_CSideForce_Visc  += CSideForce_Visc[iMarker];
        AllBound_CMx_Visc         += CMx_Visc[iMarker];
        AllBound_CMy_Visc         += CMy_Visc[iMarker];
        AllBound_CMz_Visc         += CMz_Visc[iMarker];
        AllBound_CFx_Visc         += CFx_Visc[iMarker];
        AllBound_CFy_Visc         += CFy_Visc[iMarker];
        AllBound_CFz_Visc         += CFz_Visc[iMarker];
        AllBound_CT_Visc          += CT_Visc[iMarker];
        AllBound_CQ_Visc          += CQ_Visc[iMarker];
        AllBound_HeatFlux_Visc    += Heat_Visc[iMarker];
        AllBound_MaxHeatFlux_Visc += pow(MaxHeatFlux_Visc[iMarker], MaxNorm);
        
        /*--- Compute the coefficients per surface ---*/
        
        for (iMarker_Monitoring = 0; iMarker_Monitoring < config->GetnMarker_Monitoring(); iMarker_Monitoring++) {
          Monitoring_Tag = config->GetMarker_Monitoring(iMarker_Monitoring);
          Marker_Tag = config->GetMarker_All_Tag(iMarker);
          if (Marker_Tag == Monitoring_Tag) {
            Surface_CLift_Visc[iMarker_Monitoring] += CLift_Visc[iMarker];
            Surface_CDrag_Visc[iMarker_Monitoring] += CDrag_Visc[iMarker];
            Surface_CMx_Visc[iMarker_Monitoring]   += CMx_Visc[iMarker];
            Surface_CMy_Visc[iMarker_Monitoring]   += CMy_Visc[iMarker];
            Surface_CMz_Visc[iMarker_Monitoring]   += CMz_Visc[iMarker];
          }
        }
        
      }
      
    }
  }
  
  /*--- Update some global coeffients ---*/
   
  AllBound_CEff_Visc = AllBound_CLift_Visc / (AllBound_CDrag_Visc + EPS);
  AllBound_CMerit_Visc = AllBound_CT_Visc / (AllBound_CQ_Visc + EPS);
  AllBound_MaxHeatFlux_Visc = pow(AllBound_MaxHeatFlux_Visc, 1.0/MaxNorm);

  
#ifndef NO_MPI
  
  /*--- Add AllBound information using all the nodes ---*/
  
  double MyAllBound_CDrag_Visc        = AllBound_CDrag_Visc;                      AllBound_CDrag_Visc = 0.0;
  double MyAllBound_CLift_Visc        = AllBound_CLift_Visc;                      AllBound_CLift_Visc = 0.0;
  double MyAllBound_CSideForce_Visc   = AllBound_CSideForce_Visc;                 AllBound_CSideForce_Visc = 0.0;
  double MyAllBound_CEff_Visc         = AllBound_CEff_Visc;                       AllBound_CEff_Visc = 0.0;
  double MyAllBound_CMx_Visc          = AllBound_CMx_Visc;                        AllBound_CMx_Visc = 0.0;
  double MyAllBound_CMy_Visc          = AllBound_CMy_Visc;                        AllBound_CMy_Visc = 0.0;
  double MyAllBound_CMz_Visc          = AllBound_CMz_Visc;                        AllBound_CMz_Visc = 0.0;
  double MyAllBound_CFx_Visc          = AllBound_CFx_Visc;                        AllBound_CFx_Visc = 0.0;
  double MyAllBound_CFy_Visc          = AllBound_CFy_Visc;                        AllBound_CFy_Visc = 0.0;
  double MyAllBound_CFz_Visc          = AllBound_CFz_Visc;                        AllBound_CFz_Visc = 0.0;
  double MyAllBound_CT_Visc           = AllBound_CT_Visc;                         AllBound_CT_Visc = 0.0;
  double MyAllBound_CQ_Visc           = AllBound_CQ_Visc;                         AllBound_CQ_Visc = 0.0;
  double MyAllBound_CMerit_Visc       = AllBound_CMerit_Visc;                     AllBound_CMerit_Visc = 0.0;
  double MyAllBound_HeatFlux_Visc     = AllBound_HeatFlux_Visc;                       AllBound_HeatFlux_Visc = 0.0;
  double MyAllBound_MaxHeatFlux_Visc  = pow(AllBound_MaxHeatFlux_Visc, MaxNorm);  AllBound_MaxHeatFlux_Visc = 0.0;
  
#ifdef WINDOWS
  MPI_Allreduce(&MyAllBound_CDrag_Visc, &AllBound_CDrag_Visc, 1, MPI_DOUBLE, MPI_SUM, MPI_COMM_WORLD);
  MPI_Allreduce(&MyAllBound_CLift_Visc, &AllBound_CLift_Visc, 1, MPI_DOUBLE, MPI_SUM, MPI_COMM_WORLD);
  MPI_Allreduce(&MyAllBound_CSideForce_Visc, &AllBound_CSideForce_Visc, 1, MPI_DOUBLE, MPI_SUM, MPI_COMM_WORLD);
  AllBound_CEff_Visc = AllBound_CLift_Visc / (AllBound_CDrag_Visc + EPS);
  MPI_Allreduce(&MyAllBound_CMx_Visc, &AllBound_CMx_Visc, 1, MPI_DOUBLE, MPI_SUM, MPI_COMM_WORLD);
  MPI_Allreduce(&MyAllBound_CMy_Visc, &AllBound_CMy_Visc, 1, MPI_DOUBLE, MPI_SUM, MPI_COMM_WORLD);
  MPI_Allreduce(&MyAllBound_CMz_Visc, &AllBound_CMz_Visc, 1, MPI_DOUBLE, MPI_SUM, MPI_COMM_WORLD);
  MPI_Allreduce(&MyAllBound_CFx_Visc, &AllBound_CFx_Visc, 1, MPI_DOUBLE, MPI_SUM, MPI_COMM_WORLD);
  MPI_Allreduce(&MyAllBound_CFy_Visc, &AllBound_CFy_Visc, 1, MPI_DOUBLE, MPI_SUM, MPI_COMM_WORLD);
  MPI_Allreduce(&MyAllBound_CFz_Visc, &AllBound_CFz_Visc, 1, MPI_DOUBLE, MPI_SUM, MPI_COMM_WORLD);
  MPI_Allreduce(&MyAllBound_CT_Visc, &AllBound_CT_Visc, 1, MPI_DOUBLE, MPI_SUM, MPI_COMM_WORLD);
  MPI_Allreduce(&MyAllBound_CQ_Visc, &AllBound_CQ_Visc, 1, MPI_DOUBLE, MPI_SUM, MPI_COMM_WORLD);
  AllBound_CMerit_Visc = AllBound_CT_Visc / (AllBound_CQ_Visc + EPS);
  MPI_Allreduce(&MyAllBound_HeatFlux_Visc, &AllBound_HeatFlux_Visc, 1, MPI_DOUBLE, MPI_SUM, MPI_COMM_WORLD);
  MPI_Allreduce(&MyAllBound_MaxHeatFlux_Visc, &AllBound_MaxHeatFlux_Visc, 1, MPI_DOUBLE, MPI_SUM, MPI_COMM_WORLD);
  AllBound_MaxHeatFlux_Visc = pow(AllBound_MaxHeatFlux_Visc, 1.0/MaxNorm);
#else
  MPI::COMM_WORLD.Allreduce(&MyAllBound_CDrag_Visc, &AllBound_CDrag_Visc, 1, MPI::DOUBLE, MPI::SUM);
  MPI::COMM_WORLD.Allreduce(&MyAllBound_CLift_Visc, &AllBound_CLift_Visc, 1, MPI::DOUBLE, MPI::SUM);
  MPI::COMM_WORLD.Allreduce(&MyAllBound_CSideForce_Visc, &AllBound_CSideForce_Visc, 1, MPI::DOUBLE, MPI::SUM);
  AllBound_CEff_Visc = AllBound_CLift_Visc / (AllBound_CDrag_Visc + EPS);
  MPI::COMM_WORLD.Allreduce(&MyAllBound_CMx_Visc, &AllBound_CMx_Visc, 1, MPI::DOUBLE, MPI::SUM);
  MPI::COMM_WORLD.Allreduce(&MyAllBound_CMy_Visc, &AllBound_CMy_Visc, 1, MPI::DOUBLE, MPI::SUM);
  MPI::COMM_WORLD.Allreduce(&MyAllBound_CMz_Visc, &AllBound_CMz_Visc, 1, MPI::DOUBLE, MPI::SUM);
  MPI::COMM_WORLD.Allreduce(&MyAllBound_CFx_Visc, &AllBound_CFx_Visc, 1, MPI::DOUBLE, MPI::SUM);
  MPI::COMM_WORLD.Allreduce(&MyAllBound_CFy_Visc, &AllBound_CFy_Visc, 1, MPI::DOUBLE, MPI::SUM);
  MPI::COMM_WORLD.Allreduce(&MyAllBound_CFz_Visc, &AllBound_CFz_Visc, 1, MPI::DOUBLE, MPI::SUM);
  MPI::COMM_WORLD.Allreduce(&MyAllBound_CT_Visc, &AllBound_CT_Visc, 1, MPI::DOUBLE, MPI::SUM);
  MPI::COMM_WORLD.Allreduce(&MyAllBound_CQ_Visc, &AllBound_CQ_Visc, 1, MPI::DOUBLE, MPI::SUM);
  AllBound_CMerit_Visc = AllBound_CT_Visc / (AllBound_CQ_Visc + EPS);
  MPI::COMM_WORLD.Allreduce(&MyAllBound_HeatFlux_Visc, &AllBound_HeatFlux_Visc, 1, MPI::DOUBLE, MPI::SUM);
  MPI::COMM_WORLD.Allreduce(&MyAllBound_MaxHeatFlux_Visc, &AllBound_MaxHeatFlux_Visc, 1, MPI::DOUBLE, MPI::SUM);
  AllBound_MaxHeatFlux_Visc = pow(AllBound_MaxHeatFlux_Visc, 1.0/MaxNorm);
#endif
  
  /*--- Add the forces on the surfaces using all the nodes ---*/
  double *MySurface_CLift_Visc = NULL;
  double *MySurface_CDrag_Visc = NULL;
  double *MySurface_CMx_Visc   = NULL;
  double *MySurface_CMy_Visc   = NULL;
  double *MySurface_CMz_Visc   = NULL;
  
  MySurface_CLift_Visc = new double[config->GetnMarker_Monitoring()];
  MySurface_CDrag_Visc = new double[config->GetnMarker_Monitoring()];
  MySurface_CMx_Visc   = new double[config->GetnMarker_Monitoring()];
  MySurface_CMy_Visc   = new double[config->GetnMarker_Monitoring()];
  MySurface_CMz_Visc   = new double[config->GetnMarker_Monitoring()];
  
  for (iMarker_Monitoring = 0; iMarker_Monitoring < config->GetnMarker_Monitoring(); iMarker_Monitoring++) {
    MySurface_CLift_Visc[iMarker_Monitoring] = Surface_CLift_Visc[iMarker_Monitoring];
    MySurface_CDrag_Visc[iMarker_Monitoring] = Surface_CDrag_Visc[iMarker_Monitoring];
    MySurface_CMx_Visc[iMarker_Monitoring]   = Surface_CMx_Visc[iMarker_Monitoring];
    MySurface_CMy_Visc[iMarker_Monitoring]   = Surface_CMy_Visc[iMarker_Monitoring];
    MySurface_CMz_Visc[iMarker_Monitoring]   = Surface_CMz_Visc[iMarker_Monitoring];
    Surface_CLift_Visc[iMarker_Monitoring]   = 0.0;
    Surface_CDrag_Visc[iMarker_Monitoring]   = 0.0;
    Surface_CMx_Visc[iMarker_Monitoring]     = 0.0;
    Surface_CMy_Visc[iMarker_Monitoring]     = 0.0;
    Surface_CMz_Visc[iMarker_Monitoring]     = 0.0;
  }
  
#ifdef WINDOWS
  MPI_Allreduce(MySurface_CLift_Visc, Surface_CLift_Visc, config->GetnMarker_Monitoring(), MPI_DOUBLE, MPI_SUM, MPI_COMM_WORLD);
  MPI_Allreduce(MySurface_CDrag_Visc, Surface_CDrag_Visc, config->GetnMarker_Monitoring(), MPI_DOUBLE, MPI_SUM, MPI_COMM_WORLD);
  MPI_Allreduce(MySurface_CMx_Visc, Surface_CMx_Visc, config->GetnMarker_Monitoring(), MPI_DOUBLE, MPI_SUM, MPI_COMM_WORLD);
  MPI_Allreduce(MySurface_CMy_Visc, Surface_CMy_Visc, config->GetnMarker_Monitoring(), MPI_DOUBLE, MPI_SUM, MPI_COMM_WORLD);
  MPI_Allreduce(MySurface_CMz_Visc, Surface_CMz_Visc, config->GetnMarker_Monitoring(), MPI_DOUBLE, MPI_SUM, MPI_COMM_WORLD);
#else
  MPI::COMM_WORLD.Allreduce(MySurface_CLift_Visc, Surface_CLift_Visc, config->GetnMarker_Monitoring(), MPI::DOUBLE, MPI::SUM);
  MPI::COMM_WORLD.Allreduce(MySurface_CDrag_Visc, Surface_CDrag_Visc, config->GetnMarker_Monitoring(), MPI::DOUBLE, MPI::SUM);
  MPI::COMM_WORLD.Allreduce(MySurface_CMx_Visc, Surface_CMx_Visc, config->GetnMarker_Monitoring(), MPI::DOUBLE, MPI::SUM);
  MPI::COMM_WORLD.Allreduce(MySurface_CMy_Visc, Surface_CMy_Visc, config->GetnMarker_Monitoring(), MPI::DOUBLE, MPI::SUM);
  MPI::COMM_WORLD.Allreduce(MySurface_CMz_Visc, Surface_CMz_Visc, config->GetnMarker_Monitoring(), MPI::DOUBLE, MPI::SUM);
#endif
  
  delete [] MySurface_CLift_Visc;
  delete [] MySurface_CDrag_Visc;
  delete [] MySurface_CMx_Visc;
  delete [] MySurface_CMy_Visc;
  delete [] MySurface_CMz_Visc;
  
#endif
  
  /*--- Update the total coefficients (note that all the nodes have the same value)---*/
  
  Total_CDrag       += AllBound_CDrag_Visc;
  Total_CLift       += AllBound_CLift_Visc;
  Total_CSideForce  += AllBound_CSideForce_Visc;
  Total_CEff        = Total_CLift / (Total_CDrag + EPS);
  Total_CMx         += AllBound_CMx_Visc;
  Total_CMy         += AllBound_CMy_Visc;
  Total_CMz         += AllBound_CMz_Visc;
  Total_CFx         += AllBound_CFx_Visc;
  Total_CFy         += AllBound_CFy_Visc;
  Total_CFz         += AllBound_CFz_Visc;
  Total_CT          += AllBound_CT_Visc;
  Total_CQ          += AllBound_CQ_Visc;
  Total_CMerit      += AllBound_CMerit_Visc;
  Total_Heat        = AllBound_HeatFlux_Visc;
  Total_MaxHeat     = AllBound_MaxHeatFlux_Visc;
  
  /*--- Update the total coefficients per surface (note that all the nodes have the same value)---*/
  
  for (iMarker_Monitoring = 0; iMarker_Monitoring < config->GetnMarker_Monitoring(); iMarker_Monitoring++) {
    Surface_CLift[iMarker_Monitoring]     += Surface_CLift_Visc[iMarker_Monitoring];
    Surface_CDrag[iMarker_Monitoring]     += Surface_CDrag_Visc[iMarker_Monitoring];
    Surface_CMx[iMarker_Monitoring]       += Surface_CMx_Visc[iMarker_Monitoring];
    Surface_CMy[iMarker_Monitoring]       += Surface_CMy_Visc[iMarker_Monitoring];
    Surface_CMz[iMarker_Monitoring]       += Surface_CMz_Visc[iMarker_Monitoring];
  }
  
}

void CNSSolver::BC_HeatFlux_Wall(CGeometry *geometry, CSolver **solver_container, CNumerics *conv_numerics, CNumerics *visc_numerics, CConfig *config, unsigned short val_marker) {
  
  /*--- Local variables ---*/
  unsigned short iDim, jDim, iVar, jVar;
  unsigned long iVertex, iPoint, Point_Normal, total_index;
  
  double Wall_HeatFlux, dist_ij, *Coord_i, *Coord_j, theta2;
  double thetax, thetay, thetaz, etax, etay, etaz, pix, piy, piz, factor;
  double ProjGridVel, *GridVel, GridVel2, *Normal, Area, Pressure;
  double total_viscosity, div_vel, Density, turb_ke, tau_vel[3], UnitNormal[3];
  double laminar_viscosity, eddy_viscosity, **grad_primvar, tau[3][3];
  double delta[3][3] = {{1.0, 0.0, 0.0},{0.0,1.0,0.0},{0.0,0.0,1.0}};
  
  bool implicit       = (config->GetKind_TimeIntScheme_Flow() == EULER_IMPLICIT);
  bool compressible   = (config->GetKind_Regime() == COMPRESSIBLE);
  bool incompressible = (config->GetKind_Regime() == INCOMPRESSIBLE);
  bool freesurface    = (config->GetKind_Regime() == FREESURFACE);
  bool grid_movement  = config->GetGrid_Movement();
  
  /*--- Identify the boundary by string name ---*/
  string Marker_Tag = config->GetMarker_All_Tag(val_marker);
  
  /*--- Get the specified wall heat flux from config ---*/
  Wall_HeatFlux = config->GetWall_HeatFlux(Marker_Tag);
  
  /*--- Loop over all of the vertices on this boundary marker ---*/
  for(iVertex = 0; iVertex < geometry->nVertex[val_marker]; iVertex++) {
    iPoint = geometry->vertex[val_marker][iVertex]->GetNode();
    
    /*--- Check if the node belongs to the domain (i.e, not a halo node) ---*/
    if (geometry->node[iPoint]->GetDomain()) {
      
      /*--- Compute dual-grid area and boundary normal ---*/
      Normal = geometry->vertex[val_marker][iVertex]->GetNormal();
      
      Area = 0.0;
      for (iDim = 0; iDim < nDim; iDim++)
        Area += Normal[iDim]*Normal[iDim];
      Area = sqrt (Area);
      
      for (iDim = 0; iDim < nDim; iDim++)
        UnitNormal[iDim] = -Normal[iDim]/Area;
      
      /*--- Initialize the convective & viscous residuals to zero ---*/
      for (iVar = 0; iVar < nVar; iVar++) {
        Res_Conv[iVar] = 0.0;
        Res_Visc[iVar] = 0.0;
      }
      
      /*--- Store the corrected velocity at the wall which will
       be zero (v = 0), unless there are moving walls (v = u_wall)---*/
      if (grid_movement) {
        GridVel = geometry->node[iPoint]->GetGridVel();
        for (iDim = 0; iDim < nDim; iDim++) Vector[iDim] = GridVel[iDim];
      } else {
        for (iDim = 0; iDim < nDim; iDim++) Vector[iDim] = 0.0;
      }
      
      /*--- Impose the value of the velocity as a strong boundary
       condition (Dirichlet). Fix the velocity and remove any
       contribution to the residual at this node. ---*/
      if (compressible)   node[iPoint]->SetVelocity_Old(Vector);
      if (incompressible || freesurface) node[iPoint]->SetVelocityInc_Old(Vector);
      
      for (iDim = 0; iDim < nDim; iDim++)
        LinSysRes.SetBlock_Zero(iPoint, iDim+1);
      node[iPoint]->SetVel_ResTruncError_Zero();
      
      /*--- Apply a weak boundary condition for the energy equation.
       Compute the residual due to the prescribed heat flux. ---*/
      Res_Visc[nDim+1] = Wall_HeatFlux * Area;
      
      /*--- If the wall is moving, there are additional residual contributions
       due to pressure (p v_wall.n) and shear stress (tau.v_wall.n). ---*/
      if (grid_movement) {
        
        /*--- Get the grid velocity at the current boundary node ---*/
        GridVel = geometry->node[iPoint]->GetGridVel();
        ProjGridVel = 0.0;
        for (iDim = 0; iDim < nDim; iDim++)
          ProjGridVel += GridVel[iDim]*UnitNormal[iDim]*Area;
        
        /*--- Retrieve other primitive quantities and viscosities ---*/
        Density  = node[iPoint]->GetSolution(0);
        if (compressible) {
          Pressure = node[iPoint]->GetPressure();
          laminar_viscosity = node[iPoint]->GetLaminarViscosity();
          eddy_viscosity    = node[iPoint]->GetEddyViscosity();
        }
        if (incompressible || freesurface) {
          Pressure = node[iPoint]->GetPressureInc();
          laminar_viscosity = node[iPoint]->GetLaminarViscosityInc();
          eddy_viscosity    = node[iPoint]->GetEddyViscosityInc();
        }
        total_viscosity   = laminar_viscosity + eddy_viscosity;
        grad_primvar      = node[iPoint]->GetGradient_Primitive();
        
        /*--- Turbulent kinetic energy ---*/
        if (config->GetKind_Turb_Model() == SST)
          turb_ke = solver_container[TURB_SOL]->node[iPoint]->GetSolution(0);
        else
          turb_ke = 0.0;
        
        /*--- Divergence of the velocity ---*/
        div_vel = 0.0;
        for (iDim = 0 ; iDim < nDim; iDim++)
          div_vel += grad_primvar[iDim+1][iDim];
        
        /*--- Compute the viscous stress tensor ---*/
        for (iDim = 0; iDim < nDim; iDim++)
          for (jDim = 0; jDim < nDim; jDim++) {
            tau[iDim][jDim] = total_viscosity*( grad_primvar[jDim+1][iDim]
                                               +grad_primvar[iDim+1][jDim] )
            - TWO3*total_viscosity*div_vel*delta[iDim][jDim]
            - TWO3*Density*turb_ke*delta[iDim][jDim];
          }
        
        /*--- Dot product of the stress tensor with the grid velocity ---*/
        for (iDim = 0 ; iDim < nDim; iDim++) {
          tau_vel[iDim] = 0.0;
          for (jDim = 0 ; jDim < nDim; jDim++)
            tau_vel[iDim] += tau[iDim][jDim]*GridVel[jDim];
        }
        
        /*--- Compute the convective and viscous residuals (energy eqn.) ---*/
        Res_Conv[nDim+1] = Pressure*ProjGridVel;
        for (iDim = 0 ; iDim < nDim; iDim++)
          Res_Visc[nDim+1] += tau_vel[iDim]*UnitNormal[iDim]*Area;
        
        /*--- Implicit Jacobian contributions due to moving walls ---*/
        if (implicit) {
          
          /*--- Jacobian contribution related to the pressure term ---*/
          GridVel2 = 0.0;
          for (iDim = 0; iDim < nDim; iDim++)
            GridVel2 += GridVel[iDim]*GridVel[iDim];
          for (iVar = 0; iVar < nVar; iVar++)
            for (jVar = 0; jVar < nVar; jVar++)
              Jacobian_i[iVar][jVar] = 0.0;
          Jacobian_i[nDim+1][0] = 0.5*(Gamma-1.0)*GridVel2*ProjGridVel;
          for (jDim = 0; jDim < nDim; jDim++)
            Jacobian_i[nDim+1][jDim+1] = -(Gamma-1.0)*GridVel[jDim]*ProjGridVel;
          Jacobian_i[nDim+1][nDim+1] = (Gamma-1.0)*ProjGridVel;
          
          /*--- Add the block to the Global Jacobian structure ---*/
          Jacobian.AddBlock(iPoint, iPoint, Jacobian_i);
          
          /*--- Now the Jacobian contribution related to the shear stress ---*/
          for (iVar = 0; iVar < nVar; iVar++)
            for (jVar = 0; jVar < nVar; jVar++)
              Jacobian_i[iVar][jVar] = 0.0;
          
          /*--- Compute closest normal neighbor ---*/
          Point_Normal = geometry->vertex[val_marker][iVertex]->GetNormal_Neighbor();
          
          /*--- Get coordinates of i & nearest normal and compute distance ---*/
          Coord_i = geometry->node[iPoint]->GetCoord();
          Coord_j = geometry->node[Point_Normal]->GetCoord();
          dist_ij = 0;
          for (iDim = 0; iDim < nDim; iDim++)
            dist_ij += (Coord_j[iDim]-Coord_i[iDim])*(Coord_j[iDim]-Coord_i[iDim]);
          dist_ij = sqrt(dist_ij);
          
          theta2 = 0.0;
          for (iDim = 0; iDim < nDim; iDim++)
            theta2 += UnitNormal[iDim]*UnitNormal[iDim];
          
          factor = total_viscosity*Area/(Density*dist_ij);
          
          if (nDim == 2) {
            thetax = theta2 + UnitNormal[0]*UnitNormal[0]/3.0;
            thetay = theta2 + UnitNormal[1]*UnitNormal[1]/3.0;
            
            etaz   = UnitNormal[0]*UnitNormal[1]/3.0;
            
            pix = GridVel[0]*thetax + GridVel[1]*etaz;
            piy = GridVel[0]*etaz   + GridVel[1]*thetay;
            
            Jacobian_i[nDim+1][0] -= factor*(-pix*GridVel[0]+piy*GridVel[1]);
            Jacobian_i[nDim+1][1] -= factor*pix;
            Jacobian_i[nDim+1][2] -= factor*piy;
          } else {
            thetax = theta2 + UnitNormal[0]*UnitNormal[0]/3.0;
            thetay = theta2 + UnitNormal[1]*UnitNormal[1]/3.0;
            thetaz = theta2 + UnitNormal[2]*UnitNormal[2]/3.0;
            
            etaz = UnitNormal[0]*UnitNormal[1]/3.0;
            etax = UnitNormal[1]*UnitNormal[2]/3.0;
            etay = UnitNormal[0]*UnitNormal[2]/3.0;
            
            pix = GridVel[0]*thetax + GridVel[1]*etaz   + GridVel[2]*etay;
            piy = GridVel[0]*etaz   + GridVel[1]*thetay + GridVel[2]*etax;
            piz = GridVel[0]*etay   + GridVel[1]*etax   + GridVel[2]*thetaz;
            
            Jacobian_i[nDim+1][0] -= factor*(-pix*GridVel[0]+piy*GridVel[1]+piz*GridVel[2]);
            Jacobian_i[nDim+1][1] -= factor*pix;
            Jacobian_i[nDim+1][2] -= factor*piy;
            Jacobian_i[nDim+1][3] -= factor*piz;
          }
          
          /*--- Subtract the block from the Global Jacobian structure ---*/
          Jacobian.SubtractBlock(iPoint, iPoint, Jacobian_i);
        }
      }
      
      /*--- Convective contribution to the residual at the wall ---*/
      LinSysRes.AddBlock(iPoint, Res_Conv);
      
      /*--- Viscous contribution to the residual at the wall ---*/
      LinSysRes.SubtractBlock(iPoint, Res_Visc);
      
      /*--- Enforce the no-slip boundary condition in a strong way by
       modifying the velocity-rows of the Jacobian (1 on the diagonal). ---*/
      if (implicit) {
        for (iVar = 1; iVar <= nDim; iVar++) {
          total_index = iPoint*nVar+iVar;
          Jacobian.DeleteValsRowi(total_index);
        }
      }
      
    }
  }
}

void CNSSolver::BC_Isothermal_Wall(CGeometry *geometry, CSolver **solver_container, CNumerics *conv_numerics, CNumerics *visc_numerics, CConfig *config, unsigned short val_marker) {
  
  unsigned short iVar, jVar, iDim, jDim;
  unsigned long iVertex, iPoint, Point_Normal, total_index;
  
  double *Normal, *Coord_i, *Coord_j, Area, dist_ij, theta2;
  double Twall, Temperature, dTdn, dTdrho, thermal_conductivity;
  double thetax, thetay, thetaz, etax, etay, etaz, pix, piy, piz, factor;
  double ProjGridVel, *GridVel, GridVel2, Pressure, Density, Vel2, Energy;
  double total_viscosity, div_vel, turb_ke, tau_vel[3], UnitNormal[3];
  double laminar_viscosity, eddy_viscosity, **grad_primvar, tau[3][3];
  double delta[3][3] = {{1.0, 0.0, 0.0},{0.0,1.0,0.0},{0.0,0.0,1.0}};
  
  double Prandtl_Lam  = config->GetPrandtl_Lam();
  double Prandtl_Turb = config->GetPrandtl_Turb();
  double Gas_Constant = config->GetGas_ConstantND();
  double cp = (Gamma / Gamma_Minus_One) * Gas_Constant;
  
  bool implicit = (config->GetKind_TimeIntScheme_Flow() == EULER_IMPLICIT);
  bool compressible   = (config->GetKind_Regime() == COMPRESSIBLE);
  bool incompressible = (config->GetKind_Regime() == INCOMPRESSIBLE);
  bool freesurface    = (config->GetKind_Regime() == FREESURFACE);
  bool grid_movement  = config->GetGrid_Movement();
  
  Point_Normal = 0;
  
  /*--- Identify the boundary ---*/
  
  string Marker_Tag = config->GetMarker_All_Tag(val_marker);
  
  /*--- Retrieve the specified wall temperature ---*/
  
  Twall = config->GetIsothermal_Temperature(Marker_Tag);
  
  /*--- Loop over boundary points ---*/
  
  for(iVertex = 0; iVertex < geometry->nVertex[val_marker]; iVertex++) {
    
    iPoint = geometry->vertex[val_marker][iVertex]->GetNode();
    
    if (geometry->node[iPoint]->GetDomain()) {
      
      /*--- Compute dual-grid area and boundary normal ---*/
      
      Normal = geometry->vertex[val_marker][iVertex]->GetNormal();
      Area = 0.0; for (iDim = 0; iDim < nDim; iDim++) Area += Normal[iDim]*Normal[iDim]; Area = sqrt (Area);
      for (iDim = 0; iDim < nDim; iDim++)
        UnitNormal[iDim] = -Normal[iDim]/Area;
      
      /*--- Calculate useful quantities ---*/
      
      theta2 = 0.0;
      for (iDim = 0; iDim < nDim; iDim++)
        theta2 += UnitNormal[iDim]*UnitNormal[iDim];
      
      /*--- Compute closest normal neighbor ---*/
      
      Point_Normal = geometry->vertex[val_marker][iVertex]->GetNormal_Neighbor();
      
      /*--- Get coordinates of i & nearest normal and compute distance ---*/
      
      Coord_i = geometry->node[iPoint]->GetCoord();
      Coord_j = geometry->node[Point_Normal]->GetCoord();
      dist_ij = 0;
      for (iDim = 0; iDim < nDim; iDim++)
        dist_ij += (Coord_j[iDim]-Coord_i[iDim])*(Coord_j[iDim]-Coord_i[iDim]);
      dist_ij = sqrt(dist_ij);
      
      /*--- Store the corrected velocity at the wall which will
       be zero (v = 0), unless there is grid motion (v = u_wall)---*/
      
      if (grid_movement) {
        GridVel = geometry->node[iPoint]->GetGridVel();
        for (iDim = 0; iDim < nDim; iDim++) Vector[iDim] = GridVel[iDim];
      }
      else {
        for (iDim = 0; iDim < nDim; iDim++) Vector[iDim] = 0.0;
      }
      
      /*--- Initialize the convective & viscous residuals to zero ---*/
      
      for (iVar = 0; iVar < nVar; iVar++) {
        Res_Conv[iVar] = 0.0;
        Res_Visc[iVar] = 0.0;
      }
      
      /*--- Set the residual, truncation error and velocity value on the boundary ---*/
      
      if (compressible) node[iPoint]->SetVelocity_Old(Vector);
      if (incompressible || freesurface) node[iPoint]->SetVelocityInc_Old(Vector);
      
      for (iDim = 0; iDim < nDim; iDim++)
        LinSysRes.SetBlock_Zero(iPoint, iDim+1);
      node[iPoint]->SetVel_ResTruncError_Zero();
      
      /*--- Compute the normal gradient in temperature using Twall ---*/
      
      dTdn = -(node[Point_Normal]->GetPrimVar(0) - Twall)/dist_ij;
      
      /*--- Get transport coefficients ---*/
      
      laminar_viscosity    = node[iPoint]->GetLaminarViscosity();
      eddy_viscosity       = node[iPoint]->GetEddyViscosity();
      thermal_conductivity = cp * ( laminar_viscosity/Prandtl_Lam + eddy_viscosity/Prandtl_Turb);
      
      /*--- Apply a weak boundary condition for the energy equation.
       Compute the residual due to the prescribed heat flux. ---*/
      
      Res_Visc[nDim+1] = thermal_conductivity * dTdn * Area;
      
      /*--- Calculate Jacobian for implicit time stepping ---*/
      
      if (implicit) {
        
        for (iVar = 0; iVar < nVar; iVar ++)
          for (jVar = 0; jVar < nVar; jVar ++)
            Jacobian_i[iVar][jVar] = 0.0;
        
        /*--- Calculate useful quantities ---*/
        
        Density = node[iPoint]->GetPrimVar(nDim+2);
        Energy  = node[iPoint]->GetSolution(nDim+1);
        Temperature = node[iPoint]->GetPrimVar(0);
        Vel2 = 0.0;
        for (iDim = 0; iDim < nDim; iDim++)
          Vel2 += node[iPoint]->GetPrimVar(iDim+1) * node[iPoint]->GetPrimVar(iDim+1);
        dTdrho = 1.0/Density * ( -Twall + (Gamma-1.0)/Gas_Constant*(Vel2/2.0) );
        
        /*--- Enforce the no-slip boundary condition in a strong way ---*/
        
        for (iVar = 1; iVar <= nDim; iVar++) {
          total_index = iPoint*nVar+iVar;
          Jacobian.DeleteValsRowi(total_index);
        }
        
        /*--- Add contributions to the Jacobian from the weak enforcement of the energy equations ---*/
        
        Jacobian_i[nDim+1][0]      = -thermal_conductivity*theta2/dist_ij * dTdrho * Area;
        Jacobian_i[nDim+1][nDim+1] = -thermal_conductivity*theta2/dist_ij * (Gamma-1.0)/(Gas_Constant*Density) * Area;
        
        /*--- Subtract the block from the Global Jacobian structure ---*/
        
        Jacobian.SubtractBlock(iPoint, iPoint, Jacobian_i);
        
      }
      
      /*--- If the wall is moving, there are additional residual contributions
       due to pressure (p v_wall.n) and shear stress (tau.v_wall.n). ---*/
      
      if (grid_movement) {
        
        /*--- Get the grid velocity at the current boundary node ---*/
        
        GridVel = geometry->node[iPoint]->GetGridVel();
        ProjGridVel = 0.0;
        for (iDim = 0; iDim < nDim; iDim++)
          ProjGridVel += GridVel[iDim]*UnitNormal[iDim]*Area;
        
        /*--- Retrieve other primitive quantities and viscosities ---*/
        
        Density  = node[iPoint]->GetSolution(0);
        if (compressible) {
          Pressure = node[iPoint]->GetPressure();
          laminar_viscosity = node[iPoint]->GetLaminarViscosity();
          eddy_viscosity    = node[iPoint]->GetEddyViscosity();
        }
        if (incompressible || freesurface) {
          Pressure = node[iPoint]->GetPressureInc();
          laminar_viscosity = node[iPoint]->GetLaminarViscosityInc();
          eddy_viscosity    = node[iPoint]->GetEddyViscosityInc();
        }
        
        total_viscosity   = laminar_viscosity + eddy_viscosity;
        grad_primvar      = node[iPoint]->GetGradient_Primitive();
        
        /*--- Turbulent kinetic energy ---*/
        
        if (config->GetKind_Turb_Model() == SST)
          turb_ke = solver_container[TURB_SOL]->node[iPoint]->GetSolution(0);
        else
          turb_ke = 0.0;
        
        /*--- Divergence of the velocity ---*/
        
        div_vel = 0.0;
        for (iDim = 0 ; iDim < nDim; iDim++)
          div_vel += grad_primvar[iDim+1][iDim];
        
        /*--- Compute the viscous stress tensor ---*/
        
        for (iDim = 0; iDim < nDim; iDim++)
          for (jDim = 0; jDim < nDim; jDim++) {
            tau[iDim][jDim] = total_viscosity*( grad_primvar[jDim+1][iDim]
                                               +grad_primvar[iDim+1][jDim] )
            - TWO3*total_viscosity*div_vel*delta[iDim][jDim]
            - TWO3*Density*turb_ke*delta[iDim][jDim];
          }
        
        /*--- Dot product of the stress tensor with the grid velocity ---*/
        
        for (iDim = 0 ; iDim < nDim; iDim++) {
          tau_vel[iDim] = 0.0;
          for (jDim = 0 ; jDim < nDim; jDim++)
            tau_vel[iDim] += tau[iDim][jDim]*GridVel[jDim];
        }
        
        /*--- Compute the convective and viscous residuals (energy eqn.) ---*/
        
        Res_Conv[nDim+1] = Pressure*ProjGridVel;
        for (iDim = 0 ; iDim < nDim; iDim++)
          Res_Visc[nDim+1] += tau_vel[iDim]*UnitNormal[iDim]*Area;
        
        /*--- Implicit Jacobian contributions due to moving walls ---*/
        
        if (implicit) {
          
          /*--- Jacobian contribution related to the pressure term ---*/
          
          GridVel2 = 0.0;
          for (iDim = 0; iDim < nDim; iDim++)
            GridVel2 += GridVel[iDim]*GridVel[iDim];
          for (iVar = 0; iVar < nVar; iVar++)
            for (jVar = 0; jVar < nVar; jVar++)
              Jacobian_i[iVar][jVar] = 0.0;
          
          Jacobian_i[nDim+1][0] = 0.5*(Gamma-1.0)*GridVel2*ProjGridVel;
          for (jDim = 0; jDim < nDim; jDim++)
            Jacobian_i[nDim+1][jDim+1] = -(Gamma-1.0)*GridVel[jDim]*ProjGridVel;
          Jacobian_i[nDim+1][nDim+1] = (Gamma-1.0)*ProjGridVel;
          
          /*--- Add the block to the Global Jacobian structure ---*/
          
          Jacobian.AddBlock(iPoint, iPoint, Jacobian_i);
          
          /*--- Now the Jacobian contribution related to the shear stress ---*/
          
          for (iVar = 0; iVar < nVar; iVar++)
            for (jVar = 0; jVar < nVar; jVar++)
              Jacobian_i[iVar][jVar] = 0.0;
          
          factor = total_viscosity*Area/(Density*dist_ij);
          
          if (nDim == 2) {
            thetax = theta2 + UnitNormal[0]*UnitNormal[0]/3.0;
            thetay = theta2 + UnitNormal[1]*UnitNormal[1]/3.0;
            
            etaz   = UnitNormal[0]*UnitNormal[1]/3.0;
            
            pix = GridVel[0]*thetax + GridVel[1]*etaz;
            piy = GridVel[0]*etaz   + GridVel[1]*thetay;
            
            Jacobian_i[nDim+1][0] -= factor*(-pix*GridVel[0]+piy*GridVel[1]);
            Jacobian_i[nDim+1][1] -= factor*pix;
            Jacobian_i[nDim+1][2] -= factor*piy;
          }
          else {
            thetax = theta2 + UnitNormal[0]*UnitNormal[0]/3.0;
            thetay = theta2 + UnitNormal[1]*UnitNormal[1]/3.0;
            thetaz = theta2 + UnitNormal[2]*UnitNormal[2]/3.0;
            
            etaz = UnitNormal[0]*UnitNormal[1]/3.0;
            etax = UnitNormal[1]*UnitNormal[2]/3.0;
            etay = UnitNormal[0]*UnitNormal[2]/3.0;
            
            pix = GridVel[0]*thetax + GridVel[1]*etaz   + GridVel[2]*etay;
            piy = GridVel[0]*etaz   + GridVel[1]*thetay + GridVel[2]*etax;
            piz = GridVel[0]*etay   + GridVel[1]*etax   + GridVel[2]*thetaz;
            
            Jacobian_i[nDim+1][0] -= factor*(-pix*GridVel[0]+piy*GridVel[1]+piz*GridVel[2]);
            Jacobian_i[nDim+1][1] -= factor*pix;
            Jacobian_i[nDim+1][2] -= factor*piy;
            Jacobian_i[nDim+1][3] -= factor*piz;
          }
          
          /*--- Subtract the block from the Global Jacobian structure ---*/
          
          Jacobian.SubtractBlock(iPoint, iPoint, Jacobian_i);
        }
        
      }
      
      /*--- Convective contribution to the residual at the wall ---*/
      
      LinSysRes.AddBlock(iPoint, Res_Conv);
      
      /*--- Viscous contribution to the residual at the wall ---*/
      
      LinSysRes.SubtractBlock(iPoint, Res_Visc);
      
      /*--- Enforce the no-slip boundary condition in a strong way by
       modifying the velocity-rows of the Jacobian (1 on the diagonal). ---*/
      
      if (implicit) {
        for (iVar = 1; iVar <= nDim; iVar++) {
          total_index = iPoint*nVar+iVar;
          Jacobian.DeleteValsRowi(total_index);
        }
      }
      
    }
  }
}

void CNSSolver::Compute_Wall_Functions(CGeometry *geometry, CSolver **solver_container, CNumerics *conv_numerics, CNumerics *visc_numerics, CConfig *config, unsigned short val_marker) {
  
  /*--- Local variables ---*/
  unsigned short iDim, jDim, iVar, jVar;
  unsigned long iVertex, iPoint, Point_Normal, total_index;
  
  double Wall_HeatFlux, dist_ij, *Coord_i, *Coord_j, theta2;
  double thetax, thetay, thetaz, etax, etay, etaz, pix, piy, piz, factor;
  double ProjGridVel, *GridVel, GridVel2, *Normal, Area, Pressure;
  double total_viscosity, div_vel, Density, turb_ke, tau_vel[3], UnitNormal[3];
  double laminar_viscosity, eddy_viscosity, **grad_primvar, tau[3][3];
  double delta[3][3] = {{1.0, 0.0, 0.0},{0.0,1.0,0.0},{0.0,0.0,1.0}};
  
  double Vel[3], VelNormal, VelTang[3], VelTangMod, WallDist[3], WallDistMod;
  double T_Normal, P_Normal;
  double Density_Wall, T_Wall, P_Wall, Lam_Visc_Wall, Tau_Wall, Tau_Wall_Old;
  double *Coord, *Coord_Normal;
  double diff, tol = 1e-10, Delta;
  double U_Tau, U_Plus, Gam, Beta, Phi, Q, Y_Plus_White, Y_Plus;
  double TauElem[3], TauNormal, TauTangent[3], WallShearStress;
  double Gas_Constant = config->GetGas_ConstantND();
  double Cp = (Gamma / Gamma_Minus_One) * Gas_Constant;
  
  
  // Laminar or turbulent Pr for this?
  double Recovery = pow(config->GetPrandtl_Lam(),(1.0/3.0));
  
  // Typical constants for the BL theory
  double kappa = 0.4;
  double B = 5.5;
  
  
  bool implicit       = (config->GetKind_TimeIntScheme_Flow() == EULER_IMPLICIT);
  bool compressible   = (config->GetKind_Regime() == COMPRESSIBLE);
  bool incompressible = (config->GetKind_Regime() == INCOMPRESSIBLE);
  bool freesurface    = (config->GetKind_Regime() == FREESURFACE);
  bool grid_movement  = config->GetGrid_Movement();
  
  /*--- Identify the boundary by string name ---*/
  string Marker_Tag = config->GetMarker_All_Tag(val_marker);
  
  /*--- Get the specified wall heat flux from config ---*/
  Wall_HeatFlux = config->GetWall_HeatFlux(Marker_Tag);
  
  /*--- Loop over all of the vertices on this boundary marker ---*/
  for(iVertex = 0; iVertex < geometry->nVertex[val_marker]; iVertex++) {
    iPoint = geometry->vertex[val_marker][iVertex]->GetNode();
    Point_Normal = geometry->vertex[val_marker][iVertex]->GetNormal_Neighbor();
    
    /*--- Check if the node belongs to the domain (i.e, not a halo node) ---*/
    if (geometry->node[iPoint]->GetDomain()) {
      
      Coord = geometry->node[iPoint]->GetCoord();
      Coord_Normal = geometry->node[Point_Normal]->GetCoord();
      
      /*--- Compute dual-grid area and boundary normal ---*/
      Normal = geometry->vertex[val_marker][iVertex]->GetNormal();
      
      Area = 0.0;
      for (iDim = 0; iDim < nDim; iDim++)
        Area += Normal[iDim]*Normal[iDim];
      Area = sqrt (Area);
      
      for (iDim = 0; iDim < nDim; iDim++)
        UnitNormal[iDim] = -Normal[iDim]/Area;
      
      /*--- Get the velocity, pressure, and temperature at the first interior point ---*/
      
      for (iDim = 0; iDim < nDim; iDim++)
        Vel[iDim] = node[Point_Normal]->GetVelocity(iDim);
      P_Normal = node[Point_Normal]->GetPressure();
      T_Normal = node[Point_Normal]->GetTemperature();
      
      /*--- Compute the parallel velocity at the first point off the wall
       and also the normal distance of the point from the wall ---*/
      
      VelNormal = 0.0; for (iDim = 0; iDim < nDim; iDim++) VelNormal += Vel[iDim] * UnitNormal[iDim];
      for (iDim = 0; iDim < nDim; iDim++) VelTang[iDim] = Vel[iDim] - VelNormal*UnitNormal[iDim];
      VelTangMod = 0.0; for (iDim = 0; iDim < nDim; iDim++) VelTangMod += VelTang[iDim]*VelTang[iDim]; VelTangMod = sqrt(VelTangMod);
      for (iDim = 0; iDim < nDim; iDim++) WallDist[iDim] = (Coord[iDim] - Coord_Normal[iDim]);
      WallDistMod = 0.0; for (iDim = 0; iDim < nDim; iDim++) WallDistMod += WallDist[iDim]*WallDist[iDim]; WallDistMod = sqrt(WallDistMod);
      
      
      /*--- Compute the wall temperature using the Crocco-Buseman equation ---*/
      
      T_Wall = T_Normal/(1.0 + (0.5*Gamma_Minus_One*Recovery)*VelTangMod*VelTangMod);
      
      /*--- Extrapolate the pressure from the interior & compute the
       wall density using the equation of state ---*/
      
      P_Wall = P_Normal;
      Density_Wall = P_Wall/(Gas_Constant*T_Wall);
      
      /*--- Set up several quantities and iteratively solve for the new
       wall shear stress based on boundary layer theory fits ---*/
      
      Lam_Visc_Wall = node[iPoint]->GetLaminarViscosity();
      
      diff = 1.0; Tau_Wall_Old = 1.0; int counter = 0;
      while (diff > tol) {
        
        U_Tau = sqrt(Tau_Wall_Old/Density_Wall);
        
        U_Plus = VelTangMod/U_Tau;
        
        Gam = Recovery*U_Tau*U_Tau/(2.0*Cp*T_Wall);
        
        /*--- Turbulent kinetic energy ---*/
        if (config->GetKind_Turb_Model() == SST)
          turb_ke = solver_container[TURB_SOL]->node[iPoint]->GetSolution(0);
        else
          turb_ke = 0.0;
        
        
        //Adiabatic, need to double check for heat flux... if that turb_ke for sure?
        Beta = 0.0; //Wall_HeatFlux*Lam_Visc_Wall/(Density_Wall*T_Wall*turb_ke*U_Tau+tol);
        
        Q = sqrt(Beta*Beta + 4.0*Gam);
        
        Phi = asin(-1.0*Beta/Q);
        
        Y_Plus_White = exp((kappa/sqrt(Gam))*(asin((2.0*Gam*U_Plus - Beta)/Q) - Phi))*exp(-1.0*kappa*B);
        
        Y_Plus = U_Plus + Y_Plus_White - exp(-1.0*kappa*B)*(1.0 + kappa*U_Plus + kappa*kappa*U_Plus*U_Plus/2.0 + kappa*kappa*kappa*U_Plus*U_Plus*U_Plus/6.0);
        
        Tau_Wall = Density_Wall*pow(Y_Plus*Lam_Visc_Wall/(Density_Wall*WallDistMod),2.0);
        
        diff = fabs(Tau_Wall-Tau_Wall_Old);
        Tau_Wall_Old += 0.1*(Tau_Wall-Tau_Wall_Old);
        counter++;
        //cout << counter << "   " << Tau_Wall << endl;
      }
      
      /*--- Compute the shear stress at the wall and compare magnitudes ---*/
      grad_primvar      = node[iPoint]->GetGradient_Primitive();
      
      div_vel = 0.0; for (iDim = 0; iDim < nDim; iDim++) div_vel += grad_primvar[iDim+1][iDim];
      
      for (iDim = 0; iDim < nDim; iDim++) {
        for (jDim = 0 ; jDim < nDim; jDim++) {
          Delta = 0.0; if (iDim == jDim) Delta = 1.0;
          tau[iDim][jDim] = Lam_Visc_Wall*(grad_primvar[jDim+1][iDim] + grad_primvar[iDim+1][jDim]) -
          TWO3*Lam_Visc_Wall*div_vel*Delta;
        }
        TauElem[iDim] = 0.0;
        for (jDim = 0; jDim < nDim; jDim++)
          TauElem[iDim] += tau[iDim][jDim]*UnitNormal[jDim];
      }
      
      /*--- Compute wall shear stress (using the stress tensor) ---*/
      
      TauNormal = 0.0; for (iDim = 0; iDim < nDim; iDim++) TauNormal += TauElem[iDim] * UnitNormal[iDim];
      for (iDim = 0; iDim < nDim; iDim++) TauTangent[iDim] = TauElem[iDim] - TauNormal * UnitNormal[iDim];
      WallShearStress = 0.0; for (iDim = 0; iDim < nDim; iDim++) WallShearStress += TauTangent[iDim]*TauTangent[iDim];
      WallShearStress = sqrt(WallShearStress);
      
      cout << Tau_Wall << "    " << WallShearStress << "   Ratio: "<< Tau_Wall/WallShearStress << endl;
    }
  }
}
<|MERGE_RESOLUTION|>--- conflicted
+++ resolved
@@ -1,8632 +1,8672 @@
-/*!
- * \file solution_direct_mean.cpp
- * \brief Main subrotuines for solving direct problems (Euler, Navier-Stokes, etc.).
- * \author Aerospace Design Laboratory (Stanford University) <http://su2.stanford.edu>.
- * \version 3.1.0 "eagle"
- *
- * SU2, Copyright (C) 2012-2014 Aerospace Design Laboratory (ADL).
- *
- * SU2 is free software; you can redistribute it and/or
- * modify it under the terms of the GNU Lesser General Public
- * License as published by the Free Software Foundation; either
- * version 2.1 of the License, or (at your option) any later version.
- *
- * SU2 is distributed in the hope that it will be useful,
- * but WITHOUT ANY WARRANTY; without even the implied warranty of
- * MERCHANTABILITY or FITNESS FOR A PARTICULAR PURPOSE. See the GNU
- * Lesser General Public License for more details.
- *
- * You should have received a copy of the GNU Lesser General Public
- * License along with SU2. If not, see <http://www.gnu.org/licenses/>.
- */
-
-#include "../include/solver_structure.hpp"
-
-CEulerSolver::CEulerSolver(void) : CSolver() {
-  
-  /*--- Basic array initialization ---*/
-  
-  CDrag_Inv = NULL; CLift_Inv = NULL; CSideForce_Inv = NULL;  CEff_Inv = NULL;
-  CMx_Inv = NULL; CMy_Inv = NULL; CMz_Inv = NULL;
-  CFx_Inv = NULL; CFy_Inv = NULL; CFz_Inv = NULL;
-  
-  CPressure = NULL; CPressureTarget = NULL; HeatFlux = NULL; HeatFluxTarget = NULL; YPlus = NULL;
-  ForceInviscid = NULL; MomentInviscid = NULL;
-  
-  /*--- Surface based array initialization ---*/
-  
-  Surface_CLift_Inv = NULL; Surface_CDrag_Inv = NULL;
-  Surface_CMx_Inv = NULL; Surface_CMy_Inv = NULL; Surface_CMz_Inv = NULL;
-  
-  Surface_CLift = NULL; Surface_CDrag = NULL;
-  Surface_CMx = NULL; Surface_CMy = NULL; Surface_CMz = NULL;
-  
-  /*--- Rotorcraft simulation array initialization ---*/
-  
-  CMerit_Inv = NULL;  CT_Inv = NULL;  CQ_Inv = NULL;
-  
-  /*--- Supersonic simulation array initialization ---*/
-  
-  CEquivArea_Inv = NULL;
-  CNearFieldOF_Inv = NULL;
-  
-  /*--- Engine simulation array initialization ---*/
-  
-  FanFace_MassFlow = NULL;  FanFace_Pressure = NULL;
-  FanFace_Mach = NULL;  FanFace_Area = NULL;
-  Exhaust_MassFlow = NULL;  Exhaust_Area = NULL;
-  
-  /*--- Numerical methods array initialization ---*/
-  
-  iPoint_UndLapl = NULL;
-  jPoint_UndLapl = NULL;
-  LowMach_Precontioner = NULL;
-  Primitive = NULL; Primitive_i = NULL; Primitive_j = NULL;
-  CharacPrimVar = NULL;
-  
-}
-
-CEulerSolver::CEulerSolver(CGeometry *geometry, CConfig *config, unsigned short iMesh) : CSolver() {
-  
-  unsigned long iPoint, index, counter_local = 0, counter_global = 0, iVertex;
-  unsigned short iVar, iDim, iMarker, nLineLets;
-  double Density, Velocity2, Pressure, Temperature, dull_val;
-  
-  unsigned short nZone = geometry->GetnZone();
-  bool restart = (config->GetRestart() || config->GetRestart_Flow());
-  bool compressible = (config->GetKind_Regime() == COMPRESSIBLE);
-  bool incompressible = (config->GetKind_Regime() == INCOMPRESSIBLE);
-  bool freesurface = (config->GetKind_Regime() == FREESURFACE);
-  double Gas_Constant = config->GetGas_ConstantND();
-  bool dual_time = ((config->GetUnsteady_Simulation() == DT_STEPPING_1ST) || (config->GetUnsteady_Simulation() == DT_STEPPING_2ND));
-  bool roe_turkel = (config->GetKind_Upwind_Flow() == TURKEL);
-  bool adjoint = config->GetAdjoint();
-  
-  int rank = MASTER_NODE;
-#ifndef NO_MPI
-#ifdef WINDOWS
-  MPI_Comm_rank(MPI_COMM_WORLD,&rank);
-#else
-  rank = MPI::COMM_WORLD.Get_rank();
-#endif
-#endif
-  
-  /*--- Array initialization ---*/
-  
-  CDrag_Inv = NULL; CLift_Inv = NULL; CSideForce_Inv = NULL;  CEff_Inv = NULL;
-  CMx_Inv = NULL; CMy_Inv = NULL; CMz_Inv = NULL;
-  CFx_Inv = NULL; CFy_Inv = NULL; CFz_Inv = NULL;
-  Surface_CLift_Inv = NULL; Surface_CDrag_Inv = NULL;
-  Surface_CMx_Inv = NULL; Surface_CMy_Inv = NULL; Surface_CMz_Inv = NULL;
-  Surface_CLift = NULL; Surface_CDrag = NULL;
-  Surface_CMx = NULL; Surface_CMy = NULL; Surface_CMz = NULL;
-  
-  ForceInviscid = NULL; MomentInviscid = NULL;
-  CPressure = NULL; CPressureTarget = NULL; HeatFlux = NULL; HeatFluxTarget = NULL; YPlus = NULL;
-  
-  CMerit_Inv = NULL;  CT_Inv = NULL;  CQ_Inv = NULL;
-  
-  CEquivArea_Inv = NULL;  CNearFieldOF_Inv = NULL;
-  
-  FanFace_MassFlow = NULL;  Exhaust_MassFlow = NULL;  Exhaust_Area = NULL;
-  FanFace_Pressure = NULL;  FanFace_Mach = NULL;  FanFace_Area = NULL;
-  
-  iPoint_UndLapl = NULL;  jPoint_UndLapl = NULL;
-  LowMach_Precontioner = NULL;
-  Primitive = NULL; Primitive_i = NULL; Primitive_j = NULL;
-  CharacPrimVar = NULL;
-  
-  /*--- Set the gamma value ---*/
-  
-  Gamma = config->GetGamma();
-  Gamma_Minus_One = Gamma - 1.0;
-  
-  /*--- Define geometry constants in the solver structure
-   Compressible flow, primitive variables nDim+7, (T,vx,vy,vz,P,rho,h,c,lamMu,EddyMu).
-   Incompressible flow, primitive variables nDim+5, (P,vx,vy,vz,rho,beta,lamMu,EddyMu).
-   FreeSurface Incompressible flow, primitive variables nDim+7, (P,vx,vy,vz,rho,beta,lamMu,EddyMu,LevelSet,Dist).
-   ---*/
-  
-  nDim = geometry->GetnDim();
-  if (incompressible) { nVar = nDim+1; nPrimVar = nDim+5; nPrimVarGrad = nDim+3; }
-  if (freesurface)    { nVar = nDim+2; nPrimVar = nDim+7; nPrimVarGrad = nDim+6; }
-  if (compressible)   { nVar = nDim+2; nPrimVar = nDim+7; nPrimVarGrad = nDim+4; }
-  nMarker      = config->GetnMarker_All();
-  nPoint       = geometry->GetnPoint();
-  nPointDomain = geometry->GetnPointDomain();
-  
-  /*--- Allocate the node variables ---*/
-  
-  node = new CVariable*[nPoint];
-  
-  /*--- Define some auxiliary vectors related to the residual ---*/
-  
-  Residual      = new double[nVar];         for (iVar = 0; iVar < nVar; iVar++) Residual[iVar]      = 0.0;
-  Residual_RMS  = new double[nVar];         for (iVar = 0; iVar < nVar; iVar++) Residual_RMS[iVar]  = 0.0;
-  Residual_Max  = new double[nVar];         for (iVar = 0; iVar < nVar; iVar++) Residual_Max[iVar]  = 0.0;
-  Point_Max     = new unsigned long[nVar];  for (iVar = 0; iVar < nVar; iVar++) Point_Max[iVar]     = 0;
-  Residual_i    = new double[nVar];         for (iVar = 0; iVar < nVar; iVar++) Residual_i[iVar]    = 0.0;
-  Residual_j    = new double[nVar];         for (iVar = 0; iVar < nVar; iVar++) Residual_j[iVar]    = 0.0;
-  Res_Conv      = new double[nVar];         for (iVar = 0; iVar < nVar; iVar++) Res_Conv[iVar]      = 0.0;
-  Res_Visc      = new double[nVar];         for (iVar = 0; iVar < nVar; iVar++) Res_Visc[iVar]      = 0.0;
-  Res_Sour      = new double[nVar];         for (iVar = 0; iVar < nVar; iVar++) Res_Sour[iVar]      = 0.0;
-  
-  /*--- Define some auxiliary vectors related to the solution ---*/
-  
-  Solution   = new double[nVar]; for (iVar = 0; iVar < nVar; iVar++) Solution[iVar]   = 0.0;
-  Solution_i = new double[nVar]; for (iVar = 0; iVar < nVar; iVar++) Solution_i[iVar] = 0.0;
-  Solution_j = new double[nVar]; for (iVar = 0; iVar < nVar; iVar++) Solution_j[iVar] = 0.0;
-  
-  /*--- Define some auxiliary vectors related to the geometry ---*/
-  
-  Vector   = new double[nDim]; for (iDim = 0; iDim < nDim; iDim++) Vector[iDim]   = 0.0;
-  Vector_i = new double[nDim]; for (iDim = 0; iDim < nDim; iDim++) Vector_i[iDim] = 0.0;
-  Vector_j = new double[nDim]; for (iDim = 0; iDim < nDim; iDim++) Vector_j[iDim] = 0.0;
-  
-  /*--- Define some auxiliary vectors related to the primitive solution ---*/
-  
-  Primitive   = new double[nPrimVar]; for (iVar = 0; iVar < nPrimVar; iVar++) Primitive[iVar]   = 0.0;
-  Primitive_i = new double[nPrimVar]; for (iVar = 0; iVar < nPrimVar; iVar++) Primitive_i[iVar] = 0.0;
-  Primitive_j = new double[nPrimVar]; for (iVar = 0; iVar < nPrimVar; iVar++) Primitive_j[iVar] = 0.0;
-  
-  /*--- Define some auxiliary vectors related to the undivided lapalacian ---*/
-  
-  if (config->GetKind_ConvNumScheme_Flow() == SPACE_CENTERED) {
-    iPoint_UndLapl = new double [nPoint];
-    jPoint_UndLapl = new double [nPoint];
-  }
-  
-  /*--- Define some auxiliary vectors related to low-speed preconditioning ---*/
-  
-  if (roe_turkel) {
-    LowMach_Precontioner = new double* [nVar];
-    for (iVar = 0; iVar < nVar; iVar ++)
-      LowMach_Precontioner[iVar] = new double[nVar];
-  }
-  
-  /*--- Initialize the solution and right hand side vectors for storing
-   the residuals and updating the solution (always needed even for
-   explicit schemes). ---*/
-  
-  LinSysSol.Initialize(nPoint, nPointDomain, nVar, 0.0);
-  LinSysRes.Initialize(nPoint, nPointDomain, nVar, 0.0);
-  
-  /*--- Jacobians and vector structures for implicit computations ---*/
-  
-  if (config->GetKind_TimeIntScheme_Flow() == EULER_IMPLICIT) {
-    
-    Jacobian_i = new double* [nVar];
-    Jacobian_j = new double* [nVar];
-    for (iVar = 0; iVar < nVar; iVar++) {
-      Jacobian_i[iVar] = new double [nVar];
-      Jacobian_j[iVar] = new double [nVar];
-    }
-    
-    if (rank == MASTER_NODE) cout << "Initialize jacobian structure (Euler). MG level: " << iMesh <<"." << endl;
-    Jacobian.Initialize(nPoint, nPointDomain, nVar, nVar, true, geometry);
-    
-    if (config->GetKind_Linear_Solver_Prec() == LINELET) {
-      nLineLets = Jacobian.BuildLineletPreconditioner(geometry, config);
-      if (rank == MASTER_NODE) cout << "Compute linelet structure. " << nLineLets << " elements in each line (average)." << endl;
-    }
-    
-  } else {
-    if (rank == MASTER_NODE) cout << "Explicit scheme. No jacobian structure (Euler). MG level: " << iMesh <<"." << endl;
-  }
-  
-  /*--- Define some auxiliary vectors for computing flow variable gradients by least squares ---*/
-  
-  if (config->GetKind_Gradient_Method() == WEIGHTED_LEAST_SQUARES) {
-    
-    /*--- S matrix := inv(R)*traspose(inv(R)) ---*/
-    
-    Smatrix = new double* [nDim];
-    for (iDim = 0; iDim < nDim; iDim++)
-      Smatrix[iDim] = new double [nDim];
-    
-    /*--- c vector := transpose(WA)*(Wb) ---*/
-    
-    cvector = new double* [nPrimVarGrad];
-    for (iVar = 0; iVar < nPrimVarGrad; iVar++)
-      cvector[iVar] = new double [nDim];
-    
-  }
-  
-  /*--- Store the value of the characteristic primitive variables at the boundaries ---*/
-  
-  CharacPrimVar = new double** [nMarker];
-  for (iMarker = 0; iMarker < nMarker; iMarker++) {
-    CharacPrimVar[iMarker] = new double* [geometry->nVertex[iMarker]];
-    for (iVertex = 0; iVertex < geometry->nVertex[iMarker]; iVertex++) {
-      CharacPrimVar[iMarker][iVertex] = new double [nPrimVar];
-      for (iVar = 0; iVar < nPrimVar; iVar++) {
-        CharacPrimVar[iMarker][iVertex][iVar] = 0.0;
-      }
-    }
-  }
-  
-  /*--- Force definition and coefficient arrays for all of the markers ---*/
-  
-  CPressure = new double* [nMarker];
-  for (iMarker = 0; iMarker < nMarker; iMarker++) {
-    CPressure[iMarker] = new double [geometry->nVertex[iMarker]];
-    for (iVertex = 0; iVertex < geometry->nVertex[iMarker]; iVertex++) {
-      CPressure[iMarker][iVertex] = 0.0;
-    }
-  }
-  
-  /*--- Force definition and coefficient arrays for all of the markers ---*/
-  
-  CPressureTarget = new double* [nMarker];
-  for (iMarker = 0; iMarker < nMarker; iMarker++) {
-    CPressureTarget[iMarker] = new double [geometry->nVertex[iMarker]];
-    for (iVertex = 0; iVertex < geometry->nVertex[iMarker]; iVertex++) {
-      CPressureTarget[iMarker][iVertex] = 0.0;
-    }
-  }
-  
-  /*--- Non-dimensional coefficients ---*/
-  
-  ForceInviscid     = new double[nDim];
-  MomentInviscid    = new double[3];
-  CDrag_Inv         = new double[nMarker];
-  CLift_Inv         = new double[nMarker];
-  CSideForce_Inv    = new double[nMarker];
-  CMx_Inv           = new double[nMarker];
-  CMy_Inv           = new double[nMarker];
-  CMz_Inv           = new double[nMarker];
-  CEff_Inv          = new double[nMarker];
-  CFx_Inv           = new double[nMarker];
-  CFy_Inv           = new double[nMarker];
-  CFz_Inv           = new double[nMarker];
-  Surface_CLift_Inv = new double[config->GetnMarker_Monitoring()];
-  Surface_CDrag_Inv = new double[config->GetnMarker_Monitoring()];
-  Surface_CMx_Inv   = new double[config->GetnMarker_Monitoring()];
-  Surface_CMy_Inv   = new double[config->GetnMarker_Monitoring()];
-  Surface_CMz_Inv   = new double[config->GetnMarker_Monitoring()];
-  Surface_CLift     = new double[config->GetnMarker_Monitoring()];
-  Surface_CDrag     = new double[config->GetnMarker_Monitoring()];
-  Surface_CMx       = new double[config->GetnMarker_Monitoring()];
-  Surface_CMy       = new double[config->GetnMarker_Monitoring()];
-  Surface_CMz       = new double[config->GetnMarker_Monitoring()];
-  
-  /*--- Rotorcraft coefficients ---*/
-  
-  CT_Inv           = new double[nMarker];
-  CQ_Inv           = new double[nMarker];
-  CMerit_Inv       = new double[nMarker];
-  
-  /*--- Supersonic coefficients ---*/
-  
-  CEquivArea_Inv   = new double[nMarker];
-  CNearFieldOF_Inv = new double[nMarker];
-  
-  /*--- Engine simulation ---*/
-  
-  FanFace_MassFlow  = new double[nMarker];
-  Exhaust_MassFlow  = new double[nMarker];
-  Exhaust_Area      = new double[nMarker];
-  FanFace_Pressure  = new double[nMarker];
-  FanFace_Mach      = new double[nMarker];
-  FanFace_Area      = new double[nMarker];
-  
-  /*--- Init total coefficients ---*/
-  
-  Total_CDrag = 0.0;    Total_CLift = 0.0;      Total_CSideForce = 0.0;
-  Total_CMx = 0.0;      Total_CMy = 0.0;        Total_CMz = 0.0;
-  Total_CEff = 0.0;     Total_CEquivArea = 0.0; Total_CNearFieldOF = 0.0;
-  Total_CFx = 0.0;      Total_CFy = 0.0;        Total_CFz = 0.0;
-  Total_CT = 0.0;       Total_CQ = 0.0;         Total_CMerit = 0.0;
-  Total_MaxHeat = 0.0;  Total_Heat = 0.0;
-  Total_CpDiff = 0.0;   Total_HeatFluxDiff = 0.0;
-  
-  /*--- Read farfield conditions ---*/
-  
-  Density_Inf  = config->GetDensity_FreeStreamND();
-  Pressure_Inf = config->GetPressure_FreeStreamND();
-  Velocity_Inf = config->GetVelocity_FreeStreamND();
-  Energy_Inf   = config->GetEnergy_FreeStreamND();
-  Mach_Inf     = config->GetMach_FreeStreamND();
-  
-  /*--- Initializate fan face pressure, fan face mach number, and mass flow rate ---*/
-  
-  for (iMarker = 0; iMarker < nMarker; iMarker++) {
-    FanFace_MassFlow[iMarker] = 0.0;
-    Exhaust_MassFlow[iMarker] = 0.0;
-    FanFace_Mach[iMarker] = Mach_Inf;
-    FanFace_Pressure[iMarker] = Pressure_Inf;
-    FanFace_Area[iMarker] = 0.0;
-    Exhaust_Area[iMarker] = 0.0;
-  }
-  
-  /*--- Check for a restart and set up the variables at each node
-   appropriately. Coarse multigrid levels will be intitially set to
-   the farfield values bc the solver will immediately interpolate
-   the solution from the finest mesh to the coarser levels. ---*/
-  if (!restart || geometry->GetFinestMGLevel() == false || nZone > 1) {
-    
-    /*--- Restart the solution from the free-stream state ---*/
-    for (iPoint = 0; iPoint < nPoint; iPoint++)
-      node[iPoint] = new CEulerVariable(Density_Inf, Velocity_Inf, Energy_Inf, nDim, nVar, config);
-  }
-  
-  else {
-    
-    /*--- Initialize the solution from the restart file information ---*/
-    ifstream restart_file;
-    string filename = config->GetSolution_FlowFileName();
-    
-    /*--- Modify file name for an unsteady restart ---*/
-    if (dual_time) {
-      int Unst_RestartIter;
-      if (adjoint) {
-        Unst_RestartIter = int(config->GetUnst_AdjointIter()) - 1;
-      } else if (config->GetUnsteady_Simulation() == DT_STEPPING_1ST)
-        Unst_RestartIter = int(config->GetUnst_RestartIter())-1;
-      else
-        Unst_RestartIter = int(config->GetUnst_RestartIter())-2;
-      filename = config->GetUnsteady_FileName(filename, Unst_RestartIter);
-    }
-    
-    /*--- Open the restart file, throw an error if this fails. ---*/
-    restart_file.open(filename.data(), ios::in);
-    if (restart_file.fail()) {
-      cout << "There is no flow restart file!! " << filename.data() << "."<< endl;
-      exit(1);
-    }
-    
-    /*--- In case this is a parallel simulation, we need to perform the
-     Global2Local index transformation first. ---*/
-    long *Global2Local = new long[geometry->GetGlobal_nPointDomain()];
-    
-    /*--- First, set all indices to a negative value by default ---*/
-    for(iPoint = 0; iPoint < geometry->GetGlobal_nPointDomain(); iPoint++)
-      Global2Local[iPoint] = -1;
-    
-    /*--- Now fill array with the transform values only for local points ---*/
-    for(iPoint = 0; iPoint < nPointDomain; iPoint++)
-      Global2Local[geometry->node[iPoint]->GetGlobalIndex()] = iPoint;
-    
-    /*--- Read all lines in the restart file ---*/
-    long iPoint_Local; unsigned long iPoint_Global = 0; string text_line;
-    
-    /*--- The first line is the header ---*/
-    getline (restart_file, text_line);
-    
-    while (getline (restart_file, text_line)) {
-      istringstream point_line(text_line);
-      
-      /*--- Retrieve local index. If this node from the restart file lives
-       on a different processor, the value of iPoint_Local will be -1.
-       Otherwise, the local index for this node on the current processor
-       will be returned and used to instantiate the vars. ---*/
-      iPoint_Local = Global2Local[iPoint_Global];
-      
-      /*--- Load the solution for this node. Note that the first entry
-       on the restart file line is the global index, followed by the
-       node coordinates, and then the conservative variables. ---*/
-      if (iPoint_Local >= 0) {
-        if (compressible) {
-          if (nDim == 2) point_line >> index >> dull_val >> dull_val >> Solution[0] >> Solution[1] >> Solution[2] >> Solution[3];
-          if (nDim == 3) point_line >> index >> dull_val >> dull_val >> dull_val >> Solution[0] >> Solution[1] >> Solution[2] >> Solution[3] >> Solution[4];
-        }
-        if (incompressible) {
-          if (nDim == 2) point_line >> index >> dull_val >> dull_val >> Solution[0] >> Solution[1] >> Solution[2];
-          if (nDim == 3) point_line >> index >> dull_val >> dull_val >> dull_val >> Solution[0] >> Solution[1] >> Solution[2] >> Solution[3];
-        }
-        if (freesurface) {
-          if (nDim == 2) point_line >> index >> dull_val >> dull_val >> Solution[0] >> Solution[1] >> Solution[2] >> Solution[3];
-          if (nDim == 3) point_line >> index >> dull_val >> dull_val >> dull_val >> Solution[0] >> Solution[1] >> Solution[2] >> Solution[3] >> Solution[4];
-        }
-        node[iPoint_Local] = new CEulerVariable(Solution, nDim, nVar, config);
-      }
-      iPoint_Global++;
-    }
-    
-    /*--- Instantiate the variable class with an arbitrary solution
-     at any halo/periodic nodes. The initial solution can be arbitrary,
-     because a send/recv is performed immediately in the solver. ---*/
-    for(iPoint = nPointDomain; iPoint < nPoint; iPoint++)
-      node[iPoint] = new CEulerVariable(Solution, nDim, nVar, config);
-    
-    /*--- Close the restart file ---*/
-    restart_file.close();
-    
-    /*--- Free memory needed for the transformation ---*/
-    delete [] Global2Local;
-  }
-  
-  /*--- Check that the initial solution is physical, report any non-physical nodes ---*/
-  if (compressible) {
-    counter_local = 0;
-    for (iPoint = 0; iPoint < nPoint; iPoint++) {
-      Density = node[iPoint]->GetSolution(0);
-      Velocity2 = 0.0;
-      for (iDim = 0; iDim < nDim; iDim++)
-        Velocity2 += (node[iPoint]->GetSolution(iDim+1)/Density)*(node[iPoint]->GetSolution(iDim+1)/Density);
-      Pressure    = Gamma_Minus_One*Density*(node[iPoint]->GetSolution(nDim+1)/Density-0.5*Velocity2);
-      Temperature = Pressure / ( Gas_Constant * Density);
-      if ((Pressure < 0.0) || (Temperature < 0.0)) {
-        Solution[0] = Density_Inf;
-        for (iDim = 0; iDim < nDim; iDim++)
-          Solution[iDim+1] = Velocity_Inf[iDim]*Density_Inf;
-        Solution[nDim+1] = Energy_Inf*Density_Inf;
-        node[iPoint]->SetSolution(Solution);
-        node[iPoint]->SetSolution_Old(Solution);
-        counter_local++;
-      }
-    }
-#ifndef NO_MPI
-#ifdef WINDOWS
-    MPI_Reduce(&counter_local, &counter_global, 1, MPI_UNSIGNED_LONG, MPI_SUM, MASTER_NODE, MPI_COMM_WORLD);
-#else
-    MPI::COMM_WORLD.Reduce(&counter_local, &counter_global, 1, MPI::UNSIGNED_LONG, MPI::SUM, MASTER_NODE);
-#endif
-#else
-    counter_global = counter_local;
-#endif
-    if ((rank == MASTER_NODE) && (counter_global != 0))
-      cout << "Warning. The original solution contains "<< counter_global << " points that are not physical." << endl;
-  }
-  
-  /*--- Define solver parameters needed for execution of destructor ---*/
-  if (config->GetKind_ConvNumScheme_Flow() == SPACE_CENTERED ) space_centered = true;
-  else space_centered = false;
-  
-  if (config->GetKind_TimeIntScheme_Flow() == EULER_IMPLICIT) euler_implicit = true;
-  else euler_implicit = false;
-  
-  if (config->GetKind_Gradient_Method() == WEIGHTED_LEAST_SQUARES) least_squares = true;
-  else least_squares = false;
-  
-  /*--- Perform the MPI communication of the solution ---*/
-  Set_MPI_Solution(geometry, config);
-  
-}
-
-CEulerSolver::~CEulerSolver(void) {
-  unsigned short iVar, iMarker;
-  
-  /*--- Array deallocation ---*/
-  if (CDrag_Inv != NULL)         delete [] CDrag_Inv;
-  if (CLift_Inv != NULL)         delete [] CLift_Inv;
-  if (CSideForce_Inv != NULL)    delete [] CSideForce_Inv;
-  if (CMx_Inv != NULL)           delete [] CMx_Inv;
-  if (CMy_Inv != NULL)           delete [] CMy_Inv;
-  if (CMz_Inv != NULL)           delete [] CMz_Inv;
-  if (CFx_Inv != NULL)           delete [] CFx_Inv;
-  if (CFy_Inv != NULL)           delete [] CFy_Inv;
-  if (CFz_Inv != NULL)           delete [] CFz_Inv;
-  if (Surface_CLift_Inv != NULL) delete[] Surface_CLift_Inv;
-  if (Surface_CDrag_Inv != NULL) delete[] Surface_CDrag_Inv;
-  if (Surface_CMx_Inv != NULL)  delete [] Surface_CMx_Inv;
-  if (Surface_CMy_Inv != NULL)  delete [] Surface_CMy_Inv;
-  if (Surface_CMz_Inv != NULL)  delete [] Surface_CMz_Inv;
-  if (Surface_CLift != NULL)    delete [] Surface_CLift;
-  if (Surface_CDrag != NULL)    delete [] Surface_CDrag;
-  if (Surface_CMx != NULL)      delete [] Surface_CMx;
-  if (Surface_CMy != NULL)      delete [] Surface_CMy;
-  if (Surface_CMz != NULL)      delete [] Surface_CMz;
-  if (CEff_Inv != NULL)          delete [] CEff_Inv;
-  if (CMerit_Inv != NULL)        delete [] CMerit_Inv;
-  if (CT_Inv != NULL)            delete [] CT_Inv;
-  if (CQ_Inv != NULL)            delete [] CQ_Inv;
-  if (CEquivArea_Inv != NULL)    delete [] CEquivArea_Inv;
-  if (CNearFieldOF_Inv != NULL)  delete [] CNearFieldOF_Inv;
-  if (ForceInviscid != NULL)     delete [] ForceInviscid;
-  if (MomentInviscid != NULL)    delete [] MomentInviscid;
-  if (FanFace_MassFlow != NULL)  delete [] FanFace_MassFlow;
-  if (Exhaust_MassFlow != NULL)  delete [] Exhaust_MassFlow;
-  if (Exhaust_Area != NULL)      delete [] Exhaust_Area;
-  if (FanFace_Pressure != NULL)  delete [] FanFace_Pressure;
-  if (FanFace_Mach != NULL)      delete [] FanFace_Mach;
-  if (FanFace_Area != NULL)      delete [] FanFace_Area;
-  if (iPoint_UndLapl != NULL)       delete [] iPoint_UndLapl;
-  if (jPoint_UndLapl != NULL)       delete [] jPoint_UndLapl;
-  if (Primitive != NULL)        delete [] Primitive;
-  if (Primitive_i != NULL)      delete [] Primitive_i;
-  if (Primitive_j != NULL)      delete [] Primitive_j;
-  
-  if (LowMach_Precontioner != NULL) {
-    for (iVar = 0; iVar < nVar; iVar ++)
-      delete LowMach_Precontioner[iVar];
-    delete [] LowMach_Precontioner;
-  }
-  
-  if (CPressure != NULL) {
-    for (iMarker = 0; iMarker < nMarker; iMarker++)
-      delete CPressure[iMarker];
-    delete [] CPressure;
-  }
-  
-  if (CPressureTarget != NULL) {
-    for (iMarker = 0; iMarker < nMarker; iMarker++)
-      delete CPressureTarget[iMarker];
-    delete [] CPressureTarget;
-  }
-  
-  //  if (CharacPrimVar != NULL) {
-  //    for (iMarker = 0; iMarker < nMarker; iMarker++) {
-  //      for (iVertex = 0; iVertex < nVertex; iVertex++) {
-  //        delete CharacPrimVar[iMarker][iVertex];
-  //      }
-  //    }
-  //    delete [] CharacPrimVar;
-  //  }
-  
-  if (HeatFlux != NULL) {
-    for (iMarker = 0; iMarker < nMarker; iMarker++) {
-      delete HeatFlux[iMarker];
-    }
-    delete [] HeatFlux;
-  }
-  
-  if (HeatFluxTarget != NULL) {
-    for (iMarker = 0; iMarker < nMarker; iMarker++) {
-      delete HeatFluxTarget[iMarker];
-    }
-    delete [] HeatFluxTarget;
-  }
-  
-  if (YPlus != NULL) {
-    for (iMarker = 0; iMarker < nMarker; iMarker++) {
-      delete YPlus[iMarker];
-    }
-    delete [] YPlus;
-  }
-  
-}
-
-void CEulerSolver::Set_MPI_Solution(CGeometry *geometry, CConfig *config) {
-  unsigned short iVar, iMarker, iPeriodic_Index, MarkerS, MarkerR;
-  unsigned long iVertex, iPoint, nVertexS, nVertexR, nBufferS_Vector, nBufferR_Vector;
-  double rotMatrix[3][3], *angles, theta, cosTheta, sinTheta, phi, cosPhi, sinPhi, psi, cosPsi, sinPsi, *Buffer_Receive_U = NULL, *Buffer_Send_U = NULL;
-  int send_to, receive_from;
-  
-  for (iMarker = 0; iMarker < nMarker; iMarker++) {
-    
-    if ((config->GetMarker_All_Boundary(iMarker) == SEND_RECEIVE) &&
-        (config->GetMarker_All_SendRecv(iMarker) > 0)) {
-      
-      MarkerS = iMarker;  MarkerR = iMarker+1;
-      
-      send_to = config->GetMarker_All_SendRecv(MarkerS)-1;
-      receive_from = abs(config->GetMarker_All_SendRecv(MarkerR))-1;
-      
-      nVertexS = geometry->nVertex[MarkerS];  nVertexR = geometry->nVertex[MarkerR];
-      nBufferS_Vector = nVertexS*nVar;        nBufferR_Vector = nVertexR*nVar;
-      
-      /*--- Allocate Receive and send buffers  ---*/
-      Buffer_Receive_U = new double [nBufferR_Vector];
-      Buffer_Send_U = new double[nBufferS_Vector];
-      
-      /*--- Copy the solution that should be sended ---*/
-      for (iVertex = 0; iVertex < nVertexS; iVertex++) {
-        iPoint = geometry->vertex[MarkerS][iVertex]->GetNode();
-        for (iVar = 0; iVar < nVar; iVar++)
-          Buffer_Send_U[iVar*nVertexS+iVertex] = node[iPoint]->GetSolution(iVar);
-      }
-      
-#ifndef NO_MPI
-      
-      /*--- Send/Receive information using Sendrecv ---*/
-#ifdef WINDOWS
-      MPI_Sendrecv(Buffer_Send_U, nBufferS_Vector, MPI_DOUBLE, send_to, 0,
-                   Buffer_Receive_U, nBufferR_Vector, MPI_DOUBLE, receive_from, 0, MPI_COMM_WORLD, NULL);
-#else
-      MPI::COMM_WORLD.Sendrecv(Buffer_Send_U, nBufferS_Vector, MPI::DOUBLE, send_to, 0,
-                               Buffer_Receive_U, nBufferR_Vector, MPI::DOUBLE, receive_from, 0);
-#endif
-      
-#else
-      
-      /*--- Receive information without MPI ---*/
-      for (iVertex = 0; iVertex < nVertexR; iVertex++) {
-        iPoint = geometry->vertex[MarkerR][iVertex]->GetNode();
-        for (iVar = 0; iVar < nVar; iVar++)
-          Buffer_Receive_U[iVar*nVertexR+iVertex] = Buffer_Send_U[iVar*nVertexR+iVertex];
-      }
-      
-#endif
-      
-      /*--- Deallocate send buffer ---*/
-      delete [] Buffer_Send_U;
-      
-      /*--- Do the coordinate transformation ---*/
-      for (iVertex = 0; iVertex < nVertexR; iVertex++) {
-        
-        /*--- Find point and its type of transformation ---*/
-        iPoint = geometry->vertex[MarkerR][iVertex]->GetNode();
-        iPeriodic_Index = geometry->vertex[MarkerR][iVertex]->GetRotation_Type();
-        
-        /*--- Retrieve the supplied periodic information. ---*/
-        angles = config->GetPeriodicRotation(iPeriodic_Index);
-        
-        /*--- Store angles separately for clarity. ---*/
-        theta    = angles[0];   phi    = angles[1];     psi    = angles[2];
-        cosTheta = cos(theta);  cosPhi = cos(phi);      cosPsi = cos(psi);
-        sinTheta = sin(theta);  sinPhi = sin(phi);      sinPsi = sin(psi);
-        
-        /*--- Compute the rotation matrix. Note that the implicit
-         ordering is rotation about the x-axis, y-axis,
-         then z-axis. Note that this is the transpose of the matrix
-         used during the preprocessing stage. ---*/
-        rotMatrix[0][0] = cosPhi*cosPsi;    rotMatrix[1][0] = sinTheta*sinPhi*cosPsi - cosTheta*sinPsi;     rotMatrix[2][0] = cosTheta*sinPhi*cosPsi + sinTheta*sinPsi;
-        rotMatrix[0][1] = cosPhi*sinPsi;    rotMatrix[1][1] = sinTheta*sinPhi*sinPsi + cosTheta*cosPsi;     rotMatrix[2][1] = cosTheta*sinPhi*sinPsi - sinTheta*cosPsi;
-        rotMatrix[0][2] = -sinPhi;          rotMatrix[1][2] = sinTheta*cosPhi;                              rotMatrix[2][2] = cosTheta*cosPhi;
-        
-        /*--- Copy conserved variables before performing transformation. ---*/
-        for (iVar = 0; iVar < nVar; iVar++)
-          Solution[iVar] = Buffer_Receive_U[iVar*nVertexR+iVertex];
-        
-        /*--- Rotate the momentum components. ---*/
-        if (nDim == 2) {
-          Solution[1] = rotMatrix[0][0]*Buffer_Receive_U[1*nVertexR+iVertex] +
-          rotMatrix[0][1]*Buffer_Receive_U[2*nVertexR+iVertex];
-          Solution[2] = rotMatrix[1][0]*Buffer_Receive_U[1*nVertexR+iVertex] +
-          rotMatrix[1][1]*Buffer_Receive_U[2*nVertexR+iVertex];
-        }
-        else {
-          Solution[1] = rotMatrix[0][0]*Buffer_Receive_U[1*nVertexR+iVertex] +
-          rotMatrix[0][1]*Buffer_Receive_U[2*nVertexR+iVertex] +
-          rotMatrix[0][2]*Buffer_Receive_U[3*nVertexR+iVertex];
-          Solution[2] = rotMatrix[1][0]*Buffer_Receive_U[1*nVertexR+iVertex] +
-          rotMatrix[1][1]*Buffer_Receive_U[2*nVertexR+iVertex] +
-          rotMatrix[1][2]*Buffer_Receive_U[3*nVertexR+iVertex];
-          Solution[3] = rotMatrix[2][0]*Buffer_Receive_U[1*nVertexR+iVertex] +
-          rotMatrix[2][1]*Buffer_Receive_U[2*nVertexR+iVertex] +
-          rotMatrix[2][2]*Buffer_Receive_U[3*nVertexR+iVertex];
-        }
-        
-        /*--- Copy transformed conserved variables back into buffer. ---*/
-        for (iVar = 0; iVar < nVar; iVar++)
-          node[iPoint]->SetSolution(iVar, Solution[iVar]);
-        
-      }
-      
-      /*--- Deallocate receive buffer ---*/
-      delete [] Buffer_Receive_U;
-      
-    }
-    
-  }
-  
-}
-
-void CEulerSolver::Set_MPI_Solution_Old(CGeometry *geometry, CConfig *config) {
-  unsigned short iVar, iMarker, iPeriodic_Index, MarkerS, MarkerR;
-  unsigned long iVertex, iPoint, nVertexS, nVertexR, nBufferS_Vector, nBufferR_Vector;
-  double rotMatrix[3][3], *angles, theta, cosTheta, sinTheta, phi, cosPhi, sinPhi, psi, cosPsi, sinPsi,
-  *Buffer_Receive_U = NULL, *Buffer_Send_U = NULL;
-  int send_to, receive_from;
-  
-  for (iMarker = 0; iMarker < nMarker; iMarker++) {
-    
-    if ((config->GetMarker_All_Boundary(iMarker) == SEND_RECEIVE) &&
-        (config->GetMarker_All_SendRecv(iMarker) > 0)) {
-      
-      MarkerS = iMarker;  MarkerR = iMarker+1;
-      
-      send_to = config->GetMarker_All_SendRecv(MarkerS)-1;
-      receive_from = abs(config->GetMarker_All_SendRecv(MarkerR))-1;
-      
-      nVertexS = geometry->nVertex[MarkerS];  nVertexR = geometry->nVertex[MarkerR];
-      nBufferS_Vector = nVertexS*nVar;        nBufferR_Vector = nVertexR*nVar;
-      
-      /*--- Allocate Receive and send buffers  ---*/
-      Buffer_Receive_U = new double [nBufferR_Vector];
-      Buffer_Send_U = new double[nBufferS_Vector];
-      
-      /*--- Copy the solution old that should be sended ---*/
-      for (iVertex = 0; iVertex < nVertexS; iVertex++) {
-        iPoint = geometry->vertex[MarkerS][iVertex]->GetNode();
-        for (iVar = 0; iVar < nVar; iVar++)
-          Buffer_Send_U[iVar*nVertexS+iVertex] = node[iPoint]->GetSolution_Old(iVar);
-      }
-      
-#ifndef NO_MPI
-      
-      /*--- Send/Receive information using Sendrecv ---*/
-#ifdef WINDOWS
-      MPI_Sendrecv(Buffer_Send_U, nBufferS_Vector, MPI_DOUBLE, send_to, 0,
-                   Buffer_Receive_U, nBufferR_Vector, MPI_DOUBLE, receive_from, 0, MPI_COMM_WORLD, NULL);
-#else
-      MPI::COMM_WORLD.Sendrecv(Buffer_Send_U, nBufferS_Vector, MPI::DOUBLE, send_to, 0,
-                               Buffer_Receive_U, nBufferR_Vector, MPI::DOUBLE, receive_from, 0);
-#endif
-      
-#else
-      
-      /*--- Receive information without MPI ---*/
-      for (iVertex = 0; iVertex < nVertexR; iVertex++) {
-        iPoint = geometry->vertex[MarkerR][iVertex]->GetNode();
-        for (iVar = 0; iVar < nVar; iVar++)
-          Buffer_Receive_U[iVar*nVertexR+iVertex] = Buffer_Send_U[iVar*nVertexR+iVertex];
-      }
-      
-#endif
-      
-      /*--- Deallocate send buffer ---*/
-      delete [] Buffer_Send_U;
-      
-      /*--- Do the coordinate transformation ---*/
-      for (iVertex = 0; iVertex < nVertexR; iVertex++) {
-        
-        /*--- Find point and its type of transformation ---*/
-        iPoint = geometry->vertex[MarkerR][iVertex]->GetNode();
-        iPeriodic_Index = geometry->vertex[MarkerR][iVertex]->GetRotation_Type();
-        
-        /*--- Retrieve the supplied periodic information. ---*/
-        angles = config->GetPeriodicRotation(iPeriodic_Index);
-        
-        /*--- Store angles separately for clarity. ---*/
-        theta    = angles[0];   phi    = angles[1];     psi    = angles[2];
-        cosTheta = cos(theta);  cosPhi = cos(phi);      cosPsi = cos(psi);
-        sinTheta = sin(theta);  sinPhi = sin(phi);      sinPsi = sin(psi);
-        
-        /*--- Compute the rotation matrix. Note that the implicit
-         ordering is rotation about the x-axis, y-axis,
-         then z-axis. Note that this is the transpose of the matrix
-         used during the preprocessing stage. ---*/
-        rotMatrix[0][0] = cosPhi*cosPsi;    rotMatrix[1][0] = sinTheta*sinPhi*cosPsi - cosTheta*sinPsi;     rotMatrix[2][0] = cosTheta*sinPhi*cosPsi + sinTheta*sinPsi;
-        rotMatrix[0][1] = cosPhi*sinPsi;    rotMatrix[1][1] = sinTheta*sinPhi*sinPsi + cosTheta*cosPsi;     rotMatrix[2][1] = cosTheta*sinPhi*sinPsi - sinTheta*cosPsi;
-        rotMatrix[0][2] = -sinPhi;          rotMatrix[1][2] = sinTheta*cosPhi;                              rotMatrix[2][2] = cosTheta*cosPhi;
-        
-        /*--- Copy conserved variables before performing transformation. ---*/
-        for (iVar = 0; iVar < nVar; iVar++)
-          Solution[iVar] = Buffer_Receive_U[iVar*nVertexR+iVertex];
-        
-        /*--- Rotate the momentum components. ---*/
-        if (nDim == 2) {
-          Solution[1] = rotMatrix[0][0]*Buffer_Receive_U[1*nVertexR+iVertex] +
-          rotMatrix[0][1]*Buffer_Receive_U[2*nVertexR+iVertex];
-          Solution[2] = rotMatrix[1][0]*Buffer_Receive_U[1*nVertexR+iVertex] +
-          rotMatrix[1][1]*Buffer_Receive_U[2*nVertexR+iVertex];
-        }
-        else {
-          Solution[1] = rotMatrix[0][0]*Buffer_Receive_U[1*nVertexR+iVertex] +
-          rotMatrix[0][1]*Buffer_Receive_U[2*nVertexR+iVertex] +
-          rotMatrix[0][2]*Buffer_Receive_U[3*nVertexR+iVertex];
-          Solution[2] = rotMatrix[1][0]*Buffer_Receive_U[1*nVertexR+iVertex] +
-          rotMatrix[1][1]*Buffer_Receive_U[2*nVertexR+iVertex] +
-          rotMatrix[1][2]*Buffer_Receive_U[3*nVertexR+iVertex];
-          Solution[3] = rotMatrix[2][0]*Buffer_Receive_U[1*nVertexR+iVertex] +
-          rotMatrix[2][1]*Buffer_Receive_U[2*nVertexR+iVertex] +
-          rotMatrix[2][2]*Buffer_Receive_U[3*nVertexR+iVertex];
-        }
-        
-        /*--- Copy transformed conserved variables back into buffer. ---*/
-        for (iVar = 0; iVar < nVar; iVar++)
-          node[iPoint]->SetSolution_Old(iVar, Solution[iVar]);
-        
-      }
-      
-      /*--- Deallocate receive buffer ---*/
-      delete [] Buffer_Receive_U;
-      
-    }
-    
-  }
-}
-
-void CEulerSolver::Set_MPI_Undivided_Laplacian(CGeometry *geometry, CConfig *config) {
-  unsigned short iVar, iMarker, iPeriodic_Index, MarkerS, MarkerR;
-  unsigned long iVertex, iPoint, nVertexS, nVertexR, nBufferS_Vector, nBufferR_Vector;
-  double rotMatrix[3][3], *angles, theta, cosTheta, sinTheta, phi, cosPhi, sinPhi, psi, cosPsi, sinPsi,
-  *Buffer_Receive_Undivided_Laplacian = NULL, *Buffer_Send_Undivided_Laplacian = NULL;
-  int send_to, receive_from;
-  
-  for (iMarker = 0; iMarker < nMarker; iMarker++) {
-    
-    if ((config->GetMarker_All_Boundary(iMarker) == SEND_RECEIVE) &&
-        (config->GetMarker_All_SendRecv(iMarker) > 0)) {
-      
-      MarkerS = iMarker;  MarkerR = iMarker+1;
-      
-      send_to = config->GetMarker_All_SendRecv(MarkerS)-1;
-      receive_from = abs(config->GetMarker_All_SendRecv(MarkerR))-1;
-      
-      nVertexS = geometry->nVertex[MarkerS];  nVertexR = geometry->nVertex[MarkerR];
-      nBufferS_Vector = nVertexS*nVar;        nBufferR_Vector = nVertexR*nVar;
-      
-      /*--- Allocate Receive and send buffers  ---*/
-      Buffer_Receive_Undivided_Laplacian = new double [nBufferR_Vector];
-      Buffer_Send_Undivided_Laplacian = new double[nBufferS_Vector];
-      
-      /*--- Copy the solution old that should be sended ---*/
-      for (iVertex = 0; iVertex < nVertexS; iVertex++) {
-        iPoint = geometry->vertex[MarkerS][iVertex]->GetNode();
-        for (iVar = 0; iVar < nVar; iVar++)
-          Buffer_Send_Undivided_Laplacian[iVar*nVertexS+iVertex] = node[iPoint]->GetUndivided_Laplacian(iVar);
-      }
-      
-#ifndef NO_MPI
-      
-      /*--- Send/Receive information using Sendrecv ---*/
-#ifdef WINDOWS
-      MPI_Sendrecv(Buffer_Send_Undivided_Laplacian, nBufferS_Vector, MPI_DOUBLE, send_to, 0,
-                   Buffer_Receive_Undivided_Laplacian, nBufferR_Vector, MPI_DOUBLE, receive_from, 0, MPI_COMM_WORLD, NULL);
-#else
-      MPI::COMM_WORLD.Sendrecv(Buffer_Send_Undivided_Laplacian, nBufferS_Vector, MPI::DOUBLE, send_to, 0,
-                               Buffer_Receive_Undivided_Laplacian, nBufferR_Vector, MPI::DOUBLE, receive_from, 0);
-#endif
-      
-#else
-      
-      /*--- Receive information without MPI ---*/
-      for (iVertex = 0; iVertex < nVertexR; iVertex++) {
-        iPoint = geometry->vertex[MarkerR][iVertex]->GetNode();
-        for (iVar = 0; iVar < nVar; iVar++)
-          Buffer_Receive_Undivided_Laplacian[iVar*nVertexR+iVertex] = Buffer_Send_Undivided_Laplacian[iVar*nVertexR+iVertex];
-      }
-      
-#endif
-      
-      /*--- Deallocate send buffer ---*/
-      delete [] Buffer_Send_Undivided_Laplacian;
-      
-      /*--- Do the coordinate transformation ---*/
-      for (iVertex = 0; iVertex < nVertexR; iVertex++) {
-        
-        /*--- Find point and its type of transformation ---*/
-        iPoint = geometry->vertex[MarkerR][iVertex]->GetNode();
-        iPeriodic_Index = geometry->vertex[MarkerR][iVertex]->GetRotation_Type();
-        
-        /*--- Retrieve the supplied periodic information. ---*/
-        angles = config->GetPeriodicRotation(iPeriodic_Index);
-        
-        /*--- Store angles separately for clarity. ---*/
-        theta    = angles[0];   phi    = angles[1];     psi    = angles[2];
-        cosTheta = cos(theta);  cosPhi = cos(phi);      cosPsi = cos(psi);
-        sinTheta = sin(theta);  sinPhi = sin(phi);      sinPsi = sin(psi);
-        
-        /*--- Compute the rotation matrix. Note that the implicit
-         ordering is rotation about the x-axis, y-axis,
-         then z-axis. Note that this is the transpose of the matrix
-         used during the preprocessing stage. ---*/
-        rotMatrix[0][0] = cosPhi*cosPsi;    rotMatrix[1][0] = sinTheta*sinPhi*cosPsi - cosTheta*sinPsi;     rotMatrix[2][0] = cosTheta*sinPhi*cosPsi + sinTheta*sinPsi;
-        rotMatrix[0][1] = cosPhi*sinPsi;    rotMatrix[1][1] = sinTheta*sinPhi*sinPsi + cosTheta*cosPsi;     rotMatrix[2][1] = cosTheta*sinPhi*sinPsi - sinTheta*cosPsi;
-        rotMatrix[0][2] = -sinPhi;          rotMatrix[1][2] = sinTheta*cosPhi;                              rotMatrix[2][2] = cosTheta*cosPhi;
-        
-        /*--- Copy conserved variables before performing transformation. ---*/
-        for (iVar = 0; iVar < nVar; iVar++)
-          Solution[iVar] = Buffer_Receive_Undivided_Laplacian[iVar*nVertexR+iVertex];
-        
-        /*--- Rotate the momentum components. ---*/
-        if (nDim == 2) {
-          Solution[1] = rotMatrix[0][0]*Buffer_Receive_Undivided_Laplacian[1*nVertexR+iVertex] +
-          rotMatrix[0][1]*Buffer_Receive_Undivided_Laplacian[2*nVertexR+iVertex];
-          Solution[2] = rotMatrix[1][0]*Buffer_Receive_Undivided_Laplacian[1*nVertexR+iVertex] +
-          rotMatrix[1][1]*Buffer_Receive_Undivided_Laplacian[2*nVertexR+iVertex];
-        }
-        else {
-          Solution[1] = rotMatrix[0][0]*Buffer_Receive_Undivided_Laplacian[1*nVertexR+iVertex] +
-          rotMatrix[0][1]*Buffer_Receive_Undivided_Laplacian[2*nVertexR+iVertex] +
-          rotMatrix[0][2]*Buffer_Receive_Undivided_Laplacian[3*nVertexR+iVertex];
-          Solution[2] = rotMatrix[1][0]*Buffer_Receive_Undivided_Laplacian[1*nVertexR+iVertex] +
-          rotMatrix[1][1]*Buffer_Receive_Undivided_Laplacian[2*nVertexR+iVertex] +
-          rotMatrix[1][2]*Buffer_Receive_Undivided_Laplacian[3*nVertexR+iVertex];
-          Solution[3] = rotMatrix[2][0]*Buffer_Receive_Undivided_Laplacian[1*nVertexR+iVertex] +
-          rotMatrix[2][1]*Buffer_Receive_Undivided_Laplacian[2*nVertexR+iVertex] +
-          rotMatrix[2][2]*Buffer_Receive_Undivided_Laplacian[3*nVertexR+iVertex];
-        }
-        
-        /*--- Copy transformed conserved variables back into buffer. ---*/
-        for (iVar = 0; iVar < nVar; iVar++)
-          node[iPoint]->SetUndivided_Laplacian(iVar, Solution[iVar]);
-        
-      }
-      
-      /*--- Deallocate receive buffer ---*/
-      delete [] Buffer_Receive_Undivided_Laplacian;
-      
-    }
-    
-  }
-  
-}
-
-void CEulerSolver::Set_MPI_MaxEigenvalue(CGeometry *geometry, CConfig *config) {
-  unsigned short iMarker, MarkerS, MarkerR, *Buffer_Receive_Neighbor = NULL, *Buffer_Send_Neighbor = NULL;
-  unsigned long iVertex, iPoint, nVertexS, nVertexR, nBufferS_Vector, nBufferR_Vector;
-  double *Buffer_Receive_Lambda = NULL, *Buffer_Send_Lambda = NULL;
-  int send_to, receive_from;
-  
-  for (iMarker = 0; iMarker < nMarker; iMarker++) {
-    
-    if ((config->GetMarker_All_Boundary(iMarker) == SEND_RECEIVE) &&
-        (config->GetMarker_All_SendRecv(iMarker) > 0)) {
-      
-      MarkerS = iMarker;  MarkerR = iMarker+1;
-      
-      send_to = config->GetMarker_All_SendRecv(MarkerS)-1;
-      receive_from = abs(config->GetMarker_All_SendRecv(MarkerR))-1;
-      
-      nVertexS = geometry->nVertex[MarkerS];  nVertexR = geometry->nVertex[MarkerR];
-      nBufferS_Vector = nVertexS;        nBufferR_Vector = nVertexR;
-      
-      /*--- Allocate Receive and send buffers  ---*/
-      Buffer_Receive_Lambda = new double [nBufferR_Vector];
-      Buffer_Send_Lambda = new double[nBufferS_Vector];
-      Buffer_Receive_Neighbor = new unsigned short [nBufferR_Vector];
-      Buffer_Send_Neighbor = new unsigned short[nBufferS_Vector];
-      
-      /*--- Copy the solution old that should be sended ---*/
-      for (iVertex = 0; iVertex < nVertexS; iVertex++) {
-        iPoint = geometry->vertex[MarkerS][iVertex]->GetNode();
-        Buffer_Send_Lambda[iVertex] = node[iPoint]->GetLambda();
-        Buffer_Send_Neighbor[iVertex] = geometry->node[iPoint]->GetnPoint();
-      }
-      
-#ifndef NO_MPI
-      
-      /*--- Send/Receive information using Sendrecv ---*/
-#ifdef WINDOWS
-      MPI_Sendrecv(Buffer_Send_Lambda, nBufferS_Vector, MPI_DOUBLE, send_to, 0,
-                   Buffer_Receive_Lambda, nBufferR_Vector, MPI_DOUBLE, receive_from, 0, MPI_COMM_WORLD, NULL);
-      MPI_Sendrecv(Buffer_Send_Neighbor, nBufferS_Vector, MPI_UNSIGNED_SHORT, send_to, 1,
-                   Buffer_Receive_Neighbor, nBufferR_Vector, MPI_UNSIGNED_SHORT, receive_from, 1, MPI_COMM_WORLD, NULL);
-#else
-      MPI::COMM_WORLD.Sendrecv(Buffer_Send_Lambda, nBufferS_Vector, MPI::DOUBLE, send_to, 0,
-                               Buffer_Receive_Lambda, nBufferR_Vector, MPI::DOUBLE, receive_from, 0);
-      MPI::COMM_WORLD.Sendrecv(Buffer_Send_Neighbor, nBufferS_Vector, MPI::UNSIGNED_SHORT, send_to, 1,
-                               Buffer_Receive_Neighbor, nBufferR_Vector, MPI::UNSIGNED_SHORT, receive_from, 1);
-#endif
-      
-#else
-      
-      /*--- Receive information without MPI ---*/
-      for (iVertex = 0; iVertex < nVertexR; iVertex++) {
-        iPoint = geometry->vertex[MarkerR][iVertex]->GetNode();
-        Buffer_Receive_Lambda[iVertex] = Buffer_Send_Lambda[iVertex];
-        Buffer_Receive_Neighbor[iVertex] = Buffer_Send_Neighbor[iVertex];
-      }
-      
-#endif
-      
-      /*--- Deallocate send buffer ---*/
-      delete [] Buffer_Send_Lambda;
-      delete [] Buffer_Send_Neighbor;
-      
-      /*--- Do the coordinate transformation ---*/
-      for (iVertex = 0; iVertex < nVertexR; iVertex++) {
-        
-        /*--- Find point and its type of transformation ---*/
-        iPoint = geometry->vertex[MarkerR][iVertex]->GetNode();
-        node[iPoint]->SetLambda(Buffer_Receive_Lambda[iVertex]);
-        geometry->node[iPoint]->SetnNeighbor(Buffer_Receive_Neighbor[iVertex]);
-        
-      }
-      
-      /*--- Deallocate receive buffer ---*/
-      delete [] Buffer_Receive_Lambda;
-      delete [] Buffer_Receive_Neighbor;
-      
-    }
-    
-  }
-}
-
-void CEulerSolver::Set_MPI_Dissipation_Switch(CGeometry *geometry, CConfig *config) {
-  unsigned short iMarker, MarkerS, MarkerR;
-  unsigned long iVertex, iPoint, nVertexS, nVertexR, nBufferS_Vector, nBufferR_Vector;
-  double *Buffer_Receive_Lambda = NULL, *Buffer_Send_Lambda = NULL;
-  int send_to, receive_from;
-  
-  for (iMarker = 0; iMarker < nMarker; iMarker++) {
-    
-    if ((config->GetMarker_All_Boundary(iMarker) == SEND_RECEIVE) &&
-        (config->GetMarker_All_SendRecv(iMarker) > 0)) {
-      
-      MarkerS = iMarker;  MarkerR = iMarker+1;
-      
-      send_to = config->GetMarker_All_SendRecv(MarkerS)-1;
-      receive_from = abs(config->GetMarker_All_SendRecv(MarkerR))-1;
-      
-      nVertexS = geometry->nVertex[MarkerS];  nVertexR = geometry->nVertex[MarkerR];
-      nBufferS_Vector = nVertexS;        nBufferR_Vector = nVertexR;
-      
-      /*--- Allocate Receive and send buffers  ---*/
-      Buffer_Receive_Lambda = new double [nBufferR_Vector];
-      Buffer_Send_Lambda = new double[nBufferS_Vector];
-      
-      /*--- Copy the solution old that should be sended ---*/
-      for (iVertex = 0; iVertex < nVertexS; iVertex++) {
-        iPoint = geometry->vertex[MarkerS][iVertex]->GetNode();
-        Buffer_Send_Lambda[iVertex] = node[iPoint]->GetSensor();
-      }
-      
-#ifndef NO_MPI
-      
-      /*--- Send/Receive information using Sendrecv ---*/
-#ifdef WINDOWS
-      MPI_Sendrecv(Buffer_Send_Lambda, nBufferS_Vector, MPI_DOUBLE, send_to, 0,
-                   Buffer_Receive_Lambda, nBufferR_Vector, MPI_DOUBLE, receive_from, 0, MPI_COMM_WORLD, NULL);
-#else
-      MPI::COMM_WORLD.Sendrecv(Buffer_Send_Lambda, nBufferS_Vector, MPI::DOUBLE, send_to, 0,
-                               Buffer_Receive_Lambda, nBufferR_Vector, MPI::DOUBLE, receive_from, 0);
-#endif
-      
-#else
-      
-      /*--- Receive information without MPI ---*/
-      for (iVertex = 0; iVertex < nVertexR; iVertex++) {
-        iPoint = geometry->vertex[MarkerR][iVertex]->GetNode();
-        Buffer_Receive_Lambda[iVertex] = Buffer_Send_Lambda[iVertex];
-      }
-      
-#endif
-      
-      /*--- Deallocate send buffer ---*/
-      delete [] Buffer_Send_Lambda;
-      
-      /*--- Do the coordinate transformation ---*/
-      for (iVertex = 0; iVertex < nVertexR; iVertex++) {
-        
-        /*--- Find point and its type of transformation ---*/
-        iPoint = geometry->vertex[MarkerR][iVertex]->GetNode();
-        node[iPoint]->SetSensor(Buffer_Receive_Lambda[iVertex]);
-        
-      }
-      
-      /*--- Deallocate receive buffer ---*/
-      delete [] Buffer_Receive_Lambda;
-      
-    }
-    
-  }
-}
-
-void CEulerSolver::Set_MPI_Solution_Gradient(CGeometry *geometry, CConfig *config) {
-  unsigned short iVar, iDim, iMarker, iPeriodic_Index, MarkerS, MarkerR;
-  unsigned long iVertex, iPoint, nVertexS, nVertexR, nBufferS_Vector, nBufferR_Vector;
-  double rotMatrix[3][3], *angles, theta, cosTheta, sinTheta, phi, cosPhi, sinPhi, psi, cosPsi, sinPsi,
-  *Buffer_Receive_Gradient = NULL, *Buffer_Send_Gradient = NULL;
-  int send_to, receive_from;
-  
-  double **Gradient = new double* [nVar];
-  for (iVar = 0; iVar < nVar; iVar++)
-    Gradient[iVar] = new double[nDim];
-  
-  for (iMarker = 0; iMarker < nMarker; iMarker++) {
-    
-    if ((config->GetMarker_All_Boundary(iMarker) == SEND_RECEIVE) &&
-        (config->GetMarker_All_SendRecv(iMarker) > 0)) {
-      
-      MarkerS = iMarker;  MarkerR = iMarker+1;
-      
-      send_to = config->GetMarker_All_SendRecv(MarkerS)-1;
-      receive_from = abs(config->GetMarker_All_SendRecv(MarkerR))-1;
-      
-      nVertexS = geometry->nVertex[MarkerS];  nVertexR = geometry->nVertex[MarkerR];
-      nBufferS_Vector = nVertexS*nVar*nDim;        nBufferR_Vector = nVertexR*nVar*nDim;
-      
-      /*--- Allocate Receive and send buffers  ---*/
-      Buffer_Receive_Gradient = new double [nBufferR_Vector];
-      Buffer_Send_Gradient = new double[nBufferS_Vector];
-      
-      /*--- Copy the solution old that should be sended ---*/
-      for (iVertex = 0; iVertex < nVertexS; iVertex++) {
-        iPoint = geometry->vertex[MarkerS][iVertex]->GetNode();
-        for (iVar = 0; iVar < nVar; iVar++)
-          for (iDim = 0; iDim < nDim; iDim++)
-            Buffer_Send_Gradient[iDim*nVar*nVertexS+iVar*nVertexS+iVertex] = node[iPoint]->GetGradient(iVar, iDim);
-      }
-      
-#ifndef NO_MPI
-      
-      /*--- Send/Receive information using Sendrecv ---*/
-#ifdef WINDOWS
-      MPI_Sendrecv(Buffer_Send_Gradient, nBufferS_Vector, MPI_DOUBLE, send_to, 0,
-                   Buffer_Receive_Gradient, nBufferR_Vector, MPI_DOUBLE, receive_from, 0, MPI_COMM_WORLD, NULL);
-#else
-      MPI::COMM_WORLD.Sendrecv(Buffer_Send_Gradient, nBufferS_Vector, MPI::DOUBLE, send_to, 0,
-                               Buffer_Receive_Gradient, nBufferR_Vector, MPI::DOUBLE, receive_from, 0);
-#endif
-      
-#else
-      
-      /*--- Receive information without MPI ---*/
-      for (iVertex = 0; iVertex < nVertexR; iVertex++) {
-        iPoint = geometry->vertex[MarkerR][iVertex]->GetNode();
-        for (iVar = 0; iVar < nVar; iVar++)
-          for (iDim = 0; iDim < nDim; iDim++)
-            Buffer_Receive_Gradient[iDim*nVar*nVertexR+iVar*nVertexR+iVertex] = Buffer_Send_Gradient[iDim*nVar*nVertexR+iVar*nVertexR+iVertex];
-      }
-      
-#endif
-      
-      /*--- Deallocate send buffer ---*/
-      delete [] Buffer_Send_Gradient;
-      
-      /*--- Do the coordinate transformation ---*/
-      for (iVertex = 0; iVertex < nVertexR; iVertex++) {
-        
-        /*--- Find point and its type of transformation ---*/
-        iPoint = geometry->vertex[MarkerR][iVertex]->GetNode();
-        iPeriodic_Index = geometry->vertex[MarkerR][iVertex]->GetRotation_Type();
-        
-        /*--- Retrieve the supplied periodic information. ---*/
-        angles = config->GetPeriodicRotation(iPeriodic_Index);
-        
-        /*--- Store angles separately for clarity. ---*/
-        theta    = angles[0];   phi    = angles[1];     psi    = angles[2];
-        cosTheta = cos(theta);  cosPhi = cos(phi);      cosPsi = cos(psi);
-        sinTheta = sin(theta);  sinPhi = sin(phi);      sinPsi = sin(psi);
-        
-        /*--- Compute the rotation matrix. Note that the implicit
-         ordering is rotation about the x-axis, y-axis,
-         then z-axis. Note that this is the transpose of the matrix
-         used during the preprocessing stage. ---*/
-        rotMatrix[0][0] = cosPhi*cosPsi;    rotMatrix[1][0] = sinTheta*sinPhi*cosPsi - cosTheta*sinPsi;     rotMatrix[2][0] = cosTheta*sinPhi*cosPsi + sinTheta*sinPsi;
-        rotMatrix[0][1] = cosPhi*sinPsi;    rotMatrix[1][1] = sinTheta*sinPhi*sinPsi + cosTheta*cosPsi;     rotMatrix[2][1] = cosTheta*sinPhi*sinPsi - sinTheta*cosPsi;
-        rotMatrix[0][2] = -sinPhi;          rotMatrix[1][2] = sinTheta*cosPhi;                              rotMatrix[2][2] = cosTheta*cosPhi;
-        
-        /*--- Copy conserved variables before performing transformation. ---*/
-        for (iVar = 0; iVar < nVar; iVar++)
-          for (iDim = 0; iDim < nDim; iDim++)
-            Gradient[iVar][iDim] = Buffer_Receive_Gradient[iDim*nVar*nVertexR+iVar*nVertexR+iVertex];
-        
-        /*--- Need to rotate the gradients for all conserved variables. ---*/
-        for (iVar = 0; iVar < nVar; iVar++) {
-          if (nDim == 2) {
-            Gradient[iVar][0] = rotMatrix[0][0]*Buffer_Receive_Gradient[0*nVar*nVertexR+iVar*nVertexR+iVertex] + rotMatrix[0][1]*Buffer_Receive_Gradient[1*nVar*nVertexR+iVar*nVertexR+iVertex];
-            Gradient[iVar][1] = rotMatrix[1][0]*Buffer_Receive_Gradient[0*nVar*nVertexR+iVar*nVertexR+iVertex] + rotMatrix[1][1]*Buffer_Receive_Gradient[1*nVar*nVertexR+iVar*nVertexR+iVertex];
-          }
-          else {
-            Gradient[iVar][0] = rotMatrix[0][0]*Buffer_Receive_Gradient[0*nVar*nVertexR+iVar*nVertexR+iVertex] + rotMatrix[0][1]*Buffer_Receive_Gradient[1*nVar*nVertexR+iVar*nVertexR+iVertex] + rotMatrix[0][2]*Buffer_Receive_Gradient[2*nVar*nVertexR+iVar*nVertexR+iVertex];
-            Gradient[iVar][1] = rotMatrix[1][0]*Buffer_Receive_Gradient[0*nVar*nVertexR+iVar*nVertexR+iVertex] + rotMatrix[1][1]*Buffer_Receive_Gradient[1*nVar*nVertexR+iVar*nVertexR+iVertex] + rotMatrix[1][2]*Buffer_Receive_Gradient[2*nVar*nVertexR+iVar*nVertexR+iVertex];
-            Gradient[iVar][2] = rotMatrix[2][0]*Buffer_Receive_Gradient[0*nVar*nVertexR+iVar*nVertexR+iVertex] + rotMatrix[2][1]*Buffer_Receive_Gradient[1*nVar*nVertexR+iVar*nVertexR+iVertex] + rotMatrix[2][2]*Buffer_Receive_Gradient[2*nVar*nVertexR+iVar*nVertexR+iVertex];
-          }
-        }
-        
-        /*--- Store the received information ---*/
-        for (iVar = 0; iVar < nVar; iVar++)
-          for (iDim = 0; iDim < nDim; iDim++)
-            node[iPoint]->SetGradient(iVar, iDim, Gradient[iVar][iDim]);
-        
-      }
-      
-      /*--- Deallocate receive buffer ---*/
-      delete [] Buffer_Receive_Gradient;
-      
-    }
-    
-  }
-  
-  for (iVar = 0; iVar < nVar; iVar++)
-    delete [] Gradient[iVar];
-  delete [] Gradient;
-  
-}
-
-void CEulerSolver::Set_MPI_Solution_Limiter(CGeometry *geometry, CConfig *config) {
-  unsigned short iVar, iMarker, iPeriodic_Index, MarkerS, MarkerR;
-  unsigned long iVertex, iPoint, nVertexS, nVertexR, nBufferS_Vector, nBufferR_Vector;
-  double rotMatrix[3][3], *angles, theta, cosTheta, sinTheta, phi, cosPhi, sinPhi, psi, cosPsi, sinPsi,
-  *Buffer_Receive_Limit = NULL, *Buffer_Send_Limit = NULL;
-  int send_to, receive_from;
-  
-  double *Limiter = new double [nVar];
-  
-  for (iMarker = 0; iMarker < nMarker; iMarker++) {
-    
-    if ((config->GetMarker_All_Boundary(iMarker) == SEND_RECEIVE) &&
-        (config->GetMarker_All_SendRecv(iMarker) > 0)) {
-      
-      MarkerS = iMarker;  MarkerR = iMarker+1;
-      
-      send_to = config->GetMarker_All_SendRecv(MarkerS)-1;
-      receive_from = abs(config->GetMarker_All_SendRecv(MarkerR))-1;
-      
-      nVertexS = geometry->nVertex[MarkerS];  nVertexR = geometry->nVertex[MarkerR];
-      nBufferS_Vector = nVertexS*nVar;        nBufferR_Vector = nVertexR*nVar;
-      
-      /*--- Allocate Receive and send buffers  ---*/
-      Buffer_Receive_Limit = new double [nBufferR_Vector];
-      Buffer_Send_Limit = new double[nBufferS_Vector];
-      
-      /*--- Copy the solution old that should be sended ---*/
-      for (iVertex = 0; iVertex < nVertexS; iVertex++) {
-        iPoint = geometry->vertex[MarkerS][iVertex]->GetNode();
-        for (iVar = 0; iVar < nVar; iVar++)
-          Buffer_Send_Limit[iVar*nVertexS+iVertex] = node[iPoint]->GetLimiter(iVar);
-      }
-      
-#ifndef NO_MPI
-      
-      /*--- Send/Receive information using Sendrecv ---*/
-#ifdef WINDOWS
-      MPI_Sendrecv(Buffer_Send_Limit, nBufferS_Vector, MPI_DOUBLE, send_to, 0,
-                   Buffer_Receive_Limit, nBufferR_Vector, MPI_DOUBLE, receive_from, 0, MPI_COMM_WORLD, NULL);
-#else
-      MPI::COMM_WORLD.Sendrecv(Buffer_Send_Limit, nBufferS_Vector, MPI::DOUBLE, send_to, 0,
-                               Buffer_Receive_Limit, nBufferR_Vector, MPI::DOUBLE, receive_from, 0);
-#endif
-      
-#else
-      
-      /*--- Receive information without MPI ---*/
-      for (iVertex = 0; iVertex < nVertexR; iVertex++) {
-        iPoint = geometry->vertex[MarkerR][iVertex]->GetNode();
-        for (iVar = 0; iVar < nVar; iVar++)
-          Buffer_Receive_Limit[iVar*nVertexR+iVertex] = Buffer_Send_Limit[iVar*nVertexR+iVertex];
-      }
-      
-#endif
-      
-      /*--- Deallocate send buffer ---*/
-      delete [] Buffer_Send_Limit;
-      
-      /*--- Do the coordinate transformation ---*/
-      for (iVertex = 0; iVertex < nVertexR; iVertex++) {
-        
-        /*--- Find point and its type of transformation ---*/
-        iPoint = geometry->vertex[MarkerR][iVertex]->GetNode();
-        iPeriodic_Index = geometry->vertex[MarkerR][iVertex]->GetRotation_Type();
-        
-        /*--- Retrieve the supplied periodic information. ---*/
-        angles = config->GetPeriodicRotation(iPeriodic_Index);
-        
-        /*--- Store angles separately for clarity. ---*/
-        theta    = angles[0];   phi    = angles[1];     psi    = angles[2];
-        cosTheta = cos(theta);  cosPhi = cos(phi);      cosPsi = cos(psi);
-        sinTheta = sin(theta);  sinPhi = sin(phi);      sinPsi = sin(psi);
-        
-        /*--- Compute the rotation matrix. Note that the implicit
-         ordering is rotation about the x-axis, y-axis,
-         then z-axis. Note that this is the transpose of the matrix
-         used during the preprocessing stage. ---*/
-        rotMatrix[0][0] = cosPhi*cosPsi;    rotMatrix[1][0] = sinTheta*sinPhi*cosPsi - cosTheta*sinPsi;     rotMatrix[2][0] = cosTheta*sinPhi*cosPsi + sinTheta*sinPsi;
-        rotMatrix[0][1] = cosPhi*sinPsi;    rotMatrix[1][1] = sinTheta*sinPhi*sinPsi + cosTheta*cosPsi;     rotMatrix[2][1] = cosTheta*sinPhi*sinPsi - sinTheta*cosPsi;
-        rotMatrix[0][2] = -sinPhi;          rotMatrix[1][2] = sinTheta*cosPhi;                              rotMatrix[2][2] = cosTheta*cosPhi;
-        
-        /*--- Copy conserved variables before performing transformation. ---*/
-        for (iVar = 0; iVar < nVar; iVar++)
-          Limiter[iVar] = Buffer_Receive_Limit[iVar*nVertexR+iVertex];
-        
-        /*--- Rotate the momentum components. ---*/
-        if (nDim == 2) {
-          Limiter[1] = rotMatrix[0][0]*Buffer_Receive_Limit[1*nVertexR+iVertex] +
-          rotMatrix[0][1]*Buffer_Receive_Limit[2*nVertexR+iVertex];
-          Limiter[2] = rotMatrix[1][0]*Buffer_Receive_Limit[1*nVertexR+iVertex] +
-          rotMatrix[1][1]*Buffer_Receive_Limit[2*nVertexR+iVertex];
-        }
-        else {
-          Limiter[1] = rotMatrix[0][0]*Buffer_Receive_Limit[1*nVertexR+iVertex] +
-          rotMatrix[0][1]*Buffer_Receive_Limit[2*nVertexR+iVertex] +
-          rotMatrix[0][2]*Buffer_Receive_Limit[3*nVertexR+iVertex];
-          Limiter[2] = rotMatrix[1][0]*Buffer_Receive_Limit[1*nVertexR+iVertex] +
-          rotMatrix[1][1]*Buffer_Receive_Limit[2*nVertexR+iVertex] +
-          rotMatrix[1][2]*Buffer_Receive_Limit[3*nVertexR+iVertex];
-          Limiter[3] = rotMatrix[2][0]*Buffer_Receive_Limit[1*nVertexR+iVertex] +
-          rotMatrix[2][1]*Buffer_Receive_Limit[2*nVertexR+iVertex] +
-          rotMatrix[2][2]*Buffer_Receive_Limit[3*nVertexR+iVertex];
-        }
-        
-        /*--- Copy transformed conserved variables back into buffer. ---*/
-        for (iVar = 0; iVar < nVar; iVar++)
-          node[iPoint]->SetLimiter(iVar, Limiter[iVar]);
-        
-      }
-      
-      /*--- Deallocate receive buffer ---*/
-      delete [] Buffer_Receive_Limit;
-      
-    }
-    
-  }
-  
-  delete [] Limiter;
-  
-}
-
-void CEulerSolver::Set_MPI_Primitive_Gradient(CGeometry *geometry, CConfig *config) {
-  unsigned short iVar, iDim, iMarker, iPeriodic_Index, MarkerS, MarkerR;
-  unsigned long iVertex, iPoint, nVertexS, nVertexR, nBufferS_Vector, nBufferR_Vector;
-  double rotMatrix[3][3], *angles, theta, cosTheta, sinTheta, phi, cosPhi, sinPhi, psi, cosPsi, sinPsi,
-  *Buffer_Receive_Gradient = NULL, *Buffer_Send_Gradient = NULL;
-  int send_to, receive_from;
-  
-  double **Gradient = new double* [nPrimVarGrad];
-  for (iVar = 0; iVar < nPrimVarGrad; iVar++)
-    Gradient[iVar] = new double[nDim];
-  
-  for (iMarker = 0; iMarker < nMarker; iMarker++) {
-    
-    if ((config->GetMarker_All_Boundary(iMarker) == SEND_RECEIVE) &&
-        (config->GetMarker_All_SendRecv(iMarker) > 0)) {
-      
-      MarkerS = iMarker;  MarkerR = iMarker+1;
-      
-      send_to = config->GetMarker_All_SendRecv(MarkerS)-1;
-      receive_from = abs(config->GetMarker_All_SendRecv(MarkerR))-1;
-      
-      nVertexS = geometry->nVertex[MarkerS];  nVertexR = geometry->nVertex[MarkerR];
-      nBufferS_Vector = nVertexS*nPrimVarGrad*nDim;        nBufferR_Vector = nVertexR*nPrimVarGrad*nDim;
-      
-      /*--- Allocate Receive and send buffers  ---*/
-      Buffer_Receive_Gradient = new double [nBufferR_Vector];
-      Buffer_Send_Gradient = new double[nBufferS_Vector];
-      
-      /*--- Copy the solution old that should be sended ---*/
-      for (iVertex = 0; iVertex < nVertexS; iVertex++) {
-        iPoint = geometry->vertex[MarkerS][iVertex]->GetNode();
-        for (iVar = 0; iVar < nPrimVarGrad; iVar++)
-          for (iDim = 0; iDim < nDim; iDim++)
-            Buffer_Send_Gradient[iDim*nPrimVarGrad*nVertexS+iVar*nVertexS+iVertex] = node[iPoint]->GetGradient_Primitive(iVar, iDim);
-      }
-      
-#ifndef NO_MPI
-      
-      /*--- Send/Receive information using Sendrecv ---*/
-#ifdef WINDOWS
-      MPI_Sendrecv(Buffer_Send_Gradient, nBufferS_Vector, MPI_DOUBLE, send_to, 0,
-                   Buffer_Receive_Gradient, nBufferR_Vector, MPI_DOUBLE, receive_from, 0, MPI_COMM_WORLD, NULL);
-#else
-      MPI::COMM_WORLD.Sendrecv(Buffer_Send_Gradient, nBufferS_Vector, MPI::DOUBLE, send_to, 0,
-                               Buffer_Receive_Gradient, nBufferR_Vector, MPI::DOUBLE, receive_from, 0);
-#endif
-      
-#else
-      
-      /*--- Receive information without MPI ---*/
-      for (iVertex = 0; iVertex < nVertexR; iVertex++) {
-        iPoint = geometry->vertex[MarkerR][iVertex]->GetNode();
-        for (iVar = 0; iVar < nPrimVarGrad; iVar++)
-          for (iDim = 0; iDim < nDim; iDim++)
-            Buffer_Receive_Gradient[iDim*nPrimVarGrad*nVertexR+iVar*nVertexR+iVertex] = Buffer_Send_Gradient[iDim*nPrimVarGrad*nVertexR+iVar*nVertexR+iVertex];
-      }
-      
-#endif
-      
-      /*--- Deallocate send buffer ---*/
-      delete [] Buffer_Send_Gradient;
-      
-      /*--- Do the coordinate transformation ---*/
-      for (iVertex = 0; iVertex < nVertexR; iVertex++) {
-        
-        /*--- Find point and its type of transformation ---*/
-        iPoint = geometry->vertex[MarkerR][iVertex]->GetNode();
-        iPeriodic_Index = geometry->vertex[MarkerR][iVertex]->GetRotation_Type();
-        
-        /*--- Retrieve the supplied periodic information. ---*/
-        angles = config->GetPeriodicRotation(iPeriodic_Index);
-        
-        /*--- Store angles separately for clarity. ---*/
-        theta    = angles[0];   phi    = angles[1];     psi    = angles[2];
-        cosTheta = cos(theta);  cosPhi = cos(phi);      cosPsi = cos(psi);
-        sinTheta = sin(theta);  sinPhi = sin(phi);      sinPsi = sin(psi);
-        
-        /*--- Compute the rotation matrix. Note that the implicit
-         ordering is rotation about the x-axis, y-axis,
-         then z-axis. Note that this is the transpose of the matrix
-         used during the preprocessing stage. ---*/
-        rotMatrix[0][0] = cosPhi*cosPsi;    rotMatrix[1][0] = sinTheta*sinPhi*cosPsi - cosTheta*sinPsi;     rotMatrix[2][0] = cosTheta*sinPhi*cosPsi + sinTheta*sinPsi;
-        rotMatrix[0][1] = cosPhi*sinPsi;    rotMatrix[1][1] = sinTheta*sinPhi*sinPsi + cosTheta*cosPsi;     rotMatrix[2][1] = cosTheta*sinPhi*sinPsi - sinTheta*cosPsi;
-        rotMatrix[0][2] = -sinPhi;          rotMatrix[1][2] = sinTheta*cosPhi;                              rotMatrix[2][2] = cosTheta*cosPhi;
-        
-        /*--- Copy conserved variables before performing transformation. ---*/
-        for (iVar = 0; iVar < nPrimVarGrad; iVar++)
-          for (iDim = 0; iDim < nDim; iDim++)
-            Gradient[iVar][iDim] = Buffer_Receive_Gradient[iDim*nPrimVarGrad*nVertexR+iVar*nVertexR+iVertex];
-        
-        /*--- Need to rotate the gradients for all conserved variables. ---*/
-        for (iVar = 0; iVar < nPrimVarGrad; iVar++) {
-          if (nDim == 2) {
-            Gradient[iVar][0] = rotMatrix[0][0]*Buffer_Receive_Gradient[0*nPrimVarGrad*nVertexR+iVar*nVertexR+iVertex] + rotMatrix[0][1]*Buffer_Receive_Gradient[1*nPrimVarGrad*nVertexR+iVar*nVertexR+iVertex];
-            Gradient[iVar][1] = rotMatrix[1][0]*Buffer_Receive_Gradient[0*nPrimVarGrad*nVertexR+iVar*nVertexR+iVertex] + rotMatrix[1][1]*Buffer_Receive_Gradient[1*nPrimVarGrad*nVertexR+iVar*nVertexR+iVertex];
-          }
-          else {
-            Gradient[iVar][0] = rotMatrix[0][0]*Buffer_Receive_Gradient[0*nPrimVarGrad*nVertexR+iVar*nVertexR+iVertex] + rotMatrix[0][1]*Buffer_Receive_Gradient[1*nPrimVarGrad*nVertexR+iVar*nVertexR+iVertex] + rotMatrix[0][2]*Buffer_Receive_Gradient[2*nPrimVarGrad*nVertexR+iVar*nVertexR+iVertex];
-            Gradient[iVar][1] = rotMatrix[1][0]*Buffer_Receive_Gradient[0*nPrimVarGrad*nVertexR+iVar*nVertexR+iVertex] + rotMatrix[1][1]*Buffer_Receive_Gradient[1*nPrimVarGrad*nVertexR+iVar*nVertexR+iVertex] + rotMatrix[1][2]*Buffer_Receive_Gradient[2*nPrimVarGrad*nVertexR+iVar*nVertexR+iVertex];
-            Gradient[iVar][2] = rotMatrix[2][0]*Buffer_Receive_Gradient[0*nPrimVarGrad*nVertexR+iVar*nVertexR+iVertex] + rotMatrix[2][1]*Buffer_Receive_Gradient[1*nPrimVarGrad*nVertexR+iVar*nVertexR+iVertex] + rotMatrix[2][2]*Buffer_Receive_Gradient[2*nPrimVarGrad*nVertexR+iVar*nVertexR+iVertex];
-          }
-        }
-        
-        /*--- Store the received information ---*/
-        for (iVar = 0; iVar < nPrimVarGrad; iVar++)
-          for (iDim = 0; iDim < nDim; iDim++)
-            node[iPoint]->SetGradient_Primitive(iVar, iDim, Gradient[iVar][iDim]);
-        
-      }
-      
-      /*--- Deallocate receive buffer ---*/
-      delete [] Buffer_Receive_Gradient;
-      
-    }
-    
-  }
-  
-  for (iVar = 0; iVar < nPrimVarGrad; iVar++)
-    delete [] Gradient[iVar];
-  delete [] Gradient;
-  
-}
-
-void CEulerSolver::Set_MPI_Primitive_Limiter(CGeometry *geometry, CConfig *config) {
-  unsigned short iVar, iMarker, iPeriodic_Index, MarkerS, MarkerR;
-  unsigned long iVertex, iPoint, nVertexS, nVertexR, nBufferS_Vector, nBufferR_Vector;
-  double rotMatrix[3][3], *angles, theta, cosTheta, sinTheta, phi, cosPhi, sinPhi, psi, cosPsi, sinPsi,
-  *Buffer_Receive_Limit = NULL, *Buffer_Send_Limit = NULL;
-  int send_to, receive_from;
-  
-  double *Limiter = new double [nPrimVarGrad];
-  
-  for (iMarker = 0; iMarker < nMarker; iMarker++) {
-    
-    if ((config->GetMarker_All_Boundary(iMarker) == SEND_RECEIVE) &&
-        (config->GetMarker_All_SendRecv(iMarker) > 0)) {
-      
-      MarkerS = iMarker;  MarkerR = iMarker+1;
-      
-      send_to = config->GetMarker_All_SendRecv(MarkerS)-1;
-      receive_from = abs(config->GetMarker_All_SendRecv(MarkerR))-1;
-      
-      nVertexS = geometry->nVertex[MarkerS];  nVertexR = geometry->nVertex[MarkerR];
-      nBufferS_Vector = nVertexS*nPrimVarGrad;        nBufferR_Vector = nVertexR*nPrimVarGrad;
-      
-      /*--- Allocate Receive and send buffers  ---*/
-      Buffer_Receive_Limit = new double [nBufferR_Vector];
-      Buffer_Send_Limit = new double[nBufferS_Vector];
-      
-      /*--- Copy the solution old that should be sended ---*/
-      for (iVertex = 0; iVertex < nVertexS; iVertex++) {
-        iPoint = geometry->vertex[MarkerS][iVertex]->GetNode();
-        for (iVar = 0; iVar < nPrimVarGrad; iVar++)
-          Buffer_Send_Limit[iVar*nVertexS+iVertex] = node[iPoint]->GetLimiter_Primitive(iVar);
-      }
-      
-#ifndef NO_MPI
-      
-      /*--- Send/Receive information using Sendrecv ---*/
-#ifdef WINDOWS
-      MPI_Sendrecv(Buffer_Send_Limit, nBufferS_Vector, MPI_DOUBLE, send_to, 0,
-                   Buffer_Receive_Limit, nBufferR_Vector, MPI_DOUBLE, receive_from, 0, MPI_COMM_WORLD, NULL);
-#else
-      MPI::COMM_WORLD.Sendrecv(Buffer_Send_Limit, nBufferS_Vector, MPI::DOUBLE, send_to, 0,
-                               Buffer_Receive_Limit, nBufferR_Vector, MPI::DOUBLE, receive_from, 0);
-#endif
-      
-#else
-      
-      /*--- Receive information without MPI ---*/
-      for (iVertex = 0; iVertex < nVertexR; iVertex++) {
-        iPoint = geometry->vertex[MarkerR][iVertex]->GetNode();
-        for (iVar = 0; iVar < nPrimVarGrad; iVar++)
-          Buffer_Receive_Limit[iVar*nVertexR+iVertex] = Buffer_Send_Limit[iVar*nVertexR+iVertex];
-      }
-      
-#endif
-      
-      /*--- Deallocate send buffer ---*/
-      delete [] Buffer_Send_Limit;
-      
-      /*--- Do the coordinate transformation ---*/
-      for (iVertex = 0; iVertex < nVertexR; iVertex++) {
-        
-        /*--- Find point and its type of transformation ---*/
-        iPoint = geometry->vertex[MarkerR][iVertex]->GetNode();
-        iPeriodic_Index = geometry->vertex[MarkerR][iVertex]->GetRotation_Type();
-        
-        /*--- Retrieve the supplied periodic information. ---*/
-        angles = config->GetPeriodicRotation(iPeriodic_Index);
-        
-        /*--- Store angles separately for clarity. ---*/
-        theta    = angles[0];   phi    = angles[1];     psi    = angles[2];
-        cosTheta = cos(theta);  cosPhi = cos(phi);      cosPsi = cos(psi);
-        sinTheta = sin(theta);  sinPhi = sin(phi);      sinPsi = sin(psi);
-        
-        /*--- Compute the rotation matrix. Note that the implicit
-         ordering is rotation about the x-axis, y-axis,
-         then z-axis. Note that this is the transpose of the matrix
-         used during the preprocessing stage. ---*/
-        rotMatrix[0][0] = cosPhi*cosPsi;    rotMatrix[1][0] = sinTheta*sinPhi*cosPsi - cosTheta*sinPsi;     rotMatrix[2][0] = cosTheta*sinPhi*cosPsi + sinTheta*sinPsi;
-        rotMatrix[0][1] = cosPhi*sinPsi;    rotMatrix[1][1] = sinTheta*sinPhi*sinPsi + cosTheta*cosPsi;     rotMatrix[2][1] = cosTheta*sinPhi*sinPsi - sinTheta*cosPsi;
-        rotMatrix[0][2] = -sinPhi;          rotMatrix[1][2] = sinTheta*cosPhi;                              rotMatrix[2][2] = cosTheta*cosPhi;
-        
-        /*--- Copy conserved variables before performing transformation. ---*/
-        for (iVar = 0; iVar < nPrimVarGrad; iVar++)
-          Limiter[iVar] = Buffer_Receive_Limit[iVar*nVertexR+iVertex];
-        
-        /*--- Rotate the momentum components. ---*/
-        if (nDim == 2) {
-          Limiter[1] = rotMatrix[0][0]*Buffer_Receive_Limit[1*nVertexR+iVertex] +
-          rotMatrix[0][1]*Buffer_Receive_Limit[2*nVertexR+iVertex];
-          Limiter[2] = rotMatrix[1][0]*Buffer_Receive_Limit[1*nVertexR+iVertex] +
-          rotMatrix[1][1]*Buffer_Receive_Limit[2*nVertexR+iVertex];
-        }
-        else {
-          Limiter[1] = rotMatrix[0][0]*Buffer_Receive_Limit[1*nVertexR+iVertex] +
-          rotMatrix[0][1]*Buffer_Receive_Limit[2*nVertexR+iVertex] +
-          rotMatrix[0][2]*Buffer_Receive_Limit[3*nVertexR+iVertex];
-          Limiter[2] = rotMatrix[1][0]*Buffer_Receive_Limit[1*nVertexR+iVertex] +
-          rotMatrix[1][1]*Buffer_Receive_Limit[2*nVertexR+iVertex] +
-          rotMatrix[1][2]*Buffer_Receive_Limit[3*nVertexR+iVertex];
-          Limiter[3] = rotMatrix[2][0]*Buffer_Receive_Limit[1*nVertexR+iVertex] +
-          rotMatrix[2][1]*Buffer_Receive_Limit[2*nVertexR+iVertex] +
-          rotMatrix[2][2]*Buffer_Receive_Limit[3*nVertexR+iVertex];
-        }
-        
-        /*--- Copy transformed conserved variables back into buffer. ---*/
-        for (iVar = 0; iVar < nPrimVarGrad; iVar++)
-          node[iPoint]->SetLimiter_Primitive(iVar, Limiter[iVar]);
-        
-      }
-      
-      /*--- Deallocate receive buffer ---*/
-      delete [] Buffer_Receive_Limit;
-      
-    }
-    
-  }
-  
-  delete [] Limiter;
-  
-}
-
-void CEulerSolver::SetInitialCondition(CGeometry **geometry, CSolver ***solver_container, CConfig *config, unsigned long ExtIter) {
-  unsigned long iPoint, Point_Fine;
-  unsigned short iMesh, iChildren, iVar, iDim;
-  double Density, Pressure, yFreeSurface, PressFreeSurface, Froude, yCoord, Velx, Vely, Velz, RhoVelx, RhoVely, RhoVelz, XCoord, YCoord,
-  ZCoord, DensityInc, ViscosityInc, Heaviside, LevelSet, lambda, DensityFreeSurface, Area_Children, Area_Parent, LevelSet_Fine, epsilon,
-  *Solution_Fine, *Solution, PressRef, yCoordRef;
-  
-  unsigned short nDim = geometry[MESH_0]->GetnDim();
-  bool restart = (config->GetRestart() || config->GetRestart_Flow());
-  bool freesurface = (config->GetKind_Regime() == FREESURFACE);
-  bool rans = ((config->GetKind_Solver() == RANS) ||
-               (config->GetKind_Solver() == ADJ_RANS));
-  bool dual_time = ((config->GetUnsteady_Simulation() == DT_STEPPING_1ST) ||
-                    (config->GetUnsteady_Simulation() == DT_STEPPING_2ND));
-  bool aeroelastic = config->GetAeroelastic_Simulation();
-  bool gravity     = (config->GetGravityForce() == YES);
-  
-  /*--- Set the location and value of the free-surface ---*/
-  
-  if (freesurface) {
-    
-    for (iMesh = 0; iMesh <= config->GetMGLevels(); iMesh++) {
-      
-      for (iPoint = 0; iPoint < geometry[iMesh]->GetnPoint(); iPoint++) {
-        
-        /*--- Set initial boundary condition at iter 0 ---*/
-        if ((ExtIter == 0) && (!restart)) {
-          
-          /*--- Compute the level set value in all the MG levels (basic case, distance to
-           the Y/Z plane, and interpolate the solution to the coarse levels ---*/
-          if (iMesh == MESH_0) {
-            XCoord = geometry[iMesh]->node[iPoint]->GetCoord(0);
-            YCoord = geometry[iMesh]->node[iPoint]->GetCoord(1);
-            if (nDim == 2) LevelSet = YCoord - config->GetFreeSurface_Zero();
-            else {
-              ZCoord = geometry[iMesh]->node[iPoint]->GetCoord(2);
-              LevelSet = ZCoord - config->GetFreeSurface_Zero();
-            }
-            solver_container[iMesh][FLOW_SOL]->node[iPoint]->SetSolution(nDim+1, LevelSet);
-          }
-          else {
-            Area_Parent = geometry[iMesh]->node[iPoint]->GetVolume();
-            LevelSet = 0.0;
-            for (iChildren = 0; iChildren < geometry[iMesh]->node[iPoint]->GetnChildren_CV(); iChildren++) {
-              Point_Fine = geometry[iMesh]->node[iPoint]->GetChildren_CV(iChildren);
-              Area_Children = geometry[iMesh-1]->node[Point_Fine]->GetVolume();
-              LevelSet_Fine = solver_container[iMesh-1][FLOW_SOL]->node[Point_Fine]->GetSolution(nDim+1);
-              LevelSet += LevelSet_Fine*Area_Children/Area_Parent;
-            }
-            solver_container[iMesh][FLOW_SOL]->node[iPoint]->SetSolution(nDim+1, LevelSet);
-          }
-          
-          /*--- Compute the flow solution using the level set value. ---*/
-          epsilon = config->GetFreeSurface_Thickness();
-          Heaviside = 0.0;
-          if (LevelSet < -epsilon) Heaviside = 1.0;
-          if (fabs(LevelSet) <= epsilon) Heaviside = 1.0 - (0.5*(1.0+(LevelSet/epsilon)+(1.0/PI_NUMBER)*sin(PI_NUMBER*LevelSet/epsilon)));
-          if (LevelSet > epsilon) Heaviside = 0.0;
-          
-          /*--- Set the value of the incompressible density for free surface flows (density ratio g/l) ---*/
-          lambda = config->GetRatioDensity();
-          DensityInc = (lambda + (1.0 - lambda)*Heaviside)*config->GetDensity_FreeStreamND();
-          solver_container[iMesh][FLOW_SOL]->node[iPoint]->SetDensityInc(DensityInc);
-          
-          /*--- Set the value of the incompressible viscosity for free surface flows (viscosity ratio g/l) ---*/
-          lambda = config->GetRatioViscosity();
-          ViscosityInc = (lambda + (1.0 - lambda)*Heaviside)*config->GetViscosity_FreeStreamND();
-          solver_container[iMesh][FLOW_SOL]->node[iPoint]->SetLaminarViscosityInc(ViscosityInc);
-          
-          /*--- Update solution with the new pressure ---*/
-          yFreeSurface = config->GetFreeSurface_Zero();
-          PressFreeSurface = solver_container[iMesh][FLOW_SOL]->GetPressure_Inf();
-          DensityFreeSurface = solver_container[iMesh][FLOW_SOL]->GetDensity_Inf();
-          Density = solver_container[iMesh][FLOW_SOL]->node[iPoint]->GetDensityInc();
-          Froude = config->GetFroude();
-          yCoord = geometry[iMesh]->node[iPoint]->GetCoord(nDim-1);
-          Pressure = PressFreeSurface + Density*((yFreeSurface-yCoord)/(Froude*Froude));
-          solver_container[iMesh][FLOW_SOL]->node[iPoint]->SetSolution(0, Pressure);
-          
-          /*--- Update solution with the new velocity ---*/
-          Velx = solver_container[iMesh][FLOW_SOL]->GetVelocity_Inf(0);
-          Vely = solver_container[iMesh][FLOW_SOL]->GetVelocity_Inf(1);
-          RhoVelx = Velx * Density; RhoVely = Vely * Density;
-          solver_container[iMesh][FLOW_SOL]->node[iPoint]->SetSolution(1, RhoVelx);
-          solver_container[iMesh][FLOW_SOL]->node[iPoint]->SetSolution(2, RhoVely);
-          if (nDim == 3) {
-            Velz = solver_container[iMesh][FLOW_SOL]->GetVelocity_Inf(2);
-            RhoVelz = Velz * Density;
-            solver_container[iMesh][FLOW_SOL]->node[iPoint]->SetSolution(3, RhoVelz);
-          }
-          
-        }
-        
-      }
-      
-      /*--- Set the MPI communication ---*/
-      solver_container[iMesh][FLOW_SOL]->Set_MPI_Solution(geometry[iMesh], config);
-      solver_container[iMesh][FLOW_SOL]->Set_MPI_Solution_Old(geometry[iMesh], config);
-    }
-    
-  }
-  
-  /*--- Set the pressure value in simulations with gravity ---*/
-  
-  if (!freesurface && gravity) {
-    
-    for (iMesh = 0; iMesh <= config->GetMGLevels(); iMesh++) {
-      
-      for (iPoint = 0; iPoint < geometry[iMesh]->GetnPoint(); iPoint++) {
-        
-        /*--- Set initial boundary condition at iter 0 ---*/
-        if ((ExtIter == 0) && (!restart)) {
-          
-          /*--- Update solution with the new pressure ---*/
-          PressRef = solver_container[iMesh][FLOW_SOL]->GetPressure_Inf();
-          Density = solver_container[iMesh][FLOW_SOL]->GetDensity_Inf();
-          yCoordRef = 0.0;
-          yCoord = geometry[iMesh]->node[iPoint]->GetCoord(nDim-1);
-          Pressure = PressRef + Density*((yCoordRef-yCoord)/(config->GetFroude()*config->GetFroude()));
-          solver_container[iMesh][FLOW_SOL]->node[iPoint]->SetSolution(0, Pressure);
-          
-        }
-        
-      }
-      
-      /*--- Set the MPI communication ---*/
-      solver_container[iMesh][FLOW_SOL]->Set_MPI_Solution(geometry[iMesh], config);
-      solver_container[iMesh][FLOW_SOL]->Set_MPI_Solution_Old(geometry[iMesh], config);
-    }
-    
-  }
-  
-  /*--- Set subsonic initial condition for Engine intakes ---*/
-  
-  if (config->GetEngine_Intake()) {
-    
-    /*--- Set initial boundary condition at iteration 0 ---*/
-    if ((ExtIter == 0) && (!restart)) {
-      
-      double *Coord = geometry[iMesh]->node[iPoint]->GetCoord();
-      double Velocity_FreeStream[3] = {0.0, 0.0, 0.0}, Velocity_FreeStreamND[3] = {0.0, 0.0, 0.0}, Viscosity_FreeStream, Density_FreeStream, Pressure_FreeStream, Density_FreeStreamND, Pressure_FreeStreamND, ModVel_FreeStreamND, Energy_FreeStreamND, ModVel_FreeStream;
-      
-      double Mach = 0.40;
-      double Alpha = config->GetAoA()*PI_NUMBER/180.0;
-      double Beta  = config->GetAoS()*PI_NUMBER/180.0;
-      double Gamma_Minus_One = Gamma - 1.0;
-      double Gas_Constant = config->GetGas_ConstantND();
-      double Temperature_FreeStream = config->GetTemperature_FreeStream();
-      double Mach2Vel_FreeStream = sqrt(Gamma*Gas_Constant*Temperature_FreeStream);
-      
-      for (iMesh = 0; iMesh <= config->GetMGLevels(); iMesh++) {
-        
-        for (iPoint = 0; iPoint < geometry[iMesh]->GetnPoint(); iPoint++) {
-          
-          Velocity_FreeStream[0] = cos(Alpha)*cos(Beta)*Mach*Mach2Vel_FreeStream;
-          Velocity_FreeStream[1] = sin(Beta)*Mach*Mach2Vel_FreeStream;
-          Velocity_FreeStream[2] = sin(Alpha)*cos(Beta)*Mach*Mach2Vel_FreeStream;
-          
-          ModVel_FreeStream = 0.0;
-          for (iDim = 0; iDim < nDim; iDim++)
-            ModVel_FreeStream += Velocity_FreeStream[iDim]*Velocity_FreeStream[iDim];
-          ModVel_FreeStream = sqrt(ModVel_FreeStream);
-          
-          if (config->GetViscous()) {
-            Viscosity_FreeStream = 1.853E-5*(pow(Temperature_FreeStream/300.0,3.0/2.0) * (300.0+110.3)/(Temperature_FreeStream+110.3));
-            Density_FreeStream   = config->GetReynolds()*Viscosity_FreeStream/(ModVel_FreeStream*config->GetLength_Reynolds());
-            Pressure_FreeStream  = Density_FreeStream*Gas_Constant*Temperature_FreeStream;
-          }
-          else {
-            Pressure_FreeStream  = config->GetPressure_FreeStream();
-            Density_FreeStream  = Pressure_FreeStream/(Gas_Constant*Temperature_FreeStream);
-          }
-          
-          Density_FreeStreamND  = Density_FreeStream/config->GetDensity_Ref();
-          Pressure_FreeStreamND = Pressure_FreeStream/config->GetPressure_Ref();
-          
-          for (iDim = 0; iDim < nDim; iDim++)
-            Velocity_FreeStreamND[iDim] = Velocity_FreeStream[iDim]/config->GetVelocity_Ref();
-          
-          ModVel_FreeStreamND = 0.0;
-          for (iDim = 0; iDim < nDim; iDim++)
-            ModVel_FreeStreamND += Velocity_FreeStreamND[iDim]*Velocity_FreeStreamND[iDim];
-          ModVel_FreeStreamND = sqrt(ModVel_FreeStreamND);
-          
-          Energy_FreeStreamND = Pressure_FreeStreamND/(Density_FreeStreamND*Gamma_Minus_One)+0.5*ModVel_FreeStreamND*ModVel_FreeStreamND;
-          
-          
-          if (((Coord[0] >= 16.0) && (Coord[0] <= 20.0)) &&
-              ((Coord[1] >= 0.0) && (Coord[1] <= 0.7)) &&
-              ((Coord[2] >= 2.5) && (Coord[2] <= 4.0))) {
-            
-            solver_container[iMesh][FLOW_SOL]->node[iPoint]->SetSolution(0, Density_FreeStreamND);
-            for (iDim = 0; iDim < nDim; iDim++)
-              solver_container[iMesh][FLOW_SOL]->node[iPoint]->SetSolution(iDim+1, Velocity_FreeStreamND[iDim]);
-            solver_container[iMesh][FLOW_SOL]->node[iPoint]->SetSolution(nVar-1, Energy_FreeStreamND);
-            
-            solver_container[iMesh][FLOW_SOL]->node[iPoint]->SetSolution_Old(0, Density_FreeStreamND);
-            for (iDim = 0; iDim < nDim; iDim++)
-              solver_container[iMesh][FLOW_SOL]->node[iPoint]->SetSolution_Old(iDim+1, Velocity_FreeStreamND[iDim]);
-            solver_container[iMesh][FLOW_SOL]->node[iPoint]->SetSolution_Old(nVar-1, Energy_FreeStreamND);
-          }
-          
-        }
-        
-        /*--- Set the MPI communication ---*/
-        solver_container[iMesh][FLOW_SOL]->Set_MPI_Solution(geometry[iMesh], config);
-        solver_container[iMesh][FLOW_SOL]->Set_MPI_Solution_Old(geometry[iMesh], config);
-        
-      }
-      
-    }
-    
-  }
-  
-  /*--- If restart solution, then interpolate the flow solution to
-   all the multigrid levels, this is important with the dual time strategy ---*/
-  
-  if (restart && (ExtIter == 0)) {
-    Solution = new double[nVar];
-    for (iMesh = 1; iMesh <= config->GetMGLevels(); iMesh++) {
-      for (iPoint = 0; iPoint < geometry[iMesh]->GetnPoint(); iPoint++) {
-        Area_Parent = geometry[iMesh]->node[iPoint]->GetVolume();
-        for (iVar = 0; iVar < nVar; iVar++) Solution[iVar] = 0.0;
-        for (iChildren = 0; iChildren < geometry[iMesh]->node[iPoint]->GetnChildren_CV(); iChildren++) {
-          Point_Fine = geometry[iMesh]->node[iPoint]->GetChildren_CV(iChildren);
-          Area_Children = geometry[iMesh-1]->node[Point_Fine]->GetVolume();
-          Solution_Fine = solver_container[iMesh-1][FLOW_SOL]->node[Point_Fine]->GetSolution();
-          for (iVar = 0; iVar < nVar; iVar++) {
-            Solution[iVar] += Solution_Fine[iVar]*Area_Children/Area_Parent;
-          }
-        }
-        solver_container[iMesh][FLOW_SOL]->node[iPoint]->SetSolution(Solution);
-      }
-      solver_container[iMesh][FLOW_SOL]->Set_MPI_Solution(geometry[iMesh], config);
-    }
-    delete [] Solution;
-    
-    /*--- Interpolate the turblence variable also, if needed ---*/
-    if (rans) {
-      unsigned short nVar_Turb = solver_container[MESH_0][TURB_SOL]->GetnVar();
-      Solution = new double[nVar_Turb];
-      for (iMesh = 1; iMesh <= config->GetMGLevels(); iMesh++) {
-        for (iPoint = 0; iPoint < geometry[iMesh]->GetnPoint(); iPoint++) {
-          Area_Parent = geometry[iMesh]->node[iPoint]->GetVolume();
-          for (iVar = 0; iVar < nVar_Turb; iVar++) Solution[iVar] = 0.0;
-          for (iChildren = 0; iChildren < geometry[iMesh]->node[iPoint]->GetnChildren_CV(); iChildren++) {
-            Point_Fine = geometry[iMesh]->node[iPoint]->GetChildren_CV(iChildren);
-            Area_Children = geometry[iMesh-1]->node[Point_Fine]->GetVolume();
-            Solution_Fine = solver_container[iMesh-1][TURB_SOL]->node[Point_Fine]->GetSolution();
-            for (iVar = 0; iVar < nVar_Turb; iVar++) {
-              Solution[iVar] += Solution_Fine[iVar]*Area_Children/Area_Parent;
-            }
-          }
-          solver_container[iMesh][TURB_SOL]->node[iPoint]->SetSolution(Solution);
-        }
-        solver_container[iMesh][TURB_SOL]->Set_MPI_Solution(geometry[iMesh], config);
-        solver_container[iMesh][TURB_SOL]->Postprocessing(geometry[iMesh], solver_container[iMesh], config, iMesh);
-      }
-      delete [] Solution;
-    }
-  }
-  
-  
-  /*--- The value of the solution for the first iteration of the dual time ---*/
-  
-  if (dual_time && (ExtIter == 0 || (restart && ExtIter == config->GetUnst_RestartIter()))) {
-    
-    /*--- Push back the initial condition to previous solution containers
-     for a 1st-order restart or when simply intitializing to freestream. ---*/
-    for (iMesh = 0; iMesh <= config->GetMGLevels(); iMesh++) {
-      for (iPoint = 0; iPoint < geometry[iMesh]->GetnPoint(); iPoint++) {
-        solver_container[iMesh][FLOW_SOL]->node[iPoint]->Set_Solution_time_n();
-        solver_container[iMesh][FLOW_SOL]->node[iPoint]->Set_Solution_time_n1();
-        if (rans) {
-          solver_container[iMesh][TURB_SOL]->node[iPoint]->Set_Solution_time_n();
-          solver_container[iMesh][TURB_SOL]->node[iPoint]->Set_Solution_time_n1();
-        }
-      }
-    }
-    
-    if ((restart && ExtIter == config->GetUnst_RestartIter()) &&
-        (config->GetUnsteady_Simulation() == DT_STEPPING_2ND)) {
-      
-      /*--- Load an additional restart file for a 2nd-order restart ---*/
-      solver_container[MESH_0][FLOW_SOL]->LoadRestart(geometry, solver_container, config, int(config->GetUnst_RestartIter()-1));
-      
-      /*--- Load an additional restart file for the turbulence model ---*/
-      if (rans)
-        solver_container[MESH_0][TURB_SOL]->LoadRestart(geometry, solver_container, config, int(config->GetUnst_RestartIter()-1));
-      
-      /*--- Push back this new solution to time level N. ---*/
-      for (iMesh = 0; iMesh <= config->GetMGLevels(); iMesh++) {
-        for (iPoint = 0; iPoint < geometry[iMesh]->GetnPoint(); iPoint++) {
-          solver_container[iMesh][FLOW_SOL]->node[iPoint]->Set_Solution_time_n();
-          if (rans) {
-            solver_container[iMesh][TURB_SOL]->node[iPoint]->Set_Solution_time_n();
-          }
-        }
-      }
-    }
-  }
-  
-  if (aeroelastic) {
-    /*--- Reset the plunge and pitch value for the new unsteady step. ---*/
-    unsigned short iMarker_Monitoring;
-    for (iMarker_Monitoring = 0; iMarker_Monitoring < config->GetnMarker_Monitoring(); iMarker_Monitoring++) {
-      config->SetAeroelastic_pitch(iMarker_Monitoring,0.0);
-      config->SetAeroelastic_plunge(iMarker_Monitoring,0.0);
-    }
-  }
-  
-}
-
-void CEulerSolver::Preprocessing(CGeometry *geometry, CSolver **solver_container, CConfig *config, unsigned short iMesh, unsigned short iRKStep, unsigned short RunTime_EqSystem, bool Output) {
-  
-  unsigned long iPoint, ErrorCounter = 0;
-  bool RightSol;
-  int rank;
-  
-#ifdef NO_MPI
-  rank = MASTER_NODE;
-#else
-#ifdef WINDOWS
-  MPI_Comm_rank(MPI_COMM_WORLD,&rank);
-#else
-  rank = MPI::COMM_WORLD.Get_rank();
-#endif
-#endif
-  
-  bool adjoint        = config->GetAdjoint();
-  bool implicit       = (config->GetKind_TimeIntScheme_Flow() == EULER_IMPLICIT);
-  bool low_fidelity   = (config->GetLowFidelitySim() && (iMesh == MESH_1));
-  bool second_order   = ((config->GetSpatialOrder_Flow() == SECOND_ORDER) || (config->GetSpatialOrder_Flow() == SECOND_ORDER_LIMITER));
-  bool limiter        = ((config->GetSpatialOrder_Flow() == SECOND_ORDER_LIMITER) && !low_fidelity);
-  bool center         = (config->GetKind_ConvNumScheme_Flow() == SPACE_CENTERED) || (adjoint && config->GetKind_ConvNumScheme_AdjFlow() == SPACE_CENTERED);
-  bool center_jst     = center && (config->GetKind_Centered_Flow() == JST);
-  bool compressible   = (config->GetKind_Regime() == COMPRESSIBLE);
-  bool incompressible = (config->GetKind_Regime() == INCOMPRESSIBLE);
-  bool freesurface    = (config->GetKind_Regime() == FREESURFACE);
-  bool engine         = ((config->GetnMarker_NacelleInflow() != 0) || (config->GetnMarker_NacelleExhaust() != 0));
-  
-  /*--- Compute nacelle inflow and exhaust properties ---*/
-  
-  if (engine) { GetNacelle_Properties(geometry, config, iMesh, Output); }
-  
-  /*--- Compute distance function to zero level set (Set LevelSet and Distance primitive variables)---*/
-  
-  if (freesurface) SetFreeSurface_Distance(geometry, config);
-  
-  for (iPoint = 0; iPoint < nPoint; iPoint ++) {
-    
-    /*--- Incompressible flow, primitive variables nDim+3, (P,vx,vy,vz,rho,beta),
-     FreeSurface Incompressible flow, primitive variables nDim+5, (P,vx,vy,vz,rho,beta,LevelSet,Dist),
-     Compressible flow, primitive variables nDim+5, (T,vx,vy,vz,P,rho,h,c) ---*/
-    
-    if (compressible) {   RightSol = node[iPoint]->SetPrimVar_Compressible(config); }
-    if (incompressible) { RightSol = node[iPoint]->SetPrimVar_Incompressible(Density_Inf, config); }
-    if (freesurface) {    RightSol = node[iPoint]->SetPrimVar_FreeSurface(config); }
-    if (!RightSol) ErrorCounter++;
-    
-    /*--- Initialize the residual vector (except for output of the residuals) ---*/
-    
-    if (!Output) LinSysRes.SetBlock_Zero(iPoint);
-    
-  }
-  
-  /*--- Upwind second order reconstruction ---*/
-  
-  if ((second_order) && ((iMesh == MESH_0) || low_fidelity)) {
-    
-    /*--- Gradient computation ---*/
-    
-    if (config->GetKind_Gradient_Method() == GREEN_GAUSS) SetPrimVar_Gradient_GG(geometry, config);
-    if (config->GetKind_Gradient_Method() == WEIGHTED_LEAST_SQUARES) SetPrimVar_Gradient_LS(geometry, config);
-    
-    /*--- Limiter computation ---*/
-    
-    if ((limiter) && (iMesh == MESH_0)) SetPrimVar_Limiter(geometry, config);
-    
-  }
-  
-  /*--- Artificial dissipation ---*/
-  
-  if (center) {
-    SetMax_Eigenvalue(geometry, config);
-    if ((center_jst) && ((iMesh == MESH_0) || low_fidelity)) {
-      SetDissipation_Switch(geometry, config);
-      SetUndivided_Laplacian(geometry, config);
-    }
-  }
-  
-  /*--- Initialize the jacobian matrices ---*/
-  
-  if (implicit) Jacobian.SetValZero();
-  
-  /*--- Error message ---*/
-#ifndef NO_MPI
-  unsigned long MyErrorCounter = ErrorCounter; ErrorCounter = 0;
-#ifdef WINDOWS
-  MPI_Allreduce(&MyErrorCounter, &ErrorCounter, 1, MPI_UNSIGNED_LONG, MPI_SUM, MPI_COMM_WORLD);
-#else
-  MPI::COMM_WORLD.Allreduce(&MyErrorCounter, &ErrorCounter, 1, MPI::UNSIGNED_LONG, MPI::SUM);
-#endif
-#endif
-  if (Output && (ErrorCounter >= 10) && (rank == MASTER_NODE) && (iMesh == MESH_0))
-    cout <<"The solution contains "<< ErrorCounter << " non-physical points." << endl;
-  
-}
-
-void CEulerSolver::Postprocessing(CGeometry *geometry, CSolver **solver_container, CConfig *config,
-                                  unsigned short iMesh) { }
-
-void CEulerSolver::SetTime_Step(CGeometry *geometry, CSolver **solver_container, CConfig *config,
-                                unsigned short iMesh, unsigned long Iteration) {
-  double *Normal, Area, Vol, Mean_SoundSpeed, Mean_ProjVel, Mean_BetaInc2, Lambda, Local_Delta_Time, Mean_DensityInc, Mean_LevelSet,
-  Global_Delta_Time = 1E6, Global_Delta_UnstTimeND, ProjVel, ProjVel_i, ProjVel_j, Delta, a, b, c, e, f;
-  unsigned long iEdge, iVertex, iPoint, jPoint;
-  unsigned short iDim, iMarker;
-  
-  double epsilon = config->GetFreeSurface_Thickness();
-  bool implicit = (config->GetKind_TimeIntScheme_Flow() == EULER_IMPLICIT);
-  bool compressible = (config->GetKind_Regime() == COMPRESSIBLE);
-  bool incompressible = (config->GetKind_Regime() == INCOMPRESSIBLE);
-  bool freesurface = (config->GetKind_Regime() == FREESURFACE);
-  bool grid_movement = config->GetGrid_Movement();
-  bool dual_time = ((config->GetUnsteady_Simulation() == DT_STEPPING_1ST) ||
-                    (config->GetUnsteady_Simulation() == DT_STEPPING_2ND));
-  
-  Min_Delta_Time = 1.E6; Max_Delta_Time = 0.0;
-  
-  /*--- Set maximum inviscid eigenvalue to zero, and compute sound speed ---*/
-  for (iPoint = 0; iPoint < nPointDomain; iPoint++)
-    node[iPoint]->SetMax_Lambda_Inv(0.0);
-  
-  /*--- Loop interior edges ---*/
-  for (iEdge = 0; iEdge < geometry->GetnEdge(); iEdge++) {
-    
-    /*--- Point identification, Normal vector and area ---*/
-    iPoint = geometry->edge[iEdge]->GetNode(0);
-    jPoint = geometry->edge[iEdge]->GetNode(1);
-    
-    Normal = geometry->edge[iEdge]->GetNormal();
-    Area = 0.0; for (iDim = 0; iDim < nDim; iDim++) Area += Normal[iDim]*Normal[iDim]; Area = sqrt(Area);
-    
-    /*--- Mean Values ---*/
-    if (compressible) {
-      Mean_ProjVel = 0.5 * (node[iPoint]->GetProjVel(Normal) + node[jPoint]->GetProjVel(Normal));
-      Mean_SoundSpeed = 0.5 * (node[iPoint]->GetSoundSpeed() + node[jPoint]->GetSoundSpeed()) * Area;
-    }
-    if (incompressible) {
-      Mean_ProjVel = 0.5 * (node[iPoint]->GetProjVel(Normal) + node[jPoint]->GetProjVel(Normal));
-      Mean_BetaInc2 = 0.5 * (node[iPoint]->GetBetaInc2() + node[jPoint]->GetBetaInc2());
-      Mean_DensityInc = 0.5 * (node[iPoint]->GetDensityInc() + node[jPoint]->GetDensityInc());
-      Mean_SoundSpeed = sqrt(Mean_ProjVel*Mean_ProjVel + (Mean_BetaInc2/Mean_DensityInc)*Area*Area);
-    }
-    if (freesurface) {
-      Mean_ProjVel = 0.5 * (node[iPoint]->GetProjVel(Normal) + node[jPoint]->GetProjVel(Normal));
-      Mean_BetaInc2 = 0.5 * (node[iPoint]->GetBetaInc2() + node[jPoint]->GetBetaInc2());
-      Mean_DensityInc = 0.5 * (node[iPoint]->GetDensityInc() + node[jPoint]->GetDensityInc());
-      Mean_LevelSet = 0.5 * (node[iPoint]->GetLevelSet() + node[jPoint]->GetLevelSet());
-      
-      if (Mean_LevelSet < -epsilon) Delta = 0.0;
-      if (fabs(Mean_LevelSet) <= epsilon) Delta = 0.5*(1.0+cos(PI_NUMBER*Mean_LevelSet/epsilon))/epsilon;
-      if (Mean_LevelSet > epsilon) Delta = 0.0;
-      
-      a = Mean_BetaInc2/Mean_DensityInc, b = Mean_LevelSet/Mean_DensityInc;
-      c = (1.0 - config->GetRatioDensity())*Delta*config->GetDensity_FreeStreamND();
-      e = (2.0*fabs(Mean_ProjVel) + b*c*fabs(Mean_ProjVel)), f = sqrt(4.0*a*Area*Area + e*e);
-      Mean_SoundSpeed = 0.5*f;
-      Mean_ProjVel = 0.5*e;
-      
-    }
-    
-    /*--- Adjustment for grid movement ---*/
-    if (grid_movement) {
-      double *GridVel_i = geometry->node[iPoint]->GetGridVel();
-      double *GridVel_j = geometry->node[jPoint]->GetGridVel();
-      ProjVel_i = 0.0; ProjVel_j = 0.0;
-      for (iDim = 0; iDim < nDim; iDim++) {
-        ProjVel_i += GridVel_i[iDim]*Normal[iDim];
-        ProjVel_j += GridVel_j[iDim]*Normal[iDim];
-      }
-      Mean_ProjVel -= 0.5 * (ProjVel_i + ProjVel_j);
-    }
-    
-    /*--- Inviscid contribution ---*/
-    Lambda = fabs(Mean_ProjVel) + Mean_SoundSpeed;
-    if (geometry->node[iPoint]->GetDomain()) node[iPoint]->AddMax_Lambda_Inv(Lambda);
-    if (geometry->node[jPoint]->GetDomain()) node[jPoint]->AddMax_Lambda_Inv(Lambda);
-    
-  }
-  
-  /*--- Loop boundary edges ---*/
-  for (iMarker = 0; iMarker < geometry->GetnMarker(); iMarker++) {
-    for (iVertex = 0; iVertex < geometry->GetnVertex(iMarker); iVertex++) {
-      
-      /*--- Point identification, Normal vector and area ---*/
-      iPoint = geometry->vertex[iMarker][iVertex]->GetNode();
-      Normal = geometry->vertex[iMarker][iVertex]->GetNormal();
-      Area = 0.0; for (iDim = 0; iDim < nDim; iDim++) Area += Normal[iDim]*Normal[iDim]; Area = sqrt(Area);
-      
-      /*--- Mean Values ---*/
-      if (compressible) {
-        Mean_ProjVel = node[iPoint]->GetProjVel(Normal);
-        Mean_SoundSpeed = node[iPoint]->GetSoundSpeed() * Area;
-      }
-      if (incompressible) {
-        Mean_ProjVel = node[iPoint]->GetProjVel(Normal);
-        Mean_BetaInc2 = node[iPoint]->GetBetaInc2();
-        Mean_DensityInc = node[iPoint]->GetDensityInc();
-        Mean_SoundSpeed = sqrt(Mean_ProjVel*Mean_ProjVel + (Mean_BetaInc2/Mean_DensityInc)*Area*Area);
-      }
-      if (freesurface) {
-        Mean_ProjVel = node[iPoint]->GetProjVel(Normal);
-        Mean_BetaInc2 = node[iPoint]->GetBetaInc2();
-        Mean_DensityInc = node[iPoint]->GetDensityInc();
-        Mean_LevelSet = node[iPoint]->GetLevelSet();
-        
-        if (Mean_LevelSet < -epsilon) Delta = 0.0;
-        if (fabs(Mean_LevelSet) <= epsilon) Delta = 0.5*(1.0+cos(PI_NUMBER*Mean_LevelSet/epsilon))/epsilon;
-        if (Mean_LevelSet > epsilon) Delta = 0.0;
-        
-        a = Mean_BetaInc2/Mean_DensityInc; b = Mean_LevelSet/Mean_DensityInc;
-        c = (1.0 - config->GetRatioDensity())*Delta*config->GetDensity_FreeStreamND();
-        e = (2.0*fabs(Mean_ProjVel) + b*c*fabs(Mean_ProjVel)); f = sqrt(4.0*a*Area*Area + e*e);
-        Mean_SoundSpeed = 0.5*f;
-        Mean_ProjVel = 0.5*e;
-      }
-      
-      /*--- Adjustment for grid movement ---*/
-      if (grid_movement) {
-        double *GridVel = geometry->node[iPoint]->GetGridVel();
-        ProjVel = 0.0;
-        for (iDim = 0; iDim < nDim; iDim++)
-          ProjVel += GridVel[iDim]*Normal[iDim];
-        Mean_ProjVel -= ProjVel;
-      }
-      
-      /*--- Inviscid contribution ---*/
-      Lambda = fabs(Mean_ProjVel) + Mean_SoundSpeed;
-      if (geometry->node[iPoint]->GetDomain()) {
-        node[iPoint]->AddMax_Lambda_Inv(Lambda);
-      }
-      
-    }
-  }
-  
-  /*--- Each element uses their own speed, steady state simulation ---*/
-  for (iPoint = 0; iPoint < nPointDomain; iPoint++) {
-    Vol = geometry->node[iPoint]->GetVolume();
-    Local_Delta_Time = config->GetCFL(iMesh)*Vol / node[iPoint]->GetMax_Lambda_Inv();
-    Global_Delta_Time = min(Global_Delta_Time, Local_Delta_Time);
-    Min_Delta_Time = min(Min_Delta_Time, Local_Delta_Time);
-    Max_Delta_Time = max(Max_Delta_Time, Local_Delta_Time);
-    node[iPoint]->SetDelta_Time(Local_Delta_Time);
-  }
-  
-  /*--- Check if there is any element with only one neighbor...
-   a CV that is inside another CV ---*/
-  for (iPoint = 0; iPoint < nPointDomain; iPoint++) {
-    if (geometry->node[iPoint]->GetnPoint() == 1)
-      node[iPoint]->SetDelta_Time(Min_Delta_Time);
-  }
-  
-  /*--- For exact time solution use the minimum delta time of the whole mesh ---*/
-  if (config->GetUnsteady_Simulation() == TIME_STEPPING) {
-#ifndef NO_MPI
-    double rbuf_time, sbuf_time;
-    sbuf_time = Global_Delta_Time;
-#ifdef WINDOWS
-    MPI_Reduce(&sbuf_time, &rbuf_time, 1, MPI_DOUBLE, MPI_MIN, MASTER_NODE, MPI_COMM_WORLD);
-    MPI_Bcast(&rbuf_time, 1, MPI_DOUBLE, MASTER_NODE, MPI_COMM_WORLD);
-    MPI_Barrier(MPI_COMM_WORLD);
-#else
-    MPI::COMM_WORLD.Reduce(&sbuf_time, &rbuf_time, 1, MPI::DOUBLE, MPI::MIN, MASTER_NODE);
-    MPI::COMM_WORLD.Bcast(&rbuf_time, 1, MPI::DOUBLE, MASTER_NODE);
-    MPI::COMM_WORLD.Barrier();
-#endif
-    Global_Delta_Time = rbuf_time;
-#endif
-    for(iPoint = 0; iPoint < nPointDomain; iPoint++)
-      node[iPoint]->SetDelta_Time(Global_Delta_Time);
-  }
-  
-  /*--- Recompute the unsteady time step for the dual time strategy
-   if the unsteady CFL is diferent from 0 ---*/
-  if ((dual_time) && (Iteration == 0) && (config->GetUnst_CFL() != 0.0) && (iMesh == MESH_0)) {
-    Global_Delta_UnstTimeND = config->GetUnst_CFL()*Global_Delta_Time/config->GetCFL(iMesh);
-    
-#ifndef NO_MPI
-    double rbuf_time, sbuf_time;
-    sbuf_time = Global_Delta_UnstTimeND;
-#ifdef WINDOWS
-    MPI_Reduce(&sbuf_time, &rbuf_time, 1, MPI_DOUBLE, MPI_MIN, MASTER_NODE, MPI_COMM_WORLD);
-    MPI_Bcast(&rbuf_time, 1, MPI_DOUBLE, MASTER_NODE, MPI_COMM_WORLD);
-    MPI_Barrier(MPI_COMM_WORLD);
-#else
-    MPI::COMM_WORLD.Reduce(&sbuf_time, &rbuf_time, 1, MPI::DOUBLE, MPI::MIN, MASTER_NODE);
-    MPI::COMM_WORLD.Bcast(&rbuf_time, 1, MPI::DOUBLE, MASTER_NODE);
-    MPI::COMM_WORLD.Barrier();
-#endif
-    Global_Delta_UnstTimeND = rbuf_time;
-#endif
-    config->SetDelta_UnstTimeND(Global_Delta_UnstTimeND);
-  }
-  
-  /*--- The pseudo local time (explicit integration) cannot be greater than the physical time ---*/
-  if (dual_time)
-    for (iPoint = 0; iPoint < nPointDomain; iPoint++) {
-      if (!implicit) {
-        Local_Delta_Time = min((2.0/3.0)*config->GetDelta_UnstTimeND(), node[iPoint]->GetDelta_Time());
-        /*--- Check if there is any element with only one neighbor...
-         a CV that is inside another CV ---*/
-        if (geometry->node[iPoint]->GetnPoint() == 1) Local_Delta_Time = 0.0;
-        node[iPoint]->SetDelta_Time(Local_Delta_Time);
-      }
-    }
-  
-}
-
-void CEulerSolver::Centered_Residual(CGeometry *geometry, CSolver **solver_container, CNumerics *numerics,
-                                     CConfig *config, unsigned short iMesh, unsigned short iRKStep) {
-  
-  unsigned long iEdge, iPoint, jPoint;
-  
-  bool implicit = (config->GetKind_TimeIntScheme_Flow() == EULER_IMPLICIT);
-  bool second_order = ((config->GetKind_Centered_Flow() == JST) && (iMesh == MESH_0));
-  bool low_fidelity = (config->GetLowFidelitySim() && (iMesh == MESH_1));
-  bool grid_movement = config->GetGrid_Movement();
-  
-  for (iEdge = 0; iEdge < geometry->GetnEdge(); iEdge++) {
-    
-    /*--- Points in edge, set normal vectors, and number of neighbors ---*/
-    
-    iPoint = geometry->edge[iEdge]->GetNode(0); jPoint = geometry->edge[iEdge]->GetNode(1);
-    numerics->SetNormal(geometry->edge[iEdge]->GetNormal());
-    numerics->SetNeighbor(geometry->node[iPoint]->GetnNeighbor(), geometry->node[jPoint]->GetnNeighbor());
-    
-    /*--- Set primitive variables w/o reconstruction ---*/
-    
-    numerics->SetPrimitive(node[iPoint]->GetPrimVar(), node[jPoint]->GetPrimVar());
-    
-    /*--- Set the largest convective eigenvalue ---*/
-    
-    numerics->SetLambda(node[iPoint]->GetLambda(), node[jPoint]->GetLambda());
-    
-    /*--- Set undivided laplacian an pressure based sensor ---*/
-    
-    if ((second_order || low_fidelity)) {
-      numerics->SetUndivided_Laplacian(node[iPoint]->GetUndivided_Laplacian(), node[jPoint]->GetUndivided_Laplacian());
-      numerics->SetSensor(node[iPoint]->GetSensor(), node[jPoint]->GetSensor());
-    }
-    
-    /*--- Grid movement ---*/
-    
-    if (grid_movement) {
-      numerics->SetGridVel(geometry->node[iPoint]->GetGridVel(), geometry->node[jPoint]->GetGridVel());
-    }
-    
-    /*--- Compute residuals, and jacobians ---*/
-    
-    numerics->ComputeResidual(Res_Conv, Jacobian_i, Jacobian_j, config);
-    
-    /*--- Update convective and artificial dissipation residuals ---*/
-    
-    LinSysRes.AddBlock(iPoint, Res_Conv);
-    LinSysRes.SubtractBlock(jPoint, Res_Conv);
-    
-    /*--- Set implicit computation ---*/
-    if (implicit) {
-      Jacobian.AddBlock(iPoint,iPoint,Jacobian_i);
-      Jacobian.AddBlock(iPoint,jPoint,Jacobian_j);
-      Jacobian.SubtractBlock(jPoint,iPoint,Jacobian_i);
-      Jacobian.SubtractBlock(jPoint,jPoint,Jacobian_j);
-    }
-  }
-  
-}
-
-void CEulerSolver::Upwind_Residual(CGeometry *geometry, CSolver **solver_container, CNumerics *numerics,
-                                   CConfig *config, unsigned short iMesh) {
-  double **Gradient_i, **Gradient_j, Project_Grad_i, Project_Grad_j, *V_i, *V_j, *Limiter_i = NULL,
-  *Limiter_j = NULL, YDistance, GradHidrosPress, sqvel;
-  unsigned long iEdge, iPoint, jPoint;
-  unsigned short iDim, iVar;
-  
-  bool implicit         = (config->GetKind_TimeIntScheme_Flow() == EULER_IMPLICIT);
-  bool low_fidelity     = (config->GetLowFidelitySim() && (iMesh == MESH_1));
-  bool second_order     = (((config->GetSpatialOrder_Flow() == SECOND_ORDER) || (config->GetSpatialOrder_Flow() == SECOND_ORDER_LIMITER)) && ((iMesh == MESH_0) || low_fidelity));
-  bool limiter          = ((config->GetSpatialOrder_Flow() == SECOND_ORDER_LIMITER) && !low_fidelity);
-  bool freesurface      = (config->GetKind_Regime() == FREESURFACE);
-  bool grid_movement    = config->GetGrid_Movement();
-  bool roe_turkel       = (config->GetKind_Upwind_Flow() == TURKEL);
-  
-  for(iEdge = 0; iEdge < geometry->GetnEdge(); iEdge++) {
-    
-    /*--- Points in edge and normal vectors ---*/
-    
-    iPoint = geometry->edge[iEdge]->GetNode(0); jPoint = geometry->edge[iEdge]->GetNode(1);
-    numerics->SetNormal(geometry->edge[iEdge]->GetNormal());
-    
-    /*--- Roe Turkel preconditioning ---*/
-    
-    if (roe_turkel) {
-      sqvel = 0.0;
-      for (iDim = 0; iDim < nDim; iDim ++)
-        sqvel += config->GetVelocity_FreeStream()[iDim]*config->GetVelocity_FreeStream()[iDim];
-      numerics->SetVelocity2_Inf(sqvel);
-    }
-    
-    /*--- Grid movement ---*/
-    
-    if (grid_movement)
-      numerics->SetGridVel(geometry->node[iPoint]->GetGridVel(), geometry->node[jPoint]->GetGridVel());
-    
-    /*--- Get primitive variables ---*/
-    
-    V_i = node[iPoint]->GetPrimVar(); V_j = node[jPoint]->GetPrimVar();
-    
-    /*--- High order reconstruction using MUSCL strategy ---*/
-    
-    if (second_order && !freesurface) {
-      
-      for (iDim = 0; iDim < nDim; iDim++) {
-        Vector_i[iDim] = 0.5*(geometry->node[jPoint]->GetCoord(iDim) - geometry->node[iPoint]->GetCoord(iDim));
-        Vector_j[iDim] = 0.5*(geometry->node[iPoint]->GetCoord(iDim) - geometry->node[jPoint]->GetCoord(iDim));
-      }
-      
-      Gradient_i = node[iPoint]->GetGradient_Primitive(); Gradient_j = node[jPoint]->GetGradient_Primitive();
-      if (limiter) { Limiter_i = node[iPoint]->GetLimiter_Primitive(); Limiter_j = node[jPoint]->GetLimiter_Primitive(); }
-      
-      for (iVar = 0; iVar < nPrimVarGrad; iVar++) {
-        Project_Grad_i = 0.0; Project_Grad_j = 0.0;
-        for (iDim = 0; iDim < nDim; iDim++) {
-          Project_Grad_i += Vector_i[iDim]*Gradient_i[iVar][iDim];
-          Project_Grad_j += Vector_j[iDim]*Gradient_j[iVar][iDim];
-        }
-        if (limiter) {
-          Primitive_i[iVar] = V_i[iVar] + Limiter_i[iVar]*Project_Grad_i;
-          Primitive_j[iVar] = V_j[iVar] + Limiter_j[iVar]*Project_Grad_j;
-        }
-        else {
-          Primitive_i[iVar] = V_i[iVar] + Project_Grad_i;
-          Primitive_j[iVar] = V_j[iVar] + Project_Grad_j;
-        }
-      }
-      
-      /*--- Set conservative variables with reconstruction ---*/
-      
-      numerics->SetPrimitive(Primitive_i, Primitive_j);
-      
-    } else {
-      
-      /*--- Set conservative variables without reconstruction ---*/
-      
-      numerics->SetPrimitive(V_i, V_j);
-      
-    }
-    
-    /*--- Free surface simulation should include gradient of the hydrostatic pressure ---*/
-    
-    if (freesurface) {
-      
-      /*--- The zero order reconstruction includes the gradient
-       of the hydrostatic pressure constribution ---*/
-      
-      YDistance = 0.5*(geometry->node[jPoint]->GetCoord(nDim-1)-geometry->node[iPoint]->GetCoord(nDim-1));
-      GradHidrosPress = node[iPoint]->GetDensityInc()/(config->GetFroude()*config->GetFroude());
-      Primitive_i[0] = V_i[0] - GradHidrosPress*YDistance;
-      GradHidrosPress = node[jPoint]->GetDensityInc()/(config->GetFroude()*config->GetFroude());
-      Primitive_j[0] = V_j[0] + GradHidrosPress*YDistance;
-      
-      /*--- Copy the rest of primitive variables ---*/
-      
-      for (iVar = 1; iVar < nPrimVar; iVar++) {
-        Primitive_i[iVar] = V_i[iVar]+EPS;
-        Primitive_j[iVar] = V_j[iVar]+EPS;
-      }
-      
-      /*--- High order reconstruction using MUSCL strategy ---*/
-      
-      if (second_order) {
-        
-        for (iDim = 0; iDim < nDim; iDim++) {
-          Vector_i[iDim] = 0.5*(geometry->node[jPoint]->GetCoord(iDim) - geometry->node[iPoint]->GetCoord(iDim));
-          Vector_j[iDim] = 0.5*(geometry->node[iPoint]->GetCoord(iDim) - geometry->node[jPoint]->GetCoord(iDim));
-        }
-        
-        Gradient_i = node[iPoint]->GetGradient_Primitive(); Gradient_j = node[jPoint]->GetGradient_Primitive();
-        if (limiter) { Limiter_i = node[iPoint]->GetLimiter_Primitive(); Limiter_j = node[jPoint]->GetLimiter_Primitive(); }
-        
-        /*--- Note that the pressure reconstruction always includes the hydrostatic gradient,
-         and we should limit only the kinematic contribution ---*/
-        
-        for (iVar = 0; iVar < nPrimVarGrad; iVar++) {
-          Project_Grad_i = 0.0; Project_Grad_j = 0.0;
-          for (iDim = 0; iDim < nDim; iDim++) {
-            Project_Grad_i += Vector_i[iDim]*Gradient_i[iVar][iDim];
-            Project_Grad_j += Vector_j[iDim]*Gradient_j[iVar][iDim];
-          }
-          if (limiter) {
-            if (iVar == 0) {
-              Primitive_i[iVar] += Limiter_i[iVar]*(V_i[iVar] + Project_Grad_i - Primitive_i[iVar]);
-              Primitive_j[iVar] += Limiter_j[iVar]*(V_j[iVar] + Project_Grad_j - Primitive_j[iVar]);
-            }
-            else {
-              Primitive_i[iVar] = V_i[iVar] + Limiter_i[iVar]*Project_Grad_i;
-              Primitive_j[iVar] = V_j[iVar] + Limiter_j[iVar]*Project_Grad_j;
-            }
-          }
-          else {
-            Primitive_i[iVar] = V_i[iVar] + Project_Grad_i;
-            Primitive_j[iVar] = V_j[iVar] + Project_Grad_j;
-          }
-          
-        }
-        
-      }
-      
-      /*--- Set primitive variables with reconstruction ---*/
-      
-      numerics->SetPrimitive(Primitive_i, Primitive_j);
-      
-    }
-    
-    /*--- Compute the residual ---*/
-    
-    numerics->ComputeResidual(Res_Conv, Jacobian_i, Jacobian_j, config);
-    
-    /*--- Update residual value ---*/
-    
-    LinSysRes.AddBlock(iPoint, Res_Conv);
-    LinSysRes.SubtractBlock(jPoint, Res_Conv);
-    
-    /*--- Set implicit jacobians ---*/
-    
-    if (implicit) {
-      Jacobian.AddBlock(iPoint, iPoint, Jacobian_i);
-      Jacobian.AddBlock(iPoint, jPoint, Jacobian_j);
-      Jacobian.SubtractBlock(jPoint, iPoint, Jacobian_i);
-      Jacobian.SubtractBlock(jPoint, jPoint, Jacobian_j);
-    }
-    
-    /*--- Roe Turkel preconditioning, set the value of beta ---*/
-    
-    if (roe_turkel) {
-      node[iPoint]->SetPreconditioner_Beta(numerics->GetPrecond_Beta());
-      node[jPoint]->SetPreconditioner_Beta(numerics->GetPrecond_Beta());
-    }
-    
-  }
-  
-}
-
-void CEulerSolver::Source_Residual(CGeometry *geometry, CSolver **solver_container, CNumerics *numerics, CNumerics *second_numerics,
-                                   CConfig *config, unsigned short iMesh) {
-  
-  unsigned short iVar, jVar;
-  unsigned long iPoint;
-  bool implicit       = (config->GetKind_TimeIntScheme_Flow() == EULER_IMPLICIT);
-  bool rotating_frame = config->GetRotating_Frame();
-  bool axisymmetric   = config->GetAxisymmetric();
-  bool incompressible = (config->GetKind_Regime() == INCOMPRESSIBLE);
-  bool freesurface    = (config->GetKind_Regime() == FREESURFACE);
-  bool gravity        = (config->GetGravityForce() == YES);
-  bool time_spectral  = (config->GetUnsteady_Simulation() == TIME_SPECTRAL);
-  bool windgust       = config->GetWind_Gust();
-  
-  /*--- Initialize the source residual to zero ---*/
-  for (iVar = 0; iVar < nVar; iVar++) Residual[iVar] = 0.0;
-  
-  if (rotating_frame) {
-    
-    /*--- Loop over all points ---*/
-    for (iPoint = 0; iPoint < nPointDomain; iPoint++) {
-      
-      /*--- Load the conservative variables ---*/
-      numerics->SetConservative(node[iPoint]->GetSolution(),
-                                node[iPoint]->GetSolution());
-      
-      /*--- Load the volume of the dual mesh cell ---*/
-      numerics->SetVolume(geometry->node[iPoint]->GetVolume());
-      
-      /*--- Compute the rotating frame source residual ---*/
-      numerics->ComputeResidual(Residual, Jacobian_i, config);
-      
-      /*--- Add the source residual to the total ---*/
-      LinSysRes.AddBlock(iPoint, Residual);
-      
-      /*--- Add the implicit Jacobian contribution ---*/
-      if (implicit) Jacobian.AddBlock(iPoint, iPoint, Jacobian_i);
-      
-    }
-  }
-  
-  if (axisymmetric) {
-    
-    /*--- Zero out Jacobian structure ---*/
-    if (implicit) {
-      for (iVar = 0; iVar < nVar; iVar ++)
-        for (unsigned short jVar = 0; jVar < nVar; jVar ++)
-          Jacobian_i[iVar][jVar] = 0.0;
-    }
-    
-    /*--- loop over points ---*/
-    for (iPoint = 0; iPoint < nPointDomain; iPoint++) {
-      
-      /*--- Set solution  ---*/
-      numerics->SetConservative(node[iPoint]->GetSolution(), node[iPoint]->GetSolution());
-      
-      if (incompressible || freesurface) {
-        /*--- Set incompressible density  ---*/
-        numerics->SetDensityInc(node[iPoint]->GetDensityInc(), node[iPoint]->GetDensityInc());
-      }
-      
-      /*--- Set control volume ---*/
-      numerics->SetVolume(geometry->node[iPoint]->GetVolume());
-      
-      /*--- Set y coordinate ---*/
-      numerics->SetCoord(geometry->node[iPoint]->GetCoord(),geometry->node[iPoint]->GetCoord());
-      
-      /*--- Compute Source term Residual ---*/
-      numerics->ComputeResidual(Residual, Jacobian_i, config);
-      
-      /*--- Add Residual ---*/
-      LinSysRes.AddBlock(iPoint, Residual);
-      
-      /*--- Implicit part ---*/
-      if (implicit)
-        Jacobian.AddBlock(iPoint, iPoint, Jacobian_i);
-    }
-  }
-  
-  if (gravity) {
-    
-    /*--- loop over points ---*/
-    for (iPoint = 0; iPoint < nPointDomain; iPoint++) {
-      
-      /*--- Set solution  ---*/
-      numerics->SetConservative(node[iPoint]->GetSolution(), node[iPoint]->GetSolution());
-      
-      /*--- Set incompressible density  ---*/
-      if (incompressible || freesurface) {
-        numerics->SetDensityInc(node[iPoint]->GetDensityInc(), node[iPoint]->GetDensityInc());
-      }
-      
-      /*--- Set control volume ---*/
-      numerics->SetVolume(geometry->node[iPoint]->GetVolume());
-      
-      /*--- Compute Source term Residual ---*/
-      numerics->ComputeResidual(Residual, config);
-      
-      /*--- Add Residual ---*/
-      LinSysRes.AddBlock(iPoint, Residual);
-      
-    }
-    
-  }
-  
-  if (freesurface) {
-    
-    unsigned long iPoint;
-    double Vol, x_o, x_od, x, z, levelset, DampingFactor;
-    double factor = config->GetFreeSurface_Damping_Length();
-    
-    x_o = config->GetFreeSurface_Outlet();
-    x_od = x_o - factor*2.0*PI_NUMBER*config->GetFroude()*config->GetFroude();
-    
-    for (iPoint = 0; iPoint < nPointDomain; iPoint++) {
-      
-      Vol = geometry->node[iPoint]->GetVolume();
-      x = geometry->node[iPoint]->GetCoord()[0];
-      z = geometry->node[iPoint]->GetCoord()[nDim-1]-config->GetFreeSurface_Zero();
-      levelset = node[iPoint]->GetSolution(nDim+1);
-      
-      DampingFactor = 0.0;
-      if (x >= x_od)
-        DampingFactor = config->GetFreeSurface_Damping_Coeff()*pow((x-x_od)/(x_o-x_od), 2.0);
-      
-      for (iVar = 0; iVar < nVar; iVar++) {
-        Residual[iVar] = 0.0;
-        for (jVar = 0; jVar < nVar; jVar++)
-          Jacobian_i[iVar][jVar] = 0.0;
-      }
-      
-      Residual[nDim+1] = Vol*(levelset-z)*DampingFactor;
-      Jacobian_i[nDim+1][nDim+1] = Vol*DampingFactor;
-      
-      LinSysRes.AddBlock(iPoint, Residual);
-      if (implicit) Jacobian.AddBlock(iPoint, iPoint, Jacobian_i);
-      
-    }
-    
-  }
-  
-  if (time_spectral) {
-    
-    double Volume, Source;
-    
-    /*--- loop over points ---*/
-    for (iPoint = 0; iPoint < nPointDomain; iPoint++) {
-      
-      /*--- Get control volume ---*/
-      Volume = geometry->node[iPoint]->GetVolume();
-      
-      /*--- Get stored time spectral source term ---*/
-      for (iVar = 0; iVar < nVar; iVar++) {
-        Source = node[iPoint]->GetTimeSpectral_Source(iVar);
-        Residual[iVar] = Source*Volume;
-      }
-      
-      /*--- Add Residual ---*/
-      LinSysRes.AddBlock(iPoint, Residual);
-      
-    }
-  }
-  
-  if (windgust) {
-    
-    /*--- Loop over all points ---*/
-    for (iPoint = 0; iPoint < nPointDomain; iPoint++) {
-      
-      /*--- Load the wind gust ---*/
-      numerics->SetWindGust(node[iPoint]->GetWindGust(), node[iPoint]->GetWindGust());
-      
-      /*--- Load the wind gust derivatives ---*/
-      numerics->SetWindGustDer(node[iPoint]->GetWindGustDer(), node[iPoint]->GetWindGustDer());
-      
-      /*--- Load the primitive variables ---*/
-      numerics->SetPrimitive(node[iPoint]->GetPrimVar(), node[iPoint]->GetPrimVar());
-      
-      /*--- Load the volume of the dual mesh cell ---*/
-      numerics->SetVolume(geometry->node[iPoint]->GetVolume());
-      
-      /*--- Compute the rotating frame source residual ---*/
-      numerics->ComputeResidual(Residual, Jacobian_i, config);
-      
-      /*--- Add the source residual to the total ---*/
-      LinSysRes.AddBlock(iPoint, Residual);
-      
-      /*--- Add the implicit Jacobian contribution ---*/
-      if (implicit) Jacobian.AddBlock(iPoint, iPoint, Jacobian_i);
-      
-    }
-  }
-  
-}
-
-void CEulerSolver::Source_Template(CGeometry *geometry, CSolver **solver_container, CNumerics *numerics,
-                                   CConfig *config, unsigned short iMesh) {
-  
-  /* This method should be used to call any new source terms for a particular problem*/
-  /* This method calls the new child class in CNumerics, where the new source term should be implemented.  */
-  
-  /* Next we describe how to get access to some important quanties for this method */
-  /* Access to all points in the current geometric mesh by saying: nPointDomain */
-  /* Get the vector of conservative variables at some point iPoint = node[iPoint]->GetSolution() */
-  /* Get the volume (or area in 2D) associated with iPoint = node[iPoint]->GetVolume() */
-  /* Get the vector of geometric coordinates of point iPoint = node[iPoint]->GetCoord() */
-  
-}
-
-void CEulerSolver::SetMax_Eigenvalue(CGeometry *geometry, CConfig *config) {
-  double *Normal, Area, Mean_SoundSpeed, Mean_ProjVel, Mean_BetaInc2, Lambda, Mean_DensityInc,
-  ProjVel, ProjVel_i, ProjVel_j;
-  unsigned long iEdge, iVertex, iPoint, jPoint;
-  unsigned short iDim, iMarker;
-  
-  bool compressible = (config->GetKind_Regime() == COMPRESSIBLE);
-  bool incompressible = (config->GetKind_Regime() == INCOMPRESSIBLE);
-  bool freesurface = (config->GetKind_Regime() == FREESURFACE);
-  bool grid_movement = config->GetGrid_Movement();
-  
-  /*--- Set maximum inviscid eigenvalue to zero, and compute sound speed ---*/
-  for (iPoint = 0; iPoint < nPointDomain; iPoint++) {
-    node[iPoint]->SetLambda(0.0);
-  }
-  
-  /*--- Loop interior edges ---*/
-  for (iEdge = 0; iEdge < geometry->GetnEdge(); iEdge++) {
-    
-    /*--- Point identification, Normal vector and area ---*/
-    iPoint = geometry->edge[iEdge]->GetNode(0);
-    jPoint = geometry->edge[iEdge]->GetNode(1);
-    
-    Normal = geometry->edge[iEdge]->GetNormal();
-    Area = 0.0; for (iDim = 0; iDim < nDim; iDim++) Area += Normal[iDim]*Normal[iDim]; Area = sqrt(Area);
-    
-    /*--- Mean Values ---*/
-    if (compressible) {
-      Mean_ProjVel = 0.5 * (node[iPoint]->GetProjVel(Normal) + node[jPoint]->GetProjVel(Normal));
-      Mean_SoundSpeed = 0.5 * (node[iPoint]->GetSoundSpeed() + node[jPoint]->GetSoundSpeed()) * Area;
-    }
-    if (incompressible || freesurface) {
-      Mean_ProjVel = 0.5 * (node[iPoint]->GetProjVel(Normal) + node[jPoint]->GetProjVel(Normal));
-      Mean_BetaInc2 = 0.5 * (node[iPoint]->GetBetaInc2() + node[jPoint]->GetBetaInc2());
-      Mean_DensityInc = 0.5 * (node[iPoint]->GetDensityInc() + node[jPoint]->GetDensityInc());
-      Mean_SoundSpeed = sqrt(Mean_ProjVel*Mean_ProjVel + (Mean_BetaInc2/Mean_DensityInc)*Area*Area);
-    }
-    
-    /*--- Adjustment for grid movement ---*/
-    if (grid_movement) {
-      double *GridVel_i = geometry->node[iPoint]->GetGridVel();
-      double *GridVel_j = geometry->node[jPoint]->GetGridVel();
-      ProjVel_i = 0.0; ProjVel_j =0.0;
-      for (iDim = 0; iDim < nDim; iDim++) {
-        ProjVel_i += GridVel_i[iDim]*Normal[iDim];
-        ProjVel_j += GridVel_j[iDim]*Normal[iDim];
-      }
-      Mean_ProjVel -= 0.5 * (ProjVel_i + ProjVel_j);
-    }
-    
-    /*--- Inviscid contribution ---*/
-    Lambda = fabs(Mean_ProjVel) + Mean_SoundSpeed;
-    if (geometry->node[iPoint]->GetDomain()) node[iPoint]->AddLambda(Lambda);
-    if (geometry->node[jPoint]->GetDomain()) node[jPoint]->AddLambda(Lambda);
-    
-  }
-  
-  /*--- Loop boundary edges ---*/
-  for (iMarker = 0; iMarker < geometry->GetnMarker(); iMarker++) {
-    for (iVertex = 0; iVertex < geometry->GetnVertex(iMarker); iVertex++) {
-      
-      /*--- Point identification, Normal vector and area ---*/
-      iPoint = geometry->vertex[iMarker][iVertex]->GetNode();
-      Normal = geometry->vertex[iMarker][iVertex]->GetNormal();
-      Area = 0.0; for (iDim = 0; iDim < nDim; iDim++) Area += Normal[iDim]*Normal[iDim]; Area = sqrt(Area);
-      
-      /*--- Mean Values ---*/
-      if (compressible) {
-        Mean_ProjVel = node[iPoint]->GetProjVel(Normal);
-        Mean_SoundSpeed = node[iPoint]->GetSoundSpeed() * Area;
-      }
-      if (incompressible || freesurface) {
-        Mean_ProjVel = node[iPoint]->GetProjVel(Normal);
-        Mean_BetaInc2 = node[iPoint]->GetBetaInc2();
-        Mean_DensityInc = node[iPoint]->GetDensityInc();
-        Mean_SoundSpeed = sqrt(Mean_ProjVel*Mean_ProjVel + (Mean_BetaInc2/Mean_DensityInc)*Area*Area);
-      }
-      
-      /*--- Adjustment for grid movement ---*/
-      if (grid_movement) {
-        double *GridVel = geometry->node[iPoint]->GetGridVel();
-        ProjVel = 0.0;
-        for (iDim = 0; iDim < nDim; iDim++)
-          ProjVel += GridVel[iDim]*Normal[iDim];
-        Mean_ProjVel -= ProjVel;
-      }
-      
-      /*--- Inviscid contribution ---*/
-      Lambda = fabs(Mean_ProjVel) + Mean_SoundSpeed;
-      if (geometry->node[iPoint]->GetDomain()) {
-        node[iPoint]->AddLambda(Lambda);
-      }
-      
-    }
-  }
-  
-  /*--- MPI parallelization ---*/
-  Set_MPI_MaxEigenvalue(geometry, config);
-  
-}
-
-void CEulerSolver::SetUndivided_Laplacian(CGeometry *geometry, CConfig *config) {
-  unsigned long iPoint, jPoint, iEdge;
-  double Pressure_i = 0, Pressure_j = 0, *Diff;
-  unsigned short iVar;
-  bool compressible = (config->GetKind_Regime() == COMPRESSIBLE);
-  
-  Diff = new double[nVar];
-  
-  for (iPoint = 0; iPoint < nPointDomain; iPoint++)
-    node[iPoint]->SetUnd_LaplZero();
-  
-  for (iEdge = 0; iEdge < geometry->GetnEdge(); iEdge++) {
-    
-    iPoint = geometry->edge[iEdge]->GetNode(0);
-    jPoint = geometry->edge[iEdge]->GetNode(1);
-    
-    /*--- Solution differences ---*/
-    for (iVar = 0; iVar < nVar; iVar++)
-      Diff[iVar] = node[iPoint]->GetSolution(iVar) - node[jPoint]->GetSolution(iVar);
-    
-    /*--- Correction for compressible flows which use the enthalpy ---*/
-    if (compressible) {
-      Pressure_i = node[iPoint]->GetPressure();
-      Pressure_j = node[jPoint]->GetPressure();
-      Diff[nVar-1] = (node[iPoint]->GetSolution(nVar-1) + Pressure_i) - (node[jPoint]->GetSolution(nVar-1) + Pressure_j);
-    }
-    
-#ifdef STRUCTURED_GRID
-    
-    if (geometry->node[iPoint]->GetDomain()) node[iPoint]->SubtractUnd_Lapl(Diff);
-    if (geometry->node[jPoint]->GetDomain()) node[jPoint]->AddUnd_Lapl(Diff);
-    
-#else
-    
-    bool boundary_i = geometry->node[iPoint]->GetPhysicalBoundary();
-    bool boundary_j = geometry->node[jPoint]->GetPhysicalBoundary();
-    
-    /*--- Both points inside the domain, or both in the boundary ---*/
-    if ((!boundary_i && !boundary_j) || (boundary_i && boundary_j)) {
-      if (geometry->node[iPoint]->GetDomain()) node[iPoint]->SubtractUnd_Lapl(Diff);
-      if (geometry->node[jPoint]->GetDomain()) node[jPoint]->AddUnd_Lapl(Diff);
-    }
-    
-    /*--- iPoint inside the domain, jPoint on the boundary ---*/
-    if (!boundary_i && boundary_j)
-      if (geometry->node[iPoint]->GetDomain()) node[iPoint]->SubtractUnd_Lapl(Diff);
-    
-    /*--- jPoint inside the domain, iPoint on the boundary ---*/
-    if (boundary_i && !boundary_j)
-      if (geometry->node[jPoint]->GetDomain()) node[jPoint]->AddUnd_Lapl(Diff);
-    
-#endif
-    
-  }
-  
-#ifdef STRUCTURED_GRID
-  
-  unsigned long Point_Normal = 0, iVertex;
-  double Pressure_mirror = 0, *U_mirror;
-  unsigned short iMarker;
-  
-  U_mirror = new double[nVar];
-  
-  /*--- Loop over all boundaries and include an extra contribution
-   from a mirror node. Find the nearest normal, interior point
-   for a boundary node and make a linear approximation. ---*/
-  for (iMarker = 0; iMarker < nMarker; iMarker++) {
-    
-    if (config->GetMarker_All_Boundary(iMarker) != SEND_RECEIVE &&
-        config->GetMarker_All_Boundary(iMarker) != INTERFACE_BOUNDARY &&
-        config->GetMarker_All_Boundary(iMarker) != NEARFIELD_BOUNDARY &&
-        config->GetMarker_All_Boundary(iMarker) != PERIODIC_BOUNDARY) {
-      
-      for (iVertex = 0; iVertex < geometry->nVertex[iMarker]; iVertex++) {
-        iPoint = geometry->vertex[iMarker][iVertex]->GetNode();
-        
-        if (geometry->node[iPoint]->GetDomain()) {
-          
-          Point_Normal = geometry->vertex[iMarker][iVertex]->GetNormal_Neighbor();
-          
-          /*--- Interpolate & compute difference in the conserved variables ---*/
-          for (iVar = 0; iVar < nVar; iVar++) {
-            U_mirror[iVar] = 2.0*node[iPoint]->GetSolution(iVar) - node[Point_Normal]->GetSolution(iVar);
-            Diff[iVar]   = node[iPoint]->GetSolution(iVar) - U_mirror[iVar];
-          }
-          
-          /*--- Correction for compressible flows ---*/
-          if (compressible) {
-            Pressure_mirror = 2.0*node[iPoint]->GetPressure() - node[Point_Normal]->GetPressure();
-            Diff[nVar-1] = (node[iPoint]->GetSolution(nVar-1) + node[iPoint]->GetPressure()) - (U_mirror[nVar-1] + Pressure_mirror);
-          }
-          
-          /*--- Subtract contribution at the boundary node only ---*/
-          node[iPoint]->SubtractUnd_Lapl(Diff);
-        }
-      }
-    }
-  }
-  
-  delete [] U_mirror;
-  
-#endif
-  
-  delete [] Diff;
-  
-  /*--- MPI parallelization ---*/
-  Set_MPI_Undivided_Laplacian(geometry, config);
-  
-}
-
-void CEulerSolver::SetDissipation_Switch(CGeometry *geometry, CConfig *config) {
-  unsigned long iEdge, iPoint, jPoint;
-  double Pressure_i, Pressure_j;
-  
-  bool compressible = (config->GetKind_Regime() == COMPRESSIBLE);
-  bool incompressible = (config->GetKind_Regime() == INCOMPRESSIBLE);
-  bool freesurface = (config->GetKind_Regime() == FREESURFACE);
-  
-  /*--- Reset variables to store the undivided pressure ---*/
-  for (iPoint = 0; iPoint < nPointDomain; iPoint++) {
-    iPoint_UndLapl[iPoint] = 0.0;
-    jPoint_UndLapl[iPoint] = 0.0;
-  }
-  
-  /*--- Evaluate the pressure sensor ---*/
-  for (iEdge = 0; iEdge < geometry->GetnEdge(); iEdge++) {
-    
-    iPoint = geometry->edge[iEdge]->GetNode(0);
-    jPoint = geometry->edge[iEdge]->GetNode(1);
-    
-    /*--- Get the pressure, or density for incompressible solvers ---*/
-    if (compressible) {
-      Pressure_i = node[iPoint]->GetPressure();
-      Pressure_j = node[jPoint]->GetPressure();
-    }
-    if (incompressible || freesurface) {
-      Pressure_i = node[iPoint]->GetDensityInc();
-      Pressure_j = node[jPoint]->GetDensityInc();
-    }
-    
-#ifdef STRUCTURED_GRID
-    
-    /*--- Compute numerator and denominator ---*/
-    if (geometry->node[iPoint]->GetDomain()) {
-      iPoint_UndLapl[iPoint] += (Pressure_j - Pressure_i);
-      jPoint_UndLapl[iPoint] += (Pressure_i + Pressure_j);
-    }
-    if (geometry->node[jPoint]->GetDomain()) {
-      iPoint_UndLapl[jPoint] += (Pressure_i - Pressure_j);
-      jPoint_UndLapl[jPoint] += (Pressure_i + Pressure_j);
-    }
-    
-#else
-    
-    bool boundary_i = geometry->node[iPoint]->GetPhysicalBoundary();
-    bool boundary_j = geometry->node[jPoint]->GetPhysicalBoundary();
-    
-    /*--- Both points inside the domain, or both on the boundary ---*/
-    if ((!boundary_i && !boundary_j) || (boundary_i && boundary_j)){
-      if (geometry->node[iPoint]->GetDomain()) { iPoint_UndLapl[iPoint] += (Pressure_j - Pressure_i); jPoint_UndLapl[iPoint] += (Pressure_i + Pressure_j); }
-      if (geometry->node[jPoint]->GetDomain()) { iPoint_UndLapl[jPoint] += (Pressure_i - Pressure_j); jPoint_UndLapl[jPoint] += (Pressure_i + Pressure_j); }
-    }
-    
-    /*--- iPoint inside the domain, jPoint on the boundary ---*/
-    if (!boundary_i && boundary_j)
-      if (geometry->node[iPoint]->GetDomain()) { iPoint_UndLapl[iPoint] += (Pressure_j - Pressure_i); jPoint_UndLapl[iPoint] += (Pressure_i + Pressure_j); }
-    
-    /*--- jPoint inside the domain, iPoint on the boundary ---*/
-    if (boundary_i && !boundary_j)
-      if (geometry->node[jPoint]->GetDomain()) { iPoint_UndLapl[jPoint] += (Pressure_i - Pressure_j); jPoint_UndLapl[jPoint] += (Pressure_i + Pressure_j); }
-    
-#endif
-    
-  }
-  
-#ifdef STRUCTURED_GRID
-  unsigned short iMarker;
-  unsigned long iVertex, Point_Normal;
-  double Press_mirror;
-  
-  /*--- Loop over all boundaries and include an extra contribution
-   from a mirror node. Find the nearest normal, interior point
-   for a boundary node and make a linear approximation. ---*/
-  for (iMarker = 0; iMarker < nMarker; iMarker++) {
-    
-    if (config->GetMarker_All_Boundary(iMarker) != SEND_RECEIVE &&
-        config->GetMarker_All_Boundary(iMarker) != INTERFACE_BOUNDARY &&
-        config->GetMarker_All_Boundary(iMarker) != NEARFIELD_BOUNDARY &&
-        config->GetMarker_All_Boundary(iMarker) != PERIODIC_BOUNDARY) {
-      
-      for (iVertex = 0; iVertex < geometry->nVertex[iMarker]; iVertex++) {
-        iPoint = geometry->vertex[iMarker][iVertex]->GetNode();
-        
-        if (geometry->node[iPoint]->GetDomain()) {
-          
-          Point_Normal = geometry->vertex[iMarker][iVertex]->GetNormal_Neighbor();
-          
-          if (compressible) Pressure_i = node[iPoint]->GetPressure();
-          if (incompressible || freesurface) Pressure_i = node[iPoint]->GetDensityInc();
-          
-          /*--- Interpolate & compute difference in the conserved variables ---*/
-          if (compressible) {
-            Pressure_i = node[iPoint]->GetPressure();
-            Press_mirror = 2.0*Pressure_i - node[Point_Normal]->GetPressure();
-          }
-          if (incompressible || freesurface) {
-            Pressure_i = node[iPoint]->GetDensityInc();
-            Press_mirror = 2.0*Pressure_i - node[Point_Normal]->GetDensityInc();
-          }
-          
-          /*--- Add contribution at the boundary node only ---*/
-          iPoint_UndLapl[iPoint] += (Press_mirror - Pressure_i);
-          jPoint_UndLapl[iPoint] += (Pressure_i + Press_mirror);
-          
-        }
-      }
-    }
-  }
-  
-#endif
-  
-  /*--- Set pressure switch for each point ---*/
-  for (iPoint = 0; iPoint < nPointDomain; iPoint++)
-    node[iPoint]->SetSensor(fabs(iPoint_UndLapl[iPoint]) / jPoint_UndLapl[iPoint]);
-  
-  /*--- MPI parallelization ---*/
-  Set_MPI_Dissipation_Switch(geometry, config);
-  
-}
-
-void CEulerSolver::Inviscid_Forces(CGeometry *geometry, CConfig *config) {
-  
-  unsigned long iVertex, iPoint;
-  unsigned short iDim, iMarker, Boundary, Monitoring, iMarker_Monitoring;
-  double Pressure, *Normal = NULL, MomentDist[3], *Coord, Area,
-  factor, NFPressOF, RefVel2, RefDensity, RefPressure, Gas_Constant, Mach2Vel, Mach_Motion, UnitNormal[3], Force[3];
-  double *Origin = config->GetRefOriginMoment(0);
-  string Marker_Tag, Monitoring_Tag;
-  
-  bool grid_movement      = config->GetGrid_Movement();
-  double Alpha            = config->GetAoA()*PI_NUMBER/180.0;
-  double Beta             = config->GetAoS()*PI_NUMBER/180.0;
-  double RefAreaCoeff     = config->GetRefAreaCoeff();
-  double RefLengthMoment  = config->GetRefLengthMoment();
-  bool compressible = (config->GetKind_Regime() == COMPRESSIBLE);
-  bool incompressible = (config->GetKind_Regime() == INCOMPRESSIBLE);
-  bool freesurface = (config->GetKind_Regime() == FREESURFACE);
-  
-  /*--- For dynamic meshes, use the motion Mach number as a reference value
-   for computing the force coefficients. Otherwise, use the freestream values,
-   which is the standard convention. ---*/
-  if (grid_movement) {
-    Gas_Constant = config->GetGas_ConstantND();
-    Mach2Vel = sqrt(Gamma*Gas_Constant*config->GetTemperature_FreeStreamND());
-    Mach_Motion = config->GetMach_Motion();
-    RefVel2 = (Mach_Motion*Mach2Vel)*(Mach_Motion*Mach2Vel);
-  }
-  else {
-    RefVel2 = 0.0;
-    for (iDim = 0; iDim < nDim; iDim++)
-      RefVel2  += Velocity_Inf[iDim]*Velocity_Inf[iDim];
-  }
-  
-  RefDensity  = Density_Inf;
-  RefPressure = Pressure_Inf;
-  
-  factor = 1.0 / (0.5*RefDensity*RefAreaCoeff*RefVel2);
-  
-  /*-- Variables initialization ---*/
-  
-  Total_CDrag = 0.0;  Total_CLift = 0.0;    Total_CSideForce = 0.0;   Total_CEff = 0.0;
-  Total_CMx = 0.0;    Total_CMy = 0.0;      Total_CMz = 0.0;
-  Total_CFx = 0.0;    Total_CFy = 0.0;      Total_CFz = 0.0;
-  Total_CT = 0.0;     Total_CQ = 0.0;       Total_CMerit = 0.0;
-  Total_CNearFieldOF = 0.0;
-  Total_Heat = 0.0;  Total_MaxHeat = 0.0;
-  
-  AllBound_CDrag_Inv = 0.0;   AllBound_CLift_Inv = 0.0; AllBound_CSideForce_Inv = 0.0;   AllBound_CEff_Inv = 0.0;
-  AllBound_CMx_Inv = 0.0;     AllBound_CMy_Inv = 0.0;   AllBound_CMz_Inv = 0.0;
-  AllBound_CFx_Inv = 0.0;     AllBound_CFy_Inv = 0.0;   AllBound_CFz_Inv = 0.0;
-  AllBound_CT_Inv = 0.0;      AllBound_CQ_Inv = 0.0;    AllBound_CMerit_Inv = 0.0;
-  AllBound_CNearFieldOF_Inv = 0.0;
-  
-  for (iMarker_Monitoring = 0; iMarker_Monitoring < config->GetnMarker_Monitoring(); iMarker_Monitoring++) {
-    Surface_CLift_Inv[iMarker_Monitoring] = 0.0;
-    Surface_CDrag_Inv[iMarker_Monitoring] = 0.0;
-    Surface_CMx_Inv[iMarker_Monitoring]   = 0.0;
-    Surface_CMy_Inv[iMarker_Monitoring]   = 0.0;
-    Surface_CMz_Inv[iMarker_Monitoring]   = 0.0;
-    Surface_CLift[iMarker_Monitoring]     = 0.0;
-    Surface_CDrag[iMarker_Monitoring]     = 0.0;
-    Surface_CMx[iMarker_Monitoring]       = 0.0;
-    Surface_CMy[iMarker_Monitoring]       = 0.0;
-    Surface_CMz[iMarker_Monitoring]       = 0.0;
-  }
-  
-  /*--- Loop over the Euler and Navier-Stokes markers ---*/
-  
-  for (iMarker = 0; iMarker < nMarker; iMarker++) {
-    Boundary   = config->GetMarker_All_Boundary(iMarker);
-    Monitoring = config->GetMarker_All_Monitoring(iMarker);
-    
-    /*--- Obtain the origin for the moment computation for a particular marker ---*/
-    if (Monitoring == YES) {
-      for (iMarker_Monitoring = 0; iMarker_Monitoring < config->GetnMarker_Monitoring(); iMarker_Monitoring++) {
-        Monitoring_Tag = config->GetMarker_Monitoring(iMarker_Monitoring);
-        Marker_Tag = config->GetMarker_All_Tag(iMarker);
-        if (Marker_Tag == Monitoring_Tag)
-          Origin = config->GetRefOriginMoment(iMarker_Monitoring);
-      }
-    }
-    
-    
-    if ((Boundary == EULER_WALL) || (Boundary == HEAT_FLUX) ||
-        (Boundary == ISOTHERMAL) || (Boundary == NEARFIELD_BOUNDARY)) {
-      
-      /*--- Forces initialization at each Marker ---*/
-      
-      CDrag_Inv[iMarker] = 0.0;         CLift_Inv[iMarker] = 0.0; CSideForce_Inv[iMarker] = 0.0;  CEff_Inv[iMarker] = 0.0;
-      CMx_Inv[iMarker] = 0.0;           CMy_Inv[iMarker] = 0.0;   CMz_Inv[iMarker] = 0.0;
-      CFx_Inv[iMarker] = 0.0;           CFy_Inv[iMarker] = 0.0;   CFz_Inv[iMarker] = 0.0;
-      CT_Inv[iMarker] = 0.0;            CQ_Inv[iMarker] = 0.0;    CMerit_Inv[iMarker] = 0.0;
-      CNearFieldOF_Inv[iMarker] = 0.0;
-      
-      for (iDim = 0; iDim < nDim; iDim++) ForceInviscid[iDim] = 0.0;
-      MomentInviscid[0] = 0.0; MomentInviscid[1] = 0.0; MomentInviscid[2] = 0.0;
-      NFPressOF = 0.0;
-      
-      /*--- Loop over the vertices to compute the forces ---*/
-      
-      for (iVertex = 0; iVertex < geometry->GetnVertex(iMarker); iVertex++) {
-        
-        iPoint = geometry->vertex[iMarker][iVertex]->GetNode();
-        
-        if (compressible)   Pressure = node[iPoint]->GetPressure();
-        if (incompressible || freesurface) Pressure = node[iPoint]->GetPressureInc();
-        
-        CPressure[iMarker][iVertex] = (Pressure - RefPressure)*factor*RefAreaCoeff;
-        
-        /*--- Note that the pressure coefficient is computed at the
-         halo cells (for visualization purposes), but not the forces ---*/
-        
-        if ( (geometry->node[iPoint]->GetDomain()) && (Monitoring == YES) ) {
-          
-          Normal = geometry->vertex[iMarker][iVertex]->GetNormal();
-          Coord = geometry->node[iPoint]->GetCoord();
-          
-          /*--- Quadratic objective function for the near-field.
-           This uses the infinity pressure regardless of Mach number. ---*/
-          
-          NFPressOF += 0.5*(Pressure - Pressure_Inf)*(Pressure - Pressure_Inf)*Normal[nDim-1];
-          
-          Area = 0.0; for (iDim = 0; iDim < nDim; iDim++) Area += Normal[iDim]*Normal[iDim]; Area = sqrt(Area);
-          for (iDim = 0; iDim < nDim; iDim++) {
-            UnitNormal[iDim] = Normal[iDim]/Area;
-            MomentDist[iDim] = Coord[iDim] - Origin[iDim];
-          }
-          
-          /*--- Force computation, note the minus sign due to the
-           orientation of the normal (outward) ---*/
-          
-          for (iDim = 0; iDim < nDim; iDim++) {
-            Force[iDim] = -(Pressure - Pressure_Inf)*Normal[iDim]*factor;
-            ForceInviscid[iDim] += Force[iDim];
-          }
-          
-          /*--- Moment with respect to the reference axis ---*/
-          
-          if (iDim == 3) {
-            MomentInviscid[0] += (Force[2]*MomentDist[1]-Force[1]*MomentDist[2])/RefLengthMoment;
-            MomentInviscid[1] += (Force[0]*MomentDist[2]-Force[2]*MomentDist[0])/RefLengthMoment;
-          }
-          MomentInviscid[2] += (Force[1]*MomentDist[0]-Force[0]*MomentDist[1])/RefLengthMoment;
-          
-        }
-        
-      }
-      
-      /*--- Project forces and store the non-dimensional coefficients ---*/
-      
-      if  (Monitoring == YES) {
-        if (nDim == 2) {
-          if (Boundary != NEARFIELD_BOUNDARY) {
-            CDrag_Inv[iMarker]  =  ForceInviscid[0]*cos(Alpha) + ForceInviscid[1]*sin(Alpha);
-            CLift_Inv[iMarker]  = -ForceInviscid[0]*sin(Alpha) + ForceInviscid[1]*cos(Alpha);
-            CEff_Inv[iMarker]   = CLift_Inv[iMarker] / (CDrag_Inv[iMarker]+config->GetCteViscDrag()+EPS);
-            CMz_Inv[iMarker]    = MomentInviscid[2];
-            CFx_Inv[iMarker]    = ForceInviscid[0];
-            CFy_Inv[iMarker]    = ForceInviscid[1];
-            CT_Inv[iMarker]     = -CFx_Inv[iMarker];
-            CQ_Inv[iMarker]     = -CMz_Inv[iMarker];
-            CMerit_Inv[iMarker] = CT_Inv[iMarker]/CQ_Inv[iMarker];
-          }
-          else { CNearFieldOF_Inv[iMarker] = NFPressOF; }
-        }
-        if (nDim == 3) {
-          if (Boundary != NEARFIELD_BOUNDARY) {
-            CDrag_Inv[iMarker]      =  ForceInviscid[0]*cos(Alpha)*cos(Beta) + ForceInviscid[1]*sin(Beta) + ForceInviscid[2]*sin(Alpha)*cos(Beta);
-            CLift_Inv[iMarker]      = -ForceInviscid[0]*sin(Alpha) + ForceInviscid[2]*cos(Alpha);
-            CSideForce_Inv[iMarker] = -ForceInviscid[0]*sin(Beta)*cos(Alpha) + ForceInviscid[1]*cos(Beta) - ForceInviscid[2]*sin(Beta)*sin(Alpha);
-            CEff_Inv[iMarker]       = CLift_Inv[iMarker] / (CDrag_Inv[iMarker]+config->GetCteViscDrag()+EPS);
-            CMx_Inv[iMarker]        = MomentInviscid[0];
-            CMy_Inv[iMarker]        = MomentInviscid[1];
-            CMz_Inv[iMarker]        = MomentInviscid[2];
-            CFx_Inv[iMarker]        = ForceInviscid[0];
-            CFy_Inv[iMarker]        = ForceInviscid[1];
-            CFz_Inv[iMarker]        = ForceInviscid[2];
-            CT_Inv[iMarker]         = -CFz_Inv[iMarker];
-            CQ_Inv[iMarker]         = -CMz_Inv[iMarker];
-            CMerit_Inv[iMarker]     = CT_Inv[iMarker] / CQ_Inv[iMarker];
-          }
-          else { CNearFieldOF_Inv[iMarker] = NFPressOF; }
-        }
-        
-        AllBound_CDrag_Inv        += CDrag_Inv[iMarker];
-        AllBound_CLift_Inv        += CLift_Inv[iMarker];
-        AllBound_CSideForce_Inv   += CSideForce_Inv[iMarker];
-        AllBound_CMx_Inv          += CMx_Inv[iMarker];
-        AllBound_CMy_Inv          += CMy_Inv[iMarker];
-        AllBound_CMz_Inv          += CMz_Inv[iMarker];
-        AllBound_CFx_Inv          += CFx_Inv[iMarker];
-        AllBound_CFy_Inv          += CFy_Inv[iMarker];
-        AllBound_CFz_Inv          += CFz_Inv[iMarker];
-        AllBound_CT_Inv           += CT_Inv[iMarker];
-        AllBound_CQ_Inv           += CQ_Inv[iMarker];
-        AllBound_CNearFieldOF_Inv += CNearFieldOF_Inv[iMarker];
-        
-        AllBound_CEff_Inv = AllBound_CLift_Inv / (AllBound_CDrag_Inv + config->GetCteViscDrag() + EPS);
-        AllBound_CMerit_Inv = AllBound_CT_Inv / (AllBound_CQ_Inv + EPS);
-        
-        /*--- Compute the coefficients per surface ---*/
-        
-        for (iMarker_Monitoring = 0; iMarker_Monitoring < config->GetnMarker_Monitoring(); iMarker_Monitoring++) {
-          Monitoring_Tag = config->GetMarker_Monitoring(iMarker_Monitoring);
-          Marker_Tag = config->GetMarker_All_Tag(iMarker);
-          if (Marker_Tag == Monitoring_Tag) {
-            Surface_CLift_Inv[iMarker_Monitoring] += CLift_Inv[iMarker];
-            Surface_CDrag_Inv[iMarker_Monitoring] += CDrag_Inv[iMarker];
-            Surface_CMx_Inv[iMarker_Monitoring]   += CMx_Inv[iMarker];
-            Surface_CMy_Inv[iMarker_Monitoring]   += CMy_Inv[iMarker];
-            Surface_CMz_Inv[iMarker_Monitoring]   += CMz_Inv[iMarker];
-          }
-        }
-        
-      }
-      
-      
-    }
-  }
-  
-#ifndef NO_MPI
-  
-  /*--- Add AllBound information using all the nodes ---*/
-  
-  double MyAllBound_CDrag_Inv        = AllBound_CDrag_Inv;        AllBound_CDrag_Inv = 0.0;
-  double MyAllBound_CLift_Inv       = AllBound_CLift_Inv;        AllBound_CLift_Inv = 0.0;
-  double MyAllBound_CSideForce_Inv   = AllBound_CSideForce_Inv;   AllBound_CSideForce_Inv = 0.0;
-  double MyAllBound_CEff_Inv         = AllBound_CEff_Inv;         AllBound_CEff_Inv = 0.0;
-  double MyAllBound_CMx_Inv          = AllBound_CMx_Inv;          AllBound_CMx_Inv = 0.0;
-  double MyAllBound_CMy_Inv          = AllBound_CMy_Inv;          AllBound_CMy_Inv = 0.0;
-  double MyAllBound_CMz_Inv          = AllBound_CMz_Inv;          AllBound_CMz_Inv = 0.0;
-  double MyAllBound_CFx_Inv          = AllBound_CFx_Inv;          AllBound_CFx_Inv = 0.0;
-  double MyAllBound_CFy_Inv         = AllBound_CFy_Inv;          AllBound_CFy_Inv = 0.0;
-  double MyAllBound_CFz_Inv          = AllBound_CFz_Inv;          AllBound_CFz_Inv = 0.0;
-  double MyAllBound_CT_Inv           = AllBound_CT_Inv;           AllBound_CT_Inv = 0.0;
-  double MyAllBound_CQ_Inv           = AllBound_CQ_Inv;           AllBound_CQ_Inv = 0.0;
-  double MyAllBound_CMerit_Inv       = AllBound_CMerit_Inv;       AllBound_CMerit_Inv = 0.0;
-  double MyAllBound_CNearFieldOF_Inv = AllBound_CNearFieldOF_Inv; AllBound_CNearFieldOF_Inv = 0.0;
-  
-#ifdef WINDOWS
-  MPI_Allreduce(&MyAllBound_CDrag_Inv, &AllBound_CDrag_Inv, 1, MPI_DOUBLE, MPI_SUM, MPI_COMM_WORLD);
-  MPI_Allreduce(&MyAllBound_CLift_Inv, &AllBound_CLift_Inv, 1, MPI_DOUBLE, MPI_SUM, MPI_COMM_WORLD);
-  MPI_Allreduce(&MyAllBound_CSideForce_Inv, &AllBound_CSideForce_Inv, 1, MPI_DOUBLE, MPI_SUM, MPI_COMM_WORLD);
-  AllBound_CEff_Inv = AllBound_CLift_Inv / (AllBound_CDrag_Inv + config->GetCteViscDrag() + EPS);
-  MPI_Allreduce(&MyAllBound_CMx_Inv, &AllBound_CMx_Inv, 1, MPI_DOUBLE, MPI_SUM, MPI_COMM_WORLD);
-  MPI_Allreduce(&MyAllBound_CMy_Inv, &AllBound_CMy_Inv, 1, MPI_DOUBLE, MPI_SUM, MPI_COMM_WORLD);
-  MPI_Allreduce(&MyAllBound_CMz_Inv, &AllBound_CMz_Inv, 1, MPI_DOUBLE, MPI_SUM, MPI_COMM_WORLD);
-  MPI_Allreduce(&MyAllBound_CFx_Inv, &AllBound_CFx_Inv, 1, MPI_DOUBLE, MPI_SUM, MPI_COMM_WORLD);
-  MPI_Allreduce(&MyAllBound_CFy_Inv, &AllBound_CFy_Inv, 1, MPI_DOUBLE, MPI_SUM, MPI_COMM_WORLD);
-  MPI_Allreduce(&MyAllBound_CFz_Inv, &AllBound_CFz_Inv, 1, MPI_DOUBLE, MPI_SUM, MPI_COMM_WORLD);
-  MPI_Allreduce(&MyAllBound_CT_Inv, &AllBound_CT_Inv, 1, MPI_DOUBLE, MPI_SUM, MPI_COMM_WORLD);
-  MPI_Allreduce(&MyAllBound_CQ_Inv, &AllBound_CQ_Inv, 1, MPI_DOUBLE, MPI_SUM, MPI_COMM_WORLD);
-  AllBound_CMerit_Inv = AllBound_CT_Inv / (AllBound_CQ_Inv + EPS);
-  MPI_Allreduce(&MyAllBound_CNearFieldOF_Inv, &AllBound_CNearFieldOF_Inv, 1, MPI_DOUBLE, MPI_SUM, MPI_COMM_WORLD);
-#else
-  MPI::COMM_WORLD.Allreduce(&MyAllBound_CDrag_Inv, &AllBound_CDrag_Inv, 1, MPI::DOUBLE, MPI::SUM);
-  MPI::COMM_WORLD.Allreduce(&MyAllBound_CLift_Inv, &AllBound_CLift_Inv, 1, MPI::DOUBLE, MPI::SUM);
-  MPI::COMM_WORLD.Allreduce(&MyAllBound_CSideForce_Inv, &AllBound_CSideForce_Inv, 1, MPI::DOUBLE, MPI::SUM);
-  AllBound_CEff_Inv = AllBound_CLift_Inv / (AllBound_CDrag_Inv + config->GetCteViscDrag() + EPS);
-  MPI::COMM_WORLD.Allreduce(&MyAllBound_CMx_Inv, &AllBound_CMx_Inv, 1, MPI::DOUBLE, MPI::SUM);
-  MPI::COMM_WORLD.Allreduce(&MyAllBound_CMy_Inv, &AllBound_CMy_Inv, 1, MPI::DOUBLE, MPI::SUM);
-  MPI::COMM_WORLD.Allreduce(&MyAllBound_CMz_Inv, &AllBound_CMz_Inv, 1, MPI::DOUBLE, MPI::SUM);
-  MPI::COMM_WORLD.Allreduce(&MyAllBound_CFx_Inv, &AllBound_CFx_Inv, 1, MPI::DOUBLE, MPI::SUM);
-  MPI::COMM_WORLD.Allreduce(&MyAllBound_CFy_Inv, &AllBound_CFy_Inv, 1, MPI::DOUBLE, MPI::SUM);
-  MPI::COMM_WORLD.Allreduce(&MyAllBound_CFz_Inv, &AllBound_CFz_Inv, 1, MPI::DOUBLE, MPI::SUM);
-  MPI::COMM_WORLD.Allreduce(&MyAllBound_CT_Inv, &AllBound_CT_Inv, 1, MPI::DOUBLE, MPI::SUM);
-  MPI::COMM_WORLD.Allreduce(&MyAllBound_CQ_Inv, &AllBound_CQ_Inv, 1, MPI::DOUBLE, MPI::SUM);
-  AllBound_CMerit_Inv = AllBound_CT_Inv / (AllBound_CQ_Inv + EPS);
-  MPI::COMM_WORLD.Allreduce(&MyAllBound_CNearFieldOF_Inv, &AllBound_CNearFieldOF_Inv, 1, MPI::DOUBLE, MPI::SUM);
-#endif
-  
-  /*--- Add the forces on the surfaces using all the nodes ---*/
-  
-  double *MySurface_CLift_Inv = NULL;
-  double *MySurface_CDrag_Inv = NULL;
-  double *MySurface_CMx_Inv   = NULL;
-  double *MySurface_CMy_Inv   = NULL;
-  double *MySurface_CMz_Inv   = NULL;
-  
-  MySurface_CLift_Inv = new double[config->GetnMarker_Monitoring()];
-  MySurface_CDrag_Inv = new double[config->GetnMarker_Monitoring()];
-  MySurface_CMx_Inv   = new double[config->GetnMarker_Monitoring()];
-  MySurface_CMy_Inv   = new double[config->GetnMarker_Monitoring()];
-  MySurface_CMz_Inv   = new double[config->GetnMarker_Monitoring()];
-  
-  for (iMarker_Monitoring = 0; iMarker_Monitoring < config->GetnMarker_Monitoring(); iMarker_Monitoring++) {
-    MySurface_CLift_Inv[iMarker_Monitoring] = Surface_CLift_Inv[iMarker_Monitoring];
-    MySurface_CDrag_Inv[iMarker_Monitoring] = Surface_CDrag_Inv[iMarker_Monitoring];
-    MySurface_CMx_Inv[iMarker_Monitoring]   = Surface_CMx_Inv[iMarker_Monitoring];
-    MySurface_CMy_Inv[iMarker_Monitoring]   = Surface_CMy_Inv[iMarker_Monitoring];
-    MySurface_CMz_Inv[iMarker_Monitoring]   = Surface_CMz_Inv[iMarker_Monitoring];
-    Surface_CLift_Inv[iMarker_Monitoring]   = 0.0;
-    Surface_CDrag_Inv[iMarker_Monitoring]   = 0.0;
-    Surface_CMx_Inv[iMarker_Monitoring]     = 0.0;
-    Surface_CMy_Inv[iMarker_Monitoring]     = 0.0;
-    Surface_CMz_Inv[iMarker_Monitoring]     = 0.0;
-  }
-  
-#ifdef WINDOWS
-  MPI_Allreduce(MySurface_CLift_Inv, Surface_CLift_Inv, config->GetnMarker_Monitoring(), MPI_DOUBLE, MPI_SUM, MPI_COMM_WORLD);
-  MPI_Allreduce(MySurface_CDrag_Inv, Surface_CDrag_Inv, config->GetnMarker_Monitoring(), MPI_DOUBLE, MPI_SUM, MPI_COMM_WORLD);
-  MPI_Allreduce(MySurface_CMx_Inv, Surface_CMx_Inv, config->GetnMarker_Monitoring(), MPI_DOUBLE, MPI_SUM, MPI_COMM_WORLD);
-  MPI_Allreduce(MySurface_CMy_Inv, Surface_CMy_Inv, config->GetnMarker_Monitoring(), MPI_DOUBLE, MPI_SUM, MPI_COMM_WORLD);
-  MPI_Allreduce(MySurface_CMz_Inv, Surface_CMz_Inv, config->GetnMarker_Monitoring(), MPI_DOUBLE, MPI_SUM, MPI_COMM_WORLD);
-#else
-  MPI::COMM_WORLD.Allreduce(MySurface_CLift_Inv, Surface_CLift_Inv, config->GetnMarker_Monitoring(), MPI::DOUBLE, MPI::SUM);
-  MPI::COMM_WORLD.Allreduce(MySurface_CDrag_Inv, Surface_CDrag_Inv, config->GetnMarker_Monitoring(), MPI::DOUBLE, MPI::SUM);
-  MPI::COMM_WORLD.Allreduce(MySurface_CMx_Inv, Surface_CMx_Inv, config->GetnMarker_Monitoring(), MPI::DOUBLE, MPI::SUM);
-  MPI::COMM_WORLD.Allreduce(MySurface_CMy_Inv, Surface_CMy_Inv, config->GetnMarker_Monitoring(), MPI::DOUBLE, MPI::SUM);
-  MPI::COMM_WORLD.Allreduce(MySurface_CMz_Inv, Surface_CMz_Inv, config->GetnMarker_Monitoring(), MPI::DOUBLE, MPI::SUM);
-#endif
-  
-  delete [] MySurface_CLift_Inv;
-  delete [] MySurface_CDrag_Inv;
-  delete [] MySurface_CMx_Inv;
-  delete [] MySurface_CMy_Inv;
-  delete [] MySurface_CMz_Inv;
-  
-#endif
-  
-  /*--- Update the total coefficients (note that all the nodes have the same value) ---*/
-  
-  Total_CDrag         = AllBound_CDrag_Inv;
-  Total_CLift         = AllBound_CLift_Inv;
-  Total_CSideForce    = AllBound_CSideForce_Inv;
-  Total_CEff          = Total_CLift / (Total_CDrag + config->GetCteViscDrag() + EPS);
-  Total_CMx           = AllBound_CMx_Inv;
-  Total_CMy           = AllBound_CMy_Inv;
-  Total_CMz           = AllBound_CMz_Inv;
-  Total_CFx           = AllBound_CFx_Inv;
-  Total_CFy           = AllBound_CFy_Inv;
-  Total_CFz           = AllBound_CFz_Inv;
-  Total_CT            = AllBound_CT_Inv;
-  Total_CQ            = AllBound_CQ_Inv;
-  Total_CMerit        = Total_CT / (Total_CQ + EPS);
-  Total_CNearFieldOF  = AllBound_CNearFieldOF_Inv;
-  
-  /*--- Update the total coefficients per surface (note that all the nodes have the same value)---*/
-  for (iMarker_Monitoring = 0; iMarker_Monitoring < config->GetnMarker_Monitoring(); iMarker_Monitoring++) {
-    Surface_CLift[iMarker_Monitoring]     = Surface_CLift_Inv[iMarker_Monitoring];
-    Surface_CDrag[iMarker_Monitoring]     = Surface_CDrag_Inv[iMarker_Monitoring];
-    Surface_CMx[iMarker_Monitoring]       = Surface_CMx_Inv[iMarker_Monitoring];
-    Surface_CMy[iMarker_Monitoring]       = Surface_CMy_Inv[iMarker_Monitoring];
-    Surface_CMz[iMarker_Monitoring]       = Surface_CMz_Inv[iMarker_Monitoring];
-  }
-  
-}
-
-void CEulerSolver::ExplicitRK_Iteration(CGeometry *geometry, CSolver **solver_container,
-                                        CConfig *config, unsigned short iRKStep) {
-  double *Residual, *Res_TruncError, Vol, Delta, Res;
-  unsigned short iVar;
-  unsigned long iPoint;
-  
-  double RK_AlphaCoeff = config->Get_Alpha_RKStep(iRKStep);
-  bool adjoint = config->GetAdjoint();
-  
-  for (iVar = 0; iVar < nVar; iVar++) {
-    SetRes_RMS(iVar, 0.0);
-    SetRes_Max(iVar, 0.0, 0);
-  }
-  
-  /*--- Update the solution ---*/
-  for (iPoint = 0; iPoint < nPointDomain; iPoint++) {
-    Vol = geometry->node[iPoint]->GetVolume();
-    Delta = node[iPoint]->GetDelta_Time() / Vol;
-    
-    Res_TruncError = node[iPoint]->GetResTruncError();
-    Residual = LinSysRes.GetBlock(iPoint);
-    
-    if (!adjoint) {
-      for (iVar = 0; iVar < nVar; iVar++) {
-        Res = Residual[iVar] + Res_TruncError[iVar];
-        node[iPoint]->AddSolution(iVar, -Res*Delta*RK_AlphaCoeff);
-        AddRes_RMS(iVar, Res*Res);
-        AddRes_Max(iVar, fabs(Res), geometry->node[iPoint]->GetGlobalIndex());
-      }
-    }
-    
-  }
-  
-  /*--- MPI solution ---*/
-  Set_MPI_Solution(geometry, config);
-  
-  /*--- Compute the root mean square residual ---*/
-  SetResidual_RMS(geometry, config);
-  
-  
-}
-
-void CEulerSolver::ExplicitEuler_Iteration(CGeometry *geometry, CSolver **solver_container, CConfig *config) {
-  double *local_Residual, *local_Res_TruncError, Vol, Delta, Res;
-  unsigned short iVar;
-  unsigned long iPoint;
-  
-  bool adjoint = config->GetAdjoint();
-  
-  for (iVar = 0; iVar < nVar; iVar++) {
-    SetRes_RMS(iVar, 0.0);
-    SetRes_Max(iVar, 0.0, 0);
-  }
-  
-  /*--- Update the solution ---*/
-  for (iPoint = 0; iPoint < nPointDomain; iPoint++) {
-    Vol = geometry->node[iPoint]->GetVolume();
-    Delta = node[iPoint]->GetDelta_Time() / Vol;
-    
-    local_Res_TruncError = node[iPoint]->GetResTruncError();
-    local_Residual = LinSysRes.GetBlock(iPoint);
-    
-    if (!adjoint) {
-      for (iVar = 0; iVar < nVar; iVar++) {
-        Res = local_Residual[iVar] + local_Res_TruncError[iVar];
-        node[iPoint]->AddSolution(iVar, -Res*Delta);
-        AddRes_RMS(iVar, Res*Res);
-        AddRes_Max(iVar, fabs(Res), geometry->node[iPoint]->GetGlobalIndex());
-      }
-    }
-    
-  }
-  
-  /*--- MPI solution ---*/
-  Set_MPI_Solution(geometry, config);
-  
-  /*--- Compute the root mean square residual ---*/
-  SetResidual_RMS(geometry, config);
-  
-}
-
-void CEulerSolver::ImplicitEuler_Iteration(CGeometry *geometry, CSolver **solver_container, CConfig *config) {
-  unsigned short iVar, jVar;
-  unsigned long iPoint, total_index, IterLinSol = 0;
-  double Delta, *local_Res_TruncError, Vol;
-  
-  bool adjoint = config->GetAdjoint();
-  bool roe_turkel = (config->GetKind_Upwind_Flow() == TURKEL);
-  
-  /*--- Set maximum residual to zero ---*/
-  for (iVar = 0; iVar < nVar; iVar++) {
-    SetRes_RMS(iVar, 0.0);
-    SetRes_Max(iVar, 0.0, 0);
-  }
-  
-  /*--- Build implicit system ---*/
-  for (iPoint = 0; iPoint < nPointDomain; iPoint++) {
-    
-    /*--- Read the residual ---*/
-    local_Res_TruncError = node[iPoint]->GetResTruncError();
-    
-    /*--- Read the volume ---*/
-    Vol = geometry->node[iPoint]->GetVolume();
-    
-    /*--- Modify matrix diagonal to assure diagonal dominance ---*/
-    Delta = Vol / node[iPoint]->GetDelta_Time();
-    
-    if (roe_turkel) {
-      SetPreconditioner(config, iPoint);
-      for (iVar = 0; iVar < nVar; iVar ++ )
-        for (jVar = 0; jVar < nVar; jVar ++ )
-          LowMach_Precontioner[iVar][jVar] = Delta*LowMach_Precontioner[iVar][jVar];
-      Jacobian.AddBlock(iPoint, iPoint, LowMach_Precontioner);
-    }
-    else {
-      Jacobian.AddVal2Diag(iPoint, Delta);
-    }
-    
-    /*--- Right hand side of the system (-Residual) and initial guess (x = 0) ---*/
-    for (iVar = 0; iVar < nVar; iVar++) {
-      total_index = iPoint*nVar + iVar;
-      LinSysRes[total_index] = - (LinSysRes[total_index] + local_Res_TruncError[iVar]);
-      LinSysSol[total_index] = 0.0;
-      AddRes_RMS(iVar, LinSysRes[total_index]*LinSysRes[total_index]);
-      AddRes_Max(iVar, fabs(LinSysRes[total_index]), geometry->node[iPoint]->GetGlobalIndex());
-    }
-  }
-  
-  /*--- Initialize residual and solution at the ghost points ---*/
-  for (iPoint = nPointDomain; iPoint < nPoint; iPoint++) {
-    for (iVar = 0; iVar < nVar; iVar++) {
-      total_index = iPoint*nVar + iVar;
-      LinSysRes[total_index] = 0.0;
-      LinSysSol[total_index] = 0.0;
-    }
-  }
-  
-  /*--- Solve the linear system (Krylov subspace methods) ---*/
-  CMatrixVectorProduct* mat_vec = new CSysMatrixVectorProduct(Jacobian, geometry, config);
-  
-  CPreconditioner* precond = NULL;
-  if (config->GetKind_Linear_Solver_Prec() == JACOBI) {
-    Jacobian.BuildJacobiPreconditioner();
-    precond = new CJacobiPreconditioner(Jacobian, geometry, config);
-  }
-  else if (config->GetKind_Linear_Solver_Prec() == LU_SGS) {
-    precond = new CLU_SGSPreconditioner(Jacobian, geometry, config);
-  }
-  else if (config->GetKind_Linear_Solver_Prec() == LINELET) {
-    Jacobian.BuildJacobiPreconditioner();
-    precond = new CLineletPreconditioner(Jacobian, geometry, config);
-  }
-  
-  CSysSolve system;
-  if (config->GetKind_Linear_Solver() == BCGSTAB)
-    IterLinSol = system.BCGSTAB(LinSysRes, LinSysSol, *mat_vec, *precond, config->GetLinear_Solver_Error(),
-                                config->GetLinear_Solver_Iter(), false);
-  else if (config->GetKind_Linear_Solver() == FGMRES)
-    IterLinSol = system.FGMRES(LinSysRes, LinSysSol, *mat_vec, *precond, config->GetLinear_Solver_Error(),
-                               config->GetLinear_Solver_Iter(), false);
-  
-  /*--- The the number of iterations of the linear solver ---*/
-  SetIterLinSolver(IterLinSol);
-  
-  /*--- dealocate memory ---*/
-  delete mat_vec;
-  delete precond;
-  
-  /*--- Update solution (system written in terms of increments) ---*/
-  if (!adjoint) {
-    for (iPoint = 0; iPoint < nPointDomain; iPoint++) {
-      for (iVar = 0; iVar < nVar; iVar++) {
-        node[iPoint]->AddSolution(iVar, config->GetLinear_Solver_Relax()*LinSysSol[iPoint*nVar+iVar]);
-      }
-    }
-  }
-  
-  /*--- MPI solution ---*/
-  Set_MPI_Solution(geometry, config);
-  
-  /*--- Compute the root mean square residual ---*/
-  SetResidual_RMS(geometry, config);
-  
-}
-
-void CEulerSolver::SetPrimVar_Gradient_GG(CGeometry *geometry, CConfig *config) {
-  unsigned long iPoint, jPoint, iEdge, iVertex;
-  unsigned short iDim, iVar, iMarker;
-  double *PrimVar_Vertex, *PrimVar_i, *PrimVar_j, PrimVar_Average,
-  Partial_Gradient, Partial_Res, *Normal;
-  
-  /*--- Gradient primitive variables compressible (temp, vx, vy, vz, P, rho)
-   Gradient primitive variables incompressible (rho, vx, vy, vz, beta) ---*/
-  PrimVar_Vertex = new double [nPrimVarGrad];
-  PrimVar_i = new double [nPrimVarGrad];
-  PrimVar_j = new double [nPrimVarGrad];
-  
-  /*--- Set Gradient_Primitive to zero ---*/
-  for (iPoint = 0; iPoint < nPointDomain; iPoint++)
-    node[iPoint]->SetGradient_PrimitiveZero(nPrimVarGrad);
-  
-  /*--- Loop interior edges ---*/
-  for (iEdge = 0; iEdge < geometry->GetnEdge(); iEdge++) {
-    iPoint = geometry->edge[iEdge]->GetNode(0);
-    jPoint = geometry->edge[iEdge]->GetNode(1);
-    
-    for (iVar = 0; iVar < nPrimVarGrad; iVar++) {
-      PrimVar_i[iVar] = node[iPoint]->GetPrimVar(iVar);
-      PrimVar_j[iVar] = node[jPoint]->GetPrimVar(iVar);
-    }
-    
-    Normal = geometry->edge[iEdge]->GetNormal();
-    for (iVar = 0; iVar < nPrimVarGrad; iVar++) {
-      PrimVar_Average =  0.5 * ( PrimVar_i[iVar] + PrimVar_j[iVar] );
-      for (iDim = 0; iDim < nDim; iDim++) {
-        Partial_Res = PrimVar_Average*Normal[iDim];
-        if (geometry->node[iPoint]->GetDomain())
-          node[iPoint]->AddGradient_Primitive(iVar, iDim, Partial_Res);
-        if (geometry->node[jPoint]->GetDomain())
-          node[jPoint]->SubtractGradient_Primitive(iVar, iDim, Partial_Res);
-      }
-    }
-  }
-  
-  /*--- Loop boundary edges ---*/
-  for (iMarker = 0; iMarker < geometry->GetnMarker(); iMarker++) {
-    for (iVertex = 0; iVertex < geometry->GetnVertex(iMarker); iVertex++) {
-      iPoint = geometry->vertex[iMarker][iVertex]->GetNode();
-      if (geometry->node[iPoint]->GetDomain()) {
-        
-        for (iVar = 0; iVar < nPrimVarGrad; iVar++)
-          PrimVar_Vertex[iVar] = node[iPoint]->GetPrimVar(iVar);
-        
-        Normal = geometry->vertex[iMarker][iVertex]->GetNormal();
-        for (iVar = 0; iVar < nPrimVarGrad; iVar++)
-          for (iDim = 0; iDim < nDim; iDim++) {
-            Partial_Res = PrimVar_Vertex[iVar]*Normal[iDim];
-            node[iPoint]->SubtractGradient_Primitive(iVar, iDim, Partial_Res);
-          }
-      }
-    }
-  }
-  
-  /*--- Update gradient value ---*/
-  for (iPoint = 0; iPoint < nPointDomain; iPoint++) {
-    for (iVar = 0; iVar < nPrimVarGrad; iVar++) {
-      for (iDim = 0; iDim < nDim; iDim++) {
-        Partial_Gradient = node[iPoint]->GetGradient_Primitive(iVar,iDim) / (geometry->node[iPoint]->GetVolume());
-        node[iPoint]->SetGradient_Primitive(iVar, iDim, Partial_Gradient);
-      }
-    }
-  }
-  
-  delete [] PrimVar_Vertex;
-  delete [] PrimVar_i;
-  delete [] PrimVar_j;
-  
-  Set_MPI_Primitive_Gradient(geometry, config);
-  
-}
-
-void CEulerSolver::SetPrimVar_Gradient_LS(CGeometry *geometry, CConfig *config) {
-  
-  unsigned short iVar, iDim, jDim, iNeigh;
-  unsigned long iPoint, jPoint;
-  double *PrimVar_i, *PrimVar_j, *Coord_i, *Coord_j, r11, r12, r13, r22, r23, r23_a,
-  r23_b, r33, weight, product, z11, z12, z13, z22, z23, z33, detR2;
-  bool singular;
-  
-  /*--- Loop over points of the grid ---*/
-  
-  for (iPoint = 0; iPoint < nPointDomain; iPoint++) {
-    
-    /*--- Set the value of the singular ---*/
-    singular = false;
-    
-    /*--- Get coordinates ---*/
-    
-    Coord_i = geometry->node[iPoint]->GetCoord();
-    
-    /*--- Get primitives from CVariable ---*/
-    
-    PrimVar_i = node[iPoint]->GetPrimVar();
-    
-    /*--- Inizialization of variables ---*/
-    
-    for (iVar = 0; iVar < nPrimVarGrad; iVar++)
-      for (iDim = 0; iDim < nDim; iDim++)
-        cvector[iVar][iDim] = 0.0;
-    
-    r11 = 0.0; r12 = 0.0;   r13 = 0.0;    r22 = 0.0;
-    r23 = 0.0; r23_a = 0.0; r23_b = 0.0;  r33 = 0.0; detR2 = 0.0;
-    
-    for (iNeigh = 0; iNeigh < geometry->node[iPoint]->GetnPoint(); iNeigh++) {
-      jPoint = geometry->node[iPoint]->GetPoint(iNeigh);
-      Coord_j = geometry->node[jPoint]->GetCoord();
-      
-      PrimVar_j = node[jPoint]->GetPrimVar();
-      
-      weight = 0.0;
-      for (iDim = 0; iDim < nDim; iDim++)
-        weight += (Coord_j[iDim]-Coord_i[iDim])*(Coord_j[iDim]-Coord_i[iDim]);
-      
-      /*--- Sumations for entries of upper triangular matrix R ---*/
-      
-      if (weight != 0.0) {
-        
-        r11 += (Coord_j[0]-Coord_i[0])*(Coord_j[0]-Coord_i[0])/weight;
-        r12 += (Coord_j[0]-Coord_i[0])*(Coord_j[1]-Coord_i[1])/weight;
-        r22 += (Coord_j[1]-Coord_i[1])*(Coord_j[1]-Coord_i[1])/weight;
-        
-        if (nDim == 3) {
-          r13 += (Coord_j[0]-Coord_i[0])*(Coord_j[2]-Coord_i[2])/weight;
-          r23_a += (Coord_j[1]-Coord_i[1])*(Coord_j[2]-Coord_i[2])/weight;
-          r23_b += (Coord_j[0]-Coord_i[0])*(Coord_j[2]-Coord_i[2])/weight;
-          r33 += (Coord_j[2]-Coord_i[2])*(Coord_j[2]-Coord_i[2])/weight;
-        }
-        
-        /*--- Entries of c:= transpose(A)*b ---*/
-        
-        for (iVar = 0; iVar < nPrimVarGrad; iVar++)
-          for (iDim = 0; iDim < nDim; iDim++)
-            cvector[iVar][iDim] += (Coord_j[iDim]-Coord_i[iDim])*(PrimVar_j[iVar]-PrimVar_i[iVar])/weight;
-        
-      }
-      
-    }
-    
-    /*--- Entries of upper triangular matrix R ---*/
-    
-    if (r11 >= 0.0) r11 = sqrt(r11); else r11 = 0.0;
-    if (r11 != 0.0) r12 = r12/r11; else r12 = 0.0;
-    if (r22-r12*r12 >= 0.0) r22 = sqrt(r22-r12*r12); else r22 = 0.0;
-    
-    if (nDim == 3) {
-      if (r11 != 0.0) r13 = r13/r11; else r13 = 0.0;
-      if ((r22 != 0.0) && (r11*r22 != 0.0)) r23 = r23_a/r22 - r23_b*r12/(r11*r22); else r23 = 0.0;
-      if (r33-r23*r23-r13*r13 >= 0.0) r33 = sqrt(r33-r23*r23-r13*r13); else r33 = 0.0;
-    }
-    
-    /*--- Compute determinant ---*/
-    
-    if (nDim == 2) detR2 = (r11*r22)*(r11*r22);
-    else detR2 = (r11*r22*r33)*(r11*r22*r33);
-    
-    /*--- Detect singular matrices ---*/
-    
-    if (abs(detR2) <= EPS) { detR2 = 1.0; singular = true; }
-    
-    /*--- S matrix := inv(R)*traspose(inv(R)) ---*/
-    
-    if (singular) {
-      for (iDim = 0; iDim < nDim; iDim++)
-        for (jDim = 0; jDim < nDim; jDim++)
-          Smatrix[iDim][jDim] = 0.0;
-    }
-    else {
-      if (nDim == 2) {
-        Smatrix[0][0] = (r12*r12+r22*r22)/detR2;
-        Smatrix[0][1] = -r11*r12/detR2;
-        Smatrix[1][0] = Smatrix[0][1];
-        Smatrix[1][1] = r11*r11/detR2;
-      }
-      else {
-        z11 = r22*r33; z12 = -r12*r33; z13 = r12*r23-r13*r22;
-        z22 = r11*r33; z23 = -r11*r23; z33 = r11*r22;
-        Smatrix[0][0] = (z11*z11+z12*z12+z13*z13)/detR2;
-        Smatrix[0][1] = (z12*z22+z13*z23)/detR2;
-        Smatrix[0][2] = (z13*z33)/detR2;
-        Smatrix[1][0] = Smatrix[0][1];
-        Smatrix[1][1] = (z22*z22+z23*z23)/detR2;
-        Smatrix[1][2] = (z23*z33)/detR2;
-        Smatrix[2][0] = Smatrix[0][2];
-        Smatrix[2][1] = Smatrix[1][2];
-        Smatrix[2][2] = (z33*z33)/detR2;
-      }
-    }
-    
-    /*--- Computation of the gradient: S*c ---*/
-    for (iVar = 0; iVar < nPrimVarGrad; iVar++) {
-      for (iDim = 0; iDim < nDim; iDim++) {
-        product = 0.0;
-        for (jDim = 0; jDim < nDim; jDim++) {
-          product += Smatrix[iDim][jDim]*cvector[iVar][jDim];
-        }
-        
-        node[iPoint]->SetGradient_Primitive(iVar, iDim, product);
-      }
-    }
-    
-  }
-  
-  Set_MPI_Primitive_Gradient(geometry, config);
-  
-}
-
-void CEulerSolver::SetPrimVar_Gradient_LS(CGeometry *geometry, CConfig *config,
-                                          unsigned long val_Point) {
-  
-  unsigned short iVar, iDim, jDim, iNeigh;
-  unsigned long iPoint, jPoint;
-  double *PrimVar_i, *PrimVar_j, *Coord_i, *Coord_j;
-  double r11, r12, r13, r22, r23, r23_a,
-  r23_b, r33, weight, product, z11, z12, z13, z22, z23, z33, detR2;
-  bool singular;
-  
-  iPoint = val_Point;
-  
-  /*--- Set the value of the singular ---*/
-  singular = false;
-  
-  /*--- Get coordinates ---*/
-  
-  Coord_i = geometry->node[iPoint]->GetCoord();
-  
-  /*--- Get primitives from CVariable ---*/
-  
-  PrimVar_i = node[iPoint]->GetPrimVar();
-  
-  /*--- Inizialization of variables ---*/
-  
-  for (iVar = 0; iVar < nPrimVarGrad; iVar++)
-    for (iDim = 0; iDim < nDim; iDim++)
-      cvector[iVar][iDim] = 0.0;
-  
-  r11 = 0.0; r12 = 0.0;   r13 = 0.0;    r22 = 0.0;
-  r23 = 0.0; r23_a = 0.0; r23_b = 0.0;  r33 = 0.0; detR2 = 0.0;
-  
-  for (iNeigh = 0; iNeigh < geometry->node[iPoint]->GetnPoint(); iNeigh++) {
-    jPoint = geometry->node[iPoint]->GetPoint(iNeigh);
-    Coord_j = geometry->node[jPoint]->GetCoord();
-    
-    PrimVar_j = node[jPoint]->GetPrimVar();
-    
-    weight = 0.0;
-    for (iDim = 0; iDim < nDim; iDim++)
-      weight += (Coord_j[iDim]-Coord_i[iDim])*(Coord_j[iDim]-Coord_i[iDim]);
-    
-    /*--- Sumations for entries of upper triangular matrix R ---*/
-    
-    if (weight != 0.0) {
-      
-      r11 += (Coord_j[0]-Coord_i[0])*(Coord_j[0]-Coord_i[0])/weight;
-      r12 += (Coord_j[0]-Coord_i[0])*(Coord_j[1]-Coord_i[1])/weight;
-      r22 += (Coord_j[1]-Coord_i[1])*(Coord_j[1]-Coord_i[1])/weight;
-      
-      if (nDim == 3) {
-        r13   += (Coord_j[0]-Coord_i[0])*(Coord_j[2]-Coord_i[2])/weight;
-        r23_a += (Coord_j[1]-Coord_i[1])*(Coord_j[2]-Coord_i[2])/weight;
-        r23_b += (Coord_j[0]-Coord_i[0])*(Coord_j[2]-Coord_i[2])/weight;
-        r33   += (Coord_j[2]-Coord_i[2])*(Coord_j[2]-Coord_i[2])/weight;
-      }
-      
-      /*--- Entries of c:= transpose(A)*b ---*/
-      
-      for (iVar = 0; iVar < nPrimVarGrad; iVar++)
-        for (iDim = 0; iDim < nDim; iDim++)
-          cvector[iVar][iDim] += (Coord_j[iDim]-Coord_i[iDim])*(PrimVar_j[iVar]-PrimVar_i[iVar])/weight;
-      
-    }
-  }
-  
-  /*--- Entries of upper triangular matrix R ---*/
-  
-  if (r11 >= 0.0)         r11 = sqrt(r11);         else r11 = 0.0;
-  if (r11 != 0.0)         r12 = r12/r11;           else r12 = 0.0;
-  if (r22-r12*r12 >= 0.0) r22 = sqrt(r22-r12*r12); else r22 = 0.0;
-  
-  if (nDim == 3) {
-    if (r11 != 0.0)                       r13 = r13/r11;                         else r13 = 0.0;
-    if ((r22 != 0.0) && (r11*r22 != 0.0)) r23 = r23_a/r22 - r23_b*r12/(r11*r22); else r23 = 0.0;
-    if (r33-r23*r23-r13*r13 >= 0.0)       r33 = sqrt(r33-r23*r23-r13*r13);       else r33 = 0.0;
-  }
-  
-  /*--- Compute determinant ---*/
-  if (nDim == 2) detR2 = (r11*r22)*(r11*r22);
-  else detR2 = (r11*r22*r33)*(r11*r22*r33);
-  
-  /*--- Detect singular matrices ---*/
-  
-  if (abs(detR2) <= EPS) { detR2 = 1.0; singular = true; }
-  
-  /*--- S matrix := inv(R)*traspose(inv(R)) ---*/
-  
-  if (singular) {
-    for (iDim = 0; iDim < nDim; iDim++)
-      for (jDim = 0; jDim < nDim; jDim++)
-        Smatrix[iDim][jDim] = 0.0;
-  }
-  else {
-    if (nDim == 2) {
-      Smatrix[0][0] = (r12*r12+r22*r22)/detR2;
-      Smatrix[0][1] = -r11*r12/detR2;
-      Smatrix[1][0] = Smatrix[0][1];
-      Smatrix[1][1] = r11*r11/detR2;
-    }
-    else {
-      z11 = r22*r33; z12 = -r12*r33; z13 = r12*r23-r13*r22;
-      z22 = r11*r33; z23 = -r11*r23; z33 = r11*r22;
-      Smatrix[0][0] = (z11*z11+z12*z12+z13*z13)/detR2;
-      Smatrix[0][1] = (z12*z22+z13*z23)/detR2;
-      Smatrix[0][2] = (z13*z33)/detR2;
-      Smatrix[1][0] = Smatrix[0][1];
-      Smatrix[1][1] = (z22*z22+z23*z23)/detR2;
-      Smatrix[1][2] = (z23*z33)/detR2;
-      Smatrix[2][0] = Smatrix[0][2];
-      Smatrix[2][1] = Smatrix[1][2];
-      Smatrix[2][2] = (z33*z33)/detR2;
-    }
-  }
-  
-  /*--- Computation of the gradient: S*c ---*/
-  for (iVar = 0; iVar < nPrimVarGrad; iVar++) {
-    for (iDim = 0; iDim < nDim; iDim++) {
-      product = 0.0;
-      for (jDim = 0; jDim < nDim; jDim++) {
-        product += Smatrix[iDim][jDim]*cvector[iVar][jDim];
-      }
-      
-      node[iPoint]->SetGradient_Primitive(iVar, iDim, product);
-    }
-  }
-}
-
-
-void CEulerSolver::SetPrimVar_Limiter(CGeometry *geometry, CConfig *config) {
-  
-  unsigned long iEdge, iPoint, jPoint;
-  unsigned short iVar, iDim;
-  double **Gradient_i, **Gradient_j, *Coord_i, *Coord_j, *Primitive_i, *Primitive_j,
-  dave, LimK, eps2, dm, dp, du, limiter;
-  
-  /*--- Initialize solution max and solution min in the entire domain --*/
-  for (iPoint = 0; iPoint < geometry->GetnPoint(); iPoint++) {
-    for (iVar = 0; iVar < nPrimVarGrad; iVar++) {
-      node[iPoint]->SetSolution_Max(iVar, -EPS);
-      node[iPoint]->SetSolution_Min(iVar, EPS);
-    }
-  }
-  
-  /*--- Establish bounds for Spekreijse monotonicity by finding max & min values of neighbor variables --*/
-  for (iEdge = 0; iEdge < geometry->GetnEdge(); iEdge++) {
-    
-    /*--- Point identification, Normal vector and area ---*/
-    iPoint = geometry->edge[iEdge]->GetNode(0);
-    jPoint = geometry->edge[iEdge]->GetNode(1);
-    
-    /*--- Get the conserved variables ---*/
-    Primitive_i = node[iPoint]->GetPrimVar();
-    Primitive_j = node[jPoint]->GetPrimVar();
-    
-    /*--- Compute the maximum, and minimum values for nodes i & j ---*/
-    for (iVar = 0; iVar < nPrimVarGrad; iVar++) {
-      du = (Primitive_j[iVar] - Primitive_i[iVar]);
-      node[iPoint]->SetSolution_Min(iVar, min(node[iPoint]->GetSolution_Min(iVar), du));
-      node[iPoint]->SetSolution_Max(iVar, max(node[iPoint]->GetSolution_Max(iVar), du));
-      node[jPoint]->SetSolution_Min(iVar, min(node[jPoint]->GetSolution_Min(iVar), -du));
-      node[jPoint]->SetSolution_Max(iVar, max(node[jPoint]->GetSolution_Max(iVar), -du));
-    }
-  }
-  
-  /*--- Initialize the limiter --*/
-  for (iPoint = 0; iPoint < geometry->GetnPointDomain(); iPoint++) {
-    for (iVar = 0; iVar < nPrimVarGrad; iVar++) {
-      node[iPoint]->SetLimiter_Primitive(iVar, 2.0);
-    }
-  }
-  
-  switch (config->GetKind_SlopeLimit()) {
-      
-      /*--- Minmod (Roe 1984) limiter ---*/
-    case MINMOD:
-      
-      for (iEdge = 0; iEdge < geometry->GetnEdge(); iEdge++) {
-        
-        iPoint     = geometry->edge[iEdge]->GetNode(0);
-        jPoint     = geometry->edge[iEdge]->GetNode(1);
-        Gradient_i = node[iPoint]->GetGradient();
-        Gradient_j = node[jPoint]->GetGradient();
-        Coord_i    = geometry->node[iPoint]->GetCoord();
-        Coord_j    = geometry->node[jPoint]->GetCoord();
-        
-        for (iVar = 0; iVar < nPrimVarGrad; iVar++) {
-          
-          /*--- Calculate the interface left gradient, delta- (dm) ---*/
-          dm = 0.0;
-          for (iDim = 0; iDim < nDim; iDim++)
-            dm += 0.5*(Coord_j[iDim]-Coord_i[iDim])*Gradient_i[iVar][iDim];
-          
-          /*--- Calculate the interface right gradient, delta+ (dp) ---*/
-          if ( dm > 0.0 ) dp = node[iPoint]->GetSolution_Max(iVar);
-          else dp = node[iPoint]->GetSolution_Min(iVar);
-          
-          limiter = max(0.0, min(1.0,dp/dm));
-          
-          if (limiter < node[iPoint]->GetLimiter_Primitive(iVar))
-            if (geometry->node[iPoint]->GetDomain()) node[iPoint]->SetLimiter_Primitive(iVar, limiter);
-          
-          /*-- Repeat for point j on the edge ---*/
-          dm = 0.0;
-          for (iDim = 0; iDim < nDim; iDim++)
-            dm += 0.5*(Coord_i[iDim]-Coord_j[iDim])*Gradient_j[iVar][iDim];
-          
-          if ( dm > 0.0 ) dp = node[jPoint]->GetSolution_Max(iVar);
-          else dp = node[jPoint]->GetSolution_Min(iVar);
-          
-          limiter = max(0.0, min(1.0,dp/dm));
-          
-          if (limiter < node[jPoint]->GetLimiter_Primitive(iVar))
-            if (geometry->node[jPoint]->GetDomain()) node[jPoint]->SetLimiter_Primitive(iVar, limiter);
-        }
-      }
-      break;
-      
-      /*--- Venkatakrishnan (Venkatakrishnan 1994) limiter ---*/
-    case VENKATAKRISHNAN:
-      
-      /*-- Get limiter parameters from the configuration file ---*/
-      dave = config->GetRefElemLength();
-      LimK = config->GetLimiterCoeff();
-      eps2 = pow((LimK*dave), 3.0);
-      
-      for (iEdge = 0; iEdge < geometry->GetnEdge(); iEdge++) {
-        
-        iPoint     = geometry->edge[iEdge]->GetNode(0);
-        jPoint     = geometry->edge[iEdge]->GetNode(1);
-        Primitive_i = node[iPoint]->GetPrimVar();
-        Primitive_j = node[jPoint]->GetPrimVar();
-        Gradient_i = node[iPoint]->GetGradient_Primitive();
-        Gradient_j = node[jPoint]->GetGradient_Primitive();
-        Coord_i    = geometry->node[iPoint]->GetCoord();
-        Coord_j    = geometry->node[jPoint]->GetCoord();
-        
-        for (iVar = 0; iVar < nPrimVarGrad; iVar++) {
-          
-          /*--- Calculate the interface left gradient, delta- (dm) ---*/
-          dm = 0.0;
-          for (iDim = 0; iDim < nDim; iDim++)
-            dm += 0.5*(Coord_j[iDim]-Coord_i[iDim])*Gradient_i[iVar][iDim];
-          
-          /*--- Calculate the interface right gradient, delta+ (dp) ---*/
-          if ( dm > 0.0 ) dp = node[iPoint]->GetSolution_Max(iVar);
-          else dp = node[iPoint]->GetSolution_Min(iVar);
-          
-          limiter = ( dp*dp + 2.0*dp*dm + eps2 )/( dp*dp + dp*dm + 2.0*dm*dm + eps2);
-          
-          if (limiter < node[iPoint]->GetLimiter_Primitive(iVar))
-            if (geometry->node[iPoint]->GetDomain()) node[iPoint]->SetLimiter_Primitive(iVar, limiter);
-          
-          /*-- Repeat for point j on the edge ---*/
-          dm = 0.0;
-          for (iDim = 0; iDim < nDim; iDim++)
-            dm += 0.5*(Coord_i[iDim]-Coord_j[iDim])*Gradient_j[iVar][iDim];
-          
-          if ( dm > 0.0 ) dp = node[jPoint]->GetSolution_Max(iVar);
-          else dp = node[jPoint]->GetSolution_Min(iVar);
-          
-          limiter = ( dp*dp + 2.0*dp*dm + eps2 )/( dp*dp + dp*dm + 2.0*dm*dm + eps2);
-          
-          if (limiter < node[jPoint]->GetLimiter_Primitive(iVar))
-            if (geometry->node[jPoint]->GetDomain()) node[jPoint]->SetLimiter_Primitive(iVar, limiter);
-        }
-      }
-      break;
-      
-  }
-  
-  /*--- Limiter MPI ---*/
-  Set_MPI_Primitive_Limiter(geometry, config);
-  
-}
-
-void CEulerSolver::SetPreconditioner(CConfig *config, unsigned short iPoint) {
-  unsigned short iDim, jDim, iVar, jVar;
-  double Beta, local_Mach, Beta2, rho, enthalpy, soundspeed, sq_vel;
-  double *U_i = NULL;
-  double Beta_min = config->GetminTurkelBeta();
-  double Beta_max = config->GetmaxTurkelBeta();
-  
-  
-  /*--- Variables to calculate the preconditioner parameter Beta ---*/
-  local_Mach = sqrt(node[iPoint]->GetVelocity2())/node[iPoint]->GetSoundSpeed();
-  Beta 		    = max(Beta_min,min(local_Mach,Beta_max));
-  Beta2 		    = Beta*Beta;
-  
-  U_i = node[iPoint]->GetSolution();
-  
-  rho = U_i[0];
-  enthalpy = node[iPoint]->GetEnthalpy();
-  soundspeed = node[iPoint]->GetSoundSpeed();
-  sq_vel = node[iPoint]->GetVelocity2();
-  
-  /*---Calculating the inverse of the preconditioning matrix that multiplies the time derivative  */
-  LowMach_Precontioner[0][0] = 0.5*sq_vel;
-  LowMach_Precontioner[0][nVar-1] = 1.0;
-  for (iDim = 0; iDim < nDim; iDim ++)
-    LowMach_Precontioner[0][1+iDim] = -1.0*U_i[iDim+1]/rho;
-  
-  for (iDim = 0; iDim < nDim; iDim ++) {
-    LowMach_Precontioner[iDim+1][0] = 0.5*sq_vel*U_i[iDim+1]/rho;
-    LowMach_Precontioner[iDim+1][nVar-1] = U_i[iDim+1]/rho;
-    for (jDim = 0; jDim < nDim; jDim ++) {
-      LowMach_Precontioner[iDim+1][1+jDim] = -1.0*U_i[jDim+1]/rho*U_i[iDim+1]/rho;
-    }
-  }
-  
-  LowMach_Precontioner[nVar-1][0] = 0.5*sq_vel*enthalpy;
-  LowMach_Precontioner[nVar-1][nVar-1] = enthalpy;
-  for (iDim = 0; iDim < nDim; iDim ++)
-    LowMach_Precontioner[nVar-1][1+iDim] = -1.0*U_i[iDim+1]/rho*enthalpy;
-  
-  
-  for (iVar = 0; iVar < nVar; iVar ++ ) {
-    for (jVar = 0; jVar < nVar; jVar ++ ) {
-      LowMach_Precontioner[iVar][jVar] = (1.0/(Beta2+EPS) - 1.0) * (Gamma-1.0)/(soundspeed*soundspeed)*LowMach_Precontioner[iVar][jVar];
-      if (iVar == jVar)
-        LowMach_Precontioner[iVar][iVar] += 1.0;
-    }
-  }
-  
-}
-
-void CEulerSolver::GetNacelle_Properties(CGeometry *geometry, CConfig *config, unsigned short iMesh, bool Output) {
-  unsigned short iDim, iMarker, iVar;
-  unsigned long iVertex, iPoint;
-  double Pressure, Velocity[3], Velocity2, MassFlow, Density, Energy, Area,
-  Mach, SoundSpeed, Flow_Dir[3], alpha;
-  
-  unsigned short nMarker_NacelleInflow = config->GetnMarker_NacelleInflow();
-  unsigned short nMarker_NacelleExhaust = config->GetnMarker_NacelleExhaust();
-  
-  int rank = MASTER_NODE;
-#ifndef NO_MPI
-#ifdef WINDOWS
-  MPI_Comm_rank(MPI_COMM_WORLD,&rank);
-#else
-  rank = MPI::COMM_WORLD.Get_rank();
-#endif
-#endif
-  
-  /*--- Compute the numerical fan face Mach number, and the total area of the inflow ---*/
-  for (iMarker = 0; iMarker < config->GetnMarker_All(); iMarker++) {
-    
-    FanFace_MassFlow[iMarker] = 0.0;
-    FanFace_Mach[iMarker] = 0.0;
-    FanFace_Pressure[iMarker] = 0.0;
-    FanFace_Area[iMarker] = 0.0;
-    
-    Exhaust_MassFlow[iMarker] = 0.0;
-    Exhaust_Area[iMarker] = 0.0;
-    
-    if (config->GetMarker_All_Boundary(iMarker) == NACELLE_INFLOW) {
-      
-      for (iVertex = 0; iVertex < geometry->nVertex[iMarker]; iVertex++) {
-        iPoint = geometry->vertex[iMarker][iVertex]->GetNode();
-        
-        if (geometry->node[iPoint]->GetDomain()) {
-          
-          geometry->vertex[iMarker][iVertex]->GetNormal(Vector);
-          
-          Density = node[iPoint]->GetSolution(0);
-          Velocity2 = 0.0; Area = 0.0; MassFlow = 0.0;
-          for (iDim = 0; iDim < nDim; iDim++) {
-            Area += Vector[iDim]*Vector[iDim];
-            Velocity[iDim] = node[iPoint]->GetSolution(iDim+1)/Density;
-            Velocity2 += Velocity[iDim]*Velocity[iDim];
-            MassFlow -= Vector[iDim]*node[iPoint]->GetSolution(iDim+1);
-          }
-          
-          Area       = sqrt (Area);
-          Energy     = node[iPoint]->GetSolution(nVar-1)/Density;
-          Pressure   = Gamma_Minus_One*Density*(Energy-0.5*Velocity2);
-          SoundSpeed = sqrt(Gamma*Pressure/Density);
-          Mach       = sqrt(Velocity2)/SoundSpeed;
-          
-          /*--- Compute the FanFace_MassFlow, FanFace_Pressure, FanFace_Mach, and FanFace_Area ---*/
-          FanFace_MassFlow[iMarker] += MassFlow;
-          FanFace_Pressure[iMarker] += Pressure*Area;
-          FanFace_Mach[iMarker] += Mach*Area;
-          FanFace_Area[iMarker] += Area;
-          
-        }
-      }
-      
-    }
-    
-    if (config->GetMarker_All_Boundary(iMarker) == NACELLE_EXHAUST) {
-      
-      for (iVertex = 0; iVertex < geometry->nVertex[iMarker]; iVertex++) {
-        iPoint = geometry->vertex[iMarker][iVertex]->GetNode();
-        
-        if (geometry->node[iPoint]->GetDomain()) {
-          
-          geometry->vertex[iMarker][iVertex]->GetNormal(Vector);
-          
-          Area = 0.0;
-          for (iDim = 0; iDim < nDim; iDim++)
-            Area += Vector[iDim]*Vector[iDim];
-          Area = sqrt (Area);
-          
-          MassFlow = 0.0;
-          for (iDim = 0; iDim < nDim; iDim++)
-            MassFlow += Vector[iDim]*node[iPoint]->GetSolution(iDim+1);
-          
-          /*--- Compute the mass Exhaust_MassFlow ---*/
-          Exhaust_MassFlow[iMarker] += MassFlow;
-          Exhaust_Area[iMarker] += Area;
-          
-        }
-      }
-      
-    }
-    
-  }
-  
-  /*--- Copy to the appropriate structure ---*/
-  unsigned short iMarker_NacelleInflow, iMarker_NacelleExhaust;
-  
-  double *FanFace_MassFlow_Local = new double [nMarker_NacelleInflow];
-  double *FanFace_Mach_Local = new double [nMarker_NacelleInflow];
-  double *FanFace_Pressure_Local = new double [nMarker_NacelleInflow];
-  double *FanFace_Area_Local = new double [nMarker_NacelleInflow];
-  
-  double *FanFace_MassFlow_Total = new double [nMarker_NacelleInflow];
-  double *FanFace_Mach_Total = new double [nMarker_NacelleInflow];
-  double *FanFace_Pressure_Total = new double [nMarker_NacelleInflow];
-  double *FanFace_Area_Total = new double [nMarker_NacelleInflow];
-  
-  for (iMarker_NacelleInflow = 0; iMarker_NacelleInflow < nMarker_NacelleInflow; iMarker_NacelleInflow++) {
-    FanFace_MassFlow_Local[iMarker_NacelleInflow] = 0.0;
-    FanFace_Mach_Local[iMarker_NacelleInflow] = 0.0;
-    FanFace_Pressure_Local[iMarker_NacelleInflow] = 0.0;
-    FanFace_Area_Local[iMarker_NacelleInflow] = 0.0;
-    
-    FanFace_MassFlow_Total[iMarker_NacelleInflow] = 0.0;
-    FanFace_Mach_Total[iMarker_NacelleInflow] = 0.0;
-    FanFace_Pressure_Total[iMarker_NacelleInflow] = 0.0;
-    FanFace_Area_Total[iMarker_NacelleInflow] = 0.0;
-  }
-  
-  double *Exhaust_MassFlow_Local = new double [nMarker_NacelleExhaust];
-  double *Exhaust_Area_Local = new double [nMarker_NacelleExhaust];
-  
-  double *Exhaust_MassFlow_Total = new double [nMarker_NacelleExhaust];
-  double *Exhaust_Area_Total = new double [nMarker_NacelleExhaust];
-  
-  for (iMarker_NacelleExhaust = 0; iMarker_NacelleExhaust < nMarker_NacelleExhaust; iMarker_NacelleExhaust++) {
-    Exhaust_MassFlow_Local[iMarker_NacelleExhaust] = 0.0;
-    Exhaust_Area_Local[iMarker_NacelleExhaust] = 0.0;
-    
-    Exhaust_MassFlow_Total[iMarker_NacelleExhaust] = 0.0;
-    Exhaust_Area_Total[iMarker_NacelleExhaust] = 0.0;
-  }
-  
-  /*--- Compute the numerical fan face Mach number, and the total area of the inflow ---*/
-  for (iMarker = 0; iMarker < config->GetnMarker_All(); iMarker++) {
-    
-    if (config->GetMarker_All_Boundary(iMarker) == NACELLE_INFLOW) {
-      
-      /*--- Loop over all the boundaries with nacelle inflow bc ---*/
-      for (iMarker_NacelleInflow = 0; iMarker_NacelleInflow < nMarker_NacelleInflow; iMarker_NacelleInflow++) {
-        
-        /*--- Add the FanFace_MassFlow, FanFace_Mach, FanFace_Pressure and FanFace_Area to the particular boundary ---*/
-        if (config->GetMarker_All_Tag(iMarker) == config->GetMarker_NacelleInflow(iMarker_NacelleInflow)) {
-          FanFace_MassFlow_Local[iMarker_NacelleInflow] += FanFace_MassFlow[iMarker];
-          FanFace_Mach_Local[iMarker_NacelleInflow] += FanFace_Mach[iMarker];
-          FanFace_Pressure_Local[iMarker_NacelleInflow] += FanFace_Pressure[iMarker];
-          FanFace_Area_Local[iMarker_NacelleInflow] += FanFace_Area[iMarker];
-        }
-        
-      }
-      
-    }
-    
-    if (config->GetMarker_All_Boundary(iMarker) == NACELLE_EXHAUST) {
-      
-      /*--- Loop over all the boundaries with nacelle inflow bc ---*/
-      for (iMarker_NacelleExhaust= 0; iMarker_NacelleExhaust < nMarker_NacelleExhaust; iMarker_NacelleExhaust++) {
-        
-        /*--- Add the Exhaust_MassFlow, and Exhaust_Area to the particular boundary ---*/
-        if (config->GetMarker_All_Tag(iMarker) == config->GetMarker_NacelleExhaust(iMarker_NacelleExhaust)) {
-          Exhaust_MassFlow_Local[iMarker_NacelleExhaust] += Exhaust_MassFlow[iMarker];
-          Exhaust_Area_Local[iMarker_NacelleExhaust] += Exhaust_Area[iMarker];
-        }
-        
-      }
-      
-    }
-    
-  }
-  
-#ifndef NO_MPI
-  
-#ifdef WINDOWS
-  MPI_Allreduce(FanFace_MassFlow_Local, FanFace_MassFlow_Total, nMarker_NacelleInflow, MPI_DOUBLE, MPI_SUM, MPI_COMM_WORLD);
-  MPI_Allreduce(FanFace_Mach_Local, FanFace_Mach_Total, nMarker_NacelleInflow, MPI_DOUBLE, MPI_SUM, MPI_COMM_WORLD);
-  MPI_Allreduce(FanFace_Pressure_Local, FanFace_Pressure_Total, nMarker_NacelleInflow, MPI_DOUBLE, MPI_SUM, MPI_COMM_WORLD);
-  MPI_Allreduce(FanFace_Area_Local, FanFace_Area_Total, nMarker_NacelleInflow, MPI_DOUBLE, MPI_SUM, MPI_COMM_WORLD);
-  MPI_Allreduce(Exhaust_MassFlow_Local, Exhaust_MassFlow_Total, nMarker_NacelleExhaust, MPI_DOUBLE, MPI_SUM, MPI_COMM_WORLD);
-  MPI_Allreduce(Exhaust_Area_Local, Exhaust_Area_Total, nMarker_NacelleExhaust, MPI_DOUBLE, MPI_SUM, MPI_COMM_WORLD);
-#else
-  MPI::COMM_WORLD.Allreduce(FanFace_MassFlow_Local, FanFace_MassFlow_Total, nMarker_NacelleInflow, MPI::DOUBLE, MPI::SUM);
-  MPI::COMM_WORLD.Allreduce(FanFace_Mach_Local, FanFace_Mach_Total, nMarker_NacelleInflow, MPI::DOUBLE, MPI::SUM);
-  MPI::COMM_WORLD.Allreduce(FanFace_Pressure_Local, FanFace_Pressure_Total, nMarker_NacelleInflow, MPI::DOUBLE, MPI::SUM);
-  MPI::COMM_WORLD.Allreduce(FanFace_Area_Local, FanFace_Area_Total, nMarker_NacelleInflow, MPI::DOUBLE, MPI::SUM);
-  MPI::COMM_WORLD.Allreduce(Exhaust_MassFlow_Local, Exhaust_MassFlow_Total, nMarker_NacelleExhaust, MPI::DOUBLE, MPI::SUM);
-  MPI::COMM_WORLD.Allreduce(Exhaust_Area_Local, Exhaust_Area_Total, nMarker_NacelleExhaust, MPI::DOUBLE, MPI::SUM);
-#endif
-  
-#else
-  
-  for (iMarker_NacelleInflow = 0; iMarker_NacelleInflow < nMarker_NacelleInflow; iMarker_NacelleInflow++) {
-    FanFace_MassFlow_Total[iMarker_NacelleInflow]   = FanFace_MassFlow_Local[iMarker_NacelleInflow];
-    FanFace_Mach_Total[iMarker_NacelleInflow]       = FanFace_Mach_Local[iMarker_NacelleInflow];
-    FanFace_Pressure_Total[iMarker_NacelleInflow]   = FanFace_Pressure_Local[iMarker_NacelleInflow];
-    FanFace_Area_Total[iMarker_NacelleInflow]       = FanFace_Area_Local[iMarker_NacelleInflow];
-  }
-  
-  for (iMarker_NacelleExhaust = 0; iMarker_NacelleExhaust < nMarker_NacelleExhaust; iMarker_NacelleExhaust++) {
-    Exhaust_MassFlow_Total[iMarker_NacelleExhaust]  = Exhaust_MassFlow_Local[iMarker_NacelleExhaust];
-    Exhaust_Area_Total[iMarker_NacelleExhaust]      = Exhaust_Area_Local[iMarker_NacelleExhaust];
-  }
-  
-#endif
-  
-  /*--- Compute the value of FanFace_Area_Total, and FanFace_Pressure_Total, and
-   set the value in the config structure for future use ---*/
-  for (iMarker_NacelleInflow = 0; iMarker_NacelleInflow < nMarker_NacelleInflow; iMarker_NacelleInflow++) {
-    if (FanFace_Area_Total[iMarker_NacelleInflow] != 0.0) FanFace_Mach_Total[iMarker_NacelleInflow] /= FanFace_Area_Total[iMarker_NacelleInflow];
-    else FanFace_Mach_Total[iMarker_NacelleInflow] = 0.0;
-    if (FanFace_Area_Total[iMarker_NacelleInflow] != 0.0) FanFace_Pressure_Total[iMarker_NacelleInflow] /= FanFace_Area_Total[iMarker_NacelleInflow];
-    else FanFace_Pressure_Total[iMarker_NacelleInflow] = 0.0;
-    
-    if (iMesh == MESH_0) {
-      config->SetFanFace_Mach(iMarker_NacelleInflow, FanFace_Mach_Total[iMarker_NacelleInflow]);
-      config->SetFanFace_Pressure(iMarker_NacelleInflow, FanFace_Pressure_Total[iMarker_NacelleInflow]);
-    }
-    
-  }
-  
-  bool write_heads = (((config->GetExtIter() % (config->GetWrt_Con_Freq()*20)) == 0));
-  
-  if ((rank == MASTER_NODE) && (iMesh == MESH_0) && write_heads && Output) {
-    
-    cout.precision(4);
-    cout.setf(ios::fixed,ios::floatfield);
-    
-    cout << endl << "---------------------------- Engine properties --------------------------" << endl;
-    for (iMarker_NacelleInflow = 0; iMarker_NacelleInflow < nMarker_NacelleInflow; iMarker_NacelleInflow++) {
-      cout << "Nacelle inflow ("<< config->GetMarker_NacelleInflow(iMarker_NacelleInflow)
-      << "): MassFlow (kg/s): " << FanFace_MassFlow_Total[iMarker_NacelleInflow] * config->GetDensity_Ref() * config->GetVelocity_Ref()
-      << ", Mach: " << FanFace_Mach_Total[iMarker_NacelleInflow]
-      << ", Area: " << FanFace_Area_Total[iMarker_NacelleInflow] <<"."<< endl;
-    }
-    
-    for (iMarker_NacelleExhaust = 0; iMarker_NacelleExhaust < nMarker_NacelleExhaust; iMarker_NacelleExhaust++) {
-      cout << "Nacelle exhaust ("<< config->GetMarker_NacelleExhaust(iMarker_NacelleExhaust)
-      << "): MassFlow (kg/s): " << Exhaust_MassFlow_Total[iMarker_NacelleExhaust] * config->GetDensity_Ref() * config->GetVelocity_Ref()
-      << ", Area: " << Exhaust_Area_Total[iMarker_NacelleExhaust] <<"."<< endl;
-    }
-    cout << "-------------------------------------------------------------------------" << endl;
-    
-  }
-  
-  /*--- Check the flow orientation in the nacelle inflow ---*/
-  for (iMarker = 0; iMarker < config->GetnMarker_All(); iMarker++) {
-    
-    if (config->GetMarker_All_Boundary(iMarker) == NACELLE_INFLOW) {
-      
-      /*--- Loop over all the vertices on this boundary marker ---*/
-      for (iVertex = 0; iVertex < geometry->nVertex[iMarker]; iVertex++) {
-        
-        iPoint = geometry->vertex[iMarker][iVertex]->GetNode();
-        
-        /*--- Normal vector for this vertex (negate for outward convention) ---*/
-        geometry->vertex[iMarker][iVertex]->GetNormal(Vector);
-        
-        for (iDim = 0; iDim < nDim; iDim++) Vector[iDim] = -Vector[iDim];
-        
-        Area = 0.0;
-        for (iDim = 0; iDim < nDim; iDim++)
-          Area += Vector[iDim]*Vector[iDim];
-        Area = sqrt (Area);
-        
-        /*--- Compute unitary vector ---*/
-        for (iDim = 0; iDim < nDim; iDim++)
-          Vector[iDim] /= Area;
-        
-        /*--- The flow direction is defined by the local velocity on the surface ---*/
-        for (iDim = 0; iDim < nDim; iDim++)
-          Flow_Dir[iDim] = node[iPoint]->GetSolution(iDim+1) / node[iPoint]->GetSolution(0);
-        
-        /*--- Dot product of normal and flow direction. ---*/
-        alpha = 0.0;
-        for (iDim = 0; iDim < nDim; iDim++)
-          alpha += Vector[iDim]*Flow_Dir[iDim];
-        
-        /*--- Flow in the wrong direction. ---*/
-        if (alpha < 0.0) {
-          
-          /*--- Copy the old solution ---*/
-          for (iVar = 0; iVar < nVar; iVar++)
-            node[iPoint]->SetSolution(iVar, node[iPoint]->GetSolution_Old(iVar));
-          
-        }
-        
-      }
-    }
-  }
-  
-  delete [] FanFace_MassFlow_Local;
-  delete [] FanFace_Mach_Local;
-  delete [] FanFace_Pressure_Local;
-  delete [] FanFace_Area_Local;
-  
-  delete [] FanFace_MassFlow_Total;
-  delete [] FanFace_Mach_Total;
-  delete [] FanFace_Pressure_Total;
-  delete [] FanFace_Area_Total;
-  
-  delete [] Exhaust_MassFlow_Local;
-  delete [] Exhaust_Area_Local;
-  
-  delete [] Exhaust_MassFlow_Total;
-  delete [] Exhaust_Area_Total;
-  
-}
-
-void CEulerSolver::BC_Euler_Wall(CGeometry *geometry, CSolver **solver_container,
-                                 CNumerics *numerics, CConfig *config, unsigned short val_marker) {
-  
-  unsigned short iDim, iVar, jVar, jDim;
-  unsigned long iPoint, iVertex;
-  double Pressure, *Normal = NULL, *GridVel = NULL, Area, UnitNormal[3],
-  ProjGridVel = 0.0, a2, phi, turb_ke = 0.0;
-  
-  bool implicit = (config->GetKind_TimeIntScheme_Flow() == EULER_IMPLICIT);
-  bool grid_movement  = config->GetGrid_Movement();
-  bool compressible = (config->GetKind_Regime() == COMPRESSIBLE);
-  bool incompressible = (config->GetKind_Regime() == INCOMPRESSIBLE);
-  bool freesurface = (config->GetKind_Regime() == FREESURFACE);
-  bool tkeNeeded = ((config->GetKind_Solver() == RANS) && (config->GetKind_Turb_Model() == SST));
-  
-  /*--- Loop over all the vertices on this boundary marker ---*/
-  
-  for (iVertex = 0; iVertex < geometry->nVertex[val_marker]; iVertex++) {
-    iPoint = geometry->vertex[val_marker][iVertex]->GetNode();
-    
-    /*--- Check if the node belongs to the domain (i.e, not a halo node) ---*/
-    
-    if (geometry->node[iPoint]->GetDomain()) {
-      
-      /*--- Normal vector for this vertex (negate for outward convention) ---*/
-      
-      Normal = geometry->vertex[val_marker][iVertex]->GetNormal();
-      
-      Area = 0.0;
-      for (iDim = 0; iDim < nDim; iDim++) Area += Normal[iDim]*Normal[iDim];
-      Area = sqrt (Area);
-      
-      for (iDim = 0; iDim < nDim; iDim++) UnitNormal[iDim] = -Normal[iDim]/Area;
-      
-      /*--- Get the pressure ---*/
-      
-      if (compressible)                   Pressure = node[iPoint]->GetPressure();
-      if (incompressible || freesurface)  Pressure = node[iPoint]->GetPressureInc();
-      
-      /*--- Add the kinetic energy correction ---*/
-      
-      if (tkeNeeded) {
-        turb_ke = solver_container[TURB_SOL]->node[iPoint]->GetSolution(0);
-        Pressure += (2.0/3.0)*node[iPoint]->GetDensity()*turb_ke;
-      }
-      
-      /*--- Compute the residual ---*/
-      
-      Residual[0] = 0.0;
-      for (iDim = 0; iDim < nDim; iDim++)
-        Residual[iDim+1] = Pressure*UnitNormal[iDim]*Area;
-      
-      if (compressible || freesurface) {
-        Residual[nVar-1] = 0.0;
-      }
-      
-      /*--- Adjustment to energy equation due to grid motion ---*/
-      
-      if (grid_movement) {
-        ProjGridVel = 0.0;
-        GridVel = geometry->node[iPoint]->GetGridVel();
-        for (iDim = 0; iDim < nDim; iDim++)
-          ProjGridVel += GridVel[iDim]*UnitNormal[iDim]*Area;
-        Residual[nVar-1] = Pressure*ProjGridVel;
-      }
-      
-      /*--- Add value to the residual ---*/
-      
-      LinSysRes.AddBlock(iPoint, Residual);
-      
-      /*--- Form Jacobians for implicit computations ---*/
-      
-      if (implicit) {
-        
-        /*--- Initialize jacobian ---*/
-        
-        for (iVar = 0; iVar < nVar; iVar++) {
-          for (jVar = 0; jVar < nVar; jVar++)
-            Jacobian_i[iVar][jVar] = 0.0;
-        }
-        
-        if (compressible)  {
-          a2 = Gamma-1.0;
-          phi = 0.5*a2*node[iPoint]->GetVelocity2();
-          for (iVar = 0; iVar < nVar; iVar++) {
-            Jacobian_i[0][iVar] = 0.0;
-            Jacobian_i[nDim+1][iVar] = 0.0;
-          }
-          for (iDim = 0; iDim < nDim; iDim++) {
-            Jacobian_i[iDim+1][0] = -phi*Normal[iDim];
-            for (jDim = 0; jDim < nDim; jDim++)
-              Jacobian_i[iDim+1][jDim+1] = a2*node[iPoint]->GetVelocity(jDim)*Normal[iDim];
-            Jacobian_i[iDim+1][nDim+1] = -a2*Normal[iDim];
-          }
-          if (grid_movement) {
-            ProjGridVel = 0.0;
-            GridVel = geometry->node[iPoint]->GetGridVel();
-            for (iDim = 0; iDim < nDim; iDim++)
-              ProjGridVel += GridVel[iDim]*UnitNormal[iDim]*Area;
-            Jacobian_i[nDim+1][0] = phi*ProjGridVel;
-            for (jDim = 0; jDim < nDim; jDim++)
-              Jacobian_i[nDim+1][jDim+1] = -a2*node[iPoint]->GetVelocity(jDim)*ProjGridVel;
-            Jacobian_i[nDim+1][nDim+1] = a2*ProjGridVel;
-          }
-          Jacobian.AddBlock(iPoint,iPoint,Jacobian_i);
-          
-        }
-        if (incompressible || freesurface)  {
-          for (iDim = 0; iDim < nDim; iDim++)
-            Jacobian_i[iDim+1][0] = -Normal[iDim];
-          Jacobian.AddBlock(iPoint, iPoint, Jacobian_i);
-        }
-        
-      }
-    }
-  }
-  
-}
-
-void CEulerSolver::BC_Far_Field(CGeometry *geometry, CSolver **solver_container, CNumerics *conv_numerics,
-                                CNumerics *visc_numerics, CConfig *config, unsigned short val_marker) {
-  
-  unsigned short iDim;
-  unsigned long iVertex, iPoint, Point_Normal;
-  
-  double *GridVel;
-  double Area, UnitNormal[3];
-  double Density, Pressure, Velocity[3], Energy;
-  double Density_Bound, Pressure_Bound, Vel_Bound[3];
-  double Density_Infty, Pressure_Infty, Vel_Infty[3];
-  double SoundSpeed, Entropy, Velocity2, Vn;
-  double SoundSpeed_Bound, Entropy_Bound, Vel2_Bound, Vn_Bound;
-  double SoundSpeed_Infty, Entropy_Infty, Vel2_Infty, Vn_Infty, Qn_Infty;
-  double RiemannPlus, RiemannMinus;
-  double *V_infty, *V_domain;
-  
-  double Gas_Constant     = config->GetGas_ConstantND();
-  
-  bool implicit         = config->GetKind_TimeIntScheme_Flow() == EULER_IMPLICIT;
-  bool grid_movement    = config->GetGrid_Movement();
-  bool compressible     = (config->GetKind_Regime() == COMPRESSIBLE);
-  bool incompressible   = (config->GetKind_Regime() == INCOMPRESSIBLE);
-  bool freesurface      = (config->GetKind_Regime() == FREESURFACE);
-  bool viscous          = config->GetViscous();
-  bool tkeNeeded = ((config->GetKind_Solver() == RANS) && (config->GetKind_Turb_Model() == SST));
-  
-  double *Normal = new double[nDim];
-  
-  /*--- Loop over all the vertices on this boundary marker ---*/
-  
-  for (iVertex = 0; iVertex < geometry->nVertex[val_marker]; iVertex++) {
-    iPoint = geometry->vertex[val_marker][iVertex]->GetNode();
-    
-    /*--- Allocate the value at the infinity ---*/
-    V_infty = GetCharacPrimVar(val_marker, iVertex);
-    
-    /*--- Check if the node belongs to the domain (i.e, not a halo node) ---*/
-    
-    if (geometry->node[iPoint]->GetDomain()) {
-      
-      /*--- Index of the closest interior node ---*/
-      Point_Normal = geometry->vertex[val_marker][iVertex]->GetNormal_Neighbor();
-      
-      /*--- Normal vector for this vertex (negate for outward convention) ---*/
-      
-      geometry->vertex[val_marker][iVertex]->GetNormal(Normal);
-      for (iDim = 0; iDim < nDim; iDim++) Normal[iDim] = -Normal[iDim];
-      conv_numerics->SetNormal(Normal);
-      
-      /*--- Retrieve solution at the farfield boundary node ---*/
-      V_domain = node[iPoint]->GetPrimVar();
-      
-      /*--- Construct solution state at infinity (far-field) ---*/
-      
-      if (compressible) {
-        
-        /*--- Construct solution state at infinity for compressible flow by
-         using Riemann invariants, and then impose a weak boundary condition
-         by computing the flux using this new state for U. See CFD texts by
-         Hirsch or Blazek for more detail. Adapted from an original
-         implementation in the Stanford University multi-block (SUmb) solver
-         in the routine bcFarfield.f90 written by Edwin van der Weide,
-         last modified 06-12-2005. First, compute the unit normal at the
-         boundary nodes. ---*/
-        
-        Area = 0.0;
-        for (iDim = 0; iDim < nDim; iDim++) Area += Normal[iDim]*Normal[iDim];
-        Area = sqrt(Area);
-        
-        for (iDim = 0; iDim < nDim; iDim++)
-          UnitNormal[iDim] = Normal[iDim]/Area;
-        
-        /*--- Store primitive variables (density, velocities, velocity squared,
-         energy, pressure, and sound speed) at the boundary node, and set some
-         other quantities for clarity. Project the current flow velocity vector
-         at this boundary node into the local normal direction, i.e. compute
-         v_bound.n.  ---*/
-        
-        Density_Bound = V_domain[nDim+2];
-        Vel2_Bound = 0.0; Vn_Bound = 0.0;
-        for (iDim = 0; iDim < nDim; iDim++) {
-          Vel_Bound[iDim] = V_domain[iDim+1];
-          Vel2_Bound     += Vel_Bound[iDim]*Vel_Bound[iDim];
-          Vn_Bound       += Vel_Bound[iDim]*UnitNormal[iDim];
-        }
-        Pressure_Bound   = node[iPoint]->GetPressure();
-        SoundSpeed_Bound = sqrt(Gamma*Pressure_Bound/Density_Bound);
-        Entropy_Bound    = pow(Density_Bound,Gamma)/Pressure_Bound;
-        
-        /*--- Store the primitive variable state for the freestream. Project
-         the freestream velocity vector into the local normal direction,
-         i.e. compute v_infty.n. ---*/
-        
-        Density_Infty = GetDensity_Inf();
-        Vel2_Infty = 0.0; Vn_Infty = 0.0;
-        for (iDim = 0; iDim < nDim; iDim++) {
-          Vel_Infty[iDim] = GetVelocity_Inf(iDim);
-          Vel2_Infty     += Vel_Infty[iDim]*Vel_Infty[iDim];
-          Vn_Infty       += Vel_Infty[iDim]*UnitNormal[iDim];
-        }
-        Pressure_Infty   = GetPressure_Inf();
-        SoundSpeed_Infty = sqrt(Gamma*Pressure_Infty/Density_Infty);
-        Entropy_Infty    = pow(Density_Infty,Gamma)/Pressure_Infty;
-        
-        /*--- Adjust the normal freestream velocity for grid movement ---*/
-        
-        Qn_Infty = Vn_Infty;
-        if (grid_movement) {
-          GridVel = geometry->node[iPoint]->GetGridVel();
-          for (iDim = 0; iDim < nDim; iDim++)
-            Qn_Infty -= GridVel[iDim]*UnitNormal[iDim];
-        }
-        
-        /*--- Compute acoustic Riemann invariants: R = u.n +/- 2c/(gamma-1).
-         These correspond with the eigenvalues (u+c) and (u-c), respectively,
-         which represent the acoustic waves. Positive characteristics are
-         incoming, and a physical boundary condition is imposed (freestream
-         state). This occurs when either (u.n+c) > 0 or (u.n-c) > 0. Negative
-         characteristics are leaving the domain, and numerical boundary
-         conditions are required by extrapolating from the interior state
-         using the Riemann invariants. This occurs when (u.n+c) < 0 or
-         (u.n-c) < 0. Note that grid movement is taken into account when
-         checking the sign of the eigenvalue. ---*/
-        
-        /*--- Check whether (u.n+c) is greater or less than zero ---*/
-        
-        if (Qn_Infty > -SoundSpeed_Infty) {
-          /*--- Subsonic inflow or outflow ---*/
-          RiemannPlus = Vn_Bound + 2.0*SoundSpeed_Bound/Gamma_Minus_One;
-        } else {
-          /*--- Supersonic inflow ---*/
-          RiemannPlus = Vn_Infty + 2.0*SoundSpeed_Infty/Gamma_Minus_One;
-        }
-        
-        /*--- Check whether (u.n-c) is greater or less than zero ---*/
-        
-        if (Qn_Infty > SoundSpeed_Infty) {
-          /*--- Supersonic outflow ---*/
-          RiemannMinus = Vn_Bound - 2.0*SoundSpeed_Bound/Gamma_Minus_One;
-        } else {
-          /*--- Subsonic outflow ---*/
-          RiemannMinus = Vn_Infty - 2.0*SoundSpeed_Infty/Gamma_Minus_One;
-        }
-        
-        /*--- Compute a new value for the local normal velocity and speed of
-         sound from the Riemann invariants. ---*/
-        
-        Vn = 0.5 * (RiemannPlus + RiemannMinus);
-        SoundSpeed = 0.25 * (RiemannPlus - RiemannMinus)*Gamma_Minus_One;
-        
-        /*--- Construct the primitive variable state at the boundary for
-         computing the flux for the weak boundary condition. The values
-         that we choose to construct the solution (boundary or freestream)
-         depend on whether we are at an inflow or outflow. At an outflow, we
-         choose boundary information (at most one characteristic is incoming),
-         while at an inflow, we choose infinity values (at most one
-         characteristic is outgoing). ---*/
-        
-        if (Qn_Infty > 0.0)   {
-          /*--- Outflow conditions ---*/
-          for (iDim = 0; iDim < nDim; iDim++)
-            Velocity[iDim] = Vel_Bound[iDim] + (Vn-Vn_Bound)*UnitNormal[iDim];
-          Entropy = Entropy_Bound;
-        } else  {
-          /*--- Inflow conditions ---*/
-          for (iDim = 0; iDim < nDim; iDim++)
-            Velocity[iDim] = Vel_Infty[iDim] + (Vn-Vn_Infty)*UnitNormal[iDim];
-          Entropy = Entropy_Infty;
-        }
-        
-        /*--- Recompute the primitive variables. ---*/
-        
-        Density = pow(Entropy*SoundSpeed*SoundSpeed/Gamma,1.0/Gamma_Minus_One);
-        Velocity2 = 0.0;
-        for (iDim = 0; iDim < nDim; iDim++) {
-          Velocity2 += Velocity[iDim]*Velocity[iDim];
-        }
-        Pressure = Density*SoundSpeed*SoundSpeed/Gamma;
-        Energy   = Pressure/(Gamma_Minus_One*Density) + 0.5*Velocity2;
-        if (tkeNeeded) Energy += GetTke_Inf();
-        
-        /*--- Store new primitive state for computing the flux. ---*/
-        
-        V_infty[0] = Pressure/(Gas_Constant*Density);
-        for (iDim = 0; iDim < nDim; iDim++)
-          V_infty[iDim+1] = Velocity[iDim];
-        V_infty[nDim+1] = Pressure;
-        V_infty[nDim+2] = Density;
-        V_infty[nDim+3] = Energy + Pressure/Density;
-        
-      }
-      if (incompressible) {
-        
-        /*--- All the values computed from the infinity ---*/
-        V_infty[0] = GetPressure_Inf();
-        for (iDim = 0; iDim < nDim; iDim++)
-          V_infty[iDim+1] = GetVelocity_Inf(iDim);
-        V_infty[nDim+1] = GetDensity_Inf();
-        V_infty[nDim+2] = config->GetArtComp_Factor();
-        
-      }
-      if (freesurface) {
-        
-        /*--- All the values computed from the infinity ---*/
-        V_infty[0] = GetPressure_Inf();
-        for (iDim = 0; iDim < nDim; iDim++)
-          V_infty[iDim+1] = GetVelocity_Inf(iDim);
-        V_infty[nDim+1] = GetDensity_Inf();
-        V_infty[nDim+2] = config->GetArtComp_Factor();
-        
-      }
-      
-      /*--- Set various quantities in the numerics class ---*/
-      conv_numerics->SetPrimitive(V_domain, V_infty);
-      
-      if (grid_movement) {
-        conv_numerics->SetGridVel(geometry->node[iPoint]->GetGridVel(),
-                                  geometry->node[iPoint]->GetGridVel());
-      }
-      
-      /*--- Compute the convective residual using an upwind scheme ---*/
-      conv_numerics->ComputeResidual(Residual, Jacobian_i, Jacobian_j, config);
-      
-      /*--- Update residual value ---*/
-      
-      LinSysRes.AddBlock(iPoint, Residual);
-      
-      /*--- Convective Jacobian contribution for implicit integration ---*/
-      if (implicit)
-        Jacobian.AddBlock(iPoint, iPoint, Jacobian_i);
-      
-      /*--- Roe Turkel preconditioning, set the value of beta ---*/
-      if (config->GetKind_Upwind() == TURKEL)
-        node[iPoint]->SetPreconditioner_Beta(conv_numerics->GetPrecond_Beta());
-      
-      /*--- Viscous residual contribution ---*/
-      if (viscous) {
-        
-        /*--- Set laminar and eddy viscosity at the infinity ---*/
-        if (compressible) {
-          V_infty[nDim+5] = node[iPoint]->GetLaminarViscosity();
-          V_infty[nDim+6] = node[iPoint]->GetEddyViscosity();
-        }
-        if (incompressible) {
-          V_infty[nDim+3] = node[iPoint]->GetLaminarViscosityInc();
-          V_infty[nDim+4] = node[iPoint]->GetEddyViscosityInc();
-        }
-        
-        /*--- Set the normal vector and the coordinates ---*/
-        visc_numerics->SetNormal(Normal);
-        visc_numerics->SetCoord(geometry->node[iPoint]->GetCoord(),
-                                geometry->node[Point_Normal]->GetCoord());
-        
-        /*--- Primitive variables, and gradient ---*/
-        visc_numerics->SetPrimitive(V_domain, V_infty);
-        visc_numerics->SetPrimVarGradient(node[iPoint]->GetGradient_Primitive(),
-                                          node[iPoint]->GetGradient_Primitive());
-        
-        /*--- Turbulent kinetic energy ---*/
-        if (config->GetKind_Turb_Model() == SST)
-          visc_numerics->SetTurbKineticEnergy(solver_container[TURB_SOL]->node[iPoint]->GetSolution(0),
-                                              solver_container[TURB_SOL]->node[iPoint]->GetSolution(0));
-        
-        /*--- Compute and update viscous residual ---*/
-        visc_numerics->ComputeResidual(Residual, Jacobian_i, Jacobian_j, config);
-        LinSysRes.SubtractBlock(iPoint, Residual);
-        
-        /*--- Viscous Jacobian contribution for implicit integration ---*/
-        if (implicit)
-          Jacobian.SubtractBlock(iPoint, iPoint, Jacobian_i);
-        
-      }
-    }
-  }
-  
-  /*--- Free locally allocated memory ---*/
-  delete [] Normal;
-  
-}
-
-void CEulerSolver::BC_Inlet(CGeometry *geometry, CSolver **solver_container,
-                            CNumerics *conv_numerics, CNumerics *visc_numerics, CConfig *config, unsigned short val_marker) {
-  unsigned short iDim;
-  unsigned long iVertex, iPoint, Point_Normal;
-  double P_Total, T_Total, Velocity[3], Velocity2, H_Total, Temperature, Riemann,
-  Pressure, Density, Energy, *Flow_Dir, Mach2, SoundSpeed2, SoundSpeed_Total2, Vel_Mag,
-  alpha, aa, bb, cc, dd, Area, UnitNormal[3];
-  double *V_inlet, *V_domain;
-  
-  bool implicit             = (config->GetKind_TimeIntScheme_Flow() == EULER_IMPLICIT);
-  bool grid_movement        = config->GetGrid_Movement();
-  bool compressible = (config->GetKind_Regime() == COMPRESSIBLE);
-  bool incompressible = (config->GetKind_Regime() == INCOMPRESSIBLE);
-  bool freesurface = (config->GetKind_Regime() == FREESURFACE);
-  double Two_Gamma_M1       = 2.0/Gamma_Minus_One;
-  double Gas_Constant       = config->GetGas_ConstantND();
-  unsigned short Kind_Inlet = config->GetKind_Inlet();
-  string Marker_Tag         = config->GetMarker_All_Tag(val_marker);
-  bool viscous              = config->GetViscous();
-  bool gravity = (config->GetGravityForce());
-  bool tkeNeeded = ((config->GetKind_Solver() == RANS) && (config->GetKind_Turb_Model() == SST));
-  
-  double *Normal = new double[nDim];
-  
-  /*--- Loop over all the vertices on this boundary marker ---*/
-  for (iVertex = 0; iVertex < geometry->nVertex[val_marker]; iVertex++) {
-    
-    /*--- Allocate the value at the inlet ---*/
-    V_inlet = GetCharacPrimVar(val_marker, iVertex);
-    
-    iPoint = geometry->vertex[val_marker][iVertex]->GetNode();
-    
-    /*--- Check if the node belongs to the domain (i.e., not a halo node) ---*/
-    if (geometry->node[iPoint]->GetDomain()) {
-      
-      /*--- Index of the closest interior node ---*/
-      Point_Normal = geometry->vertex[val_marker][iVertex]->GetNormal_Neighbor();
-      
-      /*--- Normal vector for this vertex (negate for outward convention) ---*/
-      geometry->vertex[val_marker][iVertex]->GetNormal(Normal);
-      for (iDim = 0; iDim < nDim; iDim++) Normal[iDim] = -Normal[iDim];
-      conv_numerics->SetNormal(Normal);
-      
-      Area = 0.0;
-      for (iDim = 0; iDim < nDim; iDim++) Area += Normal[iDim]*Normal[iDim];
-      Area = sqrt (Area);
-      
-      for (iDim = 0; iDim < nDim; iDim++)
-        UnitNormal[iDim] = Normal[iDim]/Area;
-      
-      /*--- Retrieve solution at this boundary node ---*/
-      V_domain = node[iPoint]->GetPrimVar();
-      
-      /*--- Build the fictitious intlet state based on characteristics ---*/
-      if (compressible) {
-        
-        /*--- Subsonic inflow: there is one outgoing characteristic (u-c),
-         therefore we can specify all but one state variable at the inlet.
-         The outgoing Riemann invariant provides the final piece of info.
-         Adapted from an original implementation in the Stanford University
-         multi-block (SUmb) solver in the routine bcSubsonicInflow.f90
-         written by Edwin van der Weide, last modified 04-20-2009. ---*/
-        
-        switch (Kind_Inlet) {
-            
-            /*--- Total properties have been specified at the inlet. ---*/
-          case TOTAL_CONDITIONS:
-            
-            /*--- Retrieve the specified total conditions for this inlet. ---*/
-            if (gravity) P_Total = config->GetInlet_Ptotal(Marker_Tag) - geometry->node[iPoint]->GetCoord(nDim-1)*STANDART_GRAVITY;
-            else P_Total  = config->GetInlet_Ptotal(Marker_Tag);
-            T_Total  = config->GetInlet_Ttotal(Marker_Tag);
-            Flow_Dir = config->GetInlet_FlowDir(Marker_Tag);
-            
-            /*--- Non-dim. the inputs if necessary. ---*/
-            P_Total /= config->GetPressure_Ref();
-            T_Total /= config->GetTemperature_Ref();
-            
-            /*--- Store primitives and set some variables for clarity. ---*/
-            Density = V_domain[nDim+2];
-            Velocity2 = 0.0;
-            for (iDim = 0; iDim < nDim; iDim++) {
-              Velocity[iDim] = V_domain[iDim+1];
-              Velocity2 += Velocity[iDim]*Velocity[iDim];
-            }
-            Energy      = V_domain[nDim+3] - V_domain[nDim+1]/V_domain[nDim+2];
-            Pressure    = V_domain[nDim+1];
-            H_Total     = (Gamma*Gas_Constant/Gamma_Minus_One)*T_Total;
-            SoundSpeed2 = Gamma*Pressure/Density;
-            
-            /*--- Compute the acoustic Riemann invariant that is extrapolated
-             from the domain interior. ---*/
-            Riemann   = 2.0*sqrt(SoundSpeed2)/Gamma_Minus_One;
-            for (iDim = 0; iDim < nDim; iDim++)
-              Riemann += Velocity[iDim]*UnitNormal[iDim];
-            
-            /*--- Total speed of sound ---*/
-            SoundSpeed_Total2 = Gamma_Minus_One*(H_Total - (Energy + Pressure/Density)+0.5*Velocity2) + SoundSpeed2;
-            
-            /*--- Dot product of normal and flow direction. This should
-             be negative due to outward facing boundary normal convention. ---*/
-            alpha = 0.0;
-            for (iDim = 0; iDim < nDim; iDim++)
-              alpha += UnitNormal[iDim]*Flow_Dir[iDim];
-            
-            /*--- Coefficients in the quadratic equation for the velocity ---*/
-            aa =  1.0 + 0.5*Gamma_Minus_One*alpha*alpha;
-            bb = -1.0*Gamma_Minus_One*alpha*Riemann;
-            cc =  0.5*Gamma_Minus_One*Riemann*Riemann
-            -2.0*SoundSpeed_Total2/Gamma_Minus_One;
-            
-            /*--- Solve quadratic equation for velocity magnitude. Value must
-             be positive, so the choice of root is clear. ---*/
-            dd = bb*bb - 4.0*aa*cc;
-            dd = sqrt(max(0.0,dd));
-            Vel_Mag   = (-bb + dd)/(2.0*aa);
-            Vel_Mag   = max(0.0,Vel_Mag);
-            Velocity2 = Vel_Mag*Vel_Mag;
-            
-            /*--- Compute speed of sound from total speed of sound eqn. ---*/
-            SoundSpeed2 = SoundSpeed_Total2 - 0.5*Gamma_Minus_One*Velocity2;
-            
-            /*--- Mach squared (cut between 0-1), use to adapt velocity ---*/
-            Mach2 = Velocity2/SoundSpeed2;
-            Mach2 = min(1.0,Mach2);
-            Velocity2   = Mach2*SoundSpeed2;
-            Vel_Mag     = sqrt(Velocity2);
-            SoundSpeed2 = SoundSpeed_Total2 - 0.5*Gamma_Minus_One*Velocity2;
-            
-            /*--- Compute new velocity vector at the inlet ---*/
-            for (iDim = 0; iDim < nDim; iDim++)
-              Velocity[iDim] = Vel_Mag*Flow_Dir[iDim];
-            
-            /*--- Static temperature from the speed of sound relation ---*/
-            Temperature = SoundSpeed2/(Gamma*Gas_Constant);
-            
-            /*--- Static pressure using isentropic relation at a point ---*/
-            Pressure = P_Total*pow((Temperature/T_Total),Gamma/Gamma_Minus_One);
-            
-            /*--- Density at the inlet from the gas law ---*/
-            Density = Pressure/(Gas_Constant*Temperature);
-            
-            /*--- Using pressure, density, & velocity, compute the energy ---*/
-            Energy = Pressure/(Density*Gamma_Minus_One) + 0.5*Velocity2;
-            if (tkeNeeded) Energy += GetTke_Inf();
-            
-            /*--- Primitive variables, using the derived quantities ---*/
-            V_inlet[0] = Temperature;
-            for (iDim = 0; iDim < nDim; iDim++)
-              V_inlet[iDim+1] = Velocity[iDim];
-            V_inlet[nDim+1] = Pressure;
-            V_inlet[nDim+2] = Density;
-            V_inlet[nDim+3] = Energy + Pressure/Density;
-            
-            break;
-            
-            /*--- Mass flow has been specified at the inlet. ---*/
-          case MASS_FLOW:
-            
-            /*--- Retrieve the specified mass flow for the inlet. ---*/
-            Density  = config->GetInlet_Ttotal(Marker_Tag);
-            Vel_Mag  = config->GetInlet_Ptotal(Marker_Tag);
-            Flow_Dir = config->GetInlet_FlowDir(Marker_Tag);
-            
-            /*--- Non-dim. the inputs if necessary. ---*/
-            Density /= config->GetDensity_Ref();
-            Vel_Mag /= config->GetVelocity_Ref();
-            
-            /*--- Get primitives from current inlet state. ---*/
-            for (iDim = 0; iDim < nDim; iDim++)
-              Velocity[iDim] = node[iPoint]->GetVelocity(iDim);
-            Pressure    = node[iPoint]->GetPressure();
-            SoundSpeed2 = Gamma*Pressure/V_domain[nDim+2];
-            
-            /*--- Compute the acoustic Riemann invariant that is extrapolated
-             from the domain interior. ---*/
-            Riemann = Two_Gamma_M1*sqrt(SoundSpeed2);
-            for (iDim = 0; iDim < nDim; iDim++)
-              Riemann += Velocity[iDim]*UnitNormal[iDim];
-            
-            /*--- Speed of sound squared for fictitious inlet state ---*/
-            SoundSpeed2 = Riemann;
-            for (iDim = 0; iDim < nDim; iDim++)
-              SoundSpeed2 -= Vel_Mag*Flow_Dir[iDim]*UnitNormal[iDim];
-            
-            SoundSpeed2 = max(0.0,0.5*Gamma_Minus_One*SoundSpeed2);
-            SoundSpeed2 = SoundSpeed2*SoundSpeed2;
-            
-            /*--- Pressure for the fictitious inlet state ---*/
-            Pressure = SoundSpeed2*Density/Gamma;
-            
-            /*--- Energy for the fictitious inlet state ---*/
-            Energy = Pressure/(Density*Gamma_Minus_One) + 0.5*Vel_Mag*Vel_Mag;
-            if (tkeNeeded) Energy += GetTke_Inf();
-            
-            /*--- Primitive variables, using the derived quantities ---*/
-            V_inlet[0] = Pressure / ( Gas_Constant * Density);
-            for (iDim = 0; iDim < nDim; iDim++)
-              V_inlet[iDim+1] = Vel_Mag*Flow_Dir[iDim];
-            V_inlet[nDim+1] = Pressure;
-            V_inlet[nDim+2] = Density;
-            V_inlet[nDim+3] = Energy + Pressure/Density;
-            
-            break;
-        }
-      }
-      if (incompressible) {
-        
-        /*--- The velocity is computed from the infinity values ---*/
-        for (iDim = 0; iDim < nDim; iDim++)
-          V_inlet[iDim+1] = GetVelocity_Inf(iDim);
-        
-        /*--- Neumann condition for pressure ---*/
-        V_inlet[0] = node[iPoint]->GetPressureInc();
-        
-        /*--- Constant value of density ---*/
-        V_inlet[nDim+1] = GetDensity_Inf();
-        
-        /*--- Beta coefficient from the config file ---*/
-        V_inlet[nDim+2] = config->GetArtComp_Factor();
-        
-      }
-      if (freesurface) {
-        
-        /*--- Neumann condition for pressure, density, level set, and distance ---*/
-        V_inlet[0] = node[iPoint]->GetPressureInc();
-        V_inlet[nDim+1] = node[iPoint]->GetDensityInc();
-        V_inlet[nDim+5] = node[iPoint]->GetLevelSet();
-        V_inlet[nDim+6] = node[iPoint]->GetDistance();
-        
-        /*--- The velocity is computed from the infinity values ---*/
-        for (iDim = 0; iDim < nDim; iDim++) {
-          V_inlet[iDim+1] = GetVelocity_Inf(iDim);
-        }
-        
-        /*--- The y/z velocity is interpolated due to the
-         free surface effect on the pressure ---*/
-        V_inlet[nDim] = node[iPoint]->GetPrimVar(nDim);
-        
-        /*--- Neumann condition for artifical compresibility factor ---*/
-        V_inlet[nDim+2] = config->GetArtComp_Factor();
-        
-      }
-      
-      /*--- Set various quantities in the solver class ---*/
-      conv_numerics->SetPrimitive(V_domain, V_inlet);
-      
-      if (grid_movement)
-        conv_numerics->SetGridVel(geometry->node[iPoint]->GetGridVel(), geometry->node[iPoint]->GetGridVel());
-      
-      /*--- Compute the residual using an upwind scheme ---*/
-      conv_numerics->ComputeResidual(Residual, Jacobian_i, Jacobian_j, config);
-      
-      /*--- Update residual value ---*/
-      LinSysRes.AddBlock(iPoint, Residual);
-      
-      /*--- Jacobian contribution for implicit integration ---*/
-      if (implicit)
-        Jacobian.AddBlock(iPoint, iPoint, Jacobian_i);
-      
-      /*--- Roe Turkel preconditioning, set the value of beta ---*/
-      if (config->GetKind_Upwind() == TURKEL)
-        node[iPoint]->SetPreconditioner_Beta(conv_numerics->GetPrecond_Beta());
-      
-      /*--- Viscous contribution ---*/
-      if (viscous) {
-        
-        /*--- Set laminar and eddy viscosity at the infinity ---*/
-        if (compressible) {
-          V_inlet[nDim+5] = node[iPoint]->GetLaminarViscosity();
-          V_inlet[nDim+6] = node[iPoint]->GetEddyViscosity();
-        }
-        if (incompressible || freesurface) {
-          V_inlet[nDim+3] = node[iPoint]->GetLaminarViscosityInc();
-          V_inlet[nDim+4] = node[iPoint]->GetEddyViscosityInc();
-        }
-        
-        /*--- Set the normal vector and the coordinates ---*/
-        visc_numerics->SetNormal(Normal);
-        visc_numerics->SetCoord(geometry->node[iPoint]->GetCoord(), geometry->node[Point_Normal]->GetCoord());
-        
-        /*--- Primitive variables, and gradient ---*/
-        visc_numerics->SetPrimitive(V_domain, V_inlet);
-        visc_numerics->SetPrimVarGradient(node[iPoint]->GetGradient_Primitive(), node[iPoint]->GetGradient_Primitive());
-        
-        /*--- Turbulent kinetic energy ---*/
-        if (config->GetKind_Turb_Model() == SST)
-          visc_numerics->SetTurbKineticEnergy(solver_container[TURB_SOL]->node[iPoint]->GetSolution(0), solver_container[TURB_SOL]->node[iPoint]->GetSolution(0));
-        
-        /*--- Compute and update residual ---*/
-        visc_numerics->ComputeResidual(Residual, Jacobian_i, Jacobian_j, config);
-        LinSysRes.SubtractBlock(iPoint, Residual);
-        
-        /*--- Jacobian contribution for implicit integration ---*/
-        if (implicit)
-          Jacobian.SubtractBlock(iPoint, iPoint, Jacobian_i);
-        
-      }
-      
-    }
-  }
-  
-  /*--- Free locally allocated memory ---*/
-  delete [] Normal;
-  
-}
-
-void CEulerSolver::BC_Outlet(CGeometry *geometry, CSolver **solver_container,
-                             CNumerics *conv_numerics, CNumerics *visc_numerics, CConfig *config, unsigned short val_marker) {
-  unsigned short iVar, iDim;
-  unsigned long iVertex, iPoint, Point_Normal;
-  double LevelSet, Density_Outlet, Pressure, P_Exit, Velocity[3],
-  Velocity2, Entropy, Density, Energy, Riemann, Vn, SoundSpeed, Mach_Exit, Vn_Exit,
-  Area, UnitNormal[3], Height, yCoordRef, yCoord;
-  double *V_outlet, *V_domain;
-  
-  bool implicit           = (config->GetKind_TimeIntScheme_Flow() == EULER_IMPLICIT);
-  double Gas_Constant     = config->GetGas_ConstantND();
-  bool compressible = (config->GetKind_Regime() == COMPRESSIBLE);
-  bool incompressible = (config->GetKind_Regime() == INCOMPRESSIBLE);
-  bool freesurface = (config->GetKind_Regime() == FREESURFACE);
-  bool grid_movement      = config->GetGrid_Movement();
-  double FreeSurface_Zero = config->GetFreeSurface_Zero();
-  double epsilon          = config->GetFreeSurface_Thickness();
-  double RatioDensity     = config->GetRatioDensity();
-  string Marker_Tag       = config->GetMarker_All_Tag(val_marker);
-  bool viscous              = config->GetViscous();
-  bool gravity = (config->GetGravityForce());
-  double PressFreeSurface = GetPressure_Inf();
-  double Froude           = config->GetFroude();
-  bool tkeNeeded = ((config->GetKind_Solver() == RANS) && (config->GetKind_Turb_Model() == SST));
-  
-  double *Normal = new double[nDim];
-  
-  /*--- Loop over all the vertices on this boundary marker ---*/
-  for (iVertex = 0; iVertex < geometry->nVertex[val_marker]; iVertex++) {
-    
-    /*--- Allocate the value at the outlet ---*/
-    V_outlet = GetCharacPrimVar(val_marker, iVertex);
-    
-    iPoint = geometry->vertex[val_marker][iVertex]->GetNode();
-    
-    /*--- Check if the node belongs to the domain (i.e., not a halo node) ---*/
-    if (geometry->node[iPoint]->GetDomain()) {
-      
-      /*--- Index of the closest interior node ---*/
-      Point_Normal = geometry->vertex[val_marker][iVertex]->GetNormal_Neighbor();
-      
-      /*--- Normal vector for this vertex (negate for outward convention) ---*/
-      geometry->vertex[val_marker][iVertex]->GetNormal(Normal);
-      for (iDim = 0; iDim < nDim; iDim++) Normal[iDim] = -Normal[iDim];
-      conv_numerics->SetNormal(Normal);
-      
-      Area = 0.0;
-      for (iDim = 0; iDim < nDim; iDim++) Area += Normal[iDim]*Normal[iDim];
-      Area = sqrt (Area);
-      
-      for (iDim = 0; iDim < nDim; iDim++)
-        UnitNormal[iDim] = Normal[iDim]/Area;
-      
-      /*--- Current solution at this boundary node ---*/
-      V_domain = node[iPoint]->GetPrimVar();
-      
-      /*--- Build the fictitious intlet state based on characteristics ---*/
-      if (compressible) {
-        
-        /*--- Retrieve the specified back pressure for this outlet. ---*/
-        if (gravity) P_Exit = config->GetOutlet_Pressure(Marker_Tag) - geometry->node[iPoint]->GetCoord(nDim-1)*STANDART_GRAVITY;
-        else P_Exit = config->GetOutlet_Pressure(Marker_Tag);
-        
-        /*--- Non-dim. the inputs if necessary. ---*/
-        P_Exit = P_Exit/config->GetPressure_Ref();
-        
-        /*--- Check whether the flow is supersonic at the exit. The type
-         of boundary update depends on this. ---*/
-        Density = V_domain[nDim+2];
-        Velocity2 = 0.0; Vn = 0.0;
-        for (iDim = 0; iDim < nDim; iDim++) {
-          Velocity[iDim] = V_domain[iDim+1];
-          Velocity2 += Velocity[iDim]*Velocity[iDim];
-          Vn += Velocity[iDim]*UnitNormal[iDim];
-        }
-        Energy     = V_domain[nDim+3] - V_domain[nDim+1]/V_domain[nDim+2];
-        Pressure   = V_domain[nDim+1];
-        SoundSpeed = sqrt(Gamma*Pressure/Density);
-        Mach_Exit  = sqrt(Velocity2)/SoundSpeed;
-        
-        if (Mach_Exit >= 1.0) {
-          
-          /*--- Supersonic exit flow: there are no incoming characteristics,
-           so no boundary condition is necessary. Set outlet state to current
-           state so that upwinding handles the direction of propagation. ---*/
-          for (iVar = 0; iVar < nPrimVar; iVar++) V_outlet[iVar] = V_domain[iVar];
-          
-        } else {
-          
-          /*--- Subsonic exit flow: there is one incoming characteristic,
-           therefore one variable can be specified (back pressure) and is used
-           to update the conservative variables. Compute the entropy and the
-           acoustic Riemann variable. These invariants, as well as the
-           tangential velocity components, are extrapolated. Adapted from an
-           original implementation in the Stanford University multi-block
-           (SUmb) solver in the routine bcSubsonicOutflow.f90 by Edwin van
-           der Weide, last modified 09-10-2007. ---*/
-          
-          Entropy = Pressure*pow(1.0/Density,Gamma);
-          Riemann = Vn + 2.0*SoundSpeed/Gamma_Minus_One;
-          
-          /*--- Compute the new fictious state at the outlet ---*/
-          Density    = pow(P_Exit/Entropy,1.0/Gamma);
-          Pressure   = P_Exit;
-          SoundSpeed = sqrt(Gamma*P_Exit/Density);
-          Vn_Exit    = Riemann - 2.0*SoundSpeed/Gamma_Minus_One;
-          Velocity2  = 0.0;
-          for (iDim = 0; iDim < nDim; iDim++) {
-            Velocity[iDim] = Velocity[iDim] + (Vn_Exit-Vn)*UnitNormal[iDim];
-            Velocity2 += Velocity[iDim]*Velocity[iDim];
-          }
-          Energy = P_Exit/(Density*Gamma_Minus_One) + 0.5*Velocity2;
-          if (tkeNeeded) Energy += GetTke_Inf();
-          
-          /*--- Conservative variables, using the derived quantities ---*/
-          V_outlet[0] = Pressure / ( Gas_Constant * Density);
-          for (iDim = 0; iDim < nDim; iDim++)
-            V_outlet[iDim+1] = Velocity[iDim];
-          V_outlet[nDim+1] = Pressure;
-          V_outlet[nDim+2] = Density;
-          V_outlet[nDim+3] = Energy + Pressure/Density;
-          
-        }
-      }
-      if (incompressible) {
-        
-        /*--- The pressure is computed from the infinity values ---*/
-        if (gravity) {
-          yCoordRef = 0.0;
-          yCoord = geometry->node[iPoint]->GetCoord(nDim-1);
-          V_outlet[0] = GetPressure_Inf() + GetDensity_Inf()*((yCoordRef-yCoord)/(config->GetFroude()*config->GetFroude()));
-        }
-        else {
-          V_outlet[0] = GetPressure_Inf();
-        }
-        
-        /*--- Neumann condition for the velocity ---*/
-        for (iDim = 0; iDim < nDim; iDim++) {
-          V_outlet[iDim+1] = node[Point_Normal]->GetPrimVar(iDim+1);
-        }
-        
-        /*--- Constant value of density ---*/
-        V_outlet[nDim+1] = GetDensity_Inf();
-        
-        /*--- Beta coefficient from the config file ---*/
-        V_outlet[nDim+2] = config->GetArtComp_Factor();
-        
-      }
-      if (freesurface) {
-        
-        /*--- Imposed pressure, density, level set and distance ---*/
-        Height = geometry->node[iPoint]->GetCoord(nDim-1);
-        LevelSet = Height - FreeSurface_Zero;
-        if (LevelSet < -epsilon) Density_Outlet = config->GetDensity_FreeStreamND();
-        if (LevelSet > epsilon) Density_Outlet = RatioDensity*config->GetDensity_FreeStreamND();
-        V_outlet[0] = PressFreeSurface + Density_Outlet*((FreeSurface_Zero-Height)/(Froude*Froude));
-        V_outlet[nDim+1] = Density_Outlet;
-        V_outlet[nDim+5] = LevelSet;
-        V_outlet[nDim+6] = LevelSet;
-        
-        /*--- Neumann condition in the interface for the pressure, density and level set and distance ---*/
-        if (fabs(LevelSet) <= epsilon) {
-          V_outlet[0] = node[Point_Normal]->GetPressureInc();
-          V_outlet[nDim+1] = node[Point_Normal]->GetDensityInc();
-          V_outlet[nDim+5] = node[Point_Normal]->GetLevelSet();
-          V_outlet[nDim+6] = node[Point_Normal]->GetDistance();
-        }
-        
-        /*--- Neumann condition for the velocity ---*/
-        for (iDim = 0; iDim < nDim; iDim++) {
-          V_outlet[iDim+1] = node[Point_Normal]->GetPrimVar(iDim+1);
-        }
-        
-        /*--- Neumann condition for artifical compresibility factor ---*/
-        V_outlet[nDim+2] = config->GetArtComp_Factor();
-        
-      }
-      
-      /*--- Set various quantities in the solver class ---*/
-      conv_numerics->SetPrimitive(V_domain, V_outlet);
-      
-      if (grid_movement)
-        conv_numerics->SetGridVel(geometry->node[iPoint]->GetGridVel(), geometry->node[iPoint]->GetGridVel());
-      
-      /*--- Compute the residual using an upwind scheme ---*/
-      conv_numerics->ComputeResidual(Residual, Jacobian_i, Jacobian_j, config);
-      
-      /*--- Update residual value ---*/
-      LinSysRes.AddBlock(iPoint, Residual);
-      
-      /*--- Jacobian contribution for implicit integration ---*/
-      if (implicit) {
-        Jacobian.AddBlock(iPoint, iPoint, Jacobian_i);
-      }
-      
-      /*--- Roe Turkel preconditioning, set the value of beta ---*/
-      if (config->GetKind_Upwind() == TURKEL)
-        node[iPoint]->SetPreconditioner_Beta(conv_numerics->GetPrecond_Beta());
-      
-      /*--- Viscous contribution ---*/
-      if (viscous) {
-        
-        /*--- Set laminar and eddy viscosity at the infinity ---*/
-        if (compressible) {
-          V_outlet[nDim+5] = node[iPoint]->GetLaminarViscosity();
-          V_outlet[nDim+6] = node[iPoint]->GetEddyViscosity();
-        }
-        if (incompressible || freesurface) {
-          V_outlet[nDim+3] = node[iPoint]->GetLaminarViscosityInc();
-          V_outlet[nDim+4] = node[iPoint]->GetEddyViscosityInc();
-        }
-        
-        /*--- Set the normal vector and the coordinates ---*/
-        visc_numerics->SetNormal(Normal);
-        visc_numerics->SetCoord(geometry->node[iPoint]->GetCoord(), geometry->node[Point_Normal]->GetCoord());
-        
-        /*--- Primitive variables, and gradient ---*/
-        visc_numerics->SetPrimitive(V_domain, V_outlet);
-        visc_numerics->SetPrimVarGradient(node[iPoint]->GetGradient_Primitive(), node[iPoint]->GetGradient_Primitive());
-        
-        /*--- Turbulent kinetic energy ---*/
-        if (config->GetKind_Turb_Model() == SST)
-          visc_numerics->SetTurbKineticEnergy(solver_container[TURB_SOL]->node[iPoint]->GetSolution(0), solver_container[TURB_SOL]->node[iPoint]->GetSolution(0));
-        
-        /*--- Compute and update residual ---*/
-        visc_numerics->ComputeResidual(Residual, Jacobian_i, Jacobian_j, config);
-        LinSysRes.SubtractBlock(iPoint, Residual);
-        
-        /*--- Jacobian contribution for implicit integration ---*/
-        if (implicit)
-          Jacobian.SubtractBlock(iPoint, iPoint, Jacobian_i);
-        
-      }
-      
-    }
-  }
-  
-  /*--- Free locally allocated memory ---*/
-  delete [] Normal;
-  
-}
-
-void CEulerSolver::BC_Supersonic_Inlet(CGeometry *geometry, CSolver **solver_container,
-                                       CNumerics *conv_numerics, CNumerics *visc_numerics, CConfig *config, unsigned short val_marker) {
-  unsigned short iDim;
-  unsigned long iVertex, iPoint, Point_Normal;
-  double Area, UnitNormal[3];
-  double *V_inlet, *V_domain;
-  
-  double Density, Pressure, Temperature, Energy, *Velocity, Velocity2;
-  double Gas_Constant = config->GetGas_ConstantND();
-  
-  bool implicit = (config->GetKind_TimeIntScheme_Flow() == EULER_IMPLICIT);
-  bool grid_movement  = config->GetGrid_Movement();
-  bool viscous              = config->GetViscous();
-  string Marker_Tag = config->GetMarker_All_Tag(val_marker);
-  bool tkeNeeded = ((config->GetKind_Solver() == RANS) && (config->GetKind_Turb_Model() == SST));
-  
-  double *Normal = new double[nDim];
-  
-  /*--- Supersonic inlet flow: there are no outgoing characteristics,
-   so all flow variables can be imposed at the inlet.
-   First, retrieve the specified values for the primitive variables. ---*/
-  Temperature = config->GetInlet_Temperature(Marker_Tag);
-  Pressure    = config->GetInlet_Pressure(Marker_Tag);
-  Velocity    = config->GetInlet_Velocity(Marker_Tag);
-  
-  /*--- Density at the inlet from the gas law ---*/
-  Density = Pressure/(Gas_Constant*Temperature);
-  
-  /*--- Non-dim. the inputs if necessary. ---*/
-  Temperature = Temperature/config->GetTemperature_Ref();
-  Pressure    = Pressure/config->GetPressure_Ref();
-  Density     = Density/config->GetDensity_Ref();
-  for (iDim = 0; iDim < nDim; iDim++)
-    Velocity[iDim] = Velocity[iDim]/config->GetVelocity_Ref();
-  
-  /*--- Compute the energy from the specified state ---*/
-  Velocity2 = 0.0;
-  for (iDim = 0; iDim < nDim; iDim++)
-    Velocity2 += Velocity[iDim]*Velocity[iDim];
-  Energy = Pressure/(Density*Gamma_Minus_One)+0.5*Velocity2;
-  if (tkeNeeded) Energy += GetTke_Inf();
-  
-  /*--- Loop over all the vertices on this boundary marker ---*/
-  for(iVertex = 0; iVertex < geometry->nVertex[val_marker]; iVertex++) {
-    
-    /*--- Allocate the value at the outlet ---*/
-    V_inlet = GetCharacPrimVar(val_marker, iVertex);
-    
-    /*--- Primitive variables, using the derived quantities ---*/
-    V_inlet[0] = Temperature;
-    for (iDim = 0; iDim < nDim; iDim++)
-      V_inlet[iDim+1] = Velocity[iDim];
-    V_inlet[nDim+1] = Pressure;
-    V_inlet[nDim+2] = Density;
-    V_inlet[nDim+3] = Energy + Pressure/Density;
-    
-    iPoint = geometry->vertex[val_marker][iVertex]->GetNode();
-    
-    /*--- Check if the node belongs to the domain (i.e, not a halo node) ---*/
-    if (geometry->node[iPoint]->GetDomain()) {
-      
-      /*--- Index of the closest interior node ---*/
-      Point_Normal = geometry->vertex[val_marker][iVertex]->GetNormal_Neighbor();
-      
-      /*--- Current solution at this boundary node ---*/
-      V_domain = node[iPoint]->GetPrimVar();
-      
-      /*--- Normal vector for this vertex (negate for outward convention) ---*/
-      geometry->vertex[val_marker][iVertex]->GetNormal(Normal);
-      for (iDim = 0; iDim < nDim; iDim++) Normal[iDim] = -Normal[iDim];
-      
-      Area = 0.0;
-      for (iDim = 0; iDim < nDim; iDim++)
-        Area += Normal[iDim]*Normal[iDim];
-      Area = sqrt (Area);
-      
-      for (iDim = 0; iDim < nDim; iDim++)
-        UnitNormal[iDim] = Normal[iDim]/Area;
-      
-      /*--- Set various quantities in the solver class ---*/
-      conv_numerics->SetNormal(Normal);
-      conv_numerics->SetPrimitive(V_domain, V_inlet);
-      
-      if (grid_movement)
-        conv_numerics->SetGridVel(geometry->node[iPoint]->GetGridVel(),
-                                  geometry->node[iPoint]->GetGridVel());
-      
-      /*--- Compute the residual using an upwind scheme ---*/
-      conv_numerics->ComputeResidual(Residual, Jacobian_i, Jacobian_j, config);
-      LinSysRes.AddBlock(iPoint, Residual);
-      
-      /*--- Jacobian contribution for implicit integration ---*/
-      if (implicit)
-        Jacobian.AddBlock(iPoint, iPoint, Jacobian_i);
-      
-      /*--- Viscous contribution ---*/
-      if (viscous) {
-        
-        /*--- Set laminar and eddy viscosity at the infinity ---*/
-        V_inlet[nDim+5] = node[iPoint]->GetLaminarViscosity();
-        V_inlet[nDim+6] = node[iPoint]->GetEddyViscosity();
-        
-        /*--- Set the normal vector and the coordinates ---*/
-        visc_numerics->SetNormal(Normal);
-        visc_numerics->SetCoord(geometry->node[iPoint]->GetCoord(), geometry->node[Point_Normal]->GetCoord());
-        
-        /*--- Primitive variables, and gradient ---*/
-        visc_numerics->SetPrimitive(V_domain, V_inlet);
-        visc_numerics->SetPrimVarGradient(node[iPoint]->GetGradient_Primitive(), node[iPoint]->GetGradient_Primitive());
-        
-        /*--- Turbulent kinetic energy ---*/
-        if (config->GetKind_Turb_Model() == SST)
-          visc_numerics->SetTurbKineticEnergy(solver_container[TURB_SOL]->node[iPoint]->GetSolution(0), solver_container[TURB_SOL]->node[iPoint]->GetSolution(0));
-        
-        /*--- Compute and update residual ---*/
-        visc_numerics->ComputeResidual(Residual, Jacobian_i, Jacobian_j, config);
-        LinSysRes.SubtractBlock(iPoint, Residual);
-        
-        /*--- Jacobian contribution for implicit integration ---*/
-        if (implicit)
-          Jacobian.SubtractBlock(iPoint, iPoint, Jacobian_i);
-      }
-      
-    }
-  }
-  
-  /*--- Free locally allocated memory ---*/
-  delete [] Normal;
-  
-}
-
-void CEulerSolver::BC_Nacelle_Inflow(CGeometry *geometry, CSolver **solver_container, CNumerics *conv_numerics, CNumerics *visc_numerics, CConfig *config, unsigned short val_marker) {
-  unsigned short iDim;
-  unsigned long iVertex, iPoint, Point_Normal;
-  double Pressure, P_Fan, Velocity[3], Velocity2, Entropy, Target_FanFace_Mach = 0.0, Density, Energy,
-  Riemann, Area, UnitNormal[3], Vn, SoundSpeed, Vn_Exit, P_Fan_inc, P_Fan_old, M_Fan_old;
-  double *V_inflow, *V_domain;
-  
-  double DampingFactor = config->GetDamp_Nacelle_Inflow();
-  bool implicit = (config->GetKind_TimeIntScheme_Flow() == EULER_IMPLICIT);
-  bool viscous              = config->GetViscous();
-  double Gas_Constant = config->GetGas_ConstantND();
-  string Marker_Tag = config->GetMarker_All_Tag(val_marker);
-  bool tkeNeeded = ((config->GetKind_Solver() == RANS) && (config->GetKind_Turb_Model() == SST));
-  
-  double *Normal = new double[nDim];
-  
-  /*--- Retrieve the specified target fan face mach in the nacelle. ---*/
-  Target_FanFace_Mach = config->GetFanFace_Mach_Target(Marker_Tag);
-  
-  /*--- Retrieve the old fan face pressure and mach number in the nacelle (this has been computed in a preprocessing). ---*/
-  P_Fan_old = config->GetFanFace_Pressure(Marker_Tag);  // Note that has been computed by the code (non-dimensional).
-  M_Fan_old = config->GetFanFace_Mach(Marker_Tag);
-  
-  /*--- Compute the Pressure increment ---*/
-  P_Fan_inc = ((M_Fan_old/Target_FanFace_Mach) - 1.0) * config->GetPressure_FreeStreamND();
-  
-  /*--- Estimate the new fan face pressure ---*/
-  P_Fan = (1.0 - DampingFactor)*P_Fan_old + DampingFactor * (P_Fan_old + P_Fan_inc);
-  
-  /*--- Loop over all the vertices on this boundary marker ---*/
-  for (iVertex = 0; iVertex < geometry->nVertex[val_marker]; iVertex++) {
-    
-    /*--- Allocate the value at the outlet ---*/
-    V_inflow = GetCharacPrimVar(val_marker, iVertex);
-    
-    iPoint = geometry->vertex[val_marker][iVertex]->GetNode();
-    
-    /*--- Check if the node belongs to the domain (i.e, not a halo node) ---*/
-    if (geometry->node[iPoint]->GetDomain()) {
-      
-      /*--- Index of the closest interior node ---*/
-      Point_Normal = geometry->vertex[val_marker][iVertex]->GetNormal_Neighbor();
-      
-      /*--- Normal vector for this vertex (negate for outward convention) ---*/
-      geometry->vertex[val_marker][iVertex]->GetNormal(Normal);
-      for (iDim = 0; iDim < nDim; iDim++) Normal[iDim] = -Normal[iDim];
-      
-      Area = 0.0;
-      for (iDim = 0; iDim < nDim; iDim++)
-        Area += Normal[iDim]*Normal[iDim];
-      Area = sqrt (Area);
-      
-      for (iDim = 0; iDim < nDim; iDim++)
-        UnitNormal[iDim] = Normal[iDim]/Area;
-      
-      /*--- Current solution at this boundary node ---*/
-      V_domain = node[iPoint]->GetPrimVar();
-      
-      /*--- Subsonic nacelle inflow: there is one incoming characteristic,
-       therefore one variable can be specified (back pressure) and is used
-       to update the conservative variables.
-       
-       Compute the entropy and the acoustic variable. These
-       riemann invariants, as well as the tangential velocity components,
-       are extrapolated. ---*/
-      Density = V_domain[nDim+2];
-      Velocity2 = 0.0; Vn = 0.0;
-      for (iDim = 0; iDim < nDim; iDim++) {
-        Velocity[iDim] = V_domain[iDim+1];
-        Velocity2 += Velocity[iDim]*Velocity[iDim];
-        Vn += Velocity[iDim]*UnitNormal[iDim];
-      }
-      Energy     = V_domain[nDim+3] - V_domain[nDim+1]/V_domain[nDim+2];
-      Pressure   = V_domain[nDim+1];
-      SoundSpeed = sqrt(Gamma*Pressure/Density);
-      Entropy = Pressure*pow(1.0/Density,Gamma);
-      Riemann = Vn + 2.0*SoundSpeed/Gamma_Minus_One;
-      
-      /*--- Compute the new fictious state at the outlet ---*/
-      Density    = pow(P_Fan/Entropy,1.0/Gamma);
-      Pressure   = P_Fan;
-      SoundSpeed = sqrt(Gamma*P_Fan/Density);
-      Vn_Exit    = Riemann - 2.0*SoundSpeed/Gamma_Minus_One;
-      Velocity2  = 0.0;
-      for (iDim = 0; iDim < nDim; iDim++) {
-        Velocity[iDim] = Velocity[iDim] + (Vn_Exit-Vn)*UnitNormal[iDim];
-        Velocity2 += Velocity[iDim]*Velocity[iDim];
-      }
-      
-      Energy = P_Fan/(Density*Gamma_Minus_One) + 0.5*Velocity2;
-      if (tkeNeeded) Energy += GetTke_Inf();
-      
-      /*--- Conservative variables, using the derived quantities ---*/
-      V_inflow[0] = Pressure / ( Gas_Constant * Density);
-      for (iDim = 0; iDim < nDim; iDim++)
-        V_inflow[iDim+1] = Velocity[iDim];
-      V_inflow[nDim+1] = Pressure;
-      V_inflow[nDim+2] = Density;
-      V_inflow[nDim+3] = Energy + Pressure/Density;
-      
-      /*--- Set various quantities in the solver class ---*/
-      conv_numerics->SetNormal(Normal);
-      conv_numerics->SetPrimitive(V_domain, V_inflow);
-      
-      /*--- Compute the residual using an upwind scheme ---*/
-      conv_numerics->ComputeResidual(Residual, Jacobian_i, Jacobian_j, config);
-      LinSysRes.AddBlock(iPoint, Residual);
-      
-      /*--- Jacobian contribution for implicit integration ---*/
-      if (implicit)
-        Jacobian.AddBlock(iPoint, iPoint, Jacobian_i);
-      
-      /*--- Viscous contribution ---*/
-      if (viscous) {
-        
-        /*--- Set laminar and eddy viscosity at the infinity ---*/
-        V_inflow[nDim+5] = node[iPoint]->GetLaminarViscosity();
-        V_inflow[nDim+6] = node[iPoint]->GetEddyViscosity();
-        
-        /*--- Set the normal vector and the coordinates ---*/
-        visc_numerics->SetNormal(Normal);
-        visc_numerics->SetCoord(geometry->node[iPoint]->GetCoord(), geometry->node[Point_Normal]->GetCoord());
-        
-        /*--- Primitive variables, and gradient ---*/
-        visc_numerics->SetPrimitive(V_domain, V_inflow);
-        visc_numerics->SetPrimVarGradient(node[iPoint]->GetGradient_Primitive(), node[iPoint]->GetGradient_Primitive());
-        
-        /*--- Turbulent kinetic energy ---*/
-        if (config->GetKind_Turb_Model() == SST)
-          visc_numerics->SetTurbKineticEnergy(solver_container[TURB_SOL]->node[iPoint]->GetSolution(0), solver_container[TURB_SOL]->node[iPoint]->GetSolution(0));
-        
-        /*--- Compute and update residual ---*/
-        visc_numerics->ComputeResidual(Residual, Jacobian_i, Jacobian_j, config);
-        LinSysRes.SubtractBlock(iPoint, Residual);
-        
-        /*--- Jacobian contribution for implicit integration ---*/
-        if (implicit)
-          Jacobian.SubtractBlock(iPoint, iPoint, Jacobian_i);
-        
-      }
-      
-    }
-  }
-  
-  delete [] Normal;
-  
-}
-
-void CEulerSolver::BC_Nacelle_Exhaust(CGeometry *geometry, CSolver **solver_container, CNumerics *conv_numerics, CNumerics *visc_numerics, CConfig *config, unsigned short val_marker) {
-  unsigned short iDim;
-  unsigned long iVertex, iPoint, Point_Normal;
-  double P_Exhaust, T_Exhaust, Velocity[3], Velocity2, H_Exhaust, Temperature, Riemann, Area, UnitNormal[3], Pressure, Density, Energy, Mach2, SoundSpeed2, SoundSpeed_Exhaust2, Vel_Mag, alpha, aa, bb, cc, dd, Flow_Dir[3];
-  double *V_exhaust, *V_domain;
-  
-  double Gas_Constant = config->GetGas_ConstantND();
-  bool implicit = (config->GetKind_TimeIntScheme_Flow() == EULER_IMPLICIT);
-  bool viscous = config->GetViscous();
-  string Marker_Tag = config->GetMarker_All_Tag(val_marker);
-  bool tkeNeeded = ((config->GetKind_Solver() == RANS) && (config->GetKind_Turb_Model() == SST));
-  
-  double *Normal = new double[nDim];
-  
-  /*--- Loop over all the vertices on this boundary marker ---*/
-  for (iVertex = 0; iVertex < geometry->nVertex[val_marker]; iVertex++) {
-    
-    /*--- Allocate the value at the exhaust ---*/
-    V_exhaust = GetCharacPrimVar(val_marker, iVertex);
-    
-    iPoint = geometry->vertex[val_marker][iVertex]->GetNode();
-    
-    /*--- Check if the node belongs to the domain (i.e, not a halo node) ---*/
-    if (geometry->node[iPoint]->GetDomain()) {
-      
-      /*--- Index of the closest interior node ---*/
-      Point_Normal = geometry->vertex[val_marker][iVertex]->GetNormal_Neighbor();
-      
-      /*--- Normal vector for this vertex (negate for outward convention) ---*/
-      geometry->vertex[val_marker][iVertex]->GetNormal(Normal);
-      for (iDim = 0; iDim < nDim; iDim++) Normal[iDim] = -Normal[iDim];
-      
-      Area = 0.0;
-      for (iDim = 0; iDim < nDim; iDim++)
-        Area += Normal[iDim]*Normal[iDim];
-      Area = sqrt (Area);
-      
-      for (iDim = 0; iDim < nDim; iDim++)
-        UnitNormal[iDim] = Normal[iDim]/Area;
-      
-      /*--- Current solution at this boundary node ---*/
-      V_domain = node[iPoint]->GetPrimVar();
-      
-      /*--- Subsonic inflow: there is one outgoing characteristic (u-c),
-       therefore we can specify all but one state variable at the inlet.
-       The outgoing Riemann invariant provides the final piece of info. ---*/
-      
-      /*--- Retrieve the specified total conditions for this inlet. ---*/
-      P_Exhaust  = config->GetNozzle_Ptotal(Marker_Tag);
-      T_Exhaust  = config->GetNozzle_Ttotal(Marker_Tag);
-      
-      /*--- Non-dim. the inputs if necessary. ---*/
-      P_Exhaust /= config->GetPressure_Ref();
-      T_Exhaust /= config->GetTemperature_Ref();
-      
-      /*--- Store primitives and set some variables for clarity. ---*/
-      Density = V_domain[nDim+2];
-      Velocity2 = 0.0;
-      for (iDim = 0; iDim < nDim; iDim++) {
-        Velocity[iDim] = V_domain[iDim+1];
-        Velocity2 += Velocity[iDim]*Velocity[iDim];
-      }
-      Energy = V_domain[nDim+3] - V_domain[nDim+1]/V_domain[nDim+2];
-      Pressure = V_domain[nDim+1];
-      H_Exhaust     = (Gamma*Gas_Constant/Gamma_Minus_One)*T_Exhaust;
-      SoundSpeed2 = Gamma*Pressure/Density;
-      
-      /*--- Compute the acoustic Riemann invariant that is extrapolated
-       from the domain interior. ---*/
-      Riemann   = 2.0*sqrt(SoundSpeed2)/Gamma_Minus_One;
-      for (iDim = 0; iDim < nDim; iDim++)
-        Riemann += Velocity[iDim]*UnitNormal[iDim];
-      
-      /*--- Total speed of sound ---*/
-      SoundSpeed_Exhaust2 = Gamma_Minus_One*(H_Exhaust - (Energy + Pressure/Density)+0.5*Velocity2) + SoundSpeed2;
-      
-      /*--- The flow direction is defined by the surface normal ---*/
-      for (iDim = 0; iDim < nDim; iDim++)
-        Flow_Dir[iDim] = -UnitNormal[iDim];
-      
-      /*--- Dot product of normal and flow direction. This should
-       be negative due to outward facing boundary normal convention. ---*/
-      alpha = 0.0;
-      for (iDim = 0; iDim < nDim; iDim++)
-        alpha += UnitNormal[iDim]*Flow_Dir[iDim];
-      
-      /*--- Coefficients in the quadratic equation for the velocity ---*/
-      aa =  1.0 + 0.5*Gamma_Minus_One*alpha*alpha;
-      bb = -1.0*Gamma_Minus_One*alpha*Riemann;
-      cc =  0.5*Gamma_Minus_One*Riemann*Riemann - 2.0*SoundSpeed_Exhaust2/Gamma_Minus_One;
-      
-      /*--- Solve quadratic equation for velocity magnitude. Value must
-       be positive, so the choice of root is clear. ---*/
-      dd = bb*bb - 4.0*aa*cc;
-      dd = sqrt(max(0.0,dd));
-      Vel_Mag   = (-bb + dd)/(2.0*aa);
-      Vel_Mag   = max(0.0,Vel_Mag);
-      Velocity2 = Vel_Mag*Vel_Mag;
-      
-      /*--- Compute speed of sound from total speed of sound eqn. ---*/
-      SoundSpeed2 = SoundSpeed_Exhaust2 - 0.5*Gamma_Minus_One*Velocity2;
-      
-      /*--- Mach squared (cut between 0-1), use to adapt velocity ---*/
-      Mach2 = Velocity2/SoundSpeed2;
-      Mach2 = min(1.0,Mach2);
-      Velocity2   = Mach2*SoundSpeed2;
-      Vel_Mag     = sqrt(Velocity2);
-      SoundSpeed2 = SoundSpeed_Exhaust2 - 0.5*Gamma_Minus_One*Velocity2;
-      
-      /*--- Compute new velocity vector at the inlet ---*/
-      for (iDim = 0; iDim < nDim; iDim++)
-        Velocity[iDim] = Vel_Mag*Flow_Dir[iDim];
-      
-      /*--- Static temperature from the speed of sound relation ---*/
-      Temperature = SoundSpeed2/(Gamma*Gas_Constant);
-      
-      /*--- Static pressure using isentropic relation at a point ---*/
-      Pressure = P_Exhaust*pow((Temperature/T_Exhaust),Gamma/Gamma_Minus_One);
-      
-      /*--- Density at the inlet from the gas law ---*/
-      Density = Pressure/(Gas_Constant*Temperature);
-      
-      /*--- Using pressure, density, & velocity, compute the energy ---*/
-      Energy = Pressure/(Density*Gamma_Minus_One) + 0.5*Velocity2;
-      if (tkeNeeded) Energy += GetTke_Inf();
-      
-      /*--- Primitive variables, using the derived quantities ---*/
-      V_exhaust[0] = Temperature;
-      for (iDim = 0; iDim < nDim; iDim++)
-        V_exhaust[iDim+1] = Velocity[iDim];
-      V_exhaust[nDim+1] = Pressure;
-      V_exhaust[nDim+2] = Density;
-      V_exhaust[nDim+3] = Energy + Pressure/Density;
-      
-      /*--- Set various quantities in the solver class ---*/
-      conv_numerics->SetNormal(Normal);
-      conv_numerics->SetPrimitive(V_domain, V_exhaust);
-      
-      /*--- Compute the residual using an upwind scheme ---*/
-      conv_numerics->ComputeResidual(Residual, Jacobian_i, Jacobian_j, config);
-      LinSysRes.AddBlock(iPoint, Residual);
-      
-      /*--- Jacobian contribution for implicit integration ---*/
-      if (implicit)
-        Jacobian.AddBlock(iPoint, iPoint, Jacobian_i);
-      
-      /*--- Viscous contribution ---*/
-      if (viscous) {
-        
-        /*--- Set laminar and eddy viscosity at the infinity ---*/
-        V_exhaust[nDim+5] = node[iPoint]->GetLaminarViscosity();
-        V_exhaust[nDim+6] = node[iPoint]->GetEddyViscosity();
-        
-        /*--- Set the normal vector and the coordinates ---*/
-        visc_numerics->SetNormal(Normal);
-        visc_numerics->SetCoord(geometry->node[iPoint]->GetCoord(), geometry->node[Point_Normal]->GetCoord());
-        
-        /*--- Primitive variables, and gradient ---*/
-        visc_numerics->SetPrimitive(V_domain, V_exhaust);
-        visc_numerics->SetPrimVarGradient(node[iPoint]->GetGradient_Primitive(), node[iPoint]->GetGradient_Primitive());
-        
-        /*--- Turbulent kinetic energy ---*/
-        if (config->GetKind_Turb_Model() == SST)
-          visc_numerics->SetTurbKineticEnergy(solver_container[TURB_SOL]->node[iPoint]->GetSolution(0), solver_container[TURB_SOL]->node[iPoint]->GetSolution(0));
-        
-        /*--- Compute and update residual ---*/
-        visc_numerics->ComputeResidual(Residual, Jacobian_i, Jacobian_j, config);
-        LinSysRes.SubtractBlock(iPoint, Residual);
-        
-        /*--- Jacobian contribution for implicit integration ---*/
-        if (implicit)
-          Jacobian.SubtractBlock(iPoint, iPoint, Jacobian_i);
-        
-      }
-      
-    }
-  }
-  
-  delete [] Normal;
-  
-}
-
-void CEulerSolver::BC_Sym_Plane(CGeometry *geometry, CSolver **solver_container, CNumerics *conv_numerics, CNumerics *visc_numerics,
-                                CConfig *config, unsigned short val_marker) {
-  
-  /*--- Call the Euler residual --- */
-  
-  BC_Euler_Wall(geometry, solver_container, conv_numerics, config, val_marker);
-  
-}
-
-void CEulerSolver::BC_Interface_Boundary(CGeometry *geometry, CSolver **solver_container, CNumerics *numerics,
-                                         CConfig *config, unsigned short val_marker) {
-  
-  unsigned long iVertex, iPoint, jPoint;
-  unsigned short iDim, iVar;
-  
-  bool implicit = (config->GetKind_TimeIntScheme_Flow() == EULER_IMPLICIT);
-  
-  double *Normal = new double[nDim];
-  double *PrimVar_i = new double[nPrimVar];
-  double *PrimVar_j = new double[nPrimVar];
-  
-#ifdef NO_MPI
-  
-  for(iVertex = 0; iVertex < geometry->nVertex[val_marker]; iVertex++) {
-    iPoint = geometry->vertex[val_marker][iVertex]->GetNode();
-    
-    if (geometry->node[iPoint]->GetDomain()) {
-      
-      /*--- Find the associate pair to the original node ---*/
-      
-      jPoint = geometry->vertex[val_marker][iVertex]->GetDonorPoint();
-      
-      if (iPoint != jPoint) {
-        
-        /*--- Store the solution for both points ---*/
-        
-        for (iVar = 0; iVar < nPrimVar; iVar++) {
-          PrimVar_i[iVar] = node[iPoint]->GetPrimVar(iVar);
-          PrimVar_j[iVar] = node[jPoint]->GetPrimVar(iVar);
-        }
-        
-        /*--- Set primitive variables ---*/
-        
-        numerics->SetPrimitive(PrimVar_i, PrimVar_j);
-        
-        /*--- Set the normal vector ---*/
-        
-        geometry->vertex[val_marker][iVertex]->GetNormal(Normal);
-        for (iDim = 0; iDim < nDim; iDim++) Normal[iDim] = -Normal[iDim];
-        numerics->SetNormal(Normal);
-        
-        /*--- Compute the convective residual using an upwind scheme ---*/
-        
-        numerics->ComputeResidual(Residual, Jacobian_i, Jacobian_j, config);
-        
-        /*--- Add Residuals and Jacobians ---*/
-        
-        LinSysRes.AddBlock(iPoint, Residual);
-        if (implicit) Jacobian.AddBlock(iPoint, iPoint, Jacobian_i);
-        
-      }
-      
-    }
-    
-  }
-  
-#else
-  int rank, jProcessor;
-#ifdef WINDOWS
-  MPI_Comm_rank(MPI_COMM_WORLD,&rank);
-#else
-  rank = MPI::COMM_WORLD.Get_rank();
-#endif
-
-  bool compute;
-  double *Buffer_Send_V = new double [nPrimVar];
-  double *Buffer_Receive_V = new double [nPrimVar];
-  
-  /*--- Do the send process, by the moment we are sending each
-   node individually, this must be changed ---*/
-  
-  for(iVertex = 0; iVertex < geometry->nVertex[val_marker]; iVertex++) {
-    
-    iPoint = geometry->vertex[val_marker][iVertex]->GetNode();
-    
-    if (geometry->node[iPoint]->GetDomain()) {
-      
-      /*--- Find the associate pair to the original node ---*/
-      
-      jPoint = geometry->vertex[val_marker][iVertex]->GetPeriodicPointDomain()[0];
-      jProcessor = geometry->vertex[val_marker][iVertex]->GetPeriodicPointDomain()[1];
-      
-      if ((iPoint == jPoint) && (jProcessor == rank)) compute = false;
-      else compute = true;
-      
-      /*--- We only send the information that belong to other boundary, -1 processor
-       means that the boundary condition is not applied ---*/
-      
-      if (compute) {
-        
-        if (jProcessor != rank) {
-          
-          /*--- Copy the primitive variable ---*/
-          
-          for (iVar = 0; iVar < nPrimVar; iVar++)
-            Buffer_Send_V[iVar] = node[iPoint]->GetPrimVar(iVar);
-#ifdef WINDOWS
-		  MPI_Bsend(Buffer_Send_V, nPrimVar, MPI_DOUBLE, jProcessor, iPoint, MPI_COMM_WORLD);
-#else
-          MPI::COMM_WORLD.Bsend(Buffer_Send_V, nPrimVar, MPI::DOUBLE, jProcessor, iPoint);
-#endif
-          
-        }
-        
-      }
-      
-    }
-  }
-  
-  for(iVertex = 0; iVertex < geometry->nVertex[val_marker]; iVertex++) {
-    
-    iPoint = geometry->vertex[val_marker][iVertex]->GetNode();
-    
-    if (geometry->node[iPoint]->GetDomain()) {
-      
-      /*--- Find the associate pair to the original node ---*/
-      
-      jPoint = geometry->vertex[val_marker][iVertex]->GetPeriodicPointDomain()[0];
-      jProcessor = geometry->vertex[val_marker][iVertex]->GetPeriodicPointDomain()[1];
-      
-      if ((iPoint == jPoint) && (jProcessor == rank)) compute = false;
-      else compute = true;
-      
-      if (compute) {
-        
-        /*--- We only receive the information that belong to other boundary ---*/
-        
-        if (jProcessor != rank) {
-#ifdef WINDOWS
-		  MPI_Recv(Buffer_Receive_V, nPrimVar, MPI_DOUBLE, jProcessor, jPoint, MPI_COMM_WORLD, NULL);
-#else
-          MPI::COMM_WORLD.Recv(Buffer_Receive_V, nPrimVar, MPI::DOUBLE, jProcessor, jPoint);
-#endif
-        }
-        else {
-          for (iVar = 0; iVar < nPrimVar; iVar++)
-            Buffer_Receive_V[iVar] = node[jPoint]->GetPrimVar(iVar);
-        }
-        
-        /*--- Store the solution for both points ---*/
-        
-        for (iVar = 0; iVar < nPrimVar; iVar++) {
-          PrimVar_i[iVar] = node[iPoint]->GetPrimVar(iVar);
-          PrimVar_j[iVar] = Buffer_Receive_V[iVar];
-        }
-        
-        /*--- Set Conservative Variables ---*/
-        
-        numerics->SetPrimitive(PrimVar_i, PrimVar_j);
-        
-        /*--- Set Normal ---*/
-        
-        geometry->vertex[val_marker][iVertex]->GetNormal(Normal);
-        for (iDim = 0; iDim < nDim; iDim++) Normal[iDim] = -Normal[iDim];
-        numerics->SetNormal(Normal);
-        
-        /*--- Compute the convective residual using an upwind scheme ---*/
-        
-        numerics->ComputeResidual(Residual, Jacobian_i, Jacobian_j, config);
-        
-        /*--- Add Residuals and Jacobians ---*/
-        
-        LinSysRes.AddBlock(iPoint, Residual);
-        if (implicit) Jacobian.AddBlock(iPoint, iPoint, Jacobian_i);
-        
-      }
-      
-    }
-  }
-  
-  delete[] Buffer_Send_V;
-  delete[] Buffer_Receive_V;
-  
-#endif
-  
-  /*--- Free locally allocated memory ---*/
-  
-  delete [] Normal;
-  delete [] PrimVar_i;
-  delete [] PrimVar_j;
-  
-}
-
-void CEulerSolver::BC_NearField_Boundary(CGeometry *geometry, CSolver **solver_container, CNumerics *numerics,
-                                         CConfig *config, unsigned short val_marker) {
-  
-  /*--- Call the Interface_Boundary residual --- */
-  
-  BC_Interface_Boundary(geometry, solver_container, numerics, config, val_marker);
-  
-  
-}
-
-void CEulerSolver::BC_Dirichlet(CGeometry *geometry, CSolver **solver_container,
-                                CConfig *config, unsigned short val_marker) { }
-
-void CEulerSolver::BC_Custom(CGeometry *geometry, CSolver **solver_container, CNumerics *numerics, CConfig *config, unsigned short val_marker) { }
-
-void CEulerSolver::SetResidual_DualTime(CGeometry *geometry, CSolver **solver_container, CConfig *config,
-                                        unsigned short iRKStep, unsigned short iMesh, unsigned short RunTime_EqSystem) {
-  
-  /*--- Local variables ---*/
-  
-  unsigned short iVar, jVar, iMarker, iDim;
-  unsigned long iPoint, jPoint, iEdge, iVertex;
-  
-  double *U_time_nM1, *U_time_n, *U_time_nP1;
-  double Volume_nM1, Volume_nP1, TimeStep;
-  double *Normal = NULL, *GridVel_i = NULL, *GridVel_j = NULL, Residual_GCL;
-  
-  bool implicit       = (config->GetKind_TimeIntScheme_Flow() == EULER_IMPLICIT);
-  bool FlowEq         = (RunTime_EqSystem == RUNTIME_FLOW_SYS);
-  bool AdjEq          = (RunTime_EqSystem == RUNTIME_ADJFLOW_SYS);
-  bool incompressible = (config->GetKind_Regime() == INCOMPRESSIBLE);
-  bool freesurface    = (config->GetKind_Regime() == FREESURFACE);
-  bool grid_movement  = config->GetGrid_Movement();
-  
-  /*--- Store the physical time step ---*/
-  
-  TimeStep = config->GetDelta_UnstTimeND();
-  
-  /*--- Compute the dual time-stepping source term for static meshes ---*/
-  
-  if (!grid_movement) {
-    
-    /*--- Loop over all nodes (excluding halos) ---*/
-    
-    for (iPoint = 0; iPoint < nPointDomain; iPoint++) {
-      
-      /*--- Retrieve the solution at time levels n-1, n, and n+1. Note that
-       we are currently iterating on U^n+1 and that U^n & U^n-1 are fixed,
-       previous solutions that are stored in memory. ---*/
-      
-      U_time_nM1 = node[iPoint]->GetSolution_time_n1();
-      U_time_n   = node[iPoint]->GetSolution_time_n();
-      U_time_nP1 = node[iPoint]->GetSolution();
-      
-      /*--- CV volume at time n+1. As we are on a static mesh, the volume
-       of the CV will remained fixed for all time steps. ---*/
-      
-      Volume_nP1 = geometry->node[iPoint]->GetVolume();
-      
-      /*--- Compute the dual time-stepping source term based on the chosen
-       time discretization scheme (1st- or 2nd-order).---*/
-      
-      for (iVar = 0; iVar < nVar; iVar++) {
-        if (config->GetUnsteady_Simulation() == DT_STEPPING_1ST)
-          Residual[iVar] = (U_time_nP1[iVar] - U_time_n[iVar])*Volume_nP1 / TimeStep;
-        if (config->GetUnsteady_Simulation() == DT_STEPPING_2ND)
-          Residual[iVar] = ( 3.0*U_time_nP1[iVar] - 4.0*U_time_n[iVar]
-                            +1.0*U_time_nM1[iVar])*Volume_nP1 / (2.0*TimeStep);
-      }
-      if ((incompressible || freesurface) && (FlowEq || AdjEq)) Residual[0] = 0.0;
-      
-      /*--- Store the residual and compute the Jacobian contribution due
-       to the dual time source term. ---*/
-      
-      LinSysRes.AddBlock(iPoint, Residual);
-      if (implicit) {
-        for (iVar = 0; iVar < nVar; iVar++) {
-          for (jVar = 0; jVar < nVar; jVar++) Jacobian_i[iVar][jVar] = 0.0;
-          if (config->GetUnsteady_Simulation() == DT_STEPPING_1ST)
-            Jacobian_i[iVar][iVar] = Volume_nP1 / TimeStep;
-          if (config->GetUnsteady_Simulation() == DT_STEPPING_2ND)
-            Jacobian_i[iVar][iVar] = (Volume_nP1*3.0)/(2.0*TimeStep);
-        }
-        if ((incompressible || freesurface) && (FlowEq || AdjEq)) Jacobian_i[0][0] = 0.0;
-        Jacobian.AddBlock(iPoint, iPoint, Jacobian_i);
-      }
-    }
-    
-  }
-  
-  else {
-    
-    /*--- For unsteady flows on dynamic meshes (rigidly transforming or
-     dynamically deforming), the Geometric Conservation Law (GCL) should be
-     satisfied in conjunction with the ALE formulation of the governing
-     equations. The GCL prevents accuracy issues caused by grid motion, i.e.
-     a uniform free-stream should be preserved through a moving grid. First,
-     we will loop over the edges and boundaries to compute the GCL component
-     of the dual time source term that depends on grid velocities. ---*/
-    
-    for (iEdge = 0; iEdge < geometry->GetnEdge(); iEdge++) {
-      
-      /*--- Get indices for nodes i & j plus the face normal ---*/
-      
-      iPoint = geometry->edge[iEdge]->GetNode(0);
-      jPoint = geometry->edge[iEdge]->GetNode(1);
-      Normal = geometry->edge[iEdge]->GetNormal();
-      
-      /*--- Grid velocities stored at nodes i & j ---*/
-      
-      GridVel_i = geometry->node[iPoint]->GetGridVel();
-      GridVel_j = geometry->node[jPoint]->GetGridVel();
-      
-      /*--- Compute the GCL term by averaging the grid velocities at the
-       edge mid-point and dotting with the face normal. ---*/
-      
-      Residual_GCL = 0.0;
-      for (iDim = 0; iDim < nDim; iDim++)
-        Residual_GCL += 0.5*(GridVel_i[iDim]+GridVel_j[iDim])*Normal[iDim];
-      
-      /*--- Compute the GCL component of the source term for node i ---*/
-      
-      U_time_n = node[iPoint]->GetSolution_time_n();
-      for(iVar = 0; iVar < nVar; iVar++)
-        Residual[iVar] = U_time_n[iVar]*Residual_GCL;
-      if ((incompressible || freesurface) && (FlowEq || AdjEq)) Residual[0] = 0.0;
-      LinSysRes.AddBlock(iPoint, Residual);
-      
-      /*--- Compute the GCL component of the source term for node j ---*/
-      
-      U_time_n = node[jPoint]->GetSolution_time_n();
-      for(iVar = 0; iVar < nVar; iVar++)
-        Residual[iVar] = U_time_n[iVar]*Residual_GCL;
-      if ((incompressible || freesurface) && (FlowEq || AdjEq)) Residual[0] = 0.0;
-      LinSysRes.SubtractBlock(jPoint, Residual);
-      
-    }
-    
-    /*---	Loop over the boundary edges ---*/
-    
-    for(iMarker = 0; iMarker < geometry->GetnMarker(); iMarker++) {
-      for(iVertex = 0; iVertex < geometry->GetnVertex(iMarker); iVertex++) {
-        
-        /*--- Get the index for node i plus the boundary face normal ---*/
-        
-        iPoint = geometry->vertex[iMarker][iVertex]->GetNode();
-        Normal = geometry->vertex[iMarker][iVertex]->GetNormal();
-        
-        /*--- Grid velocities stored at boundary node i ---*/
-        
-        GridVel_i = geometry->node[iPoint]->GetGridVel();
-        
-        /*--- Compute the GCL term by dotting the grid velocity with the face
-         normal. The normal is negated to match the boundary convention. ---*/
-        
-        Residual_GCL = 0.0;
-        for (iDim = 0; iDim < nDim; iDim++)
-          Residual_GCL -= 0.5*(GridVel_i[iDim]+GridVel_i[iDim])*Normal[iDim];
-        
-        /*--- Compute the GCL component of the source term for node i ---*/
-        
-        U_time_n = node[iPoint]->GetSolution_time_n();
-        for(iVar = 0; iVar < nVar; iVar++)
-          Residual[iVar] = U_time_n[iVar]*Residual_GCL;
-        if ((incompressible || freesurface) && (FlowEq || AdjEq)) Residual[0] = 0.0;
-        LinSysRes.AddBlock(iPoint, Residual);
-        
-      }
-    }
-    
-    /*--- Loop over all nodes (excluding halos) to compute the remainder
-     of the dual time-stepping source term. ---*/
-    
-    for (iPoint = 0; iPoint < nPointDomain; iPoint++) {
-      
-      /*--- Retrieve the solution at time levels n-1, n, and n+1. Note that
-       we are currently iterating on U^n+1 and that U^n & U^n-1 are fixed,
-       previous solutions that are stored in memory. ---*/
-      
-      U_time_nM1 = node[iPoint]->GetSolution_time_n1();
-      U_time_n   = node[iPoint]->GetSolution_time_n();
-      U_time_nP1 = node[iPoint]->GetSolution();
-      
-      /*--- CV volume at time n-1 and n+1. In the case of dynamically deforming
-       grids, the volumes will change. On rigidly transforming grids, the
-       volumes will remain constant. ---*/
-      
-      Volume_nM1 = geometry->node[iPoint]->GetVolume_nM1();
-      Volume_nP1 = geometry->node[iPoint]->GetVolume();
-      
-      /*--- Compute the dual time-stepping source residual. Due to the
-       introduction of the GCL term above, the remainder of the source residual
-       due to the time discretization has a new form.---*/
-      
-      for(iVar = 0; iVar < nVar; iVar++) {
-        if (config->GetUnsteady_Simulation() == DT_STEPPING_1ST)
-          Residual[iVar] = (U_time_nP1[iVar] - U_time_n[iVar])*(Volume_nP1/TimeStep);
-        if (config->GetUnsteady_Simulation() == DT_STEPPING_2ND)
-          Residual[iVar] = (U_time_nP1[iVar] - U_time_n[iVar])*(3.0*Volume_nP1/(2.0*TimeStep))
-          + (U_time_nM1[iVar] - U_time_n[iVar])*(Volume_nM1/(2.0*TimeStep));
-      }
-      if ((incompressible || freesurface) && (FlowEq || AdjEq)) Residual[0] = 0.0;
-      
-      /*--- Store the residual and compute the Jacobian contribution due
-       to the dual time source term. ---*/
-      
-      LinSysRes.AddBlock(iPoint, Residual);
-      if (implicit) {
-        for (iVar = 0; iVar < nVar; iVar++) {
-          for (jVar = 0; jVar < nVar; jVar++) Jacobian_i[iVar][jVar] = 0.0;
-          if (config->GetUnsteady_Simulation() == DT_STEPPING_1ST)
-            Jacobian_i[iVar][iVar] = Volume_nP1/TimeStep;
-          if (config->GetUnsteady_Simulation() == DT_STEPPING_2ND)
-            Jacobian_i[iVar][iVar] = (3.0*Volume_nP1)/(2.0*TimeStep);
-        }
-        if ((incompressible || freesurface) && (FlowEq || AdjEq)) Jacobian_i[0][0] = 0.0;
-        Jacobian.AddBlock(iPoint, iPoint, Jacobian_i);
-      }
-    }
-  }
-  
-}
-
-void CEulerSolver::SetFlow_Displacement(CGeometry **flow_geometry, CVolumetricMovement *flow_grid_movement,
-                                        CConfig *flow_config, CConfig *fea_config, CGeometry **fea_geometry, CSolver ***fea_solution) {
-  //  unsigned short iMarker, iDim;
-  //  unsigned long iVertex, iPoint;
-  //  double *Coord, VarCoord[3];
-  //
-  //#ifdef NO_MPI
-  //  unsigned long iPoint_Donor;
-  //  double *CoordDonor, *DisplacementDonor;
-  //
-  //  for (iMarker = 0; iMarker < flow_config->GetnMarker_All(); iMarker++) {
-  //    if (flow_config->GetMarker_All_Moving(iMarker) == YES) {
-  //      for(iVertex = 0; iVertex < flow_geometry[MESH_0]->nVertex[iMarker]; iVertex++) {
-  //        iPoint = flow_geometry[MESH_0]->vertex[iMarker][iVertex]->GetNode();
-  //        iPoint_Donor = flow_geometry[MESH_0]->vertex[iMarker][iVertex]->GetDonorPoint();
-  //        Coord = flow_geometry[MESH_0]->node[iPoint]->GetCoord();
-  //        CoordDonor = fea_geometry[MESH_0]->node[iPoint_Donor]->GetCoord();
-  //        DisplacementDonor = fea_solution[MESH_0][FEA_SOL]->node[iPoint_Donor]->GetSolution();
-  //
-  //        for (iDim = 0; iDim < nDim; iDim++)
-  //          VarCoord[iDim] = (CoordDonor[iDim]+DisplacementDonor[iDim])-Coord[iDim];
-  //
-  //        flow_geometry[MESH_0]->vertex[iMarker][iVertex]->SetVarCoord(VarCoord);
-  //      }
-  //    }
-  //  }
-  //  flow_grid_movement->SetVolume_Deformation(flow_geometry[MESH_0], flow_config, true);
-  //
-  //#else
-  //
-  //  int rank = MPI::COMM_WORLD.Get_rank(), jProcessor;
-  //  double *Buffer_Send_Coord = new double [nDim];
-  //  double *Buffer_Receive_Coord = new double [nDim];
-  //  unsigned long jPoint;
-  //
-  //  /*--- Do the send process, by the moment we are sending each
-  //   node individually, this must be changed ---*/
-  //  for (iMarker = 0; iMarker < fea_config->GetnMarker_All(); iMarker++) {
-  //    if (fea_config->GetMarker_All_Boundary(iMarker) == LOAD_BOUNDARY) {
-  //      for(iVertex = 0; iVertex < fea_geometry[MESH_0]->nVertex[iMarker]; iVertex++) {
-  //        iPoint = fea_geometry[MESH_0]->vertex[iMarker][iVertex]->GetNode();
-  //
-  //        if (fea_geometry[MESH_0]->node[iPoint]->GetDomain()) {
-  //
-  //          /*--- Find the associate pair to the original node (index and processor) ---*/
-  //          jPoint = fea_geometry[MESH_0]->vertex[iMarker][iVertex]->GetPeriodicPointDomain()[0];
-  //          jProcessor = fea_geometry[MESH_0]->vertex[iMarker][iVertex]->GetPeriodicPointDomain()[1];
-  //
-  //          /*--- We only send the pressure that belong to other boundary ---*/
-  //          if (jProcessor != rank) {
-  //            for (iDim = 0; iDim < nDim; iDim++)
-  //              Buffer_Send_Coord[iDim] = fea_geometry[MESH_0]->node[iPoint]->GetCoord(iDim);
-  //
-  //            MPI::COMM_WORLD.Bsend(Buffer_Send_Coord, nDim, MPI::DOUBLE, jProcessor, iPoint);
-  //          }
-  //
-  //        }
-  //      }
-  //    }
-  //  }
-  //
-  //  /*--- Now the loop is over the fea points ---*/
-  //  for (iMarker = 0; iMarker < flow_config->GetnMarker_All(); iMarker++) {
-  //    if ((flow_config->GetMarker_All_Boundary(iMarker) == EULER_WALL) &&
-  //        (flow_config->GetMarker_All_Moving(iMarker) == YES)) {
-  //      for(iVertex = 0; iVertex < flow_geometry[MESH_0]->nVertex[iMarker]; iVertex++) {
-  //        iPoint = flow_geometry[MESH_0]->vertex[iMarker][iVertex]->GetNode();
-  //        if (flow_geometry[MESH_0]->node[iPoint]->GetDomain()) {
-  //
-  //          /*--- Find the associate pair to the original node ---*/
-  //          jPoint = flow_geometry[MESH_0]->vertex[iMarker][iVertex]->GetPeriodicPointDomain()[0];
-  //          jProcessor = flow_geometry[MESH_0]->vertex[iMarker][iVertex]->GetPeriodicPointDomain()[1];
-  //
-  //          /*--- We only receive the information that belong to other boundary ---*/
-  //          if (jProcessor != rank)
-  //            MPI::COMM_WORLD.Recv(Buffer_Receive_Coord, nDim, MPI::DOUBLE, jProcessor, jPoint);
-  //          else {
-  //            for (iDim = 0; iDim < nDim; iDim++)
-  //              Buffer_Send_Coord[iDim] = fea_geometry[MESH_0]->node[jPoint]->GetCoord(iDim);
-  //          }
-  //
-  //          /*--- Store the solution for both points ---*/
-  //          Coord = flow_geometry[MESH_0]->node[iPoint]->GetCoord();
-  //
-  //          for (iDim = 0; iDim < nDim; iDim++)
-  //            VarCoord[iDim] = Buffer_Send_Coord[iDim]-Coord[iDim];
-  //
-  //          flow_geometry[MESH_0]->vertex[iMarker][iVertex]->SetVarCoord(VarCoord);
-  //
-  //
-  //        }
-  //      }
-  //    }
-  //  }
-  //  delete[] Buffer_Send_Coord;
-  //  delete[] Buffer_Receive_Coord;
-  //
-  //#endif
-  //
-}
-
-void CEulerSolver::LoadRestart(CGeometry **geometry, CSolver ***solver, CConfig *config, int val_iter) {
-  
-  /*--- Restart the solution from file information ---*/
-  unsigned short iDim, iVar, iMesh, iMeshFine;
-  unsigned long iPoint, index, iChildren, Point_Fine;
-  unsigned short turb_model = config->GetKind_Turb_Model();
-  double Area_Children, Area_Parent, Coord[3], *Solution_Fine, dull_val;
-  bool compressible   = (config->GetKind_Regime() == COMPRESSIBLE);
-  bool incompressible = (config->GetKind_Regime() == INCOMPRESSIBLE);
-  bool freesurface    = (config->GetKind_Regime() == FREESURFACE);
-  bool grid_movement  = config->GetGrid_Movement();
-  bool dual_time = ((config->GetUnsteady_Simulation() == DT_STEPPING_1ST) ||
-                    (config->GetUnsteady_Simulation() == DT_STEPPING_2ND));
-  string UnstExt, text_line;
-  ifstream restart_file;
-  
-  string restart_filename = config->GetSolution_FlowFileName();
-  
-  /*--- Modify file name for an unsteady restart ---*/
-  if (dual_time)
-    restart_filename = config->GetUnsteady_FileName(restart_filename, val_iter);
-  
-  /*--- Open the restart file, and throw an error if this fails. ---*/
-  restart_file.open(restart_filename.data(), ios::in);
-  if (restart_file.fail()) {
-    cout << "There is no flow restart file!! " << restart_filename.data() << "."<< endl;
-    exit(1);
-  }
-  
-  /*--- In case this is a parallel simulation, we need to perform the
-   Global2Local index transformation first. ---*/
-  long *Global2Local = NULL;
-  Global2Local = new long[geometry[MESH_0]->GetGlobal_nPointDomain()];
-  /*--- First, set all indices to a negative value by default ---*/
-  for(iPoint = 0; iPoint < geometry[MESH_0]->GetGlobal_nPointDomain(); iPoint++) {
-    Global2Local[iPoint] = -1;
-  }
-  
-  /*--- Now fill array with the transform values only for local points ---*/
-  for(iPoint = 0; iPoint < geometry[MESH_0]->GetnPointDomain(); iPoint++) {
-    Global2Local[geometry[MESH_0]->node[iPoint]->GetGlobalIndex()] = iPoint;
-  }
-  
-  /*--- Read all lines in the restart file ---*/
-  long iPoint_Local = 0; unsigned long iPoint_Global = 0;
-  
-  /*--- The first line is the header ---*/
-  getline (restart_file, text_line);
-  
-  while (getline (restart_file,text_line)) {
-    istringstream point_line(text_line);
-    
-    /*--- Retrieve local index. If this node from the restart file lives
-     on a different processor, the value of iPoint_Local will be -1, as
-     initialized above. Otherwise, the local index for this node on the
-     current processor will be returned and used to instantiate the vars. ---*/
-    iPoint_Local = Global2Local[iPoint_Global];
-    if (iPoint_Local >= 0) {
-      
-      if (compressible) {
-        if (nDim == 2) point_line >> index >> Coord[0] >> Coord[1] >> Solution[0] >> Solution[1] >> Solution[2] >> Solution[3];
-        if (nDim == 3) point_line >> index >> Coord[0] >> Coord[1] >> Coord[2] >> Solution[0] >> Solution[1] >> Solution[2] >> Solution[3] >> Solution[4];
-      }
-      if (incompressible) {
-        if (nDim == 2) point_line >> index >> Coord[0] >> Coord[1] >> Solution[0] >> Solution[1] >> Solution[2];
-        if (nDim == 3) point_line >> index >> Coord[0] >> Coord[1] >> Coord[2] >> Solution[0] >> Solution[1] >> Solution[2] >> Solution[3];
-      }
-      if (freesurface) {
-        if (nDim == 2) point_line >> index >> Coord[0] >> Coord[1] >> Solution[0] >> Solution[1] >> Solution[2] >> Solution[3];
-        if (nDim == 3) point_line >> index >> Coord[0] >> Coord[1] >> Coord[2] >> Solution[0] >> Solution[1] >> Solution[2] >> Solution[3] >> Solution[4];
-      }
-      
-      node[iPoint_Local]->SetSolution(Solution);
-      
-      /*--- For dynamic meshes, read in and store the
-       grid coordinates and grid velocities for each node. ---*/
-      if (grid_movement) {
-        
-        /*--- First, remove any variables for the turbulence model that
-         appear in the restart file before the grid velocities. ---*/
-        if (turb_model == SA || turb_model == ML) {
-          point_line >> dull_val;
-        } else if (turb_model == SST) {
-          point_line >> dull_val >> dull_val;
-        }
-        
-        /*--- Read in the next 2 or 3 variables which are the grid velocities ---*/
-        double GridVel[3];
-        if (nDim == 2) point_line >> GridVel[0] >> GridVel[1];
-        if (nDim == 3) point_line >> GridVel[0] >> GridVel[1] >> GridVel[2];
-        for (iDim = 0; iDim < nDim; iDim++) {
-          geometry[MESH_0]->node[iPoint_Local]->SetCoord(iDim, Coord[iDim]);
-          geometry[MESH_0]->node[iPoint_Local]->SetGridVel(iDim, GridVel[iDim]);
-        }
-      }
-      
-    }
-    iPoint_Global++;
-  }
-  
-  /*--- Close the restart file ---*/
-  restart_file.close();
-  
-  /*--- Free memory needed for the transformation ---*/
-  delete [] Global2Local;
-  
-  /*--- MPI solution ---*/
-  solver[MESH_0][FLOW_SOL]->Set_MPI_Solution(geometry[MESH_0], config);
-  
-  /*--- Interpolate the solution down to the coarse multigrid levels ---*/
-  for (iMesh = 1; iMesh <= config->GetMGLevels(); iMesh++) {
-    for (iPoint = 0; iPoint < geometry[iMesh]->GetnPoint(); iPoint++) {
-      Area_Parent = geometry[iMesh]->node[iPoint]->GetVolume();
-      for (iVar = 0; iVar < nVar; iVar++) Solution[iVar] = 0.0;
-      for (iChildren = 0; iChildren < geometry[iMesh]->node[iPoint]->GetnChildren_CV(); iChildren++) {
-        Point_Fine = geometry[iMesh]->node[iPoint]->GetChildren_CV(iChildren);
-        Area_Children = geometry[iMesh-1]->node[Point_Fine]->GetVolume();
-        Solution_Fine = solver[iMesh-1][FLOW_SOL]->node[Point_Fine]->GetSolution();
-        for (iVar = 0; iVar < nVar; iVar++) {
-          Solution[iVar] += Solution_Fine[iVar]*Area_Children/Area_Parent;
-        }
-      }
-      solver[iMesh][FLOW_SOL]->node[iPoint]->SetSolution(Solution);
-    }
-    solver[iMesh][FLOW_SOL]->Set_MPI_Solution(geometry[iMesh], config);
-  }
-  
-  /*--- Update the geometry for flows on dynamic meshes ---*/
-  if (grid_movement) {
-    
-    /*--- Communicate the new coordinates and grid velocities at the halos ---*/
-    geometry[MESH_0]->Set_MPI_Coord(config);
-    geometry[MESH_0]->Set_MPI_GridVel(config);
-    
-    /*--- Recompute the edges and  dual mesh control volumes in the
-     domain and on the boundaries. ---*/
-    geometry[MESH_0]->SetCG();
-    geometry[MESH_0]->SetControlVolume(config, UPDATE);
-    geometry[MESH_0]->SetBoundControlVolume(config, UPDATE);
-    
-    /*--- Update the multigrid structure after setting up the finest grid,
-     including computing the grid velocities on the coarser levels. ---*/
-    
-    for (iMesh = 1; iMesh <= config->GetMGLevels(); iMesh++) {
-      iMeshFine = iMesh-1;
-      geometry[iMesh]->SetControlVolume(config,geometry[iMeshFine], UPDATE);
-      geometry[iMesh]->SetBoundControlVolume(config,geometry[iMeshFine],UPDATE);
-      geometry[iMesh]->SetCoord(geometry[iMeshFine]);
-      geometry[iMesh]->SetRestricted_GridVelocity(geometry[iMeshFine],config);
-    }
-  }
-  
-}
-
-void CEulerSolver::SetFreeSurface_Distance(CGeometry *geometry, CConfig *config) {
-  double *coord = NULL, dist2, *iCoord = NULL, *jCoord = NULL, LevelSet_i, LevelSet_j,
-  **Coord_LevelSet = NULL, *xCoord = NULL, *yCoord = NULL, *zCoord = NULL, auxCoordx, auxCoordy,
-  auxCoordz, FreeSurface, volume, LevelSetDiff_Squared, LevelSetDiff, dist, Min_dist;
-  unsigned short iDim;
-  unsigned long iPoint, jPoint, iVertex, jVertex, nVertex_LevelSet, iEdge;
-  ifstream index_file;
-  ofstream LevelSet_file;
-  string text_line;
-  int rank = MASTER_NODE;
-  char cstr[200], buffer[50];
-  
-  unsigned short nDim = geometry->GetnDim();
-  unsigned long iExtIter = config->GetExtIter();
-  
-#ifdef NO_MPI
-  
-  /*--- Identification of the 0 level set points and coordinates ---*/
-  nVertex_LevelSet = 0;
-  for (iEdge = 0; iEdge < geometry->GetnEdge(); iEdge++) {
-    iPoint = geometry->edge[iEdge]->GetNode(0); LevelSet_i = node[iPoint]->GetSolution(nDim+1);
-    jPoint = geometry->edge[iEdge]->GetNode(1); LevelSet_j = node[jPoint]->GetSolution(nDim+1);
-    if (LevelSet_i*LevelSet_j < 0.0) nVertex_LevelSet ++;
-  }
-  
-  /*--- Allocate vector of boundary coordinates ---*/
-  Coord_LevelSet = new double* [nVertex_LevelSet];
-  for (iVertex = 0; iVertex < nVertex_LevelSet; iVertex++)
-    Coord_LevelSet[iVertex] = new double [nDim];
-  
-  /*--- Get coordinates of the points of the surface ---*/
-  nVertex_LevelSet = 0;
-  for (iEdge = 0; iEdge < geometry->GetnEdge(); iEdge++) {
-    iPoint = geometry->edge[iEdge]->GetNode(0); LevelSet_i = node[iPoint]->GetSolution(nDim+1); iCoord = geometry->node[iPoint]->GetCoord();
-    jPoint = geometry->edge[iEdge]->GetNode(1); LevelSet_j = node[jPoint]->GetSolution(nDim+1); jCoord = geometry->node[jPoint]->GetCoord();
-    if (LevelSet_i*LevelSet_j < 0.0) {
-      for (iDim = 0; iDim < nDim; iDim++)
-        Coord_LevelSet[nVertex_LevelSet][iDim] = iCoord[iDim]-LevelSet_i*(jCoord[iDim]-iCoord[iDim])/(LevelSet_j-LevelSet_i);
-      nVertex_LevelSet++;
-    }
-  }
-  
-#else
-  
-  int nProcessor, iProcessor;
-  unsigned long *Buffer_Send_nVertex = NULL, *Buffer_Receive_nVertex = NULL,
-  nLocalVertex_LevelSet = 0, nGlobalVertex_LevelSet = 0, MaxLocalVertex_LevelSet = 0, nBuffer;
-  double *Buffer_Send_Coord = NULL, *Buffer_Receive_Coord = NULL;
-  
-#ifdef WINDOWS
-  MPI_Comm_size(MPI_COMM_WORLD,&nProcessor);
-#else
-  nProcessor = MPI::COMM_WORLD.Get_size();
-#endif
-  
-#ifdef WINDOWS
-  MPI_Comm_rank(MPI_COMM_WORLD,&rank);
-#else
-  rank = MPI::COMM_WORLD.Get_rank();
-#endif
-  
-  Buffer_Send_nVertex = new unsigned long [1];
-  Buffer_Receive_nVertex = new unsigned long [nProcessor];
-  
-  nLocalVertex_LevelSet = 0;
-  for (iEdge = 0; iEdge < geometry->GetnEdge(); iEdge++) {
-    iPoint = geometry->edge[iEdge]->GetNode(0); LevelSet_i = node[iPoint]->GetSolution(nDim+1);
-    jPoint = geometry->edge[iEdge]->GetNode(1); LevelSet_j = node[jPoint]->GetSolution(nDim+1);
-    if (LevelSet_i*LevelSet_j < 0.0) nLocalVertex_LevelSet ++;
-  }
-  
-  Buffer_Send_nVertex[0] = nLocalVertex_LevelSet;
-  
-#ifdef WINDOWS
-  MPI_Allreduce(&nLocalVertex_LevelSet, &nGlobalVertex_LevelSet, 1, MPI_UNSIGNED_LONG, MPI_SUM, MPI_COMM_WORLD);
-  MPI_Allreduce(&nLocalVertex_LevelSet, &MaxLocalVertex_LevelSet, 1, MPI_UNSIGNED_LONG, MPI_MAX, MPI_COMM_WORLD);
-  MPI_Allgather(Buffer_Send_nVertex, 1, MPI_UNSIGNED_LONG, Buffer_Receive_nVertex, 1, MPI_UNSIGNED_LONG, MPI_COMM_WORLD);
-#else
-  MPI::COMM_WORLD.Allreduce(&nLocalVertex_LevelSet, &nGlobalVertex_LevelSet, 1, MPI::UNSIGNED_LONG, MPI::SUM);
-  MPI::COMM_WORLD.Allreduce(&nLocalVertex_LevelSet, &MaxLocalVertex_LevelSet, 1, MPI::UNSIGNED_LONG, MPI::MAX);
-  MPI::COMM_WORLD.Allgather(Buffer_Send_nVertex, 1, MPI::UNSIGNED_LONG, Buffer_Receive_nVertex, 1, MPI::UNSIGNED_LONG);
-#endif
-  
-  nBuffer = MaxLocalVertex_LevelSet*nDim;
-  Buffer_Send_Coord = new double [nBuffer];
-  Buffer_Receive_Coord = new double [nProcessor*nBuffer];
-  
-  for (iVertex = 0; iVertex < MaxLocalVertex_LevelSet; iVertex++)
-    for (iDim = 0; iDim < nDim; iDim++)
-      Buffer_Send_Coord[iVertex*nDim+iDim] = 0.0;
-  
-  nLocalVertex_LevelSet = 0;
-  for (iEdge = 0; iEdge < geometry->GetnEdge(); iEdge++) {
-    iPoint = geometry->edge[iEdge]->GetNode(0); LevelSet_i = node[iPoint]->GetSolution(nDim+1); iCoord = geometry->node[iPoint]->GetCoord();
-    jPoint = geometry->edge[iEdge]->GetNode(1); LevelSet_j = node[jPoint]->GetSolution(nDim+1); jCoord = geometry->node[jPoint]->GetCoord();
-    
-    if (LevelSet_i*LevelSet_j < 0.0) {
-      for (iDim = 0; iDim < nDim; iDim++)
-        Buffer_Send_Coord[nLocalVertex_LevelSet*nDim+iDim] = iCoord[iDim]-LevelSet_i*(jCoord[iDim]-iCoord[iDim])/(LevelSet_j-LevelSet_i);
-      nLocalVertex_LevelSet++;
-    }
-  }
-  
-#ifdef WINDOWS
-  MPI_Allgather(Buffer_Send_Coord, nBuffer, MPI_DOUBLE, Buffer_Receive_Coord, nBuffer, MPI_DOUBLE, MPI_COMM_WORLD);
-#else
-  MPI::COMM_WORLD.Allgather(Buffer_Send_Coord, nBuffer, MPI::DOUBLE, Buffer_Receive_Coord, nBuffer, MPI::DOUBLE);
-#endif
-  
-  /*--- Identification of the 0 level set points and coordinates ---*/
-  nVertex_LevelSet = 0;
-  for (iProcessor = 0; iProcessor < nProcessor; iProcessor++)
-    nVertex_LevelSet += Buffer_Receive_nVertex[iProcessor];
-  
-  /*--- Allocate vector of boundary coordinates ---*/
-  Coord_LevelSet = new double* [nVertex_LevelSet];
-  for (iVertex = 0; iVertex < nVertex_LevelSet; iVertex++)
-    Coord_LevelSet[iVertex] = new double [nDim];
-  
-  /*--- Set the value of the coordinates at the level set zero ---*/
-  nVertex_LevelSet = 0;
-  for (iProcessor = 0; iProcessor < nProcessor; iProcessor++)
-    for (iVertex = 0; iVertex < Buffer_Receive_nVertex[iProcessor]; iVertex++) {
-      for (iDim = 0; iDim < nDim; iDim++)
-        Coord_LevelSet[nVertex_LevelSet][iDim] = Buffer_Receive_Coord[(iProcessor*MaxLocalVertex_LevelSet+iVertex)*nDim+iDim];
-      nVertex_LevelSet++;
-    }
-  
-  delete [] Buffer_Send_Coord;
-  delete [] Buffer_Receive_Coord;
-  delete [] Buffer_Send_nVertex;
-  delete [] Buffer_Receive_nVertex;
-  
-#endif
-  
-  /*--- Get coordinates of the points and compute distances to the surface ---*/
-  for (iPoint = 0; iPoint < nPoint; iPoint++) {
-    coord = geometry->node[iPoint]->GetCoord();
-    
-    /*--- Compute the min distance ---*/
-    Min_dist = 1E20;
-    for (iVertex = 0; iVertex < nVertex_LevelSet; iVertex++) {
-      
-      dist2 = 0.0;
-      for (iDim = 0; iDim < nDim; iDim++)
-        dist2 += (coord[iDim] - Coord_LevelSet[iVertex][iDim])*(coord[iDim]-Coord_LevelSet[iVertex][iDim]);
-      dist = sqrt(dist2);
-      if (dist < Min_dist) { Min_dist = dist; }
-      
-    }
-    
-    /*--- Compute the sign using the current solution ---*/
-    double NumberSign = 1.0;
-    if (node[iPoint]->GetSolution(0) != 0.0)
-      NumberSign = node[iPoint]->GetSolution(nDim+1)/fabs(node[iPoint]->GetSolution(nDim+1));
-    
-    /*--- Store the value of the Level Set and the Distance (primitive variables) ---*/
-    node[iPoint]->SetPrimVar(nDim+5, node[iPoint]->GetSolution(nDim+1));
-    node[iPoint]->SetPrimVar(nDim+6, Min_dist*NumberSign);
-    
-  }
-  
-  if (config->GetIntIter() == 0) {
-    
-    /*--- Order the arrays (x Coordinate, y Coordinate, z Coordiante) ---*/
-    for (iVertex = 0; iVertex < nVertex_LevelSet; iVertex++) {
-      for (jVertex = 0; jVertex < nVertex_LevelSet - 1 - iVertex; jVertex++) {
-        if (Coord_LevelSet[jVertex][0] > Coord_LevelSet[jVertex+1][0]) {
-          auxCoordx = Coord_LevelSet[jVertex][0]; Coord_LevelSet[jVertex][0] = Coord_LevelSet[jVertex+1][0]; Coord_LevelSet[jVertex+1][0] = auxCoordx;
-          auxCoordy = Coord_LevelSet[jVertex][1]; Coord_LevelSet[jVertex][1] = Coord_LevelSet[jVertex+1][1]; Coord_LevelSet[jVertex+1][1] = auxCoordy;
-          if (nDim == 3) { auxCoordz = Coord_LevelSet[jVertex][2]; Coord_LevelSet[jVertex][2] = Coord_LevelSet[jVertex+1][2]; Coord_LevelSet[jVertex+1][2] = auxCoordz; }
-        }
-      }
-    }
-    
-    /*--- Get coordinates of the points and compute distances to the surface ---*/
-    FreeSurface = 0.0;
-    for (iPoint = 0; iPoint < nPointDomain; iPoint++) {
-      coord = geometry->node[iPoint]->GetCoord();
-      volume = geometry->node[iPoint]->GetVolume();
-      LevelSetDiff_Squared = 0.0; LevelSetDiff = 0.0;
-      
-      LevelSetDiff = (node[iPoint]->GetSolution(nDim+1) - coord[nDim-1]);
-      LevelSetDiff_Squared = LevelSetDiff*LevelSetDiff;
-      FreeSurface += 0.5*LevelSetDiff_Squared*volume;
-      
-      node[iPoint]->SetDiffLevelSet(LevelSetDiff);
-      
-    }
-    
-    if ((rank == MASTER_NODE) && (iExtIter % config->GetWrt_Sol_Freq_DualTime() == 0)) {
-      
-      /*--- Write the Level Set distribution, the target level set---*/
-      LevelSet_file.precision(15);
-      
-      /*--- Write file name with extension ---*/
-      strcpy (cstr, "LevelSet");
-      if (config->GetUnsteady_Simulation()){
-        if ((int(iExtIter) >= 0) && (int(iExtIter) < 10)) sprintf (buffer, "_0000%d.dat", int(iExtIter));
-        if ((int(iExtIter) >= 10) && (int(iExtIter) < 100)) sprintf (buffer, "_000%d.dat", int(iExtIter));
-        if ((int(iExtIter) >= 100) && (int(iExtIter) < 1000)) sprintf (buffer, "_00%d.dat", int(iExtIter));
-        if ((int(iExtIter) >= 1000) && (int(iExtIter) < 10000)) sprintf (buffer, "_0%d.dat", int(iExtIter));
-        if (int(iExtIter) >= 10000) sprintf (buffer, "_%d.dat", int(iExtIter));
-      }
-      else {
-        sprintf (buffer, ".dat");
-      }
-      
-      strcat(cstr,buffer);
-      
-      LevelSet_file.open(cstr, ios::out);
-      LevelSet_file << "TITLE = \"SU2 Free surface simulation\"" << endl;
-      if (nDim == 2) LevelSet_file << "VARIABLES = \"x coord\",\"y coord\"" << endl;
-      if (nDim == 3) LevelSet_file << "VARIABLES = \"x coord\",\"y coord\",\"z coord\"" << endl;
-      LevelSet_file << "ZONE T= \"Free Surface\"" << endl;
-      
-      for (iVertex = 0; iVertex < nVertex_LevelSet; iVertex++) {
-        if (nDim == 2) LevelSet_file << scientific << Coord_LevelSet[iVertex][0] << ", " << Coord_LevelSet[iVertex][1] << endl;
-        if (nDim == 3) LevelSet_file << scientific << Coord_LevelSet[iVertex][0] << ", " << Coord_LevelSet[iVertex][1] << ", " << Coord_LevelSet[iVertex][2] << endl;
-      }
-      LevelSet_file.close();
-      
-    }
-    
-    /*--- Store the value of the free surface coefficient ---*/
-    SetTotal_CFreeSurface(FreeSurface);
-    
-    delete [] xCoord;
-    delete [] yCoord;
-    if (nDim == 3) delete [] zCoord;
-    
-  }
-  
-  /*--- Deallocate vector of boundary coordinates ---*/
-  for (iVertex = 0; iVertex < nVertex_LevelSet; iVertex++)
-    delete Coord_LevelSet[iVertex];
-  delete [] Coord_LevelSet;
-  
-}
-
-CNSSolver::CNSSolver(void) : CEulerSolver() {
-  
-  /*--- Array initialization ---*/
-  CDrag_Visc = NULL;
-  CLift_Visc = NULL;
-  CSideForce_Visc = NULL;
-  CEff_Visc = NULL;
-  CMx_Visc = NULL;
-  CMy_Visc = NULL;
-  CMz_Visc = NULL;
-  CFx_Visc = NULL;
-  CFy_Visc = NULL;
-  CFz_Visc = NULL;
-  Surface_CLift_Visc = NULL;
-  Surface_CDrag_Visc = NULL;
-  Surface_CMx_Visc = NULL;
-  Surface_CMy_Visc = NULL;
-  Surface_CMz_Visc = NULL;
-  CMerit_Visc = NULL;
-  CT_Visc = NULL;
-  CQ_Visc = NULL;
-  ForceViscous = NULL;
-  MomentViscous = NULL;
-  CSkinFriction = NULL;
-  
-}
-
-CNSSolver::CNSSolver(CGeometry *geometry, CConfig *config, unsigned short iMesh) : CEulerSolver() {
-  
-  unsigned long iPoint, index, counter_local = 0, counter_global = 0, iVertex;
-  unsigned short iVar, iDim, iMarker, nLineLets;
-  double Density, Velocity2, Pressure, Temperature, dull_val;
-  
-  unsigned short nZone = geometry->GetnZone();
-  bool restart = (config->GetRestart() || config->GetRestart_Flow());
-  bool compressible = (config->GetKind_Regime() == COMPRESSIBLE);
-  bool incompressible = (config->GetKind_Regime() == INCOMPRESSIBLE);
-  bool freesurface = (config->GetKind_Regime() == FREESURFACE);
-  double Gas_Constant = config->GetGas_ConstantND();
-  bool adjoint = config->GetAdjoint();
-  bool dual_time = ((config->GetUnsteady_Simulation() == DT_STEPPING_1ST) ||
-                    (config->GetUnsteady_Simulation() == DT_STEPPING_2ND));
-  
-  /*--- Array initialization ---*/
-  CDrag_Visc = NULL;
-  CLift_Visc = NULL;
-  CSideForce_Visc = NULL;
-  CEff_Visc = NULL;
-  CMx_Visc = NULL;
-  CMy_Visc = NULL;
-  CMz_Visc = NULL;
-  CFx_Visc = NULL;
-  CFy_Visc = NULL;
-  CFz_Visc = NULL;
-  Surface_CLift_Visc = NULL;
-  Surface_CDrag_Visc = NULL;
-  Surface_CMx_Visc = NULL;
-  Surface_CMy_Visc = NULL;
-  Surface_CMz_Visc = NULL;
-  CMerit_Visc = NULL;
-  CT_Visc = NULL;
-  CQ_Visc = NULL;
-  Heat_Visc = NULL;
-  MaxHeatFlux_Visc = NULL;
-  ForceViscous = NULL;
-  MomentViscous = NULL;
-  CSkinFriction = NULL;
-  
-  int rank = MASTER_NODE;
-#ifndef NO_MPI
-#ifdef WINDOWS
-  MPI_Comm_rank(MPI_COMM_WORLD,&rank);
-#else
-  rank = MPI::COMM_WORLD.Get_rank();
-#endif
-#endif
-  
-  /*--- Set the gamma value ---*/
-  Gamma = config->GetGamma();
-  Gamma_Minus_One = Gamma - 1.0;
-  
-  /*--- Define geometry constants in the solver structure
-   Incompressible flow, primitive variables nDim+3, (P,vx,vy,vz,rho,beta,lamMu,EddyMu),
-   FreeSurface Incompressible flow, primitive variables nDim+4, (P,vx,vy,vz,rho,beta,lamMu,EddyMu, dist),
-   Compressible flow, primitive variables nDim+5, (T,vx,vy,vz,P,rho,h,c,lamMu,EddyMu) ---*/
-  nDim = geometry->GetnDim();
-  if (incompressible) { nVar = nDim+1; nPrimVar = nDim+5; nPrimVarGrad = nDim+3; }
-  if (freesurface)    { nVar = nDim+2; nPrimVar = nDim+7; nPrimVarGrad = nDim+6; }
-  if (compressible)   { nVar = nDim+2; nPrimVar = nDim+7; nPrimVarGrad = nDim+4; }
-  nMarker      = config->GetnMarker_All();
-  nPoint       = geometry->GetnPoint();
-  nPointDomain = geometry->GetnPointDomain();
-  
-  /*--- Allocate the node variables ---*/
-  node = new CVariable*[nPoint];
-  
-  /*--- Define some auxiliar vector related with the residual ---*/
-  Residual      = new double[nVar]; for (iVar = 0; iVar < nVar; iVar++) Residual[iVar]      = 0.0;
-  Residual_RMS  = new double[nVar]; for (iVar = 0; iVar < nVar; iVar++) Residual_RMS[iVar]  = 0.0;
-  Residual_Max  = new double[nVar]; for (iVar = 0; iVar < nVar; iVar++) Residual_Max[iVar]  = 0.0;
-  Residual_i    = new double[nVar]; for (iVar = 0; iVar < nVar; iVar++) Residual_i[iVar]    = 0.0;
-  Residual_j    = new double[nVar]; for (iVar = 0; iVar < nVar; iVar++) Residual_j[iVar]    = 0.0;
-  Res_Conv      = new double[nVar]; for (iVar = 0; iVar < nVar; iVar++) Res_Conv[iVar]      = 0.0;
-  Res_Visc      = new double[nVar]; for (iVar = 0; iVar < nVar; iVar++) Res_Visc[iVar]      = 0.0;
-  Res_Sour      = new double[nVar]; for (iVar = 0; iVar < nVar; iVar++) Res_Sour[iVar]      = 0.0;
-  Point_Max  = new unsigned long[nVar]; for (iVar = 0; iVar < nVar; iVar++) Point_Max[iVar]  = 0;
-  
-  /*--- Define some auxiliary vectors related to the solution ---*/
-  Solution   = new double[nVar]; for (iVar = 0; iVar < nVar; iVar++) Solution[iVar]   = 0.0;
-  Solution_i = new double[nVar]; for (iVar = 0; iVar < nVar; iVar++) Solution_i[iVar] = 0.0;
-  Solution_j = new double[nVar]; for (iVar = 0; iVar < nVar; iVar++) Solution_j[iVar] = 0.0;
-  
-  /*--- Define some auxiliary vectors related to the geometry ---*/
-  Vector   = new double[nDim]; for (iDim = 0; iDim < nDim; iDim++) Vector[iDim]   = 0.0;
-  Vector_i = new double[nDim]; for (iDim = 0; iDim < nDim; iDim++) Vector_i[iDim] = 0.0;
-  Vector_j = new double[nDim]; for (iDim = 0; iDim < nDim; iDim++) Vector_j[iDim] = 0.0;
-  
-  /*--- Define some auxiliary vectors related to the primitive solution ---*/
-  Primitive   = new double[nPrimVar]; for (iVar = 0; iVar < nPrimVar; iVar++) Primitive[iVar]   = 0.0;
-  Primitive_i = new double[nPrimVar]; for (iVar = 0; iVar < nPrimVar; iVar++) Primitive_i[iVar] = 0.0;
-  Primitive_j = new double[nPrimVar]; for (iVar = 0; iVar < nPrimVar; iVar++) Primitive_j[iVar] = 0.0;
-  
-  /*--- Define some auxiliar vector related with the undivided lapalacian computation ---*/
-  if (config->GetKind_ConvNumScheme_Flow() == SPACE_CENTERED) {
-    iPoint_UndLapl = new double [nPoint];
-    jPoint_UndLapl = new double [nPoint];
-  }
-  
-  /*--- Define some auxiliary vectors related to low-speed preconditioning ---*/
-  if (config->GetKind_Upwind_Flow() == TURKEL) {
-    LowMach_Precontioner = new double* [nVar];
-    for (iVar = 0; iVar < nVar; iVar ++)
-      LowMach_Precontioner[iVar] = new double[nVar];
-  }
-  
-  /*--- Initialize the solution and right hand side vectors for storing
-   the residuals and updating the solution (always needed even for
-   explicit schemes). ---*/
-  LinSysSol.Initialize(nPoint, nPointDomain, nVar, 0.0);
-  LinSysRes.Initialize(nPoint, nPointDomain, nVar, 0.0);
-  
-  /*--- Jacobians and vector structures for implicit computations ---*/
-  if (config->GetKind_TimeIntScheme_Flow() == EULER_IMPLICIT) {
-    
-    /*--- Point to point Jacobians ---*/
-    Jacobian_i = new double* [nVar];
-    Jacobian_j = new double* [nVar];
-    for (iVar = 0; iVar < nVar; iVar++) {
-      Jacobian_i[iVar] = new double [nVar];
-      Jacobian_j[iVar] = new double [nVar];
-    }
-    /*--- Initialization of the structure of the whole Jacobian ---*/
-    if (rank == MASTER_NODE) cout << "Initialize jacobian structure (Navier-Stokes). MG level: " << iMesh <<"." << endl;
-    Jacobian.Initialize(nPoint, nPointDomain, nVar, nVar, true, geometry);
-    
-    if (config->GetKind_Linear_Solver_Prec() == LINELET) {
-      nLineLets = Jacobian.BuildLineletPreconditioner(geometry, config);
-      if (rank == MASTER_NODE) cout << "Compute linelet structure. " << nLineLets << " elements in each line (average)." << endl;
-    }
-    
-  } else {
-    if (rank == MASTER_NODE)
-      cout << "Explicit scheme. No jacobian structure (Navier-Stokes). MG level: " << iMesh <<"." << endl;
-  }
-  
-  /*--- Define some auxiliary vectors for computing flow variable gradients by least squares ---*/
-  if (config->GetKind_Gradient_Method() == WEIGHTED_LEAST_SQUARES) {
-    
-    /*--- S matrix := inv(R)*traspose(inv(R)) ---*/
-    Smatrix = new double* [nDim];
-    for (iDim = 0; iDim < nDim; iDim++)
-      Smatrix[iDim] = new double [nDim];
-    
-    /*--- c vector := transpose(WA)*(Wb) ---*/
-    cvector = new double* [nPrimVarGrad];
-    for (iVar = 0; iVar < nPrimVarGrad; iVar++)
-      cvector[iVar] = new double [nDim];
-  }
-  
-  /*--- Store the value of the characteristic primitive variables at the boundaries ---*/
-  CharacPrimVar = new double** [nMarker];
-  for (iMarker = 0; iMarker < nMarker; iMarker++) {
-    CharacPrimVar[iMarker] = new double* [geometry->nVertex[iMarker]];
-    for (iVertex = 0; iVertex < geometry->nVertex[iMarker]; iVertex++) {
-      CharacPrimVar[iMarker][iVertex] = new double [nPrimVar];
-      for (iVar = 0; iVar < nPrimVar; iVar++) {
-        CharacPrimVar[iMarker][iVertex][iVar] = 0.0;
-      }
-    }
-  }
-  
-  /*--- Inviscid force definition and coefficient in all the markers ---*/
-  CPressure = new double* [nMarker];
-  for (iMarker = 0; iMarker < nMarker; iMarker++) {
-    CPressure[iMarker] = new double [geometry->nVertex[iMarker]];
-    for (iVertex = 0; iVertex < geometry->nVertex[iMarker]; iVertex++) {
-      CPressure[iMarker][iVertex] = 0.0;
-    }
-  }
-  
-  /*--- Inviscid force definition and coefficient in all the markers ---*/
-  CPressureTarget = new double* [nMarker];
-  for (iMarker = 0; iMarker < nMarker; iMarker++) {
-    CPressureTarget[iMarker] = new double [geometry->nVertex[iMarker]];
-    for (iVertex = 0; iVertex < geometry->nVertex[iMarker]; iVertex++) {
-      CPressureTarget[iMarker][iVertex] = 0.0;
-    }
-  }
-  
-  /*--- Heat tranfer in all the markers ---*/
-  HeatFlux = new double* [nMarker];
-  for (iMarker = 0; iMarker < nMarker; iMarker++) {
-    HeatFlux[iMarker] = new double [geometry->nVertex[iMarker]];
-    for (iVertex = 0; iVertex < geometry->nVertex[iMarker]; iVertex++) {
-      HeatFlux[iMarker][iVertex] = 0.0;
-    }
-  }
-  
-  /*--- Heat tranfer in all the markers ---*/
-  HeatFluxTarget = new double* [nMarker];
-  for (iMarker = 0; iMarker < nMarker; iMarker++) {
-    HeatFluxTarget[iMarker] = new double [geometry->nVertex[iMarker]];
-    for (iVertex = 0; iVertex < geometry->nVertex[iMarker]; iVertex++) {
-      HeatFluxTarget[iMarker][iVertex] = 0.0;
-    }
-  }
-  
-  /*--- Y plus in all the markers ---*/
-  YPlus = new double* [nMarker];
-  for (iMarker = 0; iMarker < nMarker; iMarker++) {
-    YPlus[iMarker] = new double [geometry->nVertex[iMarker]];
-    for (iVertex = 0; iVertex < geometry->nVertex[iMarker]; iVertex++) {
-      YPlus[iMarker][iVertex] = 0.0;
-    }
-  }
-  
-  /*--- Skin friction in all the markers ---*/
-  CSkinFriction = new double* [nMarker];
-  for (iMarker = 0; iMarker < nMarker; iMarker++) {
-    CSkinFriction[iMarker] = new double [geometry->nVertex[iMarker]];
-    for (iVertex = 0; iVertex < geometry->nVertex[iMarker]; iVertex++) {
-      CSkinFriction[iMarker][iVertex] = 0.0;
-    }
-  }
-  
-  /*--- Non dimensional coefficients ---*/
-  ForceInviscid  = new double[3];
-  MomentInviscid = new double[3];
-  CDrag_Inv      = new double[nMarker];
-  CLift_Inv      = new double[nMarker];
-  CSideForce_Inv = new double[nMarker];
-  CMx_Inv        = new double[nMarker];
-  CMy_Inv        = new double[nMarker];
-  CMz_Inv        = new double[nMarker];
-  CEff_Inv       = new double[nMarker];
-  CFx_Inv        = new double[nMarker];
-  CFy_Inv        = new double[nMarker];
-  CFz_Inv        = new double[nMarker];
-  
-  Surface_CLift_Inv= new double[config->GetnMarker_Monitoring()];
-  Surface_CDrag_Inv= new double[config->GetnMarker_Monitoring()];
-  Surface_CMx_Inv  = new double[config->GetnMarker_Monitoring()];
-  Surface_CMy_Inv  = new double[config->GetnMarker_Monitoring()];
-  Surface_CMz_Inv  = new double[config->GetnMarker_Monitoring()];
-  Surface_CLift    = new double[config->GetnMarker_Monitoring()];
-  Surface_CDrag    = new double[config->GetnMarker_Monitoring()];
-  Surface_CMx      = new double[config->GetnMarker_Monitoring()];
-  Surface_CMy      = new double[config->GetnMarker_Monitoring()];
-  Surface_CMz      = new double[config->GetnMarker_Monitoring()];
-  
-  /*--- Rotational coefficients ---*/
-  CMerit_Inv = new double[nMarker];
-  CT_Inv     = new double[nMarker];
-  CQ_Inv     = new double[nMarker];
-  
-  /*--- Supersonic coefficients ---*/
-  CEquivArea_Inv   = new double[nMarker];
-  CNearFieldOF_Inv = new double[nMarker];
-  
-  /*--- Nacelle simulation ---*/
-  FanFace_MassFlow  = new double[nMarker];
-  Exhaust_MassFlow  = new double[nMarker];
-  Exhaust_Area      = new double[nMarker];
-  FanFace_Pressure  = new double[nMarker];
-  FanFace_Mach      = new double[nMarker];
-  FanFace_Area      = new double[nMarker];
-  
-  /*--- Init total coefficients ---*/
-  Total_CDrag   = 0.0;	Total_CLift       = 0.0;  Total_CSideForce   = 0.0;
-  Total_CMx     = 0.0;	Total_CMy         = 0.0;  Total_CMz          = 0.0;
-  Total_CEff    = 0.0;	Total_CEquivArea  = 0.0;  Total_CNearFieldOF = 0.0;
-  Total_CFx     = 0.0;	Total_CFy         = 0.0;  Total_CFz          = 0.0;
-  Total_CT      = 0.0;	Total_CQ          = 0.0;  Total_CMerit       = 0.0;
-  Total_MaxHeat = 0.0;  Total_Heat        = 0.0;
-  Total_CpDiff  = 0.0;  Total_HeatFluxDiff    = 0.0;
-  
-  ForceViscous    = new double[3];
-  MomentViscous   = new double[3];
-  CDrag_Visc      = new double[nMarker];
-  CLift_Visc      = new double[nMarker];
-  CSideForce_Visc = new double[nMarker];
-  CMx_Visc        = new double[nMarker];
-  CMy_Visc        = new double[nMarker];
-  CMz_Visc        = new double[nMarker];
-  CEff_Visc       = new double[nMarker];
-  CFx_Visc        = new double[nMarker];
-  CFy_Visc        = new double[nMarker];
-  CFz_Visc        = new double[nMarker];
-  CMerit_Visc     = new double[nMarker];
-  CT_Visc         = new double[nMarker];
-  CQ_Visc         = new double[nMarker];
-  Heat_Visc       = new double[nMarker];
-  MaxHeatFlux_Visc   = new double[nMarker];
-  
-  Surface_CLift_Visc = new double[config->GetnMarker_Monitoring()];
-  Surface_CDrag_Visc = new double[config->GetnMarker_Monitoring()];
-  Surface_CMx_Visc = new double[config->GetnMarker_Monitoring()];
-  Surface_CMy_Visc = new double[config->GetnMarker_Monitoring()];
-  Surface_CMz_Visc = new double[config->GetnMarker_Monitoring()];
-  
-  /*--- Read farfield conditions from config ---*/
-  Density_Inf   = config->GetDensity_FreeStreamND();
-  Pressure_Inf  = config->GetPressure_FreeStreamND();
-  Velocity_Inf  = config->GetVelocity_FreeStreamND();
-  Energy_Inf    = config->GetEnergy_FreeStreamND();
-  Viscosity_Inf = config->GetViscosity_FreeStreamND();
-  Mach_Inf      = config->GetMach_FreeStreamND();
-  Prandtl_Lam   = config->GetPrandtl_Lam();
-  Prandtl_Turb  = config->GetPrandtl_Turb();
-  Tke_Inf       = config->GetTke_FreeStreamND();
-  
-  /*--- Initializate Fan Face Pressure ---*/
-  for (iMarker = 0; iMarker < nMarker; iMarker++) {
-    FanFace_MassFlow[iMarker] = 0.0;
-    Exhaust_MassFlow[iMarker] = 0.0;
-    Exhaust_Area[iMarker] = 0.0;
-    FanFace_Pressure[iMarker] = Pressure_Inf;
-    FanFace_Mach[iMarker] = Mach_Inf;
-  }
-  
-  /*--- Check for a restart and set up the variables at each node
-   appropriately. Coarse multigrid levels will be intitially set to
-   the farfield values bc the solver will immediately interpolate
-   the solution from the finest mesh to the coarser levels. ---*/
-  
-  if (!restart || geometry->GetFinestMGLevel() == false || nZone > 1) {
-    
-    /*--- Restart the solution from the free-stream state ---*/
-    for (iPoint = 0; iPoint < nPoint; iPoint++)
-      node[iPoint] = new CNSVariable(Density_Inf, Velocity_Inf, Energy_Inf, nDim, nVar, config);
-  }
-  
-  else {
-    
-    /*--- Initialize the solution from the restart file information ---*/
-    ifstream restart_file;
-    string filename = config->GetSolution_FlowFileName();
-    
-    /*--- Modify file name for an unsteady restart ---*/
-    if (dual_time) {
-      int Unst_RestartIter;
-      if (adjoint) {
-        Unst_RestartIter = int(config->GetUnst_AdjointIter()) - 1;
-      } else if (config->GetUnsteady_Simulation() == DT_STEPPING_1ST)
-        Unst_RestartIter = int(config->GetUnst_RestartIter())-1;
-      else
-        Unst_RestartIter = int(config->GetUnst_RestartIter())-2;
-      filename = config->GetUnsteady_FileName(filename, Unst_RestartIter);
-    }
-    
-    /*--- Open the restart file, throw an error if this fails. ---*/
-    restart_file.open(filename.data(), ios::in);
-    if (restart_file.fail()) {
-      cout << "There is no flow restart file!! " << filename.data() << "."<< endl;
-      exit(1);
-    }
-    
-    /*--- In case this is a parallel simulation, we need to perform the
-     Global2Local index transformation first. ---*/
-    long *Global2Local = new long[geometry->GetGlobal_nPointDomain()];
-    
-    /*--- First, set all indices to a negative value by default ---*/
-    for(iPoint = 0; iPoint < geometry->GetGlobal_nPointDomain(); iPoint++)
-      Global2Local[iPoint] = -1;
-    
-    /*--- Now fill array with the transform values only for local points ---*/
-    for(iPoint = 0; iPoint < nPointDomain; iPoint++)
-      Global2Local[geometry->node[iPoint]->GetGlobalIndex()] = iPoint;
-    
-    /*--- Read all lines in the restart file ---*/
-    long iPoint_Local; unsigned long iPoint_Global = 0; string text_line;
-    
-    /*--- The first line is the header ---*/
-    getline (restart_file, text_line);
-    
-    while (getline (restart_file,text_line)) {
-      istringstream point_line(text_line);
-      
-      /*--- Retrieve local index. If this node from the restart file lives
-       on a different processor, the value of iPoint_Local will be -1.
-       Otherwise, the local index for this node on the current processor
-       will be returned and used to instantiate the vars. ---*/
-      iPoint_Local = Global2Local[iPoint_Global];
-      
-      /*--- Load the solution for this node. Note that the first entry
-       on the restart file line is the global index, followed by the
-       node coordinates, and then the conservative variables. ---*/
-      if (iPoint_Local >= 0) {
-        if (compressible) {
-          if (nDim == 2) point_line >> index >> dull_val >> dull_val >> Solution[0] >> Solution[1] >> Solution[2] >> Solution[3];
-          if (nDim == 3) point_line >> index >> dull_val >> dull_val >> dull_val >> Solution[0] >> Solution[1] >> Solution[2] >> Solution[3] >> Solution[4];
-        }
-        if (incompressible) {
-          if (nDim == 2) point_line >> index >> dull_val >> dull_val >> Solution[0] >> Solution[1] >> Solution[2];
-          if (nDim == 3) point_line >> index >> dull_val >> dull_val >> dull_val >> Solution[0] >> Solution[1] >> Solution[2] >> Solution[3];
-        }
-        if (freesurface) {
-          if (nDim == 2) point_line >> index >> dull_val >> dull_val >> Solution[0] >> Solution[1] >> Solution[2] >> Solution[3];
-          if (nDim == 3) point_line >> index >> dull_val >> dull_val >> dull_val >> Solution[0] >> Solution[1] >> Solution[2] >> Solution[3] >> Solution[4];
-        }
-        node[iPoint_Local] = new CNSVariable(Solution, nDim, nVar, config);
-      }
-      iPoint_Global++;
-    }
-    
-    /*--- Instantiate the variable class with an arbitrary solution
-     at any halo/periodic nodes. The initial solution can be arbitrary,
-     because a send/recv is performed immediately in the solver. ---*/
-    for(iPoint = nPointDomain; iPoint < nPoint; iPoint++)
-      node[iPoint] = new CNSVariable(Solution, nDim, nVar, config);
-    
-    /*--- Close the restart file ---*/
-    restart_file.close();
-    
-    /*--- Free memory needed for the transformation ---*/
-    delete [] Global2Local;
-  }
-  
-  /*--- Check that the initial solution is physical, report any non-physical nodes ---*/
-  if (compressible) {
-    counter_local = 0;
-    for (iPoint = 0; iPoint < nPoint; iPoint++) {
-      Density = node[iPoint]->GetSolution(0);
-      Velocity2 = 0.0;
-      for (iDim = 0; iDim < nDim; iDim++)
-        Velocity2 += (node[iPoint]->GetSolution(iDim+1)/Density)*(node[iPoint]->GetSolution(iDim+1)/Density);
-      Pressure    = Gamma_Minus_One*Density*(node[iPoint]->GetSolution(nDim+1)/Density-0.5*Velocity2);
-      Temperature = Pressure / ( Gas_Constant * Density);
-      if ((Pressure < 0.0) || (Temperature < 0.0)) {
-        Solution[0] = Density_Inf;
-        for (iDim = 0; iDim < nDim; iDim++)
-          Solution[iDim+1] = Velocity_Inf[iDim]*Density_Inf;
-        Solution[nDim+1] = Energy_Inf*Density_Inf;
-        node[iPoint]->SetSolution(Solution);
-        node[iPoint]->SetSolution_Old(Solution);
-        counter_local++;
-      }
-    }
-#ifndef NO_MPI
-#ifdef WINDOWS
-    MPI_Reduce(&counter_local, &counter_global, 1, MPI_UNSIGNED_LONG, MPI_SUM, MASTER_NODE, MPI_COMM_WORLD);
-#else
-    MPI::COMM_WORLD.Reduce(&counter_local, &counter_global, 1, MPI::UNSIGNED_LONG, MPI::SUM, MASTER_NODE);
-#endif
-#else
-    counter_global = counter_local;
-#endif
-    if ((rank == MASTER_NODE) && (counter_global != 0))
-      cout << "Warning. The original solution contains "<< counter_global << " points that are not physical." << endl;
-  }
-  
-  /*--- For incompressible solver set the initial values for the density and viscosity,
-   unless a freesurface problem, this must be constant during the computation ---*/
-  if (incompressible || freesurface) {
-    for (iPoint = 0; iPoint < nPoint; iPoint++) {
-      node[iPoint]->SetDensityInc(Density_Inf);
-      node[iPoint]->SetLaminarViscosityInc(Viscosity_Inf);
-    }
-  }
-  
-  /*--- Define solver parameters needed for execution of destructor ---*/
-  if (config->GetKind_ConvNumScheme_Flow() == SPACE_CENTERED)
-    space_centered = true;
-  else space_centered = false;
-  
-  if (config->GetKind_TimeIntScheme_Flow() == EULER_IMPLICIT) euler_implicit = true;
-  else euler_implicit = false;
-  
-  if (config->GetKind_Gradient_Method() == WEIGHTED_LEAST_SQUARES) least_squares = true;
-  else least_squares = false;
-  
-  /*--- Perform the MPI communication of the solution ---*/
-  Set_MPI_Solution(geometry, config);
-  
-}
-
-CNSSolver::~CNSSolver(void) {
-  unsigned short iMarker;
-  
-  if (CDrag_Visc != NULL)      delete [] CDrag_Visc;
-  if (CLift_Visc != NULL)      delete [] CLift_Visc;
-  if (CSideForce_Visc != NULL) delete [] CSideForce_Visc;
-  if (CMx_Visc != NULL)        delete [] CMx_Visc;
-  if (CMy_Visc != NULL)        delete [] CMy_Visc;
-  if (CMz_Visc != NULL)        delete [] CMz_Visc;
-  if (CFx_Visc != NULL)        delete [] CFx_Visc;
-  if (CFy_Visc != NULL)        delete [] CFy_Visc;
-  if (CFz_Visc != NULL)        delete [] CFz_Visc;
-  if (CEff_Visc != NULL)       delete [] CEff_Visc;
-  if (CMerit_Visc != NULL)     delete [] CMerit_Visc;
-  if (CT_Visc != NULL)         delete [] CT_Visc;
-  if (CQ_Visc != NULL)         delete [] CQ_Visc;
-  if (Heat_Visc != NULL)          delete [] Heat_Visc;
-  if (MaxHeatFlux_Visc != NULL)       delete [] MaxHeatFlux_Visc;
-  if (ForceViscous != NULL)    delete [] ForceViscous;
-  if (MomentViscous != NULL)   delete [] MomentViscous;
-  
-  if (Surface_CLift_Visc != NULL) delete [] Surface_CLift_Visc;
-  if (Surface_CDrag_Visc != NULL) delete [] Surface_CDrag_Visc;
-  if (Surface_CMx_Visc != NULL)   delete [] Surface_CMx_Visc;
-  if (Surface_CMy_Visc != NULL)   delete [] Surface_CMy_Visc;
-  if (Surface_CMz_Visc != NULL)   delete [] Surface_CMz_Visc;
-  
-  if (CSkinFriction != NULL) {
-    for (iMarker = 0; iMarker < nMarker; iMarker++) {
-      delete CSkinFriction[iMarker];
-    }
-    delete [] CSkinFriction;
-  }
-  
-}
-
-void CNSSolver::Preprocessing(CGeometry *geometry, CSolver **solver_container, CConfig *config, unsigned short iMesh, unsigned short iRKStep, unsigned short RunTime_EqSystem, bool Output) {
-  
-  unsigned long iPoint, ErrorCounter = 0;
-  bool RightSol;
-  int rank;
-  
-#ifdef NO_MPI
-  rank = MASTER_NODE;
-#else
-#ifdef WINDOWS
-  MPI_Comm_rank(MPI_COMM_WORLD,&rank);
-#else
-  rank = MPI::COMM_WORLD.Get_rank();
-#endif
-#endif
-  
-  bool adjoint = config->GetAdjoint();
-  bool implicit = (config->GetKind_TimeIntScheme_Flow() == EULER_IMPLICIT);
-  bool center = (config->GetKind_ConvNumScheme_Flow() == SPACE_CENTERED) || (adjoint && config->GetKind_ConvNumScheme_AdjFlow() == SPACE_CENTERED);
-  bool center_jst = center && config->GetKind_Centered_Flow() == JST;
-  bool limiter_flow = (config->GetSpatialOrder_Flow() == SECOND_ORDER_LIMITER);
-  bool limiter_turb = (config->GetSpatialOrder_Turb() == SECOND_ORDER_LIMITER);
-  bool compressible = (config->GetKind_Regime() == COMPRESSIBLE);
-  bool incompressible = (config->GetKind_Regime() == INCOMPRESSIBLE);
-  bool freesurface = (config->GetKind_Regime() == FREESURFACE);
-  unsigned short turb_model = config->GetKind_Turb_Model();
-  bool tkeNeeded = (turb_model == SST);
-  double eddy_visc = 0.0, turb_ke = 0.0;
-  bool engine = ((config->GetnMarker_NacelleInflow() != 0) || (config->GetnMarker_NacelleExhaust() != 0));
-  
-  /*--- Compute nacelle inflow and exhaust properties ---*/
-  if (engine) GetNacelle_Properties(geometry, config, iMesh, Output);
-  
-  /*--- Compute distance function to zero level set ---*/
-  if (freesurface) SetFreeSurface_Distance(geometry, config);
-  
-  for (iPoint = 0; iPoint < nPoint; iPoint ++) {
-    
-    if (turb_model != NONE) {
-      eddy_visc = solver_container[TURB_SOL]->node[iPoint]->GetmuT();
-      if (tkeNeeded) turb_ke = solver_container[TURB_SOL]->node[iPoint]->GetSolution(0);
-    }
-    
-    /*--- Incompressible flow, primitive variables nDim+3, (P,vx,vy,vz,rho,beta),
-     FreeSurface Incompressible flow, primitive variables nDim+4, (P,vx,vy,vz,rho,beta,dist),
-     Compressible flow, primitive variables nDim+5, (T,vx,vy,vz,P,rho,h,c) ---*/
-    if (compressible) RightSol = node[iPoint]->SetPrimVar_Compressible(eddy_visc, turb_ke, config);
-    if (incompressible) RightSol = node[iPoint]->SetPrimVar_Incompressible(Density_Inf, Viscosity_Inf, eddy_visc, turb_ke, config);
-    if (freesurface) RightSol = node[iPoint]->SetPrimVar_FreeSurface(eddy_visc, turb_ke, config);
-    if (!RightSol) ErrorCounter++;
-    
-    /*--- Initialize the convective, source and viscous residual vector ---*/
-    if (!Output) LinSysRes.SetBlock_Zero(iPoint);
-    
-  }
-  
-  /*--- Artificial dissipation ---*/
-  if (center) {
-    SetMax_Eigenvalue(geometry, config);
-    if ((center_jst) && (iMesh == MESH_0)) {
-      SetDissipation_Switch(geometry, config);
-      SetUndivided_Laplacian(geometry, config);
-    }
-  }
-  
-  /*--- Compute gradient of the primitive variables ---*/
-  if (config->GetKind_Gradient_Method() == GREEN_GAUSS) SetPrimVar_Gradient_GG(geometry, config);
-  if (config->GetKind_Gradient_Method() == WEIGHTED_LEAST_SQUARES) SetPrimVar_Gradient_LS(geometry, config);
-  
-  /*--- Compute the limiter in case we need it in the turbulence model
-   or to limit the viscous terms (check this logic with JST and 2nd order turbulence model) ---*/
-  if ((iMesh == MESH_0) && (limiter_flow || limiter_turb)) { SetPrimVar_Limiter(geometry, config); }
-  
-  /*--- Initialize the jacobian matrices ---*/
-  if (implicit) Jacobian.SetValZero();
-  
-  /*--- Error message ---*/
-#ifndef NO_MPI
-  unsigned long MyErrorCounter = ErrorCounter; ErrorCounter = 0;
-#ifdef WINDOWS
-  MPI_Allreduce(&MyErrorCounter, &ErrorCounter, 1, MPI_UNSIGNED_LONG, MPI_SUM, MPI_COMM_WORLD);
-#else
-  MPI::COMM_WORLD.Allreduce(&MyErrorCounter, &ErrorCounter, 1, MPI::UNSIGNED_LONG, MPI::SUM);
-#endif
-#endif
-  if (Output && (ErrorCounter >= 10) && (rank == MASTER_NODE) && (iMesh == MESH_0))
-    cout <<"The solution contains "<< ErrorCounter << " non-physical points." << endl;
-  
-}
-
-void CNSSolver::SetTime_Step(CGeometry *geometry, CSolver **solver_container, CConfig *config, unsigned short iMesh, unsigned long Iteration) {
-  double Mean_BetaInc2, *Normal, Area, Vol, Mean_SoundSpeed, Mean_ProjVel, Lambda, Local_Delta_Time, Local_Delta_Time_Visc, Mean_DensityInc,
-  Global_Delta_Time = 1E6, Mean_LaminarVisc, Mean_EddyVisc, Mean_Density, Lambda_1, Lambda_2, K_v = 0.25, Global_Delta_UnstTimeND;
-  unsigned long iEdge, iVertex, iPoint = 0, jPoint = 0;
-  unsigned short iDim, iMarker;
-  double ProjVel, ProjVel_i, ProjVel_j;
-  
-  bool implicit = (config->GetKind_TimeIntScheme_Flow() == EULER_IMPLICIT);
-  bool compressible = (config->GetKind_Regime() == COMPRESSIBLE);
-  bool incompressible = (config->GetKind_Regime() == INCOMPRESSIBLE);
-  bool freesurface = (config->GetKind_Regime() == FREESURFACE);
-  bool grid_movement = config->GetGrid_Movement();
-  bool dual_time = ((config->GetUnsteady_Simulation() == DT_STEPPING_1ST) ||
-                    (config->GetUnsteady_Simulation() == DT_STEPPING_2ND));
-  
-  Min_Delta_Time = 1.E6; Max_Delta_Time = 0.0;
-  
-  /*--- Set maximum inviscid eigenvalue to zero, and compute sound speed and viscosity ---*/
-  for (iPoint = 0; iPoint < nPointDomain; iPoint++) {
-    node[iPoint]->SetMax_Lambda_Inv(0.0);
-    node[iPoint]->SetMax_Lambda_Visc(0.0);
-  }
-  
-  /*--- Loop interior edges ---*/
-  for (iEdge = 0; iEdge < geometry->GetnEdge(); iEdge++) {
-    
-    /*--- Point identification, Normal vector and area ---*/
-    iPoint = geometry->edge[iEdge]->GetNode(0);
-    jPoint = geometry->edge[iEdge]->GetNode(1);
-    
-    Normal = geometry->edge[iEdge]->GetNormal();
-    Area = 0; for (iDim = 0; iDim < nDim; iDim++) Area += Normal[iDim]*Normal[iDim]; Area = sqrt(Area);
-    
-    /*--- Mean Values ---*/
-    if (compressible) {
-      Mean_ProjVel = 0.5 * (node[iPoint]->GetProjVel(Normal) + node[jPoint]->GetProjVel(Normal));
-      Mean_SoundSpeed = 0.5 * (node[iPoint]->GetSoundSpeed() + node[jPoint]->GetSoundSpeed()) * Area;
-    }
-    if (incompressible || freesurface) {
-      Mean_ProjVel = 0.5 * (node[iPoint]->GetProjVel(Normal) + node[jPoint]->GetProjVel(Normal));
-      Mean_BetaInc2 = 0.5 * (node[iPoint]->GetBetaInc2() + node[jPoint]->GetBetaInc2());
-      Mean_DensityInc = 0.5 * (node[iPoint]->GetDensityInc() + node[jPoint]->GetDensityInc());
-      Mean_SoundSpeed = sqrt(Mean_ProjVel*Mean_ProjVel + (Mean_BetaInc2/Mean_DensityInc)*Area*Area);
-    }
-    
-    /*--- Adjustment for grid movement ---*/
-    if (grid_movement) {
-      double *GridVel_i = geometry->node[iPoint]->GetGridVel();
-      double *GridVel_j = geometry->node[jPoint]->GetGridVel();
-      ProjVel_i = 0.0; ProjVel_j =0.0;
-      for (iDim = 0; iDim < nDim; iDim++) {
-        ProjVel_i += GridVel_i[iDim]*Normal[iDim];
-        ProjVel_j += GridVel_j[iDim]*Normal[iDim];
-      }
-      Mean_ProjVel -= 0.5 * (ProjVel_i + ProjVel_j) ;
-    }
-    
-    /*--- Inviscid contribution ---*/
-    Lambda = fabs(Mean_ProjVel) + Mean_SoundSpeed ;
-    if (geometry->node[iPoint]->GetDomain()) node[iPoint]->AddMax_Lambda_Inv(Lambda);
-    if (geometry->node[jPoint]->GetDomain()) node[jPoint]->AddMax_Lambda_Inv(Lambda);
-    
-    /*--- Viscous contribution ---*/
-    if (compressible) {
-      Mean_LaminarVisc = 0.5*(node[iPoint]->GetLaminarViscosity() + node[jPoint]->GetLaminarViscosity());
-      Mean_EddyVisc    = 0.5*(node[iPoint]->GetEddyViscosity() + node[jPoint]->GetEddyViscosity());
-      Mean_Density     = 0.5*(node[iPoint]->GetSolution(0) + node[jPoint]->GetSolution(0));
-    }
-    if (incompressible || freesurface) {
-      Mean_LaminarVisc = 0.5*(node[iPoint]->GetLaminarViscosityInc() + node[jPoint]->GetLaminarViscosityInc());
-      Mean_EddyVisc    = 0.5*(node[iPoint]->GetEddyViscosityInc() + node[jPoint]->GetEddyViscosityInc());
-      Mean_Density     = 0.5*(node[iPoint]->GetDensityInc() + node[jPoint]->GetDensityInc());
-    }
-    
-    Lambda_1 = (4.0/3.0)*(Mean_LaminarVisc + Mean_EddyVisc);
-    Lambda_2 = (1.0 + (Prandtl_Lam/Prandtl_Turb)*(Mean_EddyVisc/Mean_LaminarVisc))*(Gamma*Mean_LaminarVisc/Prandtl_Lam);
-    Lambda = (Lambda_1 + Lambda_2)*Area*Area/Mean_Density;
-    
-    if (geometry->node[iPoint]->GetDomain()) node[iPoint]->AddMax_Lambda_Visc(Lambda);
-    if (geometry->node[jPoint]->GetDomain()) node[jPoint]->AddMax_Lambda_Visc(Lambda);
-    
-  }
-  
-  /*--- Loop boundary edges ---*/
-  for (iMarker = 0; iMarker < geometry->GetnMarker(); iMarker++) {
-    for (iVertex = 0; iVertex < geometry->GetnVertex(iMarker); iVertex++) {
-      
-      /*--- Point identification, Normal vector and area ---*/
-      iPoint = geometry->vertex[iMarker][iVertex]->GetNode();
-      Normal = geometry->vertex[iMarker][iVertex]->GetNormal();
-      Area = 0.0; for (iDim = 0; iDim < nDim; iDim++) Area += Normal[iDim]*Normal[iDim]; Area = sqrt(Area);
-      
-      /*--- Mean Values ---*/
-      if (compressible) {
-        Mean_ProjVel = node[iPoint]->GetProjVel(Normal);
-        Mean_SoundSpeed = node[iPoint]->GetSoundSpeed() * Area;
-      }
-      if (incompressible || freesurface) {
-        Mean_ProjVel = node[iPoint]->GetProjVel(Normal);
-        Mean_BetaInc2 = node[iPoint]->GetBetaInc2();
-        Mean_DensityInc = node[iPoint]->GetDensityInc();
-        Mean_SoundSpeed = sqrt(Mean_ProjVel*Mean_ProjVel + (Mean_BetaInc2/Mean_DensityInc)*Area*Area);
-      }
-      
-      /*--- Adjustment for grid movement ---*/
-      if (grid_movement) {
-        double *GridVel = geometry->node[iPoint]->GetGridVel();
-        ProjVel = 0.0;
-        for (iDim = 0; iDim < nDim; iDim++)
-          ProjVel += GridVel[iDim]*Normal[iDim];
-        Mean_ProjVel -= ProjVel;
-      }
-      
-      /*--- Inviscid contribution ---*/
-      Lambda = fabs(Mean_ProjVel) + Mean_SoundSpeed;
-      if (geometry->node[iPoint]->GetDomain()) {
-        node[iPoint]->AddMax_Lambda_Inv(Lambda);
-      }
-      
-      /*--- Viscous contribution ---*/
-      if (compressible) {
-        Mean_LaminarVisc = node[iPoint]->GetLaminarViscosity();
-        Mean_EddyVisc    = node[iPoint]->GetEddyViscosity();
-        Mean_Density     = node[iPoint]->GetSolution(0);
-      }
-      if (incompressible || freesurface) {
-        Mean_LaminarVisc = 0.5*(node[iPoint]->GetLaminarViscosityInc() + node[jPoint]->GetLaminarViscosityInc());
-        Mean_EddyVisc    = 0.5*(node[iPoint]->GetEddyViscosityInc() + node[jPoint]->GetEddyViscosityInc());
-        Mean_Density     = 0.5*(node[iPoint]->GetDensityInc() + node[jPoint]->GetDensityInc());
-      }
-      
-      Lambda_1 = (4.0/3.0)*(Mean_LaminarVisc + Mean_EddyVisc);
-      Lambda_2 = (1.0 + (Prandtl_Lam/Prandtl_Turb)*(Mean_EddyVisc/Mean_LaminarVisc))*(Gamma*Mean_LaminarVisc/Prandtl_Lam);
-      Lambda = (Lambda_1 + Lambda_2)*Area*Area/Mean_Density;
-      
-      if (geometry->node[iPoint]->GetDomain()) node[iPoint]->AddMax_Lambda_Visc(Lambda);
-      
-    }
-  }
-  
-  /*--- Each element uses their own speed ---*/
-  for (iPoint = 0; iPoint < nPointDomain; iPoint++) {
-    Vol = geometry->node[iPoint]->GetVolume();
-    Local_Delta_Time = config->GetCFL(iMesh)*Vol / node[iPoint]->GetMax_Lambda_Inv();
-    Local_Delta_Time_Visc = config->GetCFL(iMesh)*K_v*Vol*Vol/ node[iPoint]->GetMax_Lambda_Visc();
-    Local_Delta_Time = min(Local_Delta_Time, Local_Delta_Time_Visc);
-    Global_Delta_Time = min(Global_Delta_Time, Local_Delta_Time);
-    Min_Delta_Time = min(Min_Delta_Time, Local_Delta_Time);
-    Max_Delta_Time = max(Max_Delta_Time, Local_Delta_Time);
-    node[iPoint]->SetDelta_Time(Local_Delta_Time);
-  }
-  
-  /*--- Check if there is any element with only one neighbor...
-   a CV that is inside another CV ---*/
-  for (iPoint = 0; iPoint < nPointDomain; iPoint++) {
-    if (geometry->node[iPoint]->GetnPoint() == 1)
-      node[iPoint]->SetDelta_Time(Min_Delta_Time);
-  }
-  
-  /*--- For exact time solution use the minimum delta time of the whole mesh ---*/
-  if (config->GetUnsteady_Simulation() == TIME_STEPPING) {
-#ifndef NO_MPI
-    double rbuf_time, sbuf_time;
-    sbuf_time = Global_Delta_Time;
-#ifdef WINDOWS
-    MPI_Reduce(&sbuf_time, &rbuf_time, 1, MPI_DOUBLE, MPI_MIN, MASTER_NODE, MPI_COMM_WORLD);
-    MPI_Bcast(&rbuf_time, 1, MPI_DOUBLE, MASTER_NODE, MPI_COMM_WORLD);
-    MPI_Barrier(MPI_COMM_WORLD);
-#else
-    MPI::COMM_WORLD.Reduce(&sbuf_time, &rbuf_time, 1, MPI::DOUBLE, MPI::MIN, MASTER_NODE);
-    MPI::COMM_WORLD.Bcast(&rbuf_time, 1, MPI::DOUBLE, MASTER_NODE);
-    MPI::COMM_WORLD.Barrier();
-#endif
-    Global_Delta_Time = rbuf_time;
-#endif
-    for(iPoint = 0; iPoint < nPointDomain; iPoint++)
-      node[iPoint]->SetDelta_Time(Global_Delta_Time);
-  }
-  
-  /*--- Recompute the unsteady time step for the dual time strategy
-   if the unsteady CFL is diferent from 0 ---*/
-  if ((dual_time) && (Iteration == 0) && (config->GetUnst_CFL() != 0.0) && (iMesh == MESH_0)) {
-    Global_Delta_UnstTimeND = config->GetUnst_CFL()*Global_Delta_Time/config->GetCFL(iMesh);
-    
-#ifndef NO_MPI
-    double rbuf_time, sbuf_time;
-    sbuf_time = Global_Delta_UnstTimeND;
-#ifdef WINDOWS
-    MPI_Reduce(&sbuf_time, &rbuf_time, 1, MPI_DOUBLE, MPI_MIN, MASTER_NODE, MPI_COMM_WORLD);
-    MPI_Bcast(&rbuf_time, 1, MPI_DOUBLE, MASTER_NODE, MPI_COMM_WORLD);
-    MPI_Barrier(MPI_COMM_WORLD);
-#else
-    MPI::COMM_WORLD.Reduce(&sbuf_time, &rbuf_time, 1, MPI::DOUBLE, MPI::MIN, MASTER_NODE);
-    MPI::COMM_WORLD.Bcast(&rbuf_time, 1, MPI::DOUBLE, MASTER_NODE);
-    MPI::COMM_WORLD.Barrier();
-#endif
-    Global_Delta_UnstTimeND = rbuf_time;
-#endif
-    config->SetDelta_UnstTimeND(Global_Delta_UnstTimeND);
-  }
-  
-  /*--- The pseudo local time (explicit integration) cannot be greater than the physical time ---*/
-  if (dual_time)
-    for (iPoint = 0; iPoint < nPointDomain; iPoint++) {
-      if (!implicit) {
-        Local_Delta_Time = min((2.0/3.0)*config->GetDelta_UnstTimeND(), node[iPoint]->GetDelta_Time());
-        /*--- Check if there is any element with only one neighbor...
-         a CV that is inside another CV ---*/
-        if (geometry->node[iPoint]->GetnPoint() == 1) Local_Delta_Time = 0.0;
-        node[iPoint]->SetDelta_Time(Local_Delta_Time);
-      }
-    }
-  
-}
-
-void CNSSolver::Viscous_Residual(CGeometry *geometry, CSolver **solver_container, CNumerics *numerics,
-                                 CConfig *config, unsigned short iMesh, unsigned short iRKStep) {
-  unsigned long iPoint, jPoint, iEdge;
-  
-  bool implicit = (config->GetKind_TimeIntScheme_Flow() == EULER_IMPLICIT);
-  
-  for (iEdge = 0; iEdge < geometry->GetnEdge(); iEdge++) {
-    
-    /*--- Points, coordinates and normal vector in edge ---*/
-    iPoint = geometry->edge[iEdge]->GetNode(0);
-    jPoint = geometry->edge[iEdge]->GetNode(1);
-    numerics->SetCoord(geometry->node[iPoint]->GetCoord(), geometry->node[jPoint]->GetCoord());
-    numerics->SetNormal(geometry->edge[iEdge]->GetNormal());
-    
-    /*--- Primitive variables, and gradient ---*/
-    numerics->SetPrimitive(node[iPoint]->GetPrimVar(), node[jPoint]->GetPrimVar());
-    numerics->SetPrimVarGradient(node[iPoint]->GetGradient_Primitive(), node[jPoint]->GetGradient_Primitive());
-    
-    /*--- Turbulent kinetic energy ---*/
-    if (config->GetKind_Turb_Model() == SST)
-      numerics->SetTurbKineticEnergy(solver_container[TURB_SOL]->node[iPoint]->GetSolution(0),
-                                     solver_container[TURB_SOL]->node[jPoint]->GetSolution(0));
-    
-    /*--- Compute and update residual ---*/
-    numerics->ComputeResidual(Res_Visc, Jacobian_i, Jacobian_j, config);
-    
-    LinSysRes.SubtractBlock(iPoint, Res_Visc);
-    LinSysRes.AddBlock(jPoint, Res_Visc);
-    
-    /*--- Implicit part ---*/
-    if (implicit) {
-      Jacobian.SubtractBlock(iPoint, iPoint, Jacobian_i);
-      Jacobian.SubtractBlock(iPoint, jPoint, Jacobian_j);
-      Jacobian.AddBlock(jPoint, iPoint, Jacobian_i);
-      Jacobian.AddBlock(jPoint, jPoint, Jacobian_j);
-    }
-  }
-  
-}
-
-void CNSSolver::Viscous_Forces(CGeometry *geometry, CConfig *config) {
-  
-  unsigned long iVertex, iPoint, iPointNormal;
-  unsigned short Boundary, Monitoring, iMarker, iMarker_Monitoring, iDim, jDim;
-  double Delta, Viscosity, **Grad_PrimVar, div_vel, *Normal, MomentDist[3], WallDist[3],
-  *Coord, *Coord_Normal, Area, WallShearStress, TauNormal, factor, RefVel2,
-  RefDensity, GradTemperature, Density, Vel[3], WallDistMod, FrictionVel,
-  Mach2Vel, Mach_Motion, *Velocity_Inf, UnitNormal[3], TauElem[3], TauTangent[3], Tau[3][3], Force[3], Cp, thermal_conductivity, MaxNorm = 8.0;
-  double *Origin = config->GetRefOriginMoment(0);
-  string Marker_Tag, Monitoring_Tag;
-  
-  double Alpha            = config->GetAoA()*PI_NUMBER/180.0;
-  double Beta             = config->GetAoS()*PI_NUMBER/180.0;
-  double RefAreaCoeff     = config->GetRefAreaCoeff();
-  double RefLengthMoment  = config->GetRefLengthMoment();
-  double Gas_Constant     = config->GetGas_ConstantND();
-  bool grid_movement      = config->GetGrid_Movement();
-  bool compressible       = (config->GetKind_Regime() == COMPRESSIBLE);
-  bool incompressible     = (config->GetKind_Regime() == INCOMPRESSIBLE);
-  bool freesurface        = (config->GetKind_Regime() == FREESURFACE);
-  
-  /*--- For dynamic meshes, use the motion Mach number as a reference value
-   for computing the force coefficients. Otherwise, use the freestream values,
-   which is the standard convention. ---*/
-  
-  if (grid_movement) {
-    Mach2Vel = sqrt(Gamma*Gas_Constant*config->GetTemperature_FreeStreamND());
-    Mach_Motion = config->GetMach_Motion();
-    RefVel2 = (Mach_Motion*Mach2Vel)*(Mach_Motion*Mach2Vel);
-  } else {
-    Velocity_Inf = config->GetVelocity_FreeStreamND();
-    RefVel2 = 0.0;
-    for (iDim = 0; iDim < nDim; iDim++)
-      RefVel2  += Velocity_Inf[iDim]*Velocity_Inf[iDim];
-  }
-  
-  RefDensity  = config->GetDensity_FreeStreamND();
-  factor = 1.0 / (0.5*RefDensity*RefAreaCoeff*RefVel2);
-  
-  /*--- Variables initialization ---*/
-  
-  AllBound_CDrag_Visc = 0.0;  AllBound_CLift_Visc = 0.0;  AllBound_CSideForce_Visc = 0.0;  AllBound_CEff_Visc = 0.0;
-  AllBound_CMx_Visc = 0.0;    AllBound_CMy_Visc = 0.0;    AllBound_CMz_Visc = 0.0;
-  AllBound_CFx_Visc = 0.0;    AllBound_CFy_Visc = 0.0;    AllBound_CFz_Visc = 0.0;
-  AllBound_CT_Visc = 0.0;     AllBound_CQ_Visc = 0.0;     AllBound_CMerit_Visc = 0.0;
-  AllBound_HeatFlux_Visc = 0.0;      AllBound_MaxHeatFlux_Visc = 0.0;
-  
-  for (iMarker_Monitoring = 0; iMarker_Monitoring < config->GetnMarker_Monitoring(); iMarker_Monitoring++) {
-    Surface_CLift_Visc[iMarker_Monitoring] = 0.0;
-    Surface_CDrag_Visc[iMarker_Monitoring] = 0.0;
-    Surface_CMx_Visc[iMarker_Monitoring]   = 0.0;
-    Surface_CMy_Visc[iMarker_Monitoring]   = 0.0;
-    Surface_CMz_Visc[iMarker_Monitoring]   = 0.0;
-  }
-  
-  /*--- Loop over the Navier-Stokes markers ---*/
-  
-  for (iMarker = 0; iMarker < nMarker; iMarker++) {
-    Boundary = config->GetMarker_All_Boundary(iMarker);
-    Monitoring = config->GetMarker_All_Monitoring(iMarker);
-    
-    /*--- Obtain the origin for the moment computation for a particular marker ---*/
-    if (Monitoring == YES) {
-      for (iMarker_Monitoring = 0; iMarker_Monitoring < config->GetnMarker_Monitoring(); iMarker_Monitoring++) {
-        Monitoring_Tag = config->GetMarker_Monitoring(iMarker_Monitoring);
-        Marker_Tag = config->GetMarker_All_Tag(iMarker);
-        if (Marker_Tag == Monitoring_Tag)
-          Origin = config->GetRefOriginMoment(iMarker_Monitoring);
-      }
-    }
-    
-    if ((Boundary == HEAT_FLUX) || (Boundary == ISOTHERMAL)) {
-    
-      /*--- Forces initialization at each Marker ---*/
-      CDrag_Visc[iMarker] = 0.0;  CLift_Visc[iMarker] = 0.0; CSideForce_Visc[iMarker] = 0.0;  CEff_Visc[iMarker] = 0.0;
-      CMx_Visc[iMarker] = 0.0;    CMy_Visc[iMarker] = 0.0;   CMz_Visc[iMarker] = 0.0;
-      CFx_Visc[iMarker] = 0.0;    CFy_Visc[iMarker] = 0.0;   CFz_Visc[iMarker] = 0.0;
-      CT_Visc[iMarker] = 0.0;     CQ_Visc[iMarker] = 0.0;    CMerit_Visc[iMarker] = 0.0;
-      Heat_Visc[iMarker] = 0.0;      MaxHeatFlux_Visc[iMarker] = 0.0;
-      
-      for (iDim = 0; iDim < nDim; iDim++) ForceViscous[iDim] = 0.0;
-      MomentViscous[0] = 0.0; MomentViscous[1] = 0.0; MomentViscous[2] = 0.0;
-      
-      /*--- Loop over the vertices to compute the forces ---*/
-      
-      for (iVertex = 0; iVertex < geometry->nVertex[iMarker]; iVertex++) {
-        
-        iPoint = geometry->vertex[iMarker][iVertex]->GetNode();
-        iPointNormal = geometry->vertex[iMarker][iVertex]->GetNormal_Neighbor();
-        
-        Coord = geometry->node[iPoint]->GetCoord();
-        Coord_Normal = geometry->node[iPointNormal]->GetCoord();
-        
-        Normal = geometry->vertex[iMarker][iVertex]->GetNormal();
-        Grad_PrimVar = node[iPoint]->GetGradient_Primitive();
-        if (compressible) {
-          Viscosity = node[iPoint]->GetLaminarViscosity();
-          Density = node[iPoint]->GetDensity();
-        }
-        if (incompressible || freesurface) {
-          Viscosity = node[iPoint]->GetLaminarViscosityInc();
-          Density = node[iPoint]->GetDensityInc();
-        }
-        
-        Area = 0.0; for (iDim = 0; iDim < nDim; iDim++) Area += Normal[iDim]*Normal[iDim]; Area = sqrt(Area);
-        for (iDim = 0; iDim < nDim; iDim++) {
-          UnitNormal[iDim] = Normal[iDim]/Area;
-          MomentDist[iDim] = Coord[iDim] - Origin[iDim];
-        }
-        
-        div_vel = 0.0; for (iDim = 0; iDim < nDim; iDim++) div_vel += Grad_PrimVar[iDim+1][iDim];
-        
-        for (iDim = 0; iDim < nDim; iDim++) {
-          for (jDim = 0 ; jDim < nDim; jDim++) {
-            Delta = 0.0; if (iDim == jDim) Delta = 1.0;
-            Tau[iDim][jDim] = Viscosity*(Grad_PrimVar[jDim+1][iDim] + Grad_PrimVar[iDim+1][jDim]) -
-            TWO3*Viscosity*div_vel*Delta;
-          }
-          TauElem[iDim] = 0.0;
-          for (jDim = 0; jDim < nDim; jDim++)
-            TauElem[iDim] += Tau[iDim][jDim]*UnitNormal[jDim];
-        }
-        
-        /*--- Compute wall shear stress (using the stress tensor) ---*/
-        
-        TauNormal = 0.0; for (iDim = 0; iDim < nDim; iDim++) TauNormal += TauElem[iDim] * UnitNormal[iDim];
-        for (iDim = 0; iDim < nDim; iDim++) TauTangent[iDim] = TauElem[iDim] - TauNormal * UnitNormal[iDim];
-        WallShearStress = 0.0; for (iDim = 0; iDim < nDim; iDim++) WallShearStress += TauTangent[iDim]*TauTangent[iDim];
-        WallShearStress = sqrt(WallShearStress);
-        
-        for (iDim = 0; iDim < nDim; iDim++)
-          Vel[iDim] = node[iPointNormal]->GetVelocity(iDim);
-        
-        for (iDim = 0; iDim < nDim; iDim++) WallDist[iDim] = (Coord[iDim] - Coord_Normal[iDim]);
-        WallDistMod = 0.0; for (iDim = 0; iDim < nDim; iDim++) WallDistMod += WallDist[iDim]*WallDist[iDim]; WallDistMod = sqrt(WallDistMod);
-        
-        /*--- Compute wall skin friction coefficient, and heat flux on the wall ---*/
-        
-        CSkinFriction[iMarker][iVertex] = WallShearStress / (0.5*RefDensity*RefVel2);
-        
-        /*--- Compute y+ and non-dimensional velocity ---*/
-        
-        FrictionVel = sqrt(fabs(WallShearStress)/Density);
-        YPlus[iMarker][iVertex] = WallDistMod*FrictionVel/(Viscosity/Density);
-        
-        /*--- Compute total and max heat flux on the wall (compressible solver only) ---*/
-        
-        if (compressible) {
-          
-          GradTemperature = 0.0;
-          for (iDim = 0; iDim < nDim; iDim++)
-            GradTemperature += Grad_PrimVar[0][iDim]*(-Normal[iDim]);
-          
-          Cp = (Gamma / Gamma_Minus_One) * Gas_Constant;
-          thermal_conductivity = Cp * Viscosity/PRANDTL;
-          HeatFlux[iMarker][iVertex] = -thermal_conductivity*GradTemperature;
-          Heat_Visc[iMarker] += HeatFlux[iMarker][iVertex]*Area;
-          MaxHeatFlux_Visc[iMarker] += pow(HeatFlux[iMarker][iVertex], MaxNorm);
-          
-<<<<<<< HEAD
-          NormHeat_Visc[iMarker] += pow(CHeatTransfer[iMarker][iVertex], 2.0);
-          Heat_Visc[iMarker] += CHeatTransfer[iMarker][iVertex];
-          
-=======
->>>>>>> 2feebb97
-        }
-        
-        /*--- Note that y+, and heat are computed at the
-         halo cells (for visualization purposes), but not the forces ---*/
-        
-        if ((geometry->node[iPoint]->GetDomain()) && (Monitoring == YES)) {
-          
-          /*--- Force computation ---*/
-          
-          for (iDim = 0; iDim < nDim; iDim++) {
-            Force[iDim] = TauElem[iDim]*Area*factor;
-            ForceViscous[iDim] += Force[iDim];
-          }
-          
-          /*--- Moment with respect to the reference axis ---*/
-          
-          if (iDim == 3) {
-            MomentViscous[0] += (Force[2]*MomentDist[1] - Force[1]*MomentDist[2])/RefLengthMoment;
-            MomentViscous[1] += (Force[0]*MomentDist[2] - Force[2]*MomentDist[0])/RefLengthMoment;
-          }
-          MomentViscous[2] += (Force[1]*MomentDist[0] - Force[0]*MomentDist[1])/RefLengthMoment;
-          
-        }
-        
-      }
-      
-      /*--- Transform ForceViscous and MomentViscous into non-dimensional coefficient ---*/
-      
-      if  (Monitoring == YES) {
-        if (nDim == 2) {
-<<<<<<< HEAD
-          CDrag_Visc[iMarker]   =  ForceViscous[0]*cos(Alpha) + ForceViscous[1]*sin(Alpha);
-          CLift_Visc[iMarker]   = -ForceViscous[0]*sin(Alpha) + ForceViscous[1]*cos(Alpha);
-          CEff_Visc[iMarker]    = CLift_Visc[iMarker]/(CDrag_Visc[iMarker]+EPS);
-          CMz_Visc[iMarker]     = MomentViscous[2];
-          CFx_Visc[iMarker]     = ForceViscous[0];
-          CFy_Visc[iMarker]     = ForceViscous[1];
-          CT_Visc[iMarker]      = -CFx_Visc[iMarker];
-          CQ_Visc[iMarker]      = -CMz_Visc[iMarker];
-          CMerit_Visc[iMarker]  = CT_Visc[iMarker]/CQ_Visc[iMarker];
-          NormHeat_Visc[iMarker] = pow(NormHeat_Visc[iMarker],1.0/8.0);
-          
-=======
-          CDrag_Visc[iMarker]       =  ForceViscous[0]*cos(Alpha) + ForceViscous[1]*sin(Alpha);
-          CLift_Visc[iMarker]       = -ForceViscous[0]*sin(Alpha) + ForceViscous[1]*cos(Alpha);
-          CEff_Visc[iMarker]        = CLift_Visc[iMarker]/(CDrag_Visc[iMarker]+EPS);
-          CMz_Visc[iMarker]         = MomentViscous[2];
-          CFx_Visc[iMarker]         = ForceViscous[0];
-          CFy_Visc[iMarker]         = ForceViscous[1];
-          CT_Visc[iMarker]          = -CFx_Visc[iMarker];
-          CQ_Visc[iMarker]          = -CMz_Visc[iMarker];
-          CMerit_Visc[iMarker]      = CT_Visc[iMarker]/CQ_Visc[iMarker];
-          MaxHeatFlux_Visc[iMarker] = pow(MaxHeatFlux_Visc[iMarker], 1.0/MaxNorm);
->>>>>>> 2feebb97
-        }
-        if (nDim == 3) {
-          CDrag_Visc[iMarker]       =  ForceViscous[0]*cos(Alpha)*cos(Beta) + ForceViscous[1]*sin(Beta) + ForceViscous[2]*sin(Alpha)*cos(Beta);
-          CLift_Visc[iMarker]       = -ForceViscous[0]*sin(Alpha) + ForceViscous[2]*cos(Alpha);
-          CSideForce_Visc[iMarker]  = -ForceViscous[0]*sin(Beta)*cos(Alpha) + ForceViscous[1]*cos(Beta) - ForceViscous[2]*sin(Beta)*sin(Alpha);
-          CEff_Visc[iMarker]        = CLift_Visc[iMarker]/(CDrag_Visc[iMarker]+EPS);
-          CMx_Visc[iMarker]         = MomentViscous[0];
-          CMy_Visc[iMarker]         = MomentViscous[1];
-          CMz_Visc[iMarker]         = MomentViscous[2];
-          CFx_Visc[iMarker]         = ForceViscous[0];
-          CFy_Visc[iMarker]         = ForceViscous[1];
-          CFz_Visc[iMarker]         = ForceViscous[2];
-          CT_Visc[iMarker]          = -CFz_Visc[iMarker];
-          CQ_Visc[iMarker]          = -CMz_Visc[iMarker];
-          CMerit_Visc[iMarker]      = CT_Visc[iMarker]/CQ_Visc[iMarker];
-          MaxHeatFlux_Visc[iMarker] = pow(MaxHeatFlux_Visc[iMarker], 1.0/MaxNorm);
-        }
-        
-        AllBound_CDrag_Visc       += CDrag_Visc[iMarker];
-        AllBound_CLift_Visc       += CLift_Visc[iMarker];
-        AllBound_CSideForce_Visc  += CSideForce_Visc[iMarker];
-        AllBound_CMx_Visc         += CMx_Visc[iMarker];
-        AllBound_CMy_Visc         += CMy_Visc[iMarker];
-        AllBound_CMz_Visc         += CMz_Visc[iMarker];
-        AllBound_CFx_Visc         += CFx_Visc[iMarker];
-        AllBound_CFy_Visc         += CFy_Visc[iMarker];
-        AllBound_CFz_Visc         += CFz_Visc[iMarker];
-        AllBound_CT_Visc          += CT_Visc[iMarker];
-        AllBound_CQ_Visc          += CQ_Visc[iMarker];
-        AllBound_HeatFlux_Visc    += Heat_Visc[iMarker];
-        AllBound_MaxHeatFlux_Visc += pow(MaxHeatFlux_Visc[iMarker], MaxNorm);
-        
-        /*--- Compute the coefficients per surface ---*/
-        
-        for (iMarker_Monitoring = 0; iMarker_Monitoring < config->GetnMarker_Monitoring(); iMarker_Monitoring++) {
-          Monitoring_Tag = config->GetMarker_Monitoring(iMarker_Monitoring);
-          Marker_Tag = config->GetMarker_All_Tag(iMarker);
-          if (Marker_Tag == Monitoring_Tag) {
-            Surface_CLift_Visc[iMarker_Monitoring] += CLift_Visc[iMarker];
-            Surface_CDrag_Visc[iMarker_Monitoring] += CDrag_Visc[iMarker];
-            Surface_CMx_Visc[iMarker_Monitoring]   += CMx_Visc[iMarker];
-            Surface_CMy_Visc[iMarker_Monitoring]   += CMy_Visc[iMarker];
-            Surface_CMz_Visc[iMarker_Monitoring]   += CMz_Visc[iMarker];
-          }
-        }
-        
-      }
-      
-    }
-  }
-  
-  /*--- Update some global coeffients ---*/
-   
-  AllBound_CEff_Visc = AllBound_CLift_Visc / (AllBound_CDrag_Visc + EPS);
-  AllBound_CMerit_Visc = AllBound_CT_Visc / (AllBound_CQ_Visc + EPS);
-  AllBound_MaxHeatFlux_Visc = pow(AllBound_MaxHeatFlux_Visc, 1.0/MaxNorm);
-
-  
-#ifndef NO_MPI
-  
-  /*--- Add AllBound information using all the nodes ---*/
-  
-  double MyAllBound_CDrag_Visc        = AllBound_CDrag_Visc;                      AllBound_CDrag_Visc = 0.0;
-  double MyAllBound_CLift_Visc        = AllBound_CLift_Visc;                      AllBound_CLift_Visc = 0.0;
-  double MyAllBound_CSideForce_Visc   = AllBound_CSideForce_Visc;                 AllBound_CSideForce_Visc = 0.0;
-  double MyAllBound_CEff_Visc         = AllBound_CEff_Visc;                       AllBound_CEff_Visc = 0.0;
-  double MyAllBound_CMx_Visc          = AllBound_CMx_Visc;                        AllBound_CMx_Visc = 0.0;
-  double MyAllBound_CMy_Visc          = AllBound_CMy_Visc;                        AllBound_CMy_Visc = 0.0;
-  double MyAllBound_CMz_Visc          = AllBound_CMz_Visc;                        AllBound_CMz_Visc = 0.0;
-  double MyAllBound_CFx_Visc          = AllBound_CFx_Visc;                        AllBound_CFx_Visc = 0.0;
-  double MyAllBound_CFy_Visc          = AllBound_CFy_Visc;                        AllBound_CFy_Visc = 0.0;
-  double MyAllBound_CFz_Visc          = AllBound_CFz_Visc;                        AllBound_CFz_Visc = 0.0;
-  double MyAllBound_CT_Visc           = AllBound_CT_Visc;                         AllBound_CT_Visc = 0.0;
-  double MyAllBound_CQ_Visc           = AllBound_CQ_Visc;                         AllBound_CQ_Visc = 0.0;
-  double MyAllBound_CMerit_Visc       = AllBound_CMerit_Visc;                     AllBound_CMerit_Visc = 0.0;
-  double MyAllBound_HeatFlux_Visc     = AllBound_HeatFlux_Visc;                       AllBound_HeatFlux_Visc = 0.0;
-  double MyAllBound_MaxHeatFlux_Visc  = pow(AllBound_MaxHeatFlux_Visc, MaxNorm);  AllBound_MaxHeatFlux_Visc = 0.0;
-  
-#ifdef WINDOWS
-  MPI_Allreduce(&MyAllBound_CDrag_Visc, &AllBound_CDrag_Visc, 1, MPI_DOUBLE, MPI_SUM, MPI_COMM_WORLD);
-  MPI_Allreduce(&MyAllBound_CLift_Visc, &AllBound_CLift_Visc, 1, MPI_DOUBLE, MPI_SUM, MPI_COMM_WORLD);
-  MPI_Allreduce(&MyAllBound_CSideForce_Visc, &AllBound_CSideForce_Visc, 1, MPI_DOUBLE, MPI_SUM, MPI_COMM_WORLD);
-  AllBound_CEff_Visc = AllBound_CLift_Visc / (AllBound_CDrag_Visc + EPS);
-  MPI_Allreduce(&MyAllBound_CMx_Visc, &AllBound_CMx_Visc, 1, MPI_DOUBLE, MPI_SUM, MPI_COMM_WORLD);
-  MPI_Allreduce(&MyAllBound_CMy_Visc, &AllBound_CMy_Visc, 1, MPI_DOUBLE, MPI_SUM, MPI_COMM_WORLD);
-  MPI_Allreduce(&MyAllBound_CMz_Visc, &AllBound_CMz_Visc, 1, MPI_DOUBLE, MPI_SUM, MPI_COMM_WORLD);
-  MPI_Allreduce(&MyAllBound_CFx_Visc, &AllBound_CFx_Visc, 1, MPI_DOUBLE, MPI_SUM, MPI_COMM_WORLD);
-  MPI_Allreduce(&MyAllBound_CFy_Visc, &AllBound_CFy_Visc, 1, MPI_DOUBLE, MPI_SUM, MPI_COMM_WORLD);
-  MPI_Allreduce(&MyAllBound_CFz_Visc, &AllBound_CFz_Visc, 1, MPI_DOUBLE, MPI_SUM, MPI_COMM_WORLD);
-  MPI_Allreduce(&MyAllBound_CT_Visc, &AllBound_CT_Visc, 1, MPI_DOUBLE, MPI_SUM, MPI_COMM_WORLD);
-  MPI_Allreduce(&MyAllBound_CQ_Visc, &AllBound_CQ_Visc, 1, MPI_DOUBLE, MPI_SUM, MPI_COMM_WORLD);
-  AllBound_CMerit_Visc = AllBound_CT_Visc / (AllBound_CQ_Visc + EPS);
-  MPI_Allreduce(&MyAllBound_HeatFlux_Visc, &AllBound_HeatFlux_Visc, 1, MPI_DOUBLE, MPI_SUM, MPI_COMM_WORLD);
-  MPI_Allreduce(&MyAllBound_MaxHeatFlux_Visc, &AllBound_MaxHeatFlux_Visc, 1, MPI_DOUBLE, MPI_SUM, MPI_COMM_WORLD);
-  AllBound_MaxHeatFlux_Visc = pow(AllBound_MaxHeatFlux_Visc, 1.0/MaxNorm);
-#else
-  MPI::COMM_WORLD.Allreduce(&MyAllBound_CDrag_Visc, &AllBound_CDrag_Visc, 1, MPI::DOUBLE, MPI::SUM);
-  MPI::COMM_WORLD.Allreduce(&MyAllBound_CLift_Visc, &AllBound_CLift_Visc, 1, MPI::DOUBLE, MPI::SUM);
-  MPI::COMM_WORLD.Allreduce(&MyAllBound_CSideForce_Visc, &AllBound_CSideForce_Visc, 1, MPI::DOUBLE, MPI::SUM);
-  AllBound_CEff_Visc = AllBound_CLift_Visc / (AllBound_CDrag_Visc + EPS);
-  MPI::COMM_WORLD.Allreduce(&MyAllBound_CMx_Visc, &AllBound_CMx_Visc, 1, MPI::DOUBLE, MPI::SUM);
-  MPI::COMM_WORLD.Allreduce(&MyAllBound_CMy_Visc, &AllBound_CMy_Visc, 1, MPI::DOUBLE, MPI::SUM);
-  MPI::COMM_WORLD.Allreduce(&MyAllBound_CMz_Visc, &AllBound_CMz_Visc, 1, MPI::DOUBLE, MPI::SUM);
-  MPI::COMM_WORLD.Allreduce(&MyAllBound_CFx_Visc, &AllBound_CFx_Visc, 1, MPI::DOUBLE, MPI::SUM);
-  MPI::COMM_WORLD.Allreduce(&MyAllBound_CFy_Visc, &AllBound_CFy_Visc, 1, MPI::DOUBLE, MPI::SUM);
-  MPI::COMM_WORLD.Allreduce(&MyAllBound_CFz_Visc, &AllBound_CFz_Visc, 1, MPI::DOUBLE, MPI::SUM);
-  MPI::COMM_WORLD.Allreduce(&MyAllBound_CT_Visc, &AllBound_CT_Visc, 1, MPI::DOUBLE, MPI::SUM);
-  MPI::COMM_WORLD.Allreduce(&MyAllBound_CQ_Visc, &AllBound_CQ_Visc, 1, MPI::DOUBLE, MPI::SUM);
-  AllBound_CMerit_Visc = AllBound_CT_Visc / (AllBound_CQ_Visc + EPS);
-  MPI::COMM_WORLD.Allreduce(&MyAllBound_HeatFlux_Visc, &AllBound_HeatFlux_Visc, 1, MPI::DOUBLE, MPI::SUM);
-  MPI::COMM_WORLD.Allreduce(&MyAllBound_MaxHeatFlux_Visc, &AllBound_MaxHeatFlux_Visc, 1, MPI::DOUBLE, MPI::SUM);
-  AllBound_MaxHeatFlux_Visc = pow(AllBound_MaxHeatFlux_Visc, 1.0/MaxNorm);
-#endif
-  
-  /*--- Add the forces on the surfaces using all the nodes ---*/
-  double *MySurface_CLift_Visc = NULL;
-  double *MySurface_CDrag_Visc = NULL;
-  double *MySurface_CMx_Visc   = NULL;
-  double *MySurface_CMy_Visc   = NULL;
-  double *MySurface_CMz_Visc   = NULL;
-  
-  MySurface_CLift_Visc = new double[config->GetnMarker_Monitoring()];
-  MySurface_CDrag_Visc = new double[config->GetnMarker_Monitoring()];
-  MySurface_CMx_Visc   = new double[config->GetnMarker_Monitoring()];
-  MySurface_CMy_Visc   = new double[config->GetnMarker_Monitoring()];
-  MySurface_CMz_Visc   = new double[config->GetnMarker_Monitoring()];
-  
-  for (iMarker_Monitoring = 0; iMarker_Monitoring < config->GetnMarker_Monitoring(); iMarker_Monitoring++) {
-    MySurface_CLift_Visc[iMarker_Monitoring] = Surface_CLift_Visc[iMarker_Monitoring];
-    MySurface_CDrag_Visc[iMarker_Monitoring] = Surface_CDrag_Visc[iMarker_Monitoring];
-    MySurface_CMx_Visc[iMarker_Monitoring]   = Surface_CMx_Visc[iMarker_Monitoring];
-    MySurface_CMy_Visc[iMarker_Monitoring]   = Surface_CMy_Visc[iMarker_Monitoring];
-    MySurface_CMz_Visc[iMarker_Monitoring]   = Surface_CMz_Visc[iMarker_Monitoring];
-    Surface_CLift_Visc[iMarker_Monitoring]   = 0.0;
-    Surface_CDrag_Visc[iMarker_Monitoring]   = 0.0;
-    Surface_CMx_Visc[iMarker_Monitoring]     = 0.0;
-    Surface_CMy_Visc[iMarker_Monitoring]     = 0.0;
-    Surface_CMz_Visc[iMarker_Monitoring]     = 0.0;
-  }
-  
-#ifdef WINDOWS
-  MPI_Allreduce(MySurface_CLift_Visc, Surface_CLift_Visc, config->GetnMarker_Monitoring(), MPI_DOUBLE, MPI_SUM, MPI_COMM_WORLD);
-  MPI_Allreduce(MySurface_CDrag_Visc, Surface_CDrag_Visc, config->GetnMarker_Monitoring(), MPI_DOUBLE, MPI_SUM, MPI_COMM_WORLD);
-  MPI_Allreduce(MySurface_CMx_Visc, Surface_CMx_Visc, config->GetnMarker_Monitoring(), MPI_DOUBLE, MPI_SUM, MPI_COMM_WORLD);
-  MPI_Allreduce(MySurface_CMy_Visc, Surface_CMy_Visc, config->GetnMarker_Monitoring(), MPI_DOUBLE, MPI_SUM, MPI_COMM_WORLD);
-  MPI_Allreduce(MySurface_CMz_Visc, Surface_CMz_Visc, config->GetnMarker_Monitoring(), MPI_DOUBLE, MPI_SUM, MPI_COMM_WORLD);
-#else
-  MPI::COMM_WORLD.Allreduce(MySurface_CLift_Visc, Surface_CLift_Visc, config->GetnMarker_Monitoring(), MPI::DOUBLE, MPI::SUM);
-  MPI::COMM_WORLD.Allreduce(MySurface_CDrag_Visc, Surface_CDrag_Visc, config->GetnMarker_Monitoring(), MPI::DOUBLE, MPI::SUM);
-  MPI::COMM_WORLD.Allreduce(MySurface_CMx_Visc, Surface_CMx_Visc, config->GetnMarker_Monitoring(), MPI::DOUBLE, MPI::SUM);
-  MPI::COMM_WORLD.Allreduce(MySurface_CMy_Visc, Surface_CMy_Visc, config->GetnMarker_Monitoring(), MPI::DOUBLE, MPI::SUM);
-  MPI::COMM_WORLD.Allreduce(MySurface_CMz_Visc, Surface_CMz_Visc, config->GetnMarker_Monitoring(), MPI::DOUBLE, MPI::SUM);
-#endif
-  
-  delete [] MySurface_CLift_Visc;
-  delete [] MySurface_CDrag_Visc;
-  delete [] MySurface_CMx_Visc;
-  delete [] MySurface_CMy_Visc;
-  delete [] MySurface_CMz_Visc;
-  
-#endif
-  
-  /*--- Update the total coefficients (note that all the nodes have the same value)---*/
-  
-  Total_CDrag       += AllBound_CDrag_Visc;
-  Total_CLift       += AllBound_CLift_Visc;
-  Total_CSideForce  += AllBound_CSideForce_Visc;
-  Total_CEff        = Total_CLift / (Total_CDrag + EPS);
-  Total_CMx         += AllBound_CMx_Visc;
-  Total_CMy         += AllBound_CMy_Visc;
-  Total_CMz         += AllBound_CMz_Visc;
-  Total_CFx         += AllBound_CFx_Visc;
-  Total_CFy         += AllBound_CFy_Visc;
-  Total_CFz         += AllBound_CFz_Visc;
-  Total_CT          += AllBound_CT_Visc;
-  Total_CQ          += AllBound_CQ_Visc;
-  Total_CMerit      += AllBound_CMerit_Visc;
-  Total_Heat        = AllBound_HeatFlux_Visc;
-  Total_MaxHeat     = AllBound_MaxHeatFlux_Visc;
-  
-  /*--- Update the total coefficients per surface (note that all the nodes have the same value)---*/
-  
-  for (iMarker_Monitoring = 0; iMarker_Monitoring < config->GetnMarker_Monitoring(); iMarker_Monitoring++) {
-    Surface_CLift[iMarker_Monitoring]     += Surface_CLift_Visc[iMarker_Monitoring];
-    Surface_CDrag[iMarker_Monitoring]     += Surface_CDrag_Visc[iMarker_Monitoring];
-    Surface_CMx[iMarker_Monitoring]       += Surface_CMx_Visc[iMarker_Monitoring];
-    Surface_CMy[iMarker_Monitoring]       += Surface_CMy_Visc[iMarker_Monitoring];
-    Surface_CMz[iMarker_Monitoring]       += Surface_CMz_Visc[iMarker_Monitoring];
-  }
-  
-}
-
-void CNSSolver::BC_HeatFlux_Wall(CGeometry *geometry, CSolver **solver_container, CNumerics *conv_numerics, CNumerics *visc_numerics, CConfig *config, unsigned short val_marker) {
-  
-  /*--- Local variables ---*/
-  unsigned short iDim, jDim, iVar, jVar;
-  unsigned long iVertex, iPoint, Point_Normal, total_index;
-  
-  double Wall_HeatFlux, dist_ij, *Coord_i, *Coord_j, theta2;
-  double thetax, thetay, thetaz, etax, etay, etaz, pix, piy, piz, factor;
-  double ProjGridVel, *GridVel, GridVel2, *Normal, Area, Pressure;
-  double total_viscosity, div_vel, Density, turb_ke, tau_vel[3], UnitNormal[3];
-  double laminar_viscosity, eddy_viscosity, **grad_primvar, tau[3][3];
-  double delta[3][3] = {{1.0, 0.0, 0.0},{0.0,1.0,0.0},{0.0,0.0,1.0}};
-  
-  bool implicit       = (config->GetKind_TimeIntScheme_Flow() == EULER_IMPLICIT);
-  bool compressible   = (config->GetKind_Regime() == COMPRESSIBLE);
-  bool incompressible = (config->GetKind_Regime() == INCOMPRESSIBLE);
-  bool freesurface    = (config->GetKind_Regime() == FREESURFACE);
-  bool grid_movement  = config->GetGrid_Movement();
-  
-  /*--- Identify the boundary by string name ---*/
-  string Marker_Tag = config->GetMarker_All_Tag(val_marker);
-  
-  /*--- Get the specified wall heat flux from config ---*/
-  Wall_HeatFlux = config->GetWall_HeatFlux(Marker_Tag);
-  
-  /*--- Loop over all of the vertices on this boundary marker ---*/
-  for(iVertex = 0; iVertex < geometry->nVertex[val_marker]; iVertex++) {
-    iPoint = geometry->vertex[val_marker][iVertex]->GetNode();
-    
-    /*--- Check if the node belongs to the domain (i.e, not a halo node) ---*/
-    if (geometry->node[iPoint]->GetDomain()) {
-      
-      /*--- Compute dual-grid area and boundary normal ---*/
-      Normal = geometry->vertex[val_marker][iVertex]->GetNormal();
-      
-      Area = 0.0;
-      for (iDim = 0; iDim < nDim; iDim++)
-        Area += Normal[iDim]*Normal[iDim];
-      Area = sqrt (Area);
-      
-      for (iDim = 0; iDim < nDim; iDim++)
-        UnitNormal[iDim] = -Normal[iDim]/Area;
-      
-      /*--- Initialize the convective & viscous residuals to zero ---*/
-      for (iVar = 0; iVar < nVar; iVar++) {
-        Res_Conv[iVar] = 0.0;
-        Res_Visc[iVar] = 0.0;
-      }
-      
-      /*--- Store the corrected velocity at the wall which will
-       be zero (v = 0), unless there are moving walls (v = u_wall)---*/
-      if (grid_movement) {
-        GridVel = geometry->node[iPoint]->GetGridVel();
-        for (iDim = 0; iDim < nDim; iDim++) Vector[iDim] = GridVel[iDim];
-      } else {
-        for (iDim = 0; iDim < nDim; iDim++) Vector[iDim] = 0.0;
-      }
-      
-      /*--- Impose the value of the velocity as a strong boundary
-       condition (Dirichlet). Fix the velocity and remove any
-       contribution to the residual at this node. ---*/
-      if (compressible)   node[iPoint]->SetVelocity_Old(Vector);
-      if (incompressible || freesurface) node[iPoint]->SetVelocityInc_Old(Vector);
-      
-      for (iDim = 0; iDim < nDim; iDim++)
-        LinSysRes.SetBlock_Zero(iPoint, iDim+1);
-      node[iPoint]->SetVel_ResTruncError_Zero();
-      
-      /*--- Apply a weak boundary condition for the energy equation.
-       Compute the residual due to the prescribed heat flux. ---*/
-      Res_Visc[nDim+1] = Wall_HeatFlux * Area;
-      
-      /*--- If the wall is moving, there are additional residual contributions
-       due to pressure (p v_wall.n) and shear stress (tau.v_wall.n). ---*/
-      if (grid_movement) {
-        
-        /*--- Get the grid velocity at the current boundary node ---*/
-        GridVel = geometry->node[iPoint]->GetGridVel();
-        ProjGridVel = 0.0;
-        for (iDim = 0; iDim < nDim; iDim++)
-          ProjGridVel += GridVel[iDim]*UnitNormal[iDim]*Area;
-        
-        /*--- Retrieve other primitive quantities and viscosities ---*/
-        Density  = node[iPoint]->GetSolution(0);
-        if (compressible) {
-          Pressure = node[iPoint]->GetPressure();
-          laminar_viscosity = node[iPoint]->GetLaminarViscosity();
-          eddy_viscosity    = node[iPoint]->GetEddyViscosity();
-        }
-        if (incompressible || freesurface) {
-          Pressure = node[iPoint]->GetPressureInc();
-          laminar_viscosity = node[iPoint]->GetLaminarViscosityInc();
-          eddy_viscosity    = node[iPoint]->GetEddyViscosityInc();
-        }
-        total_viscosity   = laminar_viscosity + eddy_viscosity;
-        grad_primvar      = node[iPoint]->GetGradient_Primitive();
-        
-        /*--- Turbulent kinetic energy ---*/
-        if (config->GetKind_Turb_Model() == SST)
-          turb_ke = solver_container[TURB_SOL]->node[iPoint]->GetSolution(0);
-        else
-          turb_ke = 0.0;
-        
-        /*--- Divergence of the velocity ---*/
-        div_vel = 0.0;
-        for (iDim = 0 ; iDim < nDim; iDim++)
-          div_vel += grad_primvar[iDim+1][iDim];
-        
-        /*--- Compute the viscous stress tensor ---*/
-        for (iDim = 0; iDim < nDim; iDim++)
-          for (jDim = 0; jDim < nDim; jDim++) {
-            tau[iDim][jDim] = total_viscosity*( grad_primvar[jDim+1][iDim]
-                                               +grad_primvar[iDim+1][jDim] )
-            - TWO3*total_viscosity*div_vel*delta[iDim][jDim]
-            - TWO3*Density*turb_ke*delta[iDim][jDim];
-          }
-        
-        /*--- Dot product of the stress tensor with the grid velocity ---*/
-        for (iDim = 0 ; iDim < nDim; iDim++) {
-          tau_vel[iDim] = 0.0;
-          for (jDim = 0 ; jDim < nDim; jDim++)
-            tau_vel[iDim] += tau[iDim][jDim]*GridVel[jDim];
-        }
-        
-        /*--- Compute the convective and viscous residuals (energy eqn.) ---*/
-        Res_Conv[nDim+1] = Pressure*ProjGridVel;
-        for (iDim = 0 ; iDim < nDim; iDim++)
-          Res_Visc[nDim+1] += tau_vel[iDim]*UnitNormal[iDim]*Area;
-        
-        /*--- Implicit Jacobian contributions due to moving walls ---*/
-        if (implicit) {
-          
-          /*--- Jacobian contribution related to the pressure term ---*/
-          GridVel2 = 0.0;
-          for (iDim = 0; iDim < nDim; iDim++)
-            GridVel2 += GridVel[iDim]*GridVel[iDim];
-          for (iVar = 0; iVar < nVar; iVar++)
-            for (jVar = 0; jVar < nVar; jVar++)
-              Jacobian_i[iVar][jVar] = 0.0;
-          Jacobian_i[nDim+1][0] = 0.5*(Gamma-1.0)*GridVel2*ProjGridVel;
-          for (jDim = 0; jDim < nDim; jDim++)
-            Jacobian_i[nDim+1][jDim+1] = -(Gamma-1.0)*GridVel[jDim]*ProjGridVel;
-          Jacobian_i[nDim+1][nDim+1] = (Gamma-1.0)*ProjGridVel;
-          
-          /*--- Add the block to the Global Jacobian structure ---*/
-          Jacobian.AddBlock(iPoint, iPoint, Jacobian_i);
-          
-          /*--- Now the Jacobian contribution related to the shear stress ---*/
-          for (iVar = 0; iVar < nVar; iVar++)
-            for (jVar = 0; jVar < nVar; jVar++)
-              Jacobian_i[iVar][jVar] = 0.0;
-          
-          /*--- Compute closest normal neighbor ---*/
-          Point_Normal = geometry->vertex[val_marker][iVertex]->GetNormal_Neighbor();
-          
-          /*--- Get coordinates of i & nearest normal and compute distance ---*/
-          Coord_i = geometry->node[iPoint]->GetCoord();
-          Coord_j = geometry->node[Point_Normal]->GetCoord();
-          dist_ij = 0;
-          for (iDim = 0; iDim < nDim; iDim++)
-            dist_ij += (Coord_j[iDim]-Coord_i[iDim])*(Coord_j[iDim]-Coord_i[iDim]);
-          dist_ij = sqrt(dist_ij);
-          
-          theta2 = 0.0;
-          for (iDim = 0; iDim < nDim; iDim++)
-            theta2 += UnitNormal[iDim]*UnitNormal[iDim];
-          
-          factor = total_viscosity*Area/(Density*dist_ij);
-          
-          if (nDim == 2) {
-            thetax = theta2 + UnitNormal[0]*UnitNormal[0]/3.0;
-            thetay = theta2 + UnitNormal[1]*UnitNormal[1]/3.0;
-            
-            etaz   = UnitNormal[0]*UnitNormal[1]/3.0;
-            
-            pix = GridVel[0]*thetax + GridVel[1]*etaz;
-            piy = GridVel[0]*etaz   + GridVel[1]*thetay;
-            
-            Jacobian_i[nDim+1][0] -= factor*(-pix*GridVel[0]+piy*GridVel[1]);
-            Jacobian_i[nDim+1][1] -= factor*pix;
-            Jacobian_i[nDim+1][2] -= factor*piy;
-          } else {
-            thetax = theta2 + UnitNormal[0]*UnitNormal[0]/3.0;
-            thetay = theta2 + UnitNormal[1]*UnitNormal[1]/3.0;
-            thetaz = theta2 + UnitNormal[2]*UnitNormal[2]/3.0;
-            
-            etaz = UnitNormal[0]*UnitNormal[1]/3.0;
-            etax = UnitNormal[1]*UnitNormal[2]/3.0;
-            etay = UnitNormal[0]*UnitNormal[2]/3.0;
-            
-            pix = GridVel[0]*thetax + GridVel[1]*etaz   + GridVel[2]*etay;
-            piy = GridVel[0]*etaz   + GridVel[1]*thetay + GridVel[2]*etax;
-            piz = GridVel[0]*etay   + GridVel[1]*etax   + GridVel[2]*thetaz;
-            
-            Jacobian_i[nDim+1][0] -= factor*(-pix*GridVel[0]+piy*GridVel[1]+piz*GridVel[2]);
-            Jacobian_i[nDim+1][1] -= factor*pix;
-            Jacobian_i[nDim+1][2] -= factor*piy;
-            Jacobian_i[nDim+1][3] -= factor*piz;
-          }
-          
-          /*--- Subtract the block from the Global Jacobian structure ---*/
-          Jacobian.SubtractBlock(iPoint, iPoint, Jacobian_i);
-        }
-      }
-      
-      /*--- Convective contribution to the residual at the wall ---*/
-      LinSysRes.AddBlock(iPoint, Res_Conv);
-      
-      /*--- Viscous contribution to the residual at the wall ---*/
-      LinSysRes.SubtractBlock(iPoint, Res_Visc);
-      
-      /*--- Enforce the no-slip boundary condition in a strong way by
-       modifying the velocity-rows of the Jacobian (1 on the diagonal). ---*/
-      if (implicit) {
-        for (iVar = 1; iVar <= nDim; iVar++) {
-          total_index = iPoint*nVar+iVar;
-          Jacobian.DeleteValsRowi(total_index);
-        }
-      }
-      
-    }
-  }
-}
-
-void CNSSolver::BC_Isothermal_Wall(CGeometry *geometry, CSolver **solver_container, CNumerics *conv_numerics, CNumerics *visc_numerics, CConfig *config, unsigned short val_marker) {
-  
-  unsigned short iVar, jVar, iDim, jDim;
-  unsigned long iVertex, iPoint, Point_Normal, total_index;
-  
-  double *Normal, *Coord_i, *Coord_j, Area, dist_ij, theta2;
-  double Twall, Temperature, dTdn, dTdrho, thermal_conductivity;
-  double thetax, thetay, thetaz, etax, etay, etaz, pix, piy, piz, factor;
-  double ProjGridVel, *GridVel, GridVel2, Pressure, Density, Vel2, Energy;
-  double total_viscosity, div_vel, turb_ke, tau_vel[3], UnitNormal[3];
-  double laminar_viscosity, eddy_viscosity, **grad_primvar, tau[3][3];
-  double delta[3][3] = {{1.0, 0.0, 0.0},{0.0,1.0,0.0},{0.0,0.0,1.0}};
-  
-  double Prandtl_Lam  = config->GetPrandtl_Lam();
-  double Prandtl_Turb = config->GetPrandtl_Turb();
-  double Gas_Constant = config->GetGas_ConstantND();
-  double cp = (Gamma / Gamma_Minus_One) * Gas_Constant;
-  
-  bool implicit = (config->GetKind_TimeIntScheme_Flow() == EULER_IMPLICIT);
-  bool compressible   = (config->GetKind_Regime() == COMPRESSIBLE);
-  bool incompressible = (config->GetKind_Regime() == INCOMPRESSIBLE);
-  bool freesurface    = (config->GetKind_Regime() == FREESURFACE);
-  bool grid_movement  = config->GetGrid_Movement();
-  
-  Point_Normal = 0;
-  
-  /*--- Identify the boundary ---*/
-  
-  string Marker_Tag = config->GetMarker_All_Tag(val_marker);
-  
-  /*--- Retrieve the specified wall temperature ---*/
-  
-  Twall = config->GetIsothermal_Temperature(Marker_Tag);
-  
-  /*--- Loop over boundary points ---*/
-  
-  for(iVertex = 0; iVertex < geometry->nVertex[val_marker]; iVertex++) {
-    
-    iPoint = geometry->vertex[val_marker][iVertex]->GetNode();
-    
-    if (geometry->node[iPoint]->GetDomain()) {
-      
-      /*--- Compute dual-grid area and boundary normal ---*/
-      
-      Normal = geometry->vertex[val_marker][iVertex]->GetNormal();
-      Area = 0.0; for (iDim = 0; iDim < nDim; iDim++) Area += Normal[iDim]*Normal[iDim]; Area = sqrt (Area);
-      for (iDim = 0; iDim < nDim; iDim++)
-        UnitNormal[iDim] = -Normal[iDim]/Area;
-      
-      /*--- Calculate useful quantities ---*/
-      
-      theta2 = 0.0;
-      for (iDim = 0; iDim < nDim; iDim++)
-        theta2 += UnitNormal[iDim]*UnitNormal[iDim];
-      
-      /*--- Compute closest normal neighbor ---*/
-      
-      Point_Normal = geometry->vertex[val_marker][iVertex]->GetNormal_Neighbor();
-      
-      /*--- Get coordinates of i & nearest normal and compute distance ---*/
-      
-      Coord_i = geometry->node[iPoint]->GetCoord();
-      Coord_j = geometry->node[Point_Normal]->GetCoord();
-      dist_ij = 0;
-      for (iDim = 0; iDim < nDim; iDim++)
-        dist_ij += (Coord_j[iDim]-Coord_i[iDim])*(Coord_j[iDim]-Coord_i[iDim]);
-      dist_ij = sqrt(dist_ij);
-      
-      /*--- Store the corrected velocity at the wall which will
-       be zero (v = 0), unless there is grid motion (v = u_wall)---*/
-      
-      if (grid_movement) {
-        GridVel = geometry->node[iPoint]->GetGridVel();
-        for (iDim = 0; iDim < nDim; iDim++) Vector[iDim] = GridVel[iDim];
-      }
-      else {
-        for (iDim = 0; iDim < nDim; iDim++) Vector[iDim] = 0.0;
-      }
-      
-      /*--- Initialize the convective & viscous residuals to zero ---*/
-      
-      for (iVar = 0; iVar < nVar; iVar++) {
-        Res_Conv[iVar] = 0.0;
-        Res_Visc[iVar] = 0.0;
-      }
-      
-      /*--- Set the residual, truncation error and velocity value on the boundary ---*/
-      
-      if (compressible) node[iPoint]->SetVelocity_Old(Vector);
-      if (incompressible || freesurface) node[iPoint]->SetVelocityInc_Old(Vector);
-      
-      for (iDim = 0; iDim < nDim; iDim++)
-        LinSysRes.SetBlock_Zero(iPoint, iDim+1);
-      node[iPoint]->SetVel_ResTruncError_Zero();
-      
-      /*--- Compute the normal gradient in temperature using Twall ---*/
-      
-      dTdn = -(node[Point_Normal]->GetPrimVar(0) - Twall)/dist_ij;
-      
-      /*--- Get transport coefficients ---*/
-      
-      laminar_viscosity    = node[iPoint]->GetLaminarViscosity();
-      eddy_viscosity       = node[iPoint]->GetEddyViscosity();
-      thermal_conductivity = cp * ( laminar_viscosity/Prandtl_Lam + eddy_viscosity/Prandtl_Turb);
-      
-      /*--- Apply a weak boundary condition for the energy equation.
-       Compute the residual due to the prescribed heat flux. ---*/
-      
-      Res_Visc[nDim+1] = thermal_conductivity * dTdn * Area;
-      
-      /*--- Calculate Jacobian for implicit time stepping ---*/
-      
-      if (implicit) {
-        
-        for (iVar = 0; iVar < nVar; iVar ++)
-          for (jVar = 0; jVar < nVar; jVar ++)
-            Jacobian_i[iVar][jVar] = 0.0;
-        
-        /*--- Calculate useful quantities ---*/
-        
-        Density = node[iPoint]->GetPrimVar(nDim+2);
-        Energy  = node[iPoint]->GetSolution(nDim+1);
-        Temperature = node[iPoint]->GetPrimVar(0);
-        Vel2 = 0.0;
-        for (iDim = 0; iDim < nDim; iDim++)
-          Vel2 += node[iPoint]->GetPrimVar(iDim+1) * node[iPoint]->GetPrimVar(iDim+1);
-        dTdrho = 1.0/Density * ( -Twall + (Gamma-1.0)/Gas_Constant*(Vel2/2.0) );
-        
-        /*--- Enforce the no-slip boundary condition in a strong way ---*/
-        
-        for (iVar = 1; iVar <= nDim; iVar++) {
-          total_index = iPoint*nVar+iVar;
-          Jacobian.DeleteValsRowi(total_index);
-        }
-        
-        /*--- Add contributions to the Jacobian from the weak enforcement of the energy equations ---*/
-        
-        Jacobian_i[nDim+1][0]      = -thermal_conductivity*theta2/dist_ij * dTdrho * Area;
-        Jacobian_i[nDim+1][nDim+1] = -thermal_conductivity*theta2/dist_ij * (Gamma-1.0)/(Gas_Constant*Density) * Area;
-        
-        /*--- Subtract the block from the Global Jacobian structure ---*/
-        
-        Jacobian.SubtractBlock(iPoint, iPoint, Jacobian_i);
-        
-      }
-      
-      /*--- If the wall is moving, there are additional residual contributions
-       due to pressure (p v_wall.n) and shear stress (tau.v_wall.n). ---*/
-      
-      if (grid_movement) {
-        
-        /*--- Get the grid velocity at the current boundary node ---*/
-        
-        GridVel = geometry->node[iPoint]->GetGridVel();
-        ProjGridVel = 0.0;
-        for (iDim = 0; iDim < nDim; iDim++)
-          ProjGridVel += GridVel[iDim]*UnitNormal[iDim]*Area;
-        
-        /*--- Retrieve other primitive quantities and viscosities ---*/
-        
-        Density  = node[iPoint]->GetSolution(0);
-        if (compressible) {
-          Pressure = node[iPoint]->GetPressure();
-          laminar_viscosity = node[iPoint]->GetLaminarViscosity();
-          eddy_viscosity    = node[iPoint]->GetEddyViscosity();
-        }
-        if (incompressible || freesurface) {
-          Pressure = node[iPoint]->GetPressureInc();
-          laminar_viscosity = node[iPoint]->GetLaminarViscosityInc();
-          eddy_viscosity    = node[iPoint]->GetEddyViscosityInc();
-        }
-        
-        total_viscosity   = laminar_viscosity + eddy_viscosity;
-        grad_primvar      = node[iPoint]->GetGradient_Primitive();
-        
-        /*--- Turbulent kinetic energy ---*/
-        
-        if (config->GetKind_Turb_Model() == SST)
-          turb_ke = solver_container[TURB_SOL]->node[iPoint]->GetSolution(0);
-        else
-          turb_ke = 0.0;
-        
-        /*--- Divergence of the velocity ---*/
-        
-        div_vel = 0.0;
-        for (iDim = 0 ; iDim < nDim; iDim++)
-          div_vel += grad_primvar[iDim+1][iDim];
-        
-        /*--- Compute the viscous stress tensor ---*/
-        
-        for (iDim = 0; iDim < nDim; iDim++)
-          for (jDim = 0; jDim < nDim; jDim++) {
-            tau[iDim][jDim] = total_viscosity*( grad_primvar[jDim+1][iDim]
-                                               +grad_primvar[iDim+1][jDim] )
-            - TWO3*total_viscosity*div_vel*delta[iDim][jDim]
-            - TWO3*Density*turb_ke*delta[iDim][jDim];
-          }
-        
-        /*--- Dot product of the stress tensor with the grid velocity ---*/
-        
-        for (iDim = 0 ; iDim < nDim; iDim++) {
-          tau_vel[iDim] = 0.0;
-          for (jDim = 0 ; jDim < nDim; jDim++)
-            tau_vel[iDim] += tau[iDim][jDim]*GridVel[jDim];
-        }
-        
-        /*--- Compute the convective and viscous residuals (energy eqn.) ---*/
-        
-        Res_Conv[nDim+1] = Pressure*ProjGridVel;
-        for (iDim = 0 ; iDim < nDim; iDim++)
-          Res_Visc[nDim+1] += tau_vel[iDim]*UnitNormal[iDim]*Area;
-        
-        /*--- Implicit Jacobian contributions due to moving walls ---*/
-        
-        if (implicit) {
-          
-          /*--- Jacobian contribution related to the pressure term ---*/
-          
-          GridVel2 = 0.0;
-          for (iDim = 0; iDim < nDim; iDim++)
-            GridVel2 += GridVel[iDim]*GridVel[iDim];
-          for (iVar = 0; iVar < nVar; iVar++)
-            for (jVar = 0; jVar < nVar; jVar++)
-              Jacobian_i[iVar][jVar] = 0.0;
-          
-          Jacobian_i[nDim+1][0] = 0.5*(Gamma-1.0)*GridVel2*ProjGridVel;
-          for (jDim = 0; jDim < nDim; jDim++)
-            Jacobian_i[nDim+1][jDim+1] = -(Gamma-1.0)*GridVel[jDim]*ProjGridVel;
-          Jacobian_i[nDim+1][nDim+1] = (Gamma-1.0)*ProjGridVel;
-          
-          /*--- Add the block to the Global Jacobian structure ---*/
-          
-          Jacobian.AddBlock(iPoint, iPoint, Jacobian_i);
-          
-          /*--- Now the Jacobian contribution related to the shear stress ---*/
-          
-          for (iVar = 0; iVar < nVar; iVar++)
-            for (jVar = 0; jVar < nVar; jVar++)
-              Jacobian_i[iVar][jVar] = 0.0;
-          
-          factor = total_viscosity*Area/(Density*dist_ij);
-          
-          if (nDim == 2) {
-            thetax = theta2 + UnitNormal[0]*UnitNormal[0]/3.0;
-            thetay = theta2 + UnitNormal[1]*UnitNormal[1]/3.0;
-            
-            etaz   = UnitNormal[0]*UnitNormal[1]/3.0;
-            
-            pix = GridVel[0]*thetax + GridVel[1]*etaz;
-            piy = GridVel[0]*etaz   + GridVel[1]*thetay;
-            
-            Jacobian_i[nDim+1][0] -= factor*(-pix*GridVel[0]+piy*GridVel[1]);
-            Jacobian_i[nDim+1][1] -= factor*pix;
-            Jacobian_i[nDim+1][2] -= factor*piy;
-          }
-          else {
-            thetax = theta2 + UnitNormal[0]*UnitNormal[0]/3.0;
-            thetay = theta2 + UnitNormal[1]*UnitNormal[1]/3.0;
-            thetaz = theta2 + UnitNormal[2]*UnitNormal[2]/3.0;
-            
-            etaz = UnitNormal[0]*UnitNormal[1]/3.0;
-            etax = UnitNormal[1]*UnitNormal[2]/3.0;
-            etay = UnitNormal[0]*UnitNormal[2]/3.0;
-            
-            pix = GridVel[0]*thetax + GridVel[1]*etaz   + GridVel[2]*etay;
-            piy = GridVel[0]*etaz   + GridVel[1]*thetay + GridVel[2]*etax;
-            piz = GridVel[0]*etay   + GridVel[1]*etax   + GridVel[2]*thetaz;
-            
-            Jacobian_i[nDim+1][0] -= factor*(-pix*GridVel[0]+piy*GridVel[1]+piz*GridVel[2]);
-            Jacobian_i[nDim+1][1] -= factor*pix;
-            Jacobian_i[nDim+1][2] -= factor*piy;
-            Jacobian_i[nDim+1][3] -= factor*piz;
-          }
-          
-          /*--- Subtract the block from the Global Jacobian structure ---*/
-          
-          Jacobian.SubtractBlock(iPoint, iPoint, Jacobian_i);
-        }
-        
-      }
-      
-      /*--- Convective contribution to the residual at the wall ---*/
-      
-      LinSysRes.AddBlock(iPoint, Res_Conv);
-      
-      /*--- Viscous contribution to the residual at the wall ---*/
-      
-      LinSysRes.SubtractBlock(iPoint, Res_Visc);
-      
-      /*--- Enforce the no-slip boundary condition in a strong way by
-       modifying the velocity-rows of the Jacobian (1 on the diagonal). ---*/
-      
-      if (implicit) {
-        for (iVar = 1; iVar <= nDim; iVar++) {
-          total_index = iPoint*nVar+iVar;
-          Jacobian.DeleteValsRowi(total_index);
-        }
-      }
-      
-    }
-  }
-}
-
-void CNSSolver::Compute_Wall_Functions(CGeometry *geometry, CSolver **solver_container, CNumerics *conv_numerics, CNumerics *visc_numerics, CConfig *config, unsigned short val_marker) {
-  
-  /*--- Local variables ---*/
-  unsigned short iDim, jDim, iVar, jVar;
-  unsigned long iVertex, iPoint, Point_Normal, total_index;
-  
-  double Wall_HeatFlux, dist_ij, *Coord_i, *Coord_j, theta2;
-  double thetax, thetay, thetaz, etax, etay, etaz, pix, piy, piz, factor;
-  double ProjGridVel, *GridVel, GridVel2, *Normal, Area, Pressure;
-  double total_viscosity, div_vel, Density, turb_ke, tau_vel[3], UnitNormal[3];
-  double laminar_viscosity, eddy_viscosity, **grad_primvar, tau[3][3];
-  double delta[3][3] = {{1.0, 0.0, 0.0},{0.0,1.0,0.0},{0.0,0.0,1.0}};
-  
-  double Vel[3], VelNormal, VelTang[3], VelTangMod, WallDist[3], WallDistMod;
-  double T_Normal, P_Normal;
-  double Density_Wall, T_Wall, P_Wall, Lam_Visc_Wall, Tau_Wall, Tau_Wall_Old;
-  double *Coord, *Coord_Normal;
-  double diff, tol = 1e-10, Delta;
-  double U_Tau, U_Plus, Gam, Beta, Phi, Q, Y_Plus_White, Y_Plus;
-  double TauElem[3], TauNormal, TauTangent[3], WallShearStress;
-  double Gas_Constant = config->GetGas_ConstantND();
-  double Cp = (Gamma / Gamma_Minus_One) * Gas_Constant;
-  
-  
-  // Laminar or turbulent Pr for this?
-  double Recovery = pow(config->GetPrandtl_Lam(),(1.0/3.0));
-  
-  // Typical constants for the BL theory
-  double kappa = 0.4;
-  double B = 5.5;
-  
-  
-  bool implicit       = (config->GetKind_TimeIntScheme_Flow() == EULER_IMPLICIT);
-  bool compressible   = (config->GetKind_Regime() == COMPRESSIBLE);
-  bool incompressible = (config->GetKind_Regime() == INCOMPRESSIBLE);
-  bool freesurface    = (config->GetKind_Regime() == FREESURFACE);
-  bool grid_movement  = config->GetGrid_Movement();
-  
-  /*--- Identify the boundary by string name ---*/
-  string Marker_Tag = config->GetMarker_All_Tag(val_marker);
-  
-  /*--- Get the specified wall heat flux from config ---*/
-  Wall_HeatFlux = config->GetWall_HeatFlux(Marker_Tag);
-  
-  /*--- Loop over all of the vertices on this boundary marker ---*/
-  for(iVertex = 0; iVertex < geometry->nVertex[val_marker]; iVertex++) {
-    iPoint = geometry->vertex[val_marker][iVertex]->GetNode();
-    Point_Normal = geometry->vertex[val_marker][iVertex]->GetNormal_Neighbor();
-    
-    /*--- Check if the node belongs to the domain (i.e, not a halo node) ---*/
-    if (geometry->node[iPoint]->GetDomain()) {
-      
-      Coord = geometry->node[iPoint]->GetCoord();
-      Coord_Normal = geometry->node[Point_Normal]->GetCoord();
-      
-      /*--- Compute dual-grid area and boundary normal ---*/
-      Normal = geometry->vertex[val_marker][iVertex]->GetNormal();
-      
-      Area = 0.0;
-      for (iDim = 0; iDim < nDim; iDim++)
-        Area += Normal[iDim]*Normal[iDim];
-      Area = sqrt (Area);
-      
-      for (iDim = 0; iDim < nDim; iDim++)
-        UnitNormal[iDim] = -Normal[iDim]/Area;
-      
-      /*--- Get the velocity, pressure, and temperature at the first interior point ---*/
-      
-      for (iDim = 0; iDim < nDim; iDim++)
-        Vel[iDim] = node[Point_Normal]->GetVelocity(iDim);
-      P_Normal = node[Point_Normal]->GetPressure();
-      T_Normal = node[Point_Normal]->GetTemperature();
-      
-      /*--- Compute the parallel velocity at the first point off the wall
-       and also the normal distance of the point from the wall ---*/
-      
-      VelNormal = 0.0; for (iDim = 0; iDim < nDim; iDim++) VelNormal += Vel[iDim] * UnitNormal[iDim];
-      for (iDim = 0; iDim < nDim; iDim++) VelTang[iDim] = Vel[iDim] - VelNormal*UnitNormal[iDim];
-      VelTangMod = 0.0; for (iDim = 0; iDim < nDim; iDim++) VelTangMod += VelTang[iDim]*VelTang[iDim]; VelTangMod = sqrt(VelTangMod);
-      for (iDim = 0; iDim < nDim; iDim++) WallDist[iDim] = (Coord[iDim] - Coord_Normal[iDim]);
-      WallDistMod = 0.0; for (iDim = 0; iDim < nDim; iDim++) WallDistMod += WallDist[iDim]*WallDist[iDim]; WallDistMod = sqrt(WallDistMod);
-      
-      
-      /*--- Compute the wall temperature using the Crocco-Buseman equation ---*/
-      
-      T_Wall = T_Normal/(1.0 + (0.5*Gamma_Minus_One*Recovery)*VelTangMod*VelTangMod);
-      
-      /*--- Extrapolate the pressure from the interior & compute the
-       wall density using the equation of state ---*/
-      
-      P_Wall = P_Normal;
-      Density_Wall = P_Wall/(Gas_Constant*T_Wall);
-      
-      /*--- Set up several quantities and iteratively solve for the new
-       wall shear stress based on boundary layer theory fits ---*/
-      
-      Lam_Visc_Wall = node[iPoint]->GetLaminarViscosity();
-      
-      diff = 1.0; Tau_Wall_Old = 1.0; int counter = 0;
-      while (diff > tol) {
-        
-        U_Tau = sqrt(Tau_Wall_Old/Density_Wall);
-        
-        U_Plus = VelTangMod/U_Tau;
-        
-        Gam = Recovery*U_Tau*U_Tau/(2.0*Cp*T_Wall);
-        
-        /*--- Turbulent kinetic energy ---*/
-        if (config->GetKind_Turb_Model() == SST)
-          turb_ke = solver_container[TURB_SOL]->node[iPoint]->GetSolution(0);
-        else
-          turb_ke = 0.0;
-        
-        
-        //Adiabatic, need to double check for heat flux... if that turb_ke for sure?
-        Beta = 0.0; //Wall_HeatFlux*Lam_Visc_Wall/(Density_Wall*T_Wall*turb_ke*U_Tau+tol);
-        
-        Q = sqrt(Beta*Beta + 4.0*Gam);
-        
-        Phi = asin(-1.0*Beta/Q);
-        
-        Y_Plus_White = exp((kappa/sqrt(Gam))*(asin((2.0*Gam*U_Plus - Beta)/Q) - Phi))*exp(-1.0*kappa*B);
-        
-        Y_Plus = U_Plus + Y_Plus_White - exp(-1.0*kappa*B)*(1.0 + kappa*U_Plus + kappa*kappa*U_Plus*U_Plus/2.0 + kappa*kappa*kappa*U_Plus*U_Plus*U_Plus/6.0);
-        
-        Tau_Wall = Density_Wall*pow(Y_Plus*Lam_Visc_Wall/(Density_Wall*WallDistMod),2.0);
-        
-        diff = fabs(Tau_Wall-Tau_Wall_Old);
-        Tau_Wall_Old += 0.1*(Tau_Wall-Tau_Wall_Old);
-        counter++;
-        //cout << counter << "   " << Tau_Wall << endl;
-      }
-      
-      /*--- Compute the shear stress at the wall and compare magnitudes ---*/
-      grad_primvar      = node[iPoint]->GetGradient_Primitive();
-      
-      div_vel = 0.0; for (iDim = 0; iDim < nDim; iDim++) div_vel += grad_primvar[iDim+1][iDim];
-      
-      for (iDim = 0; iDim < nDim; iDim++) {
-        for (jDim = 0 ; jDim < nDim; jDim++) {
-          Delta = 0.0; if (iDim == jDim) Delta = 1.0;
-          tau[iDim][jDim] = Lam_Visc_Wall*(grad_primvar[jDim+1][iDim] + grad_primvar[iDim+1][jDim]) -
-          TWO3*Lam_Visc_Wall*div_vel*Delta;
-        }
-        TauElem[iDim] = 0.0;
-        for (jDim = 0; jDim < nDim; jDim++)
-          TauElem[iDim] += tau[iDim][jDim]*UnitNormal[jDim];
-      }
-      
-      /*--- Compute wall shear stress (using the stress tensor) ---*/
-      
-      TauNormal = 0.0; for (iDim = 0; iDim < nDim; iDim++) TauNormal += TauElem[iDim] * UnitNormal[iDim];
-      for (iDim = 0; iDim < nDim; iDim++) TauTangent[iDim] = TauElem[iDim] - TauNormal * UnitNormal[iDim];
-      WallShearStress = 0.0; for (iDim = 0; iDim < nDim; iDim++) WallShearStress += TauTangent[iDim]*TauTangent[iDim];
-      WallShearStress = sqrt(WallShearStress);
-      
-      cout << Tau_Wall << "    " << WallShearStress << "   Ratio: "<< Tau_Wall/WallShearStress << endl;
-    }
-  }
-}
+/*!
+ * \file solution_direct_mean.cpp
+ * \brief Main subrotuines for solving direct problems (Euler, Navier-Stokes, etc.).
+ * \author Aerospace Design Laboratory (Stanford University) <http://su2.stanford.edu>.
+ * \version 3.1.0 "eagle"
+ *
+ * SU2, Copyright (C) 2012-2014 Aerospace Design Laboratory (ADL).
+ *
+ * SU2 is free software; you can redistribute it and/or
+ * modify it under the terms of the GNU Lesser General Public
+ * License as published by the Free Software Foundation; either
+ * version 2.1 of the License, or (at your option) any later version.
+ *
+ * SU2 is distributed in the hope that it will be useful,
+ * but WITHOUT ANY WARRANTY; without even the implied warranty of
+ * MERCHANTABILITY or FITNESS FOR A PARTICULAR PURPOSE. See the GNU
+ * Lesser General Public License for more details.
+ *
+ * You should have received a copy of the GNU Lesser General Public
+ * License along with SU2. If not, see <http://www.gnu.org/licenses/>.
+ */
+
+#include "../include/solver_structure.hpp"
+
+CEulerSolver::CEulerSolver(void) : CSolver() {
+  
+  /*--- Basic array initialization ---*/
+  
+  CDrag_Inv = NULL; CLift_Inv = NULL; CSideForce_Inv = NULL;  CEff_Inv = NULL;
+  CMx_Inv = NULL; CMy_Inv = NULL; CMz_Inv = NULL;
+  CFx_Inv = NULL; CFy_Inv = NULL; CFz_Inv = NULL;
+  
+  CPressure = NULL; CPressureTarget = NULL; HeatFlux = NULL; HeatFluxTarget = NULL; YPlus = NULL;
+  ForceInviscid = NULL; MomentInviscid = NULL;
+  
+  /*--- Surface based array initialization ---*/
+  
+  Surface_CLift_Inv = NULL; Surface_CDrag_Inv = NULL;
+  Surface_CMx_Inv = NULL; Surface_CMy_Inv = NULL; Surface_CMz_Inv = NULL;
+  
+  Surface_CLift = NULL; Surface_CDrag = NULL;
+  Surface_CMx = NULL; Surface_CMy = NULL; Surface_CMz = NULL;
+  
+  /*--- Rotorcraft simulation array initialization ---*/
+  
+  CMerit_Inv = NULL;  CT_Inv = NULL;  CQ_Inv = NULL;
+  
+  /*--- Supersonic simulation array initialization ---*/
+  
+  CEquivArea_Inv = NULL;
+  CNearFieldOF_Inv = NULL;
+  
+  /*--- Engine simulation array initialization ---*/
+  
+  FanFace_MassFlow = NULL;  FanFace_Pressure = NULL;
+  FanFace_Mach = NULL;  FanFace_Area = NULL;
+  Exhaust_MassFlow = NULL;  Exhaust_Area = NULL;
+  
+  /*--- Numerical methods array initialization ---*/
+  
+  iPoint_UndLapl = NULL;
+  jPoint_UndLapl = NULL;
+  LowMach_Precontioner = NULL;
+  Primitive = NULL; Primitive_i = NULL; Primitive_j = NULL;
+  CharacPrimVar = NULL;
+  
+}
+
+CEulerSolver::CEulerSolver(CGeometry *geometry, CConfig *config, unsigned short iMesh) : CSolver() {
+  
+  unsigned long iPoint, index, counter_local = 0, counter_global = 0, iVertex;
+  unsigned short iVar, iDim, iMarker, nLineLets;
+  double Density, Velocity2, Pressure, Temperature, dull_val;
+  
+  unsigned short nZone = geometry->GetnZone();
+  bool restart = (config->GetRestart() || config->GetRestart_Flow());
+  bool compressible = (config->GetKind_Regime() == COMPRESSIBLE);
+  bool incompressible = (config->GetKind_Regime() == INCOMPRESSIBLE);
+  bool freesurface = (config->GetKind_Regime() == FREESURFACE);
+  double Gas_Constant = config->GetGas_ConstantND();
+  bool dual_time = ((config->GetUnsteady_Simulation() == DT_STEPPING_1ST) || (config->GetUnsteady_Simulation() == DT_STEPPING_2ND));
+  bool roe_turkel = (config->GetKind_Upwind_Flow() == TURKEL);
+  bool adjoint = config->GetAdjoint();
+  
+  int rank = MASTER_NODE;
+#ifndef NO_MPI
+#ifdef WINDOWS
+  MPI_Comm_rank(MPI_COMM_WORLD,&rank);
+#else
+  rank = MPI::COMM_WORLD.Get_rank();
+#endif
+#endif
+  
+  /*--- Array initialization ---*/
+  
+  CDrag_Inv = NULL; CLift_Inv = NULL; CSideForce_Inv = NULL;  CEff_Inv = NULL;
+  CMx_Inv = NULL; CMy_Inv = NULL; CMz_Inv = NULL;
+  CFx_Inv = NULL; CFy_Inv = NULL; CFz_Inv = NULL;
+  Surface_CLift_Inv = NULL; Surface_CDrag_Inv = NULL;
+  Surface_CMx_Inv = NULL; Surface_CMy_Inv = NULL; Surface_CMz_Inv = NULL;
+  Surface_CLift = NULL; Surface_CDrag = NULL;
+  Surface_CMx = NULL; Surface_CMy = NULL; Surface_CMz = NULL;
+  
+  ForceInviscid = NULL; MomentInviscid = NULL;
+  CPressure = NULL; CPressureTarget = NULL; HeatFlux = NULL; HeatFluxTarget = NULL; YPlus = NULL;
+  
+  CMerit_Inv = NULL;  CT_Inv = NULL;  CQ_Inv = NULL;
+  
+  CEquivArea_Inv = NULL;  CNearFieldOF_Inv = NULL;
+  
+  FanFace_MassFlow = NULL;  Exhaust_MassFlow = NULL;  Exhaust_Area = NULL;
+  FanFace_Pressure = NULL;  FanFace_Mach = NULL;  FanFace_Area = NULL;
+  
+  iPoint_UndLapl = NULL;  jPoint_UndLapl = NULL;
+  LowMach_Precontioner = NULL;
+  Primitive = NULL; Primitive_i = NULL; Primitive_j = NULL;
+  CharacPrimVar = NULL;
+  
+  /*--- Set the gamma value ---*/
+  
+  Gamma = config->GetGamma();
+  Gamma_Minus_One = Gamma - 1.0;
+  
+  /*--- Define geometry constants in the solver structure
+   Compressible flow, primitive variables nDim+7, (T,vx,vy,vz,P,rho,h,c,lamMu,EddyMu).
+   Incompressible flow, primitive variables nDim+5, (P,vx,vy,vz,rho,beta,lamMu,EddyMu).
+   FreeSurface Incompressible flow, primitive variables nDim+7, (P,vx,vy,vz,rho,beta,lamMu,EddyMu,LevelSet,Dist).
+   ---*/
+  
+  nDim = geometry->GetnDim();
+  if (incompressible) { nVar = nDim+1; nPrimVar = nDim+5; nPrimVarGrad = nDim+3; }
+  if (freesurface)    { nVar = nDim+2; nPrimVar = nDim+7; nPrimVarGrad = nDim+6; }
+  if (compressible)   { nVar = nDim+2; nPrimVar = nDim+7; nPrimVarGrad = nDim+4; }
+  nMarker      = config->GetnMarker_All();
+  nPoint       = geometry->GetnPoint();
+  nPointDomain = geometry->GetnPointDomain();
+  
+  /*--- Allocate the node variables ---*/
+  
+  node = new CVariable*[nPoint];
+  
+  /*--- Define some auxiliary vectors related to the residual ---*/
+  
+  Residual      = new double[nVar];         for (iVar = 0; iVar < nVar; iVar++) Residual[iVar]      = 0.0;
+  Residual_RMS  = new double[nVar];         for (iVar = 0; iVar < nVar; iVar++) Residual_RMS[iVar]  = 0.0;
+  Residual_Max  = new double[nVar];         for (iVar = 0; iVar < nVar; iVar++) Residual_Max[iVar]  = 0.0;
+  Point_Max     = new unsigned long[nVar];  for (iVar = 0; iVar < nVar; iVar++) Point_Max[iVar]     = 0;
+  Residual_i    = new double[nVar];         for (iVar = 0; iVar < nVar; iVar++) Residual_i[iVar]    = 0.0;
+  Residual_j    = new double[nVar];         for (iVar = 0; iVar < nVar; iVar++) Residual_j[iVar]    = 0.0;
+  Res_Conv      = new double[nVar];         for (iVar = 0; iVar < nVar; iVar++) Res_Conv[iVar]      = 0.0;
+  Res_Visc      = new double[nVar];         for (iVar = 0; iVar < nVar; iVar++) Res_Visc[iVar]      = 0.0;
+  Res_Sour      = new double[nVar];         for (iVar = 0; iVar < nVar; iVar++) Res_Sour[iVar]      = 0.0;
+  
+  /*--- Define some auxiliary vectors related to the solution ---*/
+  
+  Solution   = new double[nVar]; for (iVar = 0; iVar < nVar; iVar++) Solution[iVar]   = 0.0;
+  Solution_i = new double[nVar]; for (iVar = 0; iVar < nVar; iVar++) Solution_i[iVar] = 0.0;
+  Solution_j = new double[nVar]; for (iVar = 0; iVar < nVar; iVar++) Solution_j[iVar] = 0.0;
+  
+  /*--- Define some auxiliary vectors related to the geometry ---*/
+  
+  Vector   = new double[nDim]; for (iDim = 0; iDim < nDim; iDim++) Vector[iDim]   = 0.0;
+  Vector_i = new double[nDim]; for (iDim = 0; iDim < nDim; iDim++) Vector_i[iDim] = 0.0;
+  Vector_j = new double[nDim]; for (iDim = 0; iDim < nDim; iDim++) Vector_j[iDim] = 0.0;
+  
+  /*--- Define some auxiliary vectors related to the primitive solution ---*/
+  
+  Primitive   = new double[nPrimVar]; for (iVar = 0; iVar < nPrimVar; iVar++) Primitive[iVar]   = 0.0;
+  Primitive_i = new double[nPrimVar]; for (iVar = 0; iVar < nPrimVar; iVar++) Primitive_i[iVar] = 0.0;
+  Primitive_j = new double[nPrimVar]; for (iVar = 0; iVar < nPrimVar; iVar++) Primitive_j[iVar] = 0.0;
+  
+  /*--- Define some auxiliary vectors related to the undivided lapalacian ---*/
+  
+  if (config->GetKind_ConvNumScheme_Flow() == SPACE_CENTERED) {
+    iPoint_UndLapl = new double [nPoint];
+    jPoint_UndLapl = new double [nPoint];
+  }
+  
+  /*--- Define some auxiliary vectors related to low-speed preconditioning ---*/
+  
+  if (roe_turkel) {
+    LowMach_Precontioner = new double* [nVar];
+    for (iVar = 0; iVar < nVar; iVar ++)
+      LowMach_Precontioner[iVar] = new double[nVar];
+  }
+  
+  /*--- Initialize the solution and right hand side vectors for storing
+   the residuals and updating the solution (always needed even for
+   explicit schemes). ---*/
+  
+  LinSysSol.Initialize(nPoint, nPointDomain, nVar, 0.0);
+  LinSysRes.Initialize(nPoint, nPointDomain, nVar, 0.0);
+  
+  /*--- Jacobians and vector structures for implicit computations ---*/
+  
+  if (config->GetKind_TimeIntScheme_Flow() == EULER_IMPLICIT) {
+    
+    Jacobian_i = new double* [nVar];
+    Jacobian_j = new double* [nVar];
+    for (iVar = 0; iVar < nVar; iVar++) {
+      Jacobian_i[iVar] = new double [nVar];
+      Jacobian_j[iVar] = new double [nVar];
+    }
+    
+    if (rank == MASTER_NODE) cout << "Initialize jacobian structure (Euler). MG level: " << iMesh <<"." << endl;
+    Jacobian.Initialize(nPoint, nPointDomain, nVar, nVar, true, geometry);
+    
+    if (config->GetKind_Linear_Solver_Prec() == LINELET) {
+      nLineLets = Jacobian.BuildLineletPreconditioner(geometry, config);
+      if (rank == MASTER_NODE) cout << "Compute linelet structure. " << nLineLets << " elements in each line (average)." << endl;
+    }
+    
+  } else {
+    if (rank == MASTER_NODE) cout << "Explicit scheme. No jacobian structure (Euler). MG level: " << iMesh <<"." << endl;
+  }
+  
+  /*--- Define some auxiliary vectors for computing flow variable gradients by least squares ---*/
+  
+  if (config->GetKind_Gradient_Method() == WEIGHTED_LEAST_SQUARES) {
+    
+    /*--- S matrix := inv(R)*traspose(inv(R)) ---*/
+    
+    Smatrix = new double* [nDim];
+    for (iDim = 0; iDim < nDim; iDim++)
+      Smatrix[iDim] = new double [nDim];
+    
+    /*--- c vector := transpose(WA)*(Wb) ---*/
+    
+    cvector = new double* [nPrimVarGrad];
+    for (iVar = 0; iVar < nPrimVarGrad; iVar++)
+      cvector[iVar] = new double [nDim];
+    
+  }
+  
+  /*--- Store the value of the characteristic primitive variables at the boundaries ---*/
+  
+  CharacPrimVar = new double** [nMarker];
+  for (iMarker = 0; iMarker < nMarker; iMarker++) {
+    CharacPrimVar[iMarker] = new double* [geometry->nVertex[iMarker]];
+    for (iVertex = 0; iVertex < geometry->nVertex[iMarker]; iVertex++) {
+      CharacPrimVar[iMarker][iVertex] = new double [nPrimVar];
+      for (iVar = 0; iVar < nPrimVar; iVar++) {
+        CharacPrimVar[iMarker][iVertex][iVar] = 0.0;
+      }
+    }
+  }
+  
+  /*--- Force definition and coefficient arrays for all of the markers ---*/
+  
+  CPressure = new double* [nMarker];
+  for (iMarker = 0; iMarker < nMarker; iMarker++) {
+    CPressure[iMarker] = new double [geometry->nVertex[iMarker]];
+    for (iVertex = 0; iVertex < geometry->nVertex[iMarker]; iVertex++) {
+      CPressure[iMarker][iVertex] = 0.0;
+    }
+  }
+  
+  /*--- Force definition and coefficient arrays for all of the markers ---*/
+  
+  CPressureTarget = new double* [nMarker];
+  for (iMarker = 0; iMarker < nMarker; iMarker++) {
+    CPressureTarget[iMarker] = new double [geometry->nVertex[iMarker]];
+    for (iVertex = 0; iVertex < geometry->nVertex[iMarker]; iVertex++) {
+      CPressureTarget[iMarker][iVertex] = 0.0;
+    }
+  }
+  
+  /*--- Non-dimensional coefficients ---*/
+  
+  ForceInviscid     = new double[nDim];
+  MomentInviscid    = new double[3];
+  CDrag_Inv         = new double[nMarker];
+  CLift_Inv         = new double[nMarker];
+  CSideForce_Inv    = new double[nMarker];
+  CMx_Inv           = new double[nMarker];
+  CMy_Inv           = new double[nMarker];
+  CMz_Inv           = new double[nMarker];
+  CEff_Inv          = new double[nMarker];
+  CFx_Inv           = new double[nMarker];
+  CFy_Inv           = new double[nMarker];
+  CFz_Inv           = new double[nMarker];
+  Surface_CLift_Inv = new double[config->GetnMarker_Monitoring()];
+  Surface_CDrag_Inv = new double[config->GetnMarker_Monitoring()];
+  Surface_CMx_Inv   = new double[config->GetnMarker_Monitoring()];
+  Surface_CMy_Inv   = new double[config->GetnMarker_Monitoring()];
+  Surface_CMz_Inv   = new double[config->GetnMarker_Monitoring()];
+  Surface_CLift     = new double[config->GetnMarker_Monitoring()];
+  Surface_CDrag     = new double[config->GetnMarker_Monitoring()];
+  Surface_CMx       = new double[config->GetnMarker_Monitoring()];
+  Surface_CMy       = new double[config->GetnMarker_Monitoring()];
+  Surface_CMz       = new double[config->GetnMarker_Monitoring()];
+  
+  /*--- Rotorcraft coefficients ---*/
+  
+  CT_Inv           = new double[nMarker];
+  CQ_Inv           = new double[nMarker];
+  CMerit_Inv       = new double[nMarker];
+  
+  /*--- Supersonic coefficients ---*/
+  
+  CEquivArea_Inv   = new double[nMarker];
+  CNearFieldOF_Inv = new double[nMarker];
+  
+  /*--- Engine simulation ---*/
+  
+  FanFace_MassFlow  = new double[nMarker];
+  Exhaust_MassFlow  = new double[nMarker];
+  Exhaust_Area      = new double[nMarker];
+  FanFace_Pressure  = new double[nMarker];
+  FanFace_Mach      = new double[nMarker];
+  FanFace_Area      = new double[nMarker];
+  
+  /*--- Init total coefficients ---*/
+  
+  Total_CDrag = 0.0;    Total_CLift = 0.0;      Total_CSideForce = 0.0;
+  Total_CMx = 0.0;      Total_CMy = 0.0;        Total_CMz = 0.0;
+  Total_CEff = 0.0;     Total_CEquivArea = 0.0; Total_CNearFieldOF = 0.0;
+  Total_CFx = 0.0;      Total_CFy = 0.0;        Total_CFz = 0.0;
+  Total_CT = 0.0;       Total_CQ = 0.0;         Total_CMerit = 0.0;
+  Total_MaxHeat = 0.0;  Total_Heat = 0.0;
+  Total_CpDiff = 0.0;   Total_HeatFluxDiff = 0.0;
+  
+  /*--- Read farfield conditions ---*/
+  
+  Density_Inf  = config->GetDensity_FreeStreamND();
+  Pressure_Inf = config->GetPressure_FreeStreamND();
+  Velocity_Inf = config->GetVelocity_FreeStreamND();
+  Energy_Inf   = config->GetEnergy_FreeStreamND();
+  Mach_Inf     = config->GetMach_FreeStreamND();
+  
+  /*--- Initializate fan face pressure, fan face mach number, and mass flow rate ---*/
+  
+  for (iMarker = 0; iMarker < nMarker; iMarker++) {
+    FanFace_MassFlow[iMarker] = 0.0;
+    Exhaust_MassFlow[iMarker] = 0.0;
+    FanFace_Mach[iMarker] = Mach_Inf;
+    FanFace_Pressure[iMarker] = Pressure_Inf;
+    FanFace_Area[iMarker] = 0.0;
+    Exhaust_Area[iMarker] = 0.0;
+  }
+  
+  /*--- Check for a restart and set up the variables at each node
+   appropriately. Coarse multigrid levels will be intitially set to
+   the farfield values bc the solver will immediately interpolate
+   the solution from the finest mesh to the coarser levels. ---*/
+  if (!restart || geometry->GetFinestMGLevel() == false || nZone > 1) {
+    
+    /*--- Restart the solution from the free-stream state ---*/
+    for (iPoint = 0; iPoint < nPoint; iPoint++)
+      node[iPoint] = new CEulerVariable(Density_Inf, Velocity_Inf, Energy_Inf, nDim, nVar, config);
+  }
+  
+  else {
+    
+    /*--- Initialize the solution from the restart file information ---*/
+    ifstream restart_file;
+    string filename = config->GetSolution_FlowFileName();
+    
+    /*--- Modify file name for an unsteady restart ---*/
+    if (dual_time) {
+      int Unst_RestartIter;
+      if (adjoint) {
+        Unst_RestartIter = int(config->GetUnst_AdjointIter()) - 1;
+      } else if (config->GetUnsteady_Simulation() == DT_STEPPING_1ST)
+        Unst_RestartIter = int(config->GetUnst_RestartIter())-1;
+      else
+        Unst_RestartIter = int(config->GetUnst_RestartIter())-2;
+      filename = config->GetUnsteady_FileName(filename, Unst_RestartIter);
+    }
+    
+    /*--- Open the restart file, throw an error if this fails. ---*/
+    restart_file.open(filename.data(), ios::in);
+    if (restart_file.fail()) {
+      cout << "There is no flow restart file!! " << filename.data() << "."<< endl;
+      exit(1);
+    }
+    
+    /*--- In case this is a parallel simulation, we need to perform the
+     Global2Local index transformation first. ---*/
+    long *Global2Local = new long[geometry->GetGlobal_nPointDomain()];
+    
+    /*--- First, set all indices to a negative value by default ---*/
+    for(iPoint = 0; iPoint < geometry->GetGlobal_nPointDomain(); iPoint++)
+      Global2Local[iPoint] = -1;
+    
+    /*--- Now fill array with the transform values only for local points ---*/
+    for(iPoint = 0; iPoint < nPointDomain; iPoint++)
+      Global2Local[geometry->node[iPoint]->GetGlobalIndex()] = iPoint;
+    
+    /*--- Read all lines in the restart file ---*/
+    long iPoint_Local; unsigned long iPoint_Global = 0; string text_line;
+    
+    /*--- The first line is the header ---*/
+    getline (restart_file, text_line);
+    
+    while (getline (restart_file, text_line)) {
+      istringstream point_line(text_line);
+      
+      /*--- Retrieve local index. If this node from the restart file lives
+       on a different processor, the value of iPoint_Local will be -1.
+       Otherwise, the local index for this node on the current processor
+       will be returned and used to instantiate the vars. ---*/
+      iPoint_Local = Global2Local[iPoint_Global];
+      
+      /*--- Load the solution for this node. Note that the first entry
+       on the restart file line is the global index, followed by the
+       node coordinates, and then the conservative variables. ---*/
+      if (iPoint_Local >= 0) {
+        if (compressible) {
+          if (nDim == 2) point_line >> index >> dull_val >> dull_val >> Solution[0] >> Solution[1] >> Solution[2] >> Solution[3];
+          if (nDim == 3) point_line >> index >> dull_val >> dull_val >> dull_val >> Solution[0] >> Solution[1] >> Solution[2] >> Solution[3] >> Solution[4];
+        }
+        if (incompressible) {
+          if (nDim == 2) point_line >> index >> dull_val >> dull_val >> Solution[0] >> Solution[1] >> Solution[2];
+          if (nDim == 3) point_line >> index >> dull_val >> dull_val >> dull_val >> Solution[0] >> Solution[1] >> Solution[2] >> Solution[3];
+        }
+        if (freesurface) {
+          if (nDim == 2) point_line >> index >> dull_val >> dull_val >> Solution[0] >> Solution[1] >> Solution[2] >> Solution[3];
+          if (nDim == 3) point_line >> index >> dull_val >> dull_val >> dull_val >> Solution[0] >> Solution[1] >> Solution[2] >> Solution[3] >> Solution[4];
+        }
+        node[iPoint_Local] = new CEulerVariable(Solution, nDim, nVar, config);
+      }
+      iPoint_Global++;
+    }
+    
+    /*--- Instantiate the variable class with an arbitrary solution
+     at any halo/periodic nodes. The initial solution can be arbitrary,
+     because a send/recv is performed immediately in the solver. ---*/
+    for(iPoint = nPointDomain; iPoint < nPoint; iPoint++)
+      node[iPoint] = new CEulerVariable(Solution, nDim, nVar, config);
+    
+    /*--- Close the restart file ---*/
+    restart_file.close();
+    
+    /*--- Free memory needed for the transformation ---*/
+    delete [] Global2Local;
+  }
+  
+  /*--- Check that the initial solution is physical, report any non-physical nodes ---*/
+  if (compressible) {
+    counter_local = 0;
+    for (iPoint = 0; iPoint < nPoint; iPoint++) {
+      Density = node[iPoint]->GetSolution(0);
+      Velocity2 = 0.0;
+      for (iDim = 0; iDim < nDim; iDim++)
+        Velocity2 += (node[iPoint]->GetSolution(iDim+1)/Density)*(node[iPoint]->GetSolution(iDim+1)/Density);
+      Pressure    = Gamma_Minus_One*Density*(node[iPoint]->GetSolution(nDim+1)/Density-0.5*Velocity2);
+      Temperature = Pressure / ( Gas_Constant * Density);
+      if ((Pressure < 0.0) || (Temperature < 0.0)) {
+        Solution[0] = Density_Inf;
+        for (iDim = 0; iDim < nDim; iDim++)
+          Solution[iDim+1] = Velocity_Inf[iDim]*Density_Inf;
+        Solution[nDim+1] = Energy_Inf*Density_Inf;
+        node[iPoint]->SetSolution(Solution);
+        node[iPoint]->SetSolution_Old(Solution);
+        counter_local++;
+      }
+    }
+#ifndef NO_MPI
+#ifdef WINDOWS
+    MPI_Reduce(&counter_local, &counter_global, 1, MPI_UNSIGNED_LONG, MPI_SUM, MASTER_NODE, MPI_COMM_WORLD);
+#else
+    MPI::COMM_WORLD.Reduce(&counter_local, &counter_global, 1, MPI::UNSIGNED_LONG, MPI::SUM, MASTER_NODE);
+#endif
+#else
+    counter_global = counter_local;
+#endif
+    if ((rank == MASTER_NODE) && (counter_global != 0))
+      cout << "Warning. The original solution contains "<< counter_global << " points that are not physical." << endl;
+  }
+  
+  /*--- Define solver parameters needed for execution of destructor ---*/
+  if (config->GetKind_ConvNumScheme_Flow() == SPACE_CENTERED ) space_centered = true;
+  else space_centered = false;
+  
+  if (config->GetKind_TimeIntScheme_Flow() == EULER_IMPLICIT) euler_implicit = true;
+  else euler_implicit = false;
+  
+  if (config->GetKind_Gradient_Method() == WEIGHTED_LEAST_SQUARES) least_squares = true;
+  else least_squares = false;
+  
+  /*--- Perform the MPI communication of the solution ---*/
+  Set_MPI_Solution(geometry, config);
+  
+}
+
+CEulerSolver::~CEulerSolver(void) {
+  unsigned short iVar, iMarker;
+  
+  /*--- Array deallocation ---*/
+  if (CDrag_Inv != NULL)         delete [] CDrag_Inv;
+  if (CLift_Inv != NULL)         delete [] CLift_Inv;
+  if (CSideForce_Inv != NULL)    delete [] CSideForce_Inv;
+  if (CMx_Inv != NULL)           delete [] CMx_Inv;
+  if (CMy_Inv != NULL)           delete [] CMy_Inv;
+  if (CMz_Inv != NULL)           delete [] CMz_Inv;
+  if (CFx_Inv != NULL)           delete [] CFx_Inv;
+  if (CFy_Inv != NULL)           delete [] CFy_Inv;
+  if (CFz_Inv != NULL)           delete [] CFz_Inv;
+  if (Surface_CLift_Inv != NULL) delete[] Surface_CLift_Inv;
+  if (Surface_CDrag_Inv != NULL) delete[] Surface_CDrag_Inv;
+  if (Surface_CMx_Inv != NULL)  delete [] Surface_CMx_Inv;
+  if (Surface_CMy_Inv != NULL)  delete [] Surface_CMy_Inv;
+  if (Surface_CMz_Inv != NULL)  delete [] Surface_CMz_Inv;
+  if (Surface_CLift != NULL)    delete [] Surface_CLift;
+  if (Surface_CDrag != NULL)    delete [] Surface_CDrag;
+  if (Surface_CMx != NULL)      delete [] Surface_CMx;
+  if (Surface_CMy != NULL)      delete [] Surface_CMy;
+  if (Surface_CMz != NULL)      delete [] Surface_CMz;
+  if (CEff_Inv != NULL)          delete [] CEff_Inv;
+  if (CMerit_Inv != NULL)        delete [] CMerit_Inv;
+  if (CT_Inv != NULL)            delete [] CT_Inv;
+  if (CQ_Inv != NULL)            delete [] CQ_Inv;
+  if (CEquivArea_Inv != NULL)    delete [] CEquivArea_Inv;
+  if (CNearFieldOF_Inv != NULL)  delete [] CNearFieldOF_Inv;
+  if (ForceInviscid != NULL)     delete [] ForceInviscid;
+  if (MomentInviscid != NULL)    delete [] MomentInviscid;
+  if (FanFace_MassFlow != NULL)  delete [] FanFace_MassFlow;
+  if (Exhaust_MassFlow != NULL)  delete [] Exhaust_MassFlow;
+  if (Exhaust_Area != NULL)      delete [] Exhaust_Area;
+  if (FanFace_Pressure != NULL)  delete [] FanFace_Pressure;
+  if (FanFace_Mach != NULL)      delete [] FanFace_Mach;
+  if (FanFace_Area != NULL)      delete [] FanFace_Area;
+  if (iPoint_UndLapl != NULL)       delete [] iPoint_UndLapl;
+  if (jPoint_UndLapl != NULL)       delete [] jPoint_UndLapl;
+  if (Primitive != NULL)        delete [] Primitive;
+  if (Primitive_i != NULL)      delete [] Primitive_i;
+  if (Primitive_j != NULL)      delete [] Primitive_j;
+  
+  if (LowMach_Precontioner != NULL) {
+    for (iVar = 0; iVar < nVar; iVar ++)
+      delete LowMach_Precontioner[iVar];
+    delete [] LowMach_Precontioner;
+  }
+  
+  if (CPressure != NULL) {
+    for (iMarker = 0; iMarker < nMarker; iMarker++)
+      delete CPressure[iMarker];
+    delete [] CPressure;
+  }
+  
+  if (CPressureTarget != NULL) {
+    for (iMarker = 0; iMarker < nMarker; iMarker++)
+      delete CPressureTarget[iMarker];
+    delete [] CPressureTarget;
+  }
+  
+  //  if (CharacPrimVar != NULL) {
+  //    for (iMarker = 0; iMarker < nMarker; iMarker++) {
+  //      for (iVertex = 0; iVertex < nVertex; iVertex++) {
+  //        delete CharacPrimVar[iMarker][iVertex];
+  //      }
+  //    }
+  //    delete [] CharacPrimVar;
+  //  }
+  
+  if (HeatFlux != NULL) {
+    for (iMarker = 0; iMarker < nMarker; iMarker++) {
+      delete HeatFlux[iMarker];
+    }
+    delete [] HeatFlux;
+  }
+  
+  if (HeatFluxTarget != NULL) {
+    for (iMarker = 0; iMarker < nMarker; iMarker++) {
+      delete HeatFluxTarget[iMarker];
+    }
+    delete [] HeatFluxTarget;
+  }
+  
+  if (YPlus != NULL) {
+    for (iMarker = 0; iMarker < nMarker; iMarker++) {
+      delete YPlus[iMarker];
+    }
+    delete [] YPlus;
+  }
+  
+}
+
+void CEulerSolver::Set_MPI_Solution(CGeometry *geometry, CConfig *config) {
+  unsigned short iVar, iMarker, iPeriodic_Index, MarkerS, MarkerR;
+  unsigned long iVertex, iPoint, nVertexS, nVertexR, nBufferS_Vector, nBufferR_Vector;
+  double rotMatrix[3][3], *angles, theta, cosTheta, sinTheta, phi, cosPhi, sinPhi, psi, cosPsi, sinPsi, *Buffer_Receive_U = NULL, *Buffer_Send_U = NULL;
+  int send_to, receive_from;
+  
+  for (iMarker = 0; iMarker < nMarker; iMarker++) {
+    
+    if ((config->GetMarker_All_Boundary(iMarker) == SEND_RECEIVE) &&
+        (config->GetMarker_All_SendRecv(iMarker) > 0)) {
+      
+      MarkerS = iMarker;  MarkerR = iMarker+1;
+      
+      send_to = config->GetMarker_All_SendRecv(MarkerS)-1;
+      receive_from = abs(config->GetMarker_All_SendRecv(MarkerR))-1;
+      
+      nVertexS = geometry->nVertex[MarkerS];  nVertexR = geometry->nVertex[MarkerR];
+      nBufferS_Vector = nVertexS*nVar;        nBufferR_Vector = nVertexR*nVar;
+      
+      /*--- Allocate Receive and send buffers  ---*/
+      Buffer_Receive_U = new double [nBufferR_Vector];
+      Buffer_Send_U = new double[nBufferS_Vector];
+      
+      /*--- Copy the solution that should be sended ---*/
+      for (iVertex = 0; iVertex < nVertexS; iVertex++) {
+        iPoint = geometry->vertex[MarkerS][iVertex]->GetNode();
+        for (iVar = 0; iVar < nVar; iVar++)
+          Buffer_Send_U[iVar*nVertexS+iVertex] = node[iPoint]->GetSolution(iVar);
+      }
+      
+#ifndef NO_MPI
+      
+      /*--- Send/Receive information using Sendrecv ---*/
+#ifdef WINDOWS
+      MPI_Sendrecv(Buffer_Send_U, nBufferS_Vector, MPI_DOUBLE, send_to, 0,
+                   Buffer_Receive_U, nBufferR_Vector, MPI_DOUBLE, receive_from, 0, MPI_COMM_WORLD, NULL);
+#else
+      MPI::COMM_WORLD.Sendrecv(Buffer_Send_U, nBufferS_Vector, MPI::DOUBLE, send_to, 0,
+                               Buffer_Receive_U, nBufferR_Vector, MPI::DOUBLE, receive_from, 0);
+#endif
+      
+#else
+      
+      /*--- Receive information without MPI ---*/
+      for (iVertex = 0; iVertex < nVertexR; iVertex++) {
+        iPoint = geometry->vertex[MarkerR][iVertex]->GetNode();
+        for (iVar = 0; iVar < nVar; iVar++)
+          Buffer_Receive_U[iVar*nVertexR+iVertex] = Buffer_Send_U[iVar*nVertexR+iVertex];
+      }
+      
+#endif
+      
+      /*--- Deallocate send buffer ---*/
+      delete [] Buffer_Send_U;
+      
+      /*--- Do the coordinate transformation ---*/
+      for (iVertex = 0; iVertex < nVertexR; iVertex++) {
+        
+        /*--- Find point and its type of transformation ---*/
+        iPoint = geometry->vertex[MarkerR][iVertex]->GetNode();
+        iPeriodic_Index = geometry->vertex[MarkerR][iVertex]->GetRotation_Type();
+        
+        /*--- Retrieve the supplied periodic information. ---*/
+        angles = config->GetPeriodicRotation(iPeriodic_Index);
+        
+        /*--- Store angles separately for clarity. ---*/
+        theta    = angles[0];   phi    = angles[1];     psi    = angles[2];
+        cosTheta = cos(theta);  cosPhi = cos(phi);      cosPsi = cos(psi);
+        sinTheta = sin(theta);  sinPhi = sin(phi);      sinPsi = sin(psi);
+        
+        /*--- Compute the rotation matrix. Note that the implicit
+         ordering is rotation about the x-axis, y-axis,
+         then z-axis. Note that this is the transpose of the matrix
+         used during the preprocessing stage. ---*/
+        rotMatrix[0][0] = cosPhi*cosPsi;    rotMatrix[1][0] = sinTheta*sinPhi*cosPsi - cosTheta*sinPsi;     rotMatrix[2][0] = cosTheta*sinPhi*cosPsi + sinTheta*sinPsi;
+        rotMatrix[0][1] = cosPhi*sinPsi;    rotMatrix[1][1] = sinTheta*sinPhi*sinPsi + cosTheta*cosPsi;     rotMatrix[2][1] = cosTheta*sinPhi*sinPsi - sinTheta*cosPsi;
+        rotMatrix[0][2] = -sinPhi;          rotMatrix[1][2] = sinTheta*cosPhi;                              rotMatrix[2][2] = cosTheta*cosPhi;
+        
+        /*--- Copy conserved variables before performing transformation. ---*/
+        for (iVar = 0; iVar < nVar; iVar++)
+          Solution[iVar] = Buffer_Receive_U[iVar*nVertexR+iVertex];
+        
+        /*--- Rotate the momentum components. ---*/
+        if (nDim == 2) {
+          Solution[1] = rotMatrix[0][0]*Buffer_Receive_U[1*nVertexR+iVertex] +
+          rotMatrix[0][1]*Buffer_Receive_U[2*nVertexR+iVertex];
+          Solution[2] = rotMatrix[1][0]*Buffer_Receive_U[1*nVertexR+iVertex] +
+          rotMatrix[1][1]*Buffer_Receive_U[2*nVertexR+iVertex];
+        }
+        else {
+          Solution[1] = rotMatrix[0][0]*Buffer_Receive_U[1*nVertexR+iVertex] +
+          rotMatrix[0][1]*Buffer_Receive_U[2*nVertexR+iVertex] +
+          rotMatrix[0][2]*Buffer_Receive_U[3*nVertexR+iVertex];
+          Solution[2] = rotMatrix[1][0]*Buffer_Receive_U[1*nVertexR+iVertex] +
+          rotMatrix[1][1]*Buffer_Receive_U[2*nVertexR+iVertex] +
+          rotMatrix[1][2]*Buffer_Receive_U[3*nVertexR+iVertex];
+          Solution[3] = rotMatrix[2][0]*Buffer_Receive_U[1*nVertexR+iVertex] +
+          rotMatrix[2][1]*Buffer_Receive_U[2*nVertexR+iVertex] +
+          rotMatrix[2][2]*Buffer_Receive_U[3*nVertexR+iVertex];
+        }
+        
+        /*--- Copy transformed conserved variables back into buffer. ---*/
+        for (iVar = 0; iVar < nVar; iVar++)
+          node[iPoint]->SetSolution(iVar, Solution[iVar]);
+        
+      }
+      
+      /*--- Deallocate receive buffer ---*/
+      delete [] Buffer_Receive_U;
+      
+    }
+    
+  }
+  
+}
+
+void CEulerSolver::Set_MPI_Solution_Old(CGeometry *geometry, CConfig *config) {
+  unsigned short iVar, iMarker, iPeriodic_Index, MarkerS, MarkerR;
+  unsigned long iVertex, iPoint, nVertexS, nVertexR, nBufferS_Vector, nBufferR_Vector;
+  double rotMatrix[3][3], *angles, theta, cosTheta, sinTheta, phi, cosPhi, sinPhi, psi, cosPsi, sinPsi,
+  *Buffer_Receive_U = NULL, *Buffer_Send_U = NULL;
+  int send_to, receive_from;
+  
+  for (iMarker = 0; iMarker < nMarker; iMarker++) {
+    
+    if ((config->GetMarker_All_Boundary(iMarker) == SEND_RECEIVE) &&
+        (config->GetMarker_All_SendRecv(iMarker) > 0)) {
+      
+      MarkerS = iMarker;  MarkerR = iMarker+1;
+      
+      send_to = config->GetMarker_All_SendRecv(MarkerS)-1;
+      receive_from = abs(config->GetMarker_All_SendRecv(MarkerR))-1;
+      
+      nVertexS = geometry->nVertex[MarkerS];  nVertexR = geometry->nVertex[MarkerR];
+      nBufferS_Vector = nVertexS*nVar;        nBufferR_Vector = nVertexR*nVar;
+      
+      /*--- Allocate Receive and send buffers  ---*/
+      Buffer_Receive_U = new double [nBufferR_Vector];
+      Buffer_Send_U = new double[nBufferS_Vector];
+      
+      /*--- Copy the solution old that should be sended ---*/
+      for (iVertex = 0; iVertex < nVertexS; iVertex++) {
+        iPoint = geometry->vertex[MarkerS][iVertex]->GetNode();
+        for (iVar = 0; iVar < nVar; iVar++)
+          Buffer_Send_U[iVar*nVertexS+iVertex] = node[iPoint]->GetSolution_Old(iVar);
+      }
+      
+#ifndef NO_MPI
+      
+      /*--- Send/Receive information using Sendrecv ---*/
+#ifdef WINDOWS
+      MPI_Sendrecv(Buffer_Send_U, nBufferS_Vector, MPI_DOUBLE, send_to, 0,
+                   Buffer_Receive_U, nBufferR_Vector, MPI_DOUBLE, receive_from, 0, MPI_COMM_WORLD, NULL);
+#else
+      MPI::COMM_WORLD.Sendrecv(Buffer_Send_U, nBufferS_Vector, MPI::DOUBLE, send_to, 0,
+                               Buffer_Receive_U, nBufferR_Vector, MPI::DOUBLE, receive_from, 0);
+#endif
+      
+#else
+      
+      /*--- Receive information without MPI ---*/
+      for (iVertex = 0; iVertex < nVertexR; iVertex++) {
+        iPoint = geometry->vertex[MarkerR][iVertex]->GetNode();
+        for (iVar = 0; iVar < nVar; iVar++)
+          Buffer_Receive_U[iVar*nVertexR+iVertex] = Buffer_Send_U[iVar*nVertexR+iVertex];
+      }
+      
+#endif
+      
+      /*--- Deallocate send buffer ---*/
+      delete [] Buffer_Send_U;
+      
+      /*--- Do the coordinate transformation ---*/
+      for (iVertex = 0; iVertex < nVertexR; iVertex++) {
+        
+        /*--- Find point and its type of transformation ---*/
+        iPoint = geometry->vertex[MarkerR][iVertex]->GetNode();
+        iPeriodic_Index = geometry->vertex[MarkerR][iVertex]->GetRotation_Type();
+        
+        /*--- Retrieve the supplied periodic information. ---*/
+        angles = config->GetPeriodicRotation(iPeriodic_Index);
+        
+        /*--- Store angles separately for clarity. ---*/
+        theta    = angles[0];   phi    = angles[1];     psi    = angles[2];
+        cosTheta = cos(theta);  cosPhi = cos(phi);      cosPsi = cos(psi);
+        sinTheta = sin(theta);  sinPhi = sin(phi);      sinPsi = sin(psi);
+        
+        /*--- Compute the rotation matrix. Note that the implicit
+         ordering is rotation about the x-axis, y-axis,
+         then z-axis. Note that this is the transpose of the matrix
+         used during the preprocessing stage. ---*/
+        rotMatrix[0][0] = cosPhi*cosPsi;    rotMatrix[1][0] = sinTheta*sinPhi*cosPsi - cosTheta*sinPsi;     rotMatrix[2][0] = cosTheta*sinPhi*cosPsi + sinTheta*sinPsi;
+        rotMatrix[0][1] = cosPhi*sinPsi;    rotMatrix[1][1] = sinTheta*sinPhi*sinPsi + cosTheta*cosPsi;     rotMatrix[2][1] = cosTheta*sinPhi*sinPsi - sinTheta*cosPsi;
+        rotMatrix[0][2] = -sinPhi;          rotMatrix[1][2] = sinTheta*cosPhi;                              rotMatrix[2][2] = cosTheta*cosPhi;
+        
+        /*--- Copy conserved variables before performing transformation. ---*/
+        for (iVar = 0; iVar < nVar; iVar++)
+          Solution[iVar] = Buffer_Receive_U[iVar*nVertexR+iVertex];
+        
+        /*--- Rotate the momentum components. ---*/
+        if (nDim == 2) {
+          Solution[1] = rotMatrix[0][0]*Buffer_Receive_U[1*nVertexR+iVertex] +
+          rotMatrix[0][1]*Buffer_Receive_U[2*nVertexR+iVertex];
+          Solution[2] = rotMatrix[1][0]*Buffer_Receive_U[1*nVertexR+iVertex] +
+          rotMatrix[1][1]*Buffer_Receive_U[2*nVertexR+iVertex];
+        }
+        else {
+          Solution[1] = rotMatrix[0][0]*Buffer_Receive_U[1*nVertexR+iVertex] +
+          rotMatrix[0][1]*Buffer_Receive_U[2*nVertexR+iVertex] +
+          rotMatrix[0][2]*Buffer_Receive_U[3*nVertexR+iVertex];
+          Solution[2] = rotMatrix[1][0]*Buffer_Receive_U[1*nVertexR+iVertex] +
+          rotMatrix[1][1]*Buffer_Receive_U[2*nVertexR+iVertex] +
+          rotMatrix[1][2]*Buffer_Receive_U[3*nVertexR+iVertex];
+          Solution[3] = rotMatrix[2][0]*Buffer_Receive_U[1*nVertexR+iVertex] +
+          rotMatrix[2][1]*Buffer_Receive_U[2*nVertexR+iVertex] +
+          rotMatrix[2][2]*Buffer_Receive_U[3*nVertexR+iVertex];
+        }
+        
+        /*--- Copy transformed conserved variables back into buffer. ---*/
+        for (iVar = 0; iVar < nVar; iVar++)
+          node[iPoint]->SetSolution_Old(iVar, Solution[iVar]);
+        
+      }
+      
+      /*--- Deallocate receive buffer ---*/
+      delete [] Buffer_Receive_U;
+      
+    }
+    
+  }
+}
+
+void CEulerSolver::Set_MPI_Undivided_Laplacian(CGeometry *geometry, CConfig *config) {
+  unsigned short iVar, iMarker, iPeriodic_Index, MarkerS, MarkerR;
+  unsigned long iVertex, iPoint, nVertexS, nVertexR, nBufferS_Vector, nBufferR_Vector;
+  double rotMatrix[3][3], *angles, theta, cosTheta, sinTheta, phi, cosPhi, sinPhi, psi, cosPsi, sinPsi,
+  *Buffer_Receive_Undivided_Laplacian = NULL, *Buffer_Send_Undivided_Laplacian = NULL;
+  int send_to, receive_from;
+  
+  for (iMarker = 0; iMarker < nMarker; iMarker++) {
+    
+    if ((config->GetMarker_All_Boundary(iMarker) == SEND_RECEIVE) &&
+        (config->GetMarker_All_SendRecv(iMarker) > 0)) {
+      
+      MarkerS = iMarker;  MarkerR = iMarker+1;
+      
+      send_to = config->GetMarker_All_SendRecv(MarkerS)-1;
+      receive_from = abs(config->GetMarker_All_SendRecv(MarkerR))-1;
+      
+      nVertexS = geometry->nVertex[MarkerS];  nVertexR = geometry->nVertex[MarkerR];
+      nBufferS_Vector = nVertexS*nVar;        nBufferR_Vector = nVertexR*nVar;
+      
+      /*--- Allocate Receive and send buffers  ---*/
+      Buffer_Receive_Undivided_Laplacian = new double [nBufferR_Vector];
+      Buffer_Send_Undivided_Laplacian = new double[nBufferS_Vector];
+      
+      /*--- Copy the solution old that should be sended ---*/
+      for (iVertex = 0; iVertex < nVertexS; iVertex++) {
+        iPoint = geometry->vertex[MarkerS][iVertex]->GetNode();
+        for (iVar = 0; iVar < nVar; iVar++)
+          Buffer_Send_Undivided_Laplacian[iVar*nVertexS+iVertex] = node[iPoint]->GetUndivided_Laplacian(iVar);
+      }
+      
+#ifndef NO_MPI
+      
+      /*--- Send/Receive information using Sendrecv ---*/
+#ifdef WINDOWS
+      MPI_Sendrecv(Buffer_Send_Undivided_Laplacian, nBufferS_Vector, MPI_DOUBLE, send_to, 0,
+                   Buffer_Receive_Undivided_Laplacian, nBufferR_Vector, MPI_DOUBLE, receive_from, 0, MPI_COMM_WORLD, NULL);
+#else
+      MPI::COMM_WORLD.Sendrecv(Buffer_Send_Undivided_Laplacian, nBufferS_Vector, MPI::DOUBLE, send_to, 0,
+                               Buffer_Receive_Undivided_Laplacian, nBufferR_Vector, MPI::DOUBLE, receive_from, 0);
+#endif
+      
+#else
+      
+      /*--- Receive information without MPI ---*/
+      for (iVertex = 0; iVertex < nVertexR; iVertex++) {
+        iPoint = geometry->vertex[MarkerR][iVertex]->GetNode();
+        for (iVar = 0; iVar < nVar; iVar++)
+          Buffer_Receive_Undivided_Laplacian[iVar*nVertexR+iVertex] = Buffer_Send_Undivided_Laplacian[iVar*nVertexR+iVertex];
+      }
+      
+#endif
+      
+      /*--- Deallocate send buffer ---*/
+      delete [] Buffer_Send_Undivided_Laplacian;
+      
+      /*--- Do the coordinate transformation ---*/
+      for (iVertex = 0; iVertex < nVertexR; iVertex++) {
+        
+        /*--- Find point and its type of transformation ---*/
+        iPoint = geometry->vertex[MarkerR][iVertex]->GetNode();
+        iPeriodic_Index = geometry->vertex[MarkerR][iVertex]->GetRotation_Type();
+        
+        /*--- Retrieve the supplied periodic information. ---*/
+        angles = config->GetPeriodicRotation(iPeriodic_Index);
+        
+        /*--- Store angles separately for clarity. ---*/
+        theta    = angles[0];   phi    = angles[1];     psi    = angles[2];
+        cosTheta = cos(theta);  cosPhi = cos(phi);      cosPsi = cos(psi);
+        sinTheta = sin(theta);  sinPhi = sin(phi);      sinPsi = sin(psi);
+        
+        /*--- Compute the rotation matrix. Note that the implicit
+         ordering is rotation about the x-axis, y-axis,
+         then z-axis. Note that this is the transpose of the matrix
+         used during the preprocessing stage. ---*/
+        rotMatrix[0][0] = cosPhi*cosPsi;    rotMatrix[1][0] = sinTheta*sinPhi*cosPsi - cosTheta*sinPsi;     rotMatrix[2][0] = cosTheta*sinPhi*cosPsi + sinTheta*sinPsi;
+        rotMatrix[0][1] = cosPhi*sinPsi;    rotMatrix[1][1] = sinTheta*sinPhi*sinPsi + cosTheta*cosPsi;     rotMatrix[2][1] = cosTheta*sinPhi*sinPsi - sinTheta*cosPsi;
+        rotMatrix[0][2] = -sinPhi;          rotMatrix[1][2] = sinTheta*cosPhi;                              rotMatrix[2][2] = cosTheta*cosPhi;
+        
+        /*--- Copy conserved variables before performing transformation. ---*/
+        for (iVar = 0; iVar < nVar; iVar++)
+          Solution[iVar] = Buffer_Receive_Undivided_Laplacian[iVar*nVertexR+iVertex];
+        
+        /*--- Rotate the momentum components. ---*/
+        if (nDim == 2) {
+          Solution[1] = rotMatrix[0][0]*Buffer_Receive_Undivided_Laplacian[1*nVertexR+iVertex] +
+          rotMatrix[0][1]*Buffer_Receive_Undivided_Laplacian[2*nVertexR+iVertex];
+          Solution[2] = rotMatrix[1][0]*Buffer_Receive_Undivided_Laplacian[1*nVertexR+iVertex] +
+          rotMatrix[1][1]*Buffer_Receive_Undivided_Laplacian[2*nVertexR+iVertex];
+        }
+        else {
+          Solution[1] = rotMatrix[0][0]*Buffer_Receive_Undivided_Laplacian[1*nVertexR+iVertex] +
+          rotMatrix[0][1]*Buffer_Receive_Undivided_Laplacian[2*nVertexR+iVertex] +
+          rotMatrix[0][2]*Buffer_Receive_Undivided_Laplacian[3*nVertexR+iVertex];
+          Solution[2] = rotMatrix[1][0]*Buffer_Receive_Undivided_Laplacian[1*nVertexR+iVertex] +
+          rotMatrix[1][1]*Buffer_Receive_Undivided_Laplacian[2*nVertexR+iVertex] +
+          rotMatrix[1][2]*Buffer_Receive_Undivided_Laplacian[3*nVertexR+iVertex];
+          Solution[3] = rotMatrix[2][0]*Buffer_Receive_Undivided_Laplacian[1*nVertexR+iVertex] +
+          rotMatrix[2][1]*Buffer_Receive_Undivided_Laplacian[2*nVertexR+iVertex] +
+          rotMatrix[2][2]*Buffer_Receive_Undivided_Laplacian[3*nVertexR+iVertex];
+        }
+        
+        /*--- Copy transformed conserved variables back into buffer. ---*/
+        for (iVar = 0; iVar < nVar; iVar++)
+          node[iPoint]->SetUndivided_Laplacian(iVar, Solution[iVar]);
+        
+      }
+      
+      /*--- Deallocate receive buffer ---*/
+      delete [] Buffer_Receive_Undivided_Laplacian;
+      
+    }
+    
+  }
+  
+}
+
+void CEulerSolver::Set_MPI_MaxEigenvalue(CGeometry *geometry, CConfig *config) {
+  unsigned short iMarker, MarkerS, MarkerR, *Buffer_Receive_Neighbor = NULL, *Buffer_Send_Neighbor = NULL;
+  unsigned long iVertex, iPoint, nVertexS, nVertexR, nBufferS_Vector, nBufferR_Vector;
+  double *Buffer_Receive_Lambda = NULL, *Buffer_Send_Lambda = NULL;
+  int send_to, receive_from;
+  
+  for (iMarker = 0; iMarker < nMarker; iMarker++) {
+    
+    if ((config->GetMarker_All_Boundary(iMarker) == SEND_RECEIVE) &&
+        (config->GetMarker_All_SendRecv(iMarker) > 0)) {
+      
+      MarkerS = iMarker;  MarkerR = iMarker+1;
+      
+      send_to = config->GetMarker_All_SendRecv(MarkerS)-1;
+      receive_from = abs(config->GetMarker_All_SendRecv(MarkerR))-1;
+      
+      nVertexS = geometry->nVertex[MarkerS];  nVertexR = geometry->nVertex[MarkerR];
+      nBufferS_Vector = nVertexS;        nBufferR_Vector = nVertexR;
+      
+      /*--- Allocate Receive and send buffers  ---*/
+      Buffer_Receive_Lambda = new double [nBufferR_Vector];
+      Buffer_Send_Lambda = new double[nBufferS_Vector];
+      Buffer_Receive_Neighbor = new unsigned short [nBufferR_Vector];
+      Buffer_Send_Neighbor = new unsigned short[nBufferS_Vector];
+      
+      /*--- Copy the solution old that should be sended ---*/
+      for (iVertex = 0; iVertex < nVertexS; iVertex++) {
+        iPoint = geometry->vertex[MarkerS][iVertex]->GetNode();
+        Buffer_Send_Lambda[iVertex] = node[iPoint]->GetLambda();
+        Buffer_Send_Neighbor[iVertex] = geometry->node[iPoint]->GetnPoint();
+      }
+      
+#ifndef NO_MPI
+      
+      /*--- Send/Receive information using Sendrecv ---*/
+#ifdef WINDOWS
+      MPI_Sendrecv(Buffer_Send_Lambda, nBufferS_Vector, MPI_DOUBLE, send_to, 0,
+                   Buffer_Receive_Lambda, nBufferR_Vector, MPI_DOUBLE, receive_from, 0, MPI_COMM_WORLD, NULL);
+      MPI_Sendrecv(Buffer_Send_Neighbor, nBufferS_Vector, MPI_UNSIGNED_SHORT, send_to, 1,
+                   Buffer_Receive_Neighbor, nBufferR_Vector, MPI_UNSIGNED_SHORT, receive_from, 1, MPI_COMM_WORLD, NULL);
+#else
+      MPI::COMM_WORLD.Sendrecv(Buffer_Send_Lambda, nBufferS_Vector, MPI::DOUBLE, send_to, 0,
+                               Buffer_Receive_Lambda, nBufferR_Vector, MPI::DOUBLE, receive_from, 0);
+      MPI::COMM_WORLD.Sendrecv(Buffer_Send_Neighbor, nBufferS_Vector, MPI::UNSIGNED_SHORT, send_to, 1,
+                               Buffer_Receive_Neighbor, nBufferR_Vector, MPI::UNSIGNED_SHORT, receive_from, 1);
+#endif
+      
+#else
+      
+      /*--- Receive information without MPI ---*/
+      for (iVertex = 0; iVertex < nVertexR; iVertex++) {
+        iPoint = geometry->vertex[MarkerR][iVertex]->GetNode();
+        Buffer_Receive_Lambda[iVertex] = Buffer_Send_Lambda[iVertex];
+        Buffer_Receive_Neighbor[iVertex] = Buffer_Send_Neighbor[iVertex];
+      }
+      
+#endif
+      
+      /*--- Deallocate send buffer ---*/
+      delete [] Buffer_Send_Lambda;
+      delete [] Buffer_Send_Neighbor;
+      
+      /*--- Do the coordinate transformation ---*/
+      for (iVertex = 0; iVertex < nVertexR; iVertex++) {
+        
+        /*--- Find point and its type of transformation ---*/
+        iPoint = geometry->vertex[MarkerR][iVertex]->GetNode();
+        node[iPoint]->SetLambda(Buffer_Receive_Lambda[iVertex]);
+        geometry->node[iPoint]->SetnNeighbor(Buffer_Receive_Neighbor[iVertex]);
+        
+      }
+      
+      /*--- Deallocate receive buffer ---*/
+      delete [] Buffer_Receive_Lambda;
+      delete [] Buffer_Receive_Neighbor;
+      
+    }
+    
+  }
+}
+
+void CEulerSolver::Set_MPI_Dissipation_Switch(CGeometry *geometry, CConfig *config) {
+  unsigned short iMarker, MarkerS, MarkerR;
+  unsigned long iVertex, iPoint, nVertexS, nVertexR, nBufferS_Vector, nBufferR_Vector;
+  double *Buffer_Receive_Lambda = NULL, *Buffer_Send_Lambda = NULL;
+  int send_to, receive_from;
+  
+  for (iMarker = 0; iMarker < nMarker; iMarker++) {
+    
+    if ((config->GetMarker_All_Boundary(iMarker) == SEND_RECEIVE) &&
+        (config->GetMarker_All_SendRecv(iMarker) > 0)) {
+      
+      MarkerS = iMarker;  MarkerR = iMarker+1;
+      
+      send_to = config->GetMarker_All_SendRecv(MarkerS)-1;
+      receive_from = abs(config->GetMarker_All_SendRecv(MarkerR))-1;
+      
+      nVertexS = geometry->nVertex[MarkerS];  nVertexR = geometry->nVertex[MarkerR];
+      nBufferS_Vector = nVertexS;        nBufferR_Vector = nVertexR;
+      
+      /*--- Allocate Receive and send buffers  ---*/
+      Buffer_Receive_Lambda = new double [nBufferR_Vector];
+      Buffer_Send_Lambda = new double[nBufferS_Vector];
+      
+      /*--- Copy the solution old that should be sended ---*/
+      for (iVertex = 0; iVertex < nVertexS; iVertex++) {
+        iPoint = geometry->vertex[MarkerS][iVertex]->GetNode();
+        Buffer_Send_Lambda[iVertex] = node[iPoint]->GetSensor();
+      }
+      
+#ifndef NO_MPI
+      
+      /*--- Send/Receive information using Sendrecv ---*/
+#ifdef WINDOWS
+      MPI_Sendrecv(Buffer_Send_Lambda, nBufferS_Vector, MPI_DOUBLE, send_to, 0,
+                   Buffer_Receive_Lambda, nBufferR_Vector, MPI_DOUBLE, receive_from, 0, MPI_COMM_WORLD, NULL);
+#else
+      MPI::COMM_WORLD.Sendrecv(Buffer_Send_Lambda, nBufferS_Vector, MPI::DOUBLE, send_to, 0,
+                               Buffer_Receive_Lambda, nBufferR_Vector, MPI::DOUBLE, receive_from, 0);
+#endif
+      
+#else
+      
+      /*--- Receive information without MPI ---*/
+      for (iVertex = 0; iVertex < nVertexR; iVertex++) {
+        iPoint = geometry->vertex[MarkerR][iVertex]->GetNode();
+        Buffer_Receive_Lambda[iVertex] = Buffer_Send_Lambda[iVertex];
+      }
+      
+#endif
+      
+      /*--- Deallocate send buffer ---*/
+      delete [] Buffer_Send_Lambda;
+      
+      /*--- Do the coordinate transformation ---*/
+      for (iVertex = 0; iVertex < nVertexR; iVertex++) {
+        
+        /*--- Find point and its type of transformation ---*/
+        iPoint = geometry->vertex[MarkerR][iVertex]->GetNode();
+        node[iPoint]->SetSensor(Buffer_Receive_Lambda[iVertex]);
+        
+      }
+      
+      /*--- Deallocate receive buffer ---*/
+      delete [] Buffer_Receive_Lambda;
+      
+    }
+    
+  }
+}
+
+void CEulerSolver::Set_MPI_Solution_Gradient(CGeometry *geometry, CConfig *config) {
+  unsigned short iVar, iDim, iMarker, iPeriodic_Index, MarkerS, MarkerR;
+  unsigned long iVertex, iPoint, nVertexS, nVertexR, nBufferS_Vector, nBufferR_Vector;
+  double rotMatrix[3][3], *angles, theta, cosTheta, sinTheta, phi, cosPhi, sinPhi, psi, cosPsi, sinPsi,
+  *Buffer_Receive_Gradient = NULL, *Buffer_Send_Gradient = NULL;
+  int send_to, receive_from;
+  
+  double **Gradient = new double* [nVar];
+  for (iVar = 0; iVar < nVar; iVar++)
+    Gradient[iVar] = new double[nDim];
+  
+  for (iMarker = 0; iMarker < nMarker; iMarker++) {
+    
+    if ((config->GetMarker_All_Boundary(iMarker) == SEND_RECEIVE) &&
+        (config->GetMarker_All_SendRecv(iMarker) > 0)) {
+      
+      MarkerS = iMarker;  MarkerR = iMarker+1;
+      
+      send_to = config->GetMarker_All_SendRecv(MarkerS)-1;
+      receive_from = abs(config->GetMarker_All_SendRecv(MarkerR))-1;
+      
+      nVertexS = geometry->nVertex[MarkerS];  nVertexR = geometry->nVertex[MarkerR];
+      nBufferS_Vector = nVertexS*nVar*nDim;        nBufferR_Vector = nVertexR*nVar*nDim;
+      
+      /*--- Allocate Receive and send buffers  ---*/
+      Buffer_Receive_Gradient = new double [nBufferR_Vector];
+      Buffer_Send_Gradient = new double[nBufferS_Vector];
+      
+      /*--- Copy the solution old that should be sended ---*/
+      for (iVertex = 0; iVertex < nVertexS; iVertex++) {
+        iPoint = geometry->vertex[MarkerS][iVertex]->GetNode();
+        for (iVar = 0; iVar < nVar; iVar++)
+          for (iDim = 0; iDim < nDim; iDim++)
+            Buffer_Send_Gradient[iDim*nVar*nVertexS+iVar*nVertexS+iVertex] = node[iPoint]->GetGradient(iVar, iDim);
+      }
+      
+#ifndef NO_MPI
+      
+      /*--- Send/Receive information using Sendrecv ---*/
+#ifdef WINDOWS
+      MPI_Sendrecv(Buffer_Send_Gradient, nBufferS_Vector, MPI_DOUBLE, send_to, 0,
+                   Buffer_Receive_Gradient, nBufferR_Vector, MPI_DOUBLE, receive_from, 0, MPI_COMM_WORLD, NULL);
+#else
+      MPI::COMM_WORLD.Sendrecv(Buffer_Send_Gradient, nBufferS_Vector, MPI::DOUBLE, send_to, 0,
+                               Buffer_Receive_Gradient, nBufferR_Vector, MPI::DOUBLE, receive_from, 0);
+#endif
+      
+#else
+      
+      /*--- Receive information without MPI ---*/
+      for (iVertex = 0; iVertex < nVertexR; iVertex++) {
+        iPoint = geometry->vertex[MarkerR][iVertex]->GetNode();
+        for (iVar = 0; iVar < nVar; iVar++)
+          for (iDim = 0; iDim < nDim; iDim++)
+            Buffer_Receive_Gradient[iDim*nVar*nVertexR+iVar*nVertexR+iVertex] = Buffer_Send_Gradient[iDim*nVar*nVertexR+iVar*nVertexR+iVertex];
+      }
+      
+#endif
+      
+      /*--- Deallocate send buffer ---*/
+      delete [] Buffer_Send_Gradient;
+      
+      /*--- Do the coordinate transformation ---*/
+      for (iVertex = 0; iVertex < nVertexR; iVertex++) {
+        
+        /*--- Find point and its type of transformation ---*/
+        iPoint = geometry->vertex[MarkerR][iVertex]->GetNode();
+        iPeriodic_Index = geometry->vertex[MarkerR][iVertex]->GetRotation_Type();
+        
+        /*--- Retrieve the supplied periodic information. ---*/
+        angles = config->GetPeriodicRotation(iPeriodic_Index);
+        
+        /*--- Store angles separately for clarity. ---*/
+        theta    = angles[0];   phi    = angles[1];     psi    = angles[2];
+        cosTheta = cos(theta);  cosPhi = cos(phi);      cosPsi = cos(psi);
+        sinTheta = sin(theta);  sinPhi = sin(phi);      sinPsi = sin(psi);
+        
+        /*--- Compute the rotation matrix. Note that the implicit
+         ordering is rotation about the x-axis, y-axis,
+         then z-axis. Note that this is the transpose of the matrix
+         used during the preprocessing stage. ---*/
+        rotMatrix[0][0] = cosPhi*cosPsi;    rotMatrix[1][0] = sinTheta*sinPhi*cosPsi - cosTheta*sinPsi;     rotMatrix[2][0] = cosTheta*sinPhi*cosPsi + sinTheta*sinPsi;
+        rotMatrix[0][1] = cosPhi*sinPsi;    rotMatrix[1][1] = sinTheta*sinPhi*sinPsi + cosTheta*cosPsi;     rotMatrix[2][1] = cosTheta*sinPhi*sinPsi - sinTheta*cosPsi;
+        rotMatrix[0][2] = -sinPhi;          rotMatrix[1][2] = sinTheta*cosPhi;                              rotMatrix[2][2] = cosTheta*cosPhi;
+        
+        /*--- Copy conserved variables before performing transformation. ---*/
+        for (iVar = 0; iVar < nVar; iVar++)
+          for (iDim = 0; iDim < nDim; iDim++)
+            Gradient[iVar][iDim] = Buffer_Receive_Gradient[iDim*nVar*nVertexR+iVar*nVertexR+iVertex];
+        
+        /*--- Need to rotate the gradients for all conserved variables. ---*/
+        for (iVar = 0; iVar < nVar; iVar++) {
+          if (nDim == 2) {
+            Gradient[iVar][0] = rotMatrix[0][0]*Buffer_Receive_Gradient[0*nVar*nVertexR+iVar*nVertexR+iVertex] + rotMatrix[0][1]*Buffer_Receive_Gradient[1*nVar*nVertexR+iVar*nVertexR+iVertex];
+            Gradient[iVar][1] = rotMatrix[1][0]*Buffer_Receive_Gradient[0*nVar*nVertexR+iVar*nVertexR+iVertex] + rotMatrix[1][1]*Buffer_Receive_Gradient[1*nVar*nVertexR+iVar*nVertexR+iVertex];
+          }
+          else {
+            Gradient[iVar][0] = rotMatrix[0][0]*Buffer_Receive_Gradient[0*nVar*nVertexR+iVar*nVertexR+iVertex] + rotMatrix[0][1]*Buffer_Receive_Gradient[1*nVar*nVertexR+iVar*nVertexR+iVertex] + rotMatrix[0][2]*Buffer_Receive_Gradient[2*nVar*nVertexR+iVar*nVertexR+iVertex];
+            Gradient[iVar][1] = rotMatrix[1][0]*Buffer_Receive_Gradient[0*nVar*nVertexR+iVar*nVertexR+iVertex] + rotMatrix[1][1]*Buffer_Receive_Gradient[1*nVar*nVertexR+iVar*nVertexR+iVertex] + rotMatrix[1][2]*Buffer_Receive_Gradient[2*nVar*nVertexR+iVar*nVertexR+iVertex];
+            Gradient[iVar][2] = rotMatrix[2][0]*Buffer_Receive_Gradient[0*nVar*nVertexR+iVar*nVertexR+iVertex] + rotMatrix[2][1]*Buffer_Receive_Gradient[1*nVar*nVertexR+iVar*nVertexR+iVertex] + rotMatrix[2][2]*Buffer_Receive_Gradient[2*nVar*nVertexR+iVar*nVertexR+iVertex];
+          }
+        }
+        
+        /*--- Store the received information ---*/
+        for (iVar = 0; iVar < nVar; iVar++)
+          for (iDim = 0; iDim < nDim; iDim++)
+            node[iPoint]->SetGradient(iVar, iDim, Gradient[iVar][iDim]);
+        
+      }
+      
+      /*--- Deallocate receive buffer ---*/
+      delete [] Buffer_Receive_Gradient;
+      
+    }
+    
+  }
+  
+  for (iVar = 0; iVar < nVar; iVar++)
+    delete [] Gradient[iVar];
+  delete [] Gradient;
+  
+}
+
+void CEulerSolver::Set_MPI_Solution_Limiter(CGeometry *geometry, CConfig *config) {
+  unsigned short iVar, iMarker, iPeriodic_Index, MarkerS, MarkerR;
+  unsigned long iVertex, iPoint, nVertexS, nVertexR, nBufferS_Vector, nBufferR_Vector;
+  double rotMatrix[3][3], *angles, theta, cosTheta, sinTheta, phi, cosPhi, sinPhi, psi, cosPsi, sinPsi,
+  *Buffer_Receive_Limit = NULL, *Buffer_Send_Limit = NULL;
+  int send_to, receive_from;
+  
+  double *Limiter = new double [nVar];
+  
+  for (iMarker = 0; iMarker < nMarker; iMarker++) {
+    
+    if ((config->GetMarker_All_Boundary(iMarker) == SEND_RECEIVE) &&
+        (config->GetMarker_All_SendRecv(iMarker) > 0)) {
+      
+      MarkerS = iMarker;  MarkerR = iMarker+1;
+      
+      send_to = config->GetMarker_All_SendRecv(MarkerS)-1;
+      receive_from = abs(config->GetMarker_All_SendRecv(MarkerR))-1;
+      
+      nVertexS = geometry->nVertex[MarkerS];  nVertexR = geometry->nVertex[MarkerR];
+      nBufferS_Vector = nVertexS*nVar;        nBufferR_Vector = nVertexR*nVar;
+      
+      /*--- Allocate Receive and send buffers  ---*/
+      Buffer_Receive_Limit = new double [nBufferR_Vector];
+      Buffer_Send_Limit = new double[nBufferS_Vector];
+      
+      /*--- Copy the solution old that should be sended ---*/
+      for (iVertex = 0; iVertex < nVertexS; iVertex++) {
+        iPoint = geometry->vertex[MarkerS][iVertex]->GetNode();
+        for (iVar = 0; iVar < nVar; iVar++)
+          Buffer_Send_Limit[iVar*nVertexS+iVertex] = node[iPoint]->GetLimiter(iVar);
+      }
+      
+#ifndef NO_MPI
+      
+      /*--- Send/Receive information using Sendrecv ---*/
+#ifdef WINDOWS
+      MPI_Sendrecv(Buffer_Send_Limit, nBufferS_Vector, MPI_DOUBLE, send_to, 0,
+                   Buffer_Receive_Limit, nBufferR_Vector, MPI_DOUBLE, receive_from, 0, MPI_COMM_WORLD, NULL);
+#else
+      MPI::COMM_WORLD.Sendrecv(Buffer_Send_Limit, nBufferS_Vector, MPI::DOUBLE, send_to, 0,
+                               Buffer_Receive_Limit, nBufferR_Vector, MPI::DOUBLE, receive_from, 0);
+#endif
+      
+#else
+      
+      /*--- Receive information without MPI ---*/
+      for (iVertex = 0; iVertex < nVertexR; iVertex++) {
+        iPoint = geometry->vertex[MarkerR][iVertex]->GetNode();
+        for (iVar = 0; iVar < nVar; iVar++)
+          Buffer_Receive_Limit[iVar*nVertexR+iVertex] = Buffer_Send_Limit[iVar*nVertexR+iVertex];
+      }
+      
+#endif
+      
+      /*--- Deallocate send buffer ---*/
+      delete [] Buffer_Send_Limit;
+      
+      /*--- Do the coordinate transformation ---*/
+      for (iVertex = 0; iVertex < nVertexR; iVertex++) {
+        
+        /*--- Find point and its type of transformation ---*/
+        iPoint = geometry->vertex[MarkerR][iVertex]->GetNode();
+        iPeriodic_Index = geometry->vertex[MarkerR][iVertex]->GetRotation_Type();
+        
+        /*--- Retrieve the supplied periodic information. ---*/
+        angles = config->GetPeriodicRotation(iPeriodic_Index);
+        
+        /*--- Store angles separately for clarity. ---*/
+        theta    = angles[0];   phi    = angles[1];     psi    = angles[2];
+        cosTheta = cos(theta);  cosPhi = cos(phi);      cosPsi = cos(psi);
+        sinTheta = sin(theta);  sinPhi = sin(phi);      sinPsi = sin(psi);
+        
+        /*--- Compute the rotation matrix. Note that the implicit
+         ordering is rotation about the x-axis, y-axis,
+         then z-axis. Note that this is the transpose of the matrix
+         used during the preprocessing stage. ---*/
+        rotMatrix[0][0] = cosPhi*cosPsi;    rotMatrix[1][0] = sinTheta*sinPhi*cosPsi - cosTheta*sinPsi;     rotMatrix[2][0] = cosTheta*sinPhi*cosPsi + sinTheta*sinPsi;
+        rotMatrix[0][1] = cosPhi*sinPsi;    rotMatrix[1][1] = sinTheta*sinPhi*sinPsi + cosTheta*cosPsi;     rotMatrix[2][1] = cosTheta*sinPhi*sinPsi - sinTheta*cosPsi;
+        rotMatrix[0][2] = -sinPhi;          rotMatrix[1][2] = sinTheta*cosPhi;                              rotMatrix[2][2] = cosTheta*cosPhi;
+        
+        /*--- Copy conserved variables before performing transformation. ---*/
+        for (iVar = 0; iVar < nVar; iVar++)
+          Limiter[iVar] = Buffer_Receive_Limit[iVar*nVertexR+iVertex];
+        
+        /*--- Rotate the momentum components. ---*/
+        if (nDim == 2) {
+          Limiter[1] = rotMatrix[0][0]*Buffer_Receive_Limit[1*nVertexR+iVertex] +
+          rotMatrix[0][1]*Buffer_Receive_Limit[2*nVertexR+iVertex];
+          Limiter[2] = rotMatrix[1][0]*Buffer_Receive_Limit[1*nVertexR+iVertex] +
+          rotMatrix[1][1]*Buffer_Receive_Limit[2*nVertexR+iVertex];
+        }
+        else {
+          Limiter[1] = rotMatrix[0][0]*Buffer_Receive_Limit[1*nVertexR+iVertex] +
+          rotMatrix[0][1]*Buffer_Receive_Limit[2*nVertexR+iVertex] +
+          rotMatrix[0][2]*Buffer_Receive_Limit[3*nVertexR+iVertex];
+          Limiter[2] = rotMatrix[1][0]*Buffer_Receive_Limit[1*nVertexR+iVertex] +
+          rotMatrix[1][1]*Buffer_Receive_Limit[2*nVertexR+iVertex] +
+          rotMatrix[1][2]*Buffer_Receive_Limit[3*nVertexR+iVertex];
+          Limiter[3] = rotMatrix[2][0]*Buffer_Receive_Limit[1*nVertexR+iVertex] +
+          rotMatrix[2][1]*Buffer_Receive_Limit[2*nVertexR+iVertex] +
+          rotMatrix[2][2]*Buffer_Receive_Limit[3*nVertexR+iVertex];
+        }
+        
+        /*--- Copy transformed conserved variables back into buffer. ---*/
+        for (iVar = 0; iVar < nVar; iVar++)
+          node[iPoint]->SetLimiter(iVar, Limiter[iVar]);
+        
+      }
+      
+      /*--- Deallocate receive buffer ---*/
+      delete [] Buffer_Receive_Limit;
+      
+    }
+    
+  }
+  
+  delete [] Limiter;
+  
+}
+
+void CEulerSolver::Set_MPI_Primitive_Gradient(CGeometry *geometry, CConfig *config) {
+  unsigned short iVar, iDim, iMarker, iPeriodic_Index, MarkerS, MarkerR;
+  unsigned long iVertex, iPoint, nVertexS, nVertexR, nBufferS_Vector, nBufferR_Vector;
+  double rotMatrix[3][3], *angles, theta, cosTheta, sinTheta, phi, cosPhi, sinPhi, psi, cosPsi, sinPsi,
+  *Buffer_Receive_Gradient = NULL, *Buffer_Send_Gradient = NULL;
+  int send_to, receive_from;
+  
+  double **Gradient = new double* [nPrimVarGrad];
+  for (iVar = 0; iVar < nPrimVarGrad; iVar++)
+    Gradient[iVar] = new double[nDim];
+  
+  for (iMarker = 0; iMarker < nMarker; iMarker++) {
+    
+    if ((config->GetMarker_All_Boundary(iMarker) == SEND_RECEIVE) &&
+        (config->GetMarker_All_SendRecv(iMarker) > 0)) {
+      
+      MarkerS = iMarker;  MarkerR = iMarker+1;
+      
+      send_to = config->GetMarker_All_SendRecv(MarkerS)-1;
+      receive_from = abs(config->GetMarker_All_SendRecv(MarkerR))-1;
+      
+      nVertexS = geometry->nVertex[MarkerS];  nVertexR = geometry->nVertex[MarkerR];
+      nBufferS_Vector = nVertexS*nPrimVarGrad*nDim;        nBufferR_Vector = nVertexR*nPrimVarGrad*nDim;
+      
+      /*--- Allocate Receive and send buffers  ---*/
+      Buffer_Receive_Gradient = new double [nBufferR_Vector];
+      Buffer_Send_Gradient = new double[nBufferS_Vector];
+      
+      /*--- Copy the solution old that should be sended ---*/
+      for (iVertex = 0; iVertex < nVertexS; iVertex++) {
+        iPoint = geometry->vertex[MarkerS][iVertex]->GetNode();
+        for (iVar = 0; iVar < nPrimVarGrad; iVar++)
+          for (iDim = 0; iDim < nDim; iDim++)
+            Buffer_Send_Gradient[iDim*nPrimVarGrad*nVertexS+iVar*nVertexS+iVertex] = node[iPoint]->GetGradient_Primitive(iVar, iDim);
+      }
+      
+#ifndef NO_MPI
+      
+      /*--- Send/Receive information using Sendrecv ---*/
+#ifdef WINDOWS
+      MPI_Sendrecv(Buffer_Send_Gradient, nBufferS_Vector, MPI_DOUBLE, send_to, 0,
+                   Buffer_Receive_Gradient, nBufferR_Vector, MPI_DOUBLE, receive_from, 0, MPI_COMM_WORLD, NULL);
+#else
+      MPI::COMM_WORLD.Sendrecv(Buffer_Send_Gradient, nBufferS_Vector, MPI::DOUBLE, send_to, 0,
+                               Buffer_Receive_Gradient, nBufferR_Vector, MPI::DOUBLE, receive_from, 0);
+#endif
+      
+#else
+      
+      /*--- Receive information without MPI ---*/
+      for (iVertex = 0; iVertex < nVertexR; iVertex++) {
+        iPoint = geometry->vertex[MarkerR][iVertex]->GetNode();
+        for (iVar = 0; iVar < nPrimVarGrad; iVar++)
+          for (iDim = 0; iDim < nDim; iDim++)
+            Buffer_Receive_Gradient[iDim*nPrimVarGrad*nVertexR+iVar*nVertexR+iVertex] = Buffer_Send_Gradient[iDim*nPrimVarGrad*nVertexR+iVar*nVertexR+iVertex];
+      }
+      
+#endif
+      
+      /*--- Deallocate send buffer ---*/
+      delete [] Buffer_Send_Gradient;
+      
+      /*--- Do the coordinate transformation ---*/
+      for (iVertex = 0; iVertex < nVertexR; iVertex++) {
+        
+        /*--- Find point and its type of transformation ---*/
+        iPoint = geometry->vertex[MarkerR][iVertex]->GetNode();
+        iPeriodic_Index = geometry->vertex[MarkerR][iVertex]->GetRotation_Type();
+        
+        /*--- Retrieve the supplied periodic information. ---*/
+        angles = config->GetPeriodicRotation(iPeriodic_Index);
+        
+        /*--- Store angles separately for clarity. ---*/
+        theta    = angles[0];   phi    = angles[1];     psi    = angles[2];
+        cosTheta = cos(theta);  cosPhi = cos(phi);      cosPsi = cos(psi);
+        sinTheta = sin(theta);  sinPhi = sin(phi);      sinPsi = sin(psi);
+        
+        /*--- Compute the rotation matrix. Note that the implicit
+         ordering is rotation about the x-axis, y-axis,
+         then z-axis. Note that this is the transpose of the matrix
+         used during the preprocessing stage. ---*/
+        rotMatrix[0][0] = cosPhi*cosPsi;    rotMatrix[1][0] = sinTheta*sinPhi*cosPsi - cosTheta*sinPsi;     rotMatrix[2][0] = cosTheta*sinPhi*cosPsi + sinTheta*sinPsi;
+        rotMatrix[0][1] = cosPhi*sinPsi;    rotMatrix[1][1] = sinTheta*sinPhi*sinPsi + cosTheta*cosPsi;     rotMatrix[2][1] = cosTheta*sinPhi*sinPsi - sinTheta*cosPsi;
+        rotMatrix[0][2] = -sinPhi;          rotMatrix[1][2] = sinTheta*cosPhi;                              rotMatrix[2][2] = cosTheta*cosPhi;
+        
+        /*--- Copy conserved variables before performing transformation. ---*/
+        for (iVar = 0; iVar < nPrimVarGrad; iVar++)
+          for (iDim = 0; iDim < nDim; iDim++)
+            Gradient[iVar][iDim] = Buffer_Receive_Gradient[iDim*nPrimVarGrad*nVertexR+iVar*nVertexR+iVertex];
+        
+        /*--- Need to rotate the gradients for all conserved variables. ---*/
+        for (iVar = 0; iVar < nPrimVarGrad; iVar++) {
+          if (nDim == 2) {
+            Gradient[iVar][0] = rotMatrix[0][0]*Buffer_Receive_Gradient[0*nPrimVarGrad*nVertexR+iVar*nVertexR+iVertex] + rotMatrix[0][1]*Buffer_Receive_Gradient[1*nPrimVarGrad*nVertexR+iVar*nVertexR+iVertex];
+            Gradient[iVar][1] = rotMatrix[1][0]*Buffer_Receive_Gradient[0*nPrimVarGrad*nVertexR+iVar*nVertexR+iVertex] + rotMatrix[1][1]*Buffer_Receive_Gradient[1*nPrimVarGrad*nVertexR+iVar*nVertexR+iVertex];
+          }
+          else {
+            Gradient[iVar][0] = rotMatrix[0][0]*Buffer_Receive_Gradient[0*nPrimVarGrad*nVertexR+iVar*nVertexR+iVertex] + rotMatrix[0][1]*Buffer_Receive_Gradient[1*nPrimVarGrad*nVertexR+iVar*nVertexR+iVertex] + rotMatrix[0][2]*Buffer_Receive_Gradient[2*nPrimVarGrad*nVertexR+iVar*nVertexR+iVertex];
+            Gradient[iVar][1] = rotMatrix[1][0]*Buffer_Receive_Gradient[0*nPrimVarGrad*nVertexR+iVar*nVertexR+iVertex] + rotMatrix[1][1]*Buffer_Receive_Gradient[1*nPrimVarGrad*nVertexR+iVar*nVertexR+iVertex] + rotMatrix[1][2]*Buffer_Receive_Gradient[2*nPrimVarGrad*nVertexR+iVar*nVertexR+iVertex];
+            Gradient[iVar][2] = rotMatrix[2][0]*Buffer_Receive_Gradient[0*nPrimVarGrad*nVertexR+iVar*nVertexR+iVertex] + rotMatrix[2][1]*Buffer_Receive_Gradient[1*nPrimVarGrad*nVertexR+iVar*nVertexR+iVertex] + rotMatrix[2][2]*Buffer_Receive_Gradient[2*nPrimVarGrad*nVertexR+iVar*nVertexR+iVertex];
+          }
+        }
+        
+        /*--- Store the received information ---*/
+        for (iVar = 0; iVar < nPrimVarGrad; iVar++)
+          for (iDim = 0; iDim < nDim; iDim++)
+            node[iPoint]->SetGradient_Primitive(iVar, iDim, Gradient[iVar][iDim]);
+        
+      }
+      
+      /*--- Deallocate receive buffer ---*/
+      delete [] Buffer_Receive_Gradient;
+      
+    }
+    
+  }
+  
+  for (iVar = 0; iVar < nPrimVarGrad; iVar++)
+    delete [] Gradient[iVar];
+  delete [] Gradient;
+  
+}
+
+void CEulerSolver::Set_MPI_Primitive_Limiter(CGeometry *geometry, CConfig *config) {
+  unsigned short iVar, iMarker, iPeriodic_Index, MarkerS, MarkerR;
+  unsigned long iVertex, iPoint, nVertexS, nVertexR, nBufferS_Vector, nBufferR_Vector;
+  double rotMatrix[3][3], *angles, theta, cosTheta, sinTheta, phi, cosPhi, sinPhi, psi, cosPsi, sinPsi,
+  *Buffer_Receive_Limit = NULL, *Buffer_Send_Limit = NULL;
+  int send_to, receive_from;
+  
+  double *Limiter = new double [nPrimVarGrad];
+  
+  for (iMarker = 0; iMarker < nMarker; iMarker++) {
+    
+    if ((config->GetMarker_All_Boundary(iMarker) == SEND_RECEIVE) &&
+        (config->GetMarker_All_SendRecv(iMarker) > 0)) {
+      
+      MarkerS = iMarker;  MarkerR = iMarker+1;
+      
+      send_to = config->GetMarker_All_SendRecv(MarkerS)-1;
+      receive_from = abs(config->GetMarker_All_SendRecv(MarkerR))-1;
+      
+      nVertexS = geometry->nVertex[MarkerS];  nVertexR = geometry->nVertex[MarkerR];
+      nBufferS_Vector = nVertexS*nPrimVarGrad;        nBufferR_Vector = nVertexR*nPrimVarGrad;
+      
+      /*--- Allocate Receive and send buffers  ---*/
+      Buffer_Receive_Limit = new double [nBufferR_Vector];
+      Buffer_Send_Limit = new double[nBufferS_Vector];
+      
+      /*--- Copy the solution old that should be sended ---*/
+      for (iVertex = 0; iVertex < nVertexS; iVertex++) {
+        iPoint = geometry->vertex[MarkerS][iVertex]->GetNode();
+        for (iVar = 0; iVar < nPrimVarGrad; iVar++)
+          Buffer_Send_Limit[iVar*nVertexS+iVertex] = node[iPoint]->GetLimiter_Primitive(iVar);
+      }
+      
+#ifndef NO_MPI
+      
+      /*--- Send/Receive information using Sendrecv ---*/
+#ifdef WINDOWS
+      MPI_Sendrecv(Buffer_Send_Limit, nBufferS_Vector, MPI_DOUBLE, send_to, 0,
+                   Buffer_Receive_Limit, nBufferR_Vector, MPI_DOUBLE, receive_from, 0, MPI_COMM_WORLD, NULL);
+#else
+      MPI::COMM_WORLD.Sendrecv(Buffer_Send_Limit, nBufferS_Vector, MPI::DOUBLE, send_to, 0,
+                               Buffer_Receive_Limit, nBufferR_Vector, MPI::DOUBLE, receive_from, 0);
+#endif
+      
+#else
+      
+      /*--- Receive information without MPI ---*/
+      for (iVertex = 0; iVertex < nVertexR; iVertex++) {
+        iPoint = geometry->vertex[MarkerR][iVertex]->GetNode();
+        for (iVar = 0; iVar < nPrimVarGrad; iVar++)
+          Buffer_Receive_Limit[iVar*nVertexR+iVertex] = Buffer_Send_Limit[iVar*nVertexR+iVertex];
+      }
+      
+#endif
+      
+      /*--- Deallocate send buffer ---*/
+      delete [] Buffer_Send_Limit;
+      
+      /*--- Do the coordinate transformation ---*/
+      for (iVertex = 0; iVertex < nVertexR; iVertex++) {
+        
+        /*--- Find point and its type of transformation ---*/
+        iPoint = geometry->vertex[MarkerR][iVertex]->GetNode();
+        iPeriodic_Index = geometry->vertex[MarkerR][iVertex]->GetRotation_Type();
+        
+        /*--- Retrieve the supplied periodic information. ---*/
+        angles = config->GetPeriodicRotation(iPeriodic_Index);
+        
+        /*--- Store angles separately for clarity. ---*/
+        theta    = angles[0];   phi    = angles[1];     psi    = angles[2];
+        cosTheta = cos(theta);  cosPhi = cos(phi);      cosPsi = cos(psi);
+        sinTheta = sin(theta);  sinPhi = sin(phi);      sinPsi = sin(psi);
+        
+        /*--- Compute the rotation matrix. Note that the implicit
+         ordering is rotation about the x-axis, y-axis,
+         then z-axis. Note that this is the transpose of the matrix
+         used during the preprocessing stage. ---*/
+        rotMatrix[0][0] = cosPhi*cosPsi;    rotMatrix[1][0] = sinTheta*sinPhi*cosPsi - cosTheta*sinPsi;     rotMatrix[2][0] = cosTheta*sinPhi*cosPsi + sinTheta*sinPsi;
+        rotMatrix[0][1] = cosPhi*sinPsi;    rotMatrix[1][1] = sinTheta*sinPhi*sinPsi + cosTheta*cosPsi;     rotMatrix[2][1] = cosTheta*sinPhi*sinPsi - sinTheta*cosPsi;
+        rotMatrix[0][2] = -sinPhi;          rotMatrix[1][2] = sinTheta*cosPhi;                              rotMatrix[2][2] = cosTheta*cosPhi;
+        
+        /*--- Copy conserved variables before performing transformation. ---*/
+        for (iVar = 0; iVar < nPrimVarGrad; iVar++)
+          Limiter[iVar] = Buffer_Receive_Limit[iVar*nVertexR+iVertex];
+        
+        /*--- Rotate the momentum components. ---*/
+        if (nDim == 2) {
+          Limiter[1] = rotMatrix[0][0]*Buffer_Receive_Limit[1*nVertexR+iVertex] +
+          rotMatrix[0][1]*Buffer_Receive_Limit[2*nVertexR+iVertex];
+          Limiter[2] = rotMatrix[1][0]*Buffer_Receive_Limit[1*nVertexR+iVertex] +
+          rotMatrix[1][1]*Buffer_Receive_Limit[2*nVertexR+iVertex];
+        }
+        else {
+          Limiter[1] = rotMatrix[0][0]*Buffer_Receive_Limit[1*nVertexR+iVertex] +
+          rotMatrix[0][1]*Buffer_Receive_Limit[2*nVertexR+iVertex] +
+          rotMatrix[0][2]*Buffer_Receive_Limit[3*nVertexR+iVertex];
+          Limiter[2] = rotMatrix[1][0]*Buffer_Receive_Limit[1*nVertexR+iVertex] +
+          rotMatrix[1][1]*Buffer_Receive_Limit[2*nVertexR+iVertex] +
+          rotMatrix[1][2]*Buffer_Receive_Limit[3*nVertexR+iVertex];
+          Limiter[3] = rotMatrix[2][0]*Buffer_Receive_Limit[1*nVertexR+iVertex] +
+          rotMatrix[2][1]*Buffer_Receive_Limit[2*nVertexR+iVertex] +
+          rotMatrix[2][2]*Buffer_Receive_Limit[3*nVertexR+iVertex];
+        }
+        
+        /*--- Copy transformed conserved variables back into buffer. ---*/
+        for (iVar = 0; iVar < nPrimVarGrad; iVar++)
+          node[iPoint]->SetLimiter_Primitive(iVar, Limiter[iVar]);
+        
+      }
+      
+      /*--- Deallocate receive buffer ---*/
+      delete [] Buffer_Receive_Limit;
+      
+    }
+    
+  }
+  
+  delete [] Limiter;
+  
+}
+
+void CEulerSolver::SetInitialCondition(CGeometry **geometry, CSolver ***solver_container, CConfig *config, unsigned long ExtIter) {
+  unsigned long iPoint, Point_Fine;
+  unsigned short iMesh, iChildren, iVar, iDim;
+  double Density, Pressure, yFreeSurface, PressFreeSurface, Froude, yCoord, Velx, Vely, Velz, RhoVelx, RhoVely, RhoVelz, XCoord, YCoord,
+  ZCoord, DensityInc, ViscosityInc, Heaviside, LevelSet, lambda, DensityFreeSurface, Area_Children, Area_Parent, LevelSet_Fine, epsilon,
+  *Solution_Fine, *Solution, PressRef, yCoordRef;
+  
+  unsigned short nDim = geometry[MESH_0]->GetnDim();
+  bool restart = (config->GetRestart() || config->GetRestart_Flow());
+  bool freesurface = (config->GetKind_Regime() == FREESURFACE);
+  bool rans = ((config->GetKind_Solver() == RANS) ||
+               (config->GetKind_Solver() == ADJ_RANS));
+  bool dual_time = ((config->GetUnsteady_Simulation() == DT_STEPPING_1ST) ||
+                    (config->GetUnsteady_Simulation() == DT_STEPPING_2ND));
+  bool aeroelastic = config->GetAeroelastic_Simulation();
+  bool gravity     = (config->GetGravityForce() == YES);
+  
+  /*--- Set the location and value of the free-surface ---*/
+  
+  if (freesurface) {
+    
+    for (iMesh = 0; iMesh <= config->GetMGLevels(); iMesh++) {
+      
+      for (iPoint = 0; iPoint < geometry[iMesh]->GetnPoint(); iPoint++) {
+        
+        /*--- Set initial boundary condition at iter 0 ---*/
+        if ((ExtIter == 0) && (!restart)) {
+          
+          /*--- Compute the level set value in all the MG levels (basic case, distance to
+           the Y/Z plane, and interpolate the solution to the coarse levels ---*/
+          if (iMesh == MESH_0) {
+            XCoord = geometry[iMesh]->node[iPoint]->GetCoord(0);
+            YCoord = geometry[iMesh]->node[iPoint]->GetCoord(1);
+            if (nDim == 2) LevelSet = YCoord - config->GetFreeSurface_Zero();
+            else {
+              ZCoord = geometry[iMesh]->node[iPoint]->GetCoord(2);
+              LevelSet = ZCoord - config->GetFreeSurface_Zero();
+            }
+            solver_container[iMesh][FLOW_SOL]->node[iPoint]->SetSolution(nDim+1, LevelSet);
+          }
+          else {
+            Area_Parent = geometry[iMesh]->node[iPoint]->GetVolume();
+            LevelSet = 0.0;
+            for (iChildren = 0; iChildren < geometry[iMesh]->node[iPoint]->GetnChildren_CV(); iChildren++) {
+              Point_Fine = geometry[iMesh]->node[iPoint]->GetChildren_CV(iChildren);
+              Area_Children = geometry[iMesh-1]->node[Point_Fine]->GetVolume();
+              LevelSet_Fine = solver_container[iMesh-1][FLOW_SOL]->node[Point_Fine]->GetSolution(nDim+1);
+              LevelSet += LevelSet_Fine*Area_Children/Area_Parent;
+            }
+            solver_container[iMesh][FLOW_SOL]->node[iPoint]->SetSolution(nDim+1, LevelSet);
+          }
+          
+          /*--- Compute the flow solution using the level set value. ---*/
+          epsilon = config->GetFreeSurface_Thickness();
+          Heaviside = 0.0;
+          if (LevelSet < -epsilon) Heaviside = 1.0;
+          if (fabs(LevelSet) <= epsilon) Heaviside = 1.0 - (0.5*(1.0+(LevelSet/epsilon)+(1.0/PI_NUMBER)*sin(PI_NUMBER*LevelSet/epsilon)));
+          if (LevelSet > epsilon) Heaviside = 0.0;
+          
+          /*--- Set the value of the incompressible density for free surface flows (density ratio g/l) ---*/
+          lambda = config->GetRatioDensity();
+          DensityInc = (lambda + (1.0 - lambda)*Heaviside)*config->GetDensity_FreeStreamND();
+          solver_container[iMesh][FLOW_SOL]->node[iPoint]->SetDensityInc(DensityInc);
+          
+          /*--- Set the value of the incompressible viscosity for free surface flows (viscosity ratio g/l) ---*/
+          lambda = config->GetRatioViscosity();
+          ViscosityInc = (lambda + (1.0 - lambda)*Heaviside)*config->GetViscosity_FreeStreamND();
+          solver_container[iMesh][FLOW_SOL]->node[iPoint]->SetLaminarViscosityInc(ViscosityInc);
+          
+          /*--- Update solution with the new pressure ---*/
+          yFreeSurface = config->GetFreeSurface_Zero();
+          PressFreeSurface = solver_container[iMesh][FLOW_SOL]->GetPressure_Inf();
+          DensityFreeSurface = solver_container[iMesh][FLOW_SOL]->GetDensity_Inf();
+          Density = solver_container[iMesh][FLOW_SOL]->node[iPoint]->GetDensityInc();
+          Froude = config->GetFroude();
+          yCoord = geometry[iMesh]->node[iPoint]->GetCoord(nDim-1);
+          Pressure = PressFreeSurface + Density*((yFreeSurface-yCoord)/(Froude*Froude));
+          solver_container[iMesh][FLOW_SOL]->node[iPoint]->SetSolution(0, Pressure);
+          
+          /*--- Update solution with the new velocity ---*/
+          Velx = solver_container[iMesh][FLOW_SOL]->GetVelocity_Inf(0);
+          Vely = solver_container[iMesh][FLOW_SOL]->GetVelocity_Inf(1);
+          RhoVelx = Velx * Density; RhoVely = Vely * Density;
+          solver_container[iMesh][FLOW_SOL]->node[iPoint]->SetSolution(1, RhoVelx);
+          solver_container[iMesh][FLOW_SOL]->node[iPoint]->SetSolution(2, RhoVely);
+          if (nDim == 3) {
+            Velz = solver_container[iMesh][FLOW_SOL]->GetVelocity_Inf(2);
+            RhoVelz = Velz * Density;
+            solver_container[iMesh][FLOW_SOL]->node[iPoint]->SetSolution(3, RhoVelz);
+          }
+          
+        }
+        
+      }
+      
+      /*--- Set the MPI communication ---*/
+      solver_container[iMesh][FLOW_SOL]->Set_MPI_Solution(geometry[iMesh], config);
+      solver_container[iMesh][FLOW_SOL]->Set_MPI_Solution_Old(geometry[iMesh], config);
+    }
+    
+  }
+  
+  /*--- Set the pressure value in simulations with gravity ---*/
+  
+  if (!freesurface && gravity) {
+    
+    for (iMesh = 0; iMesh <= config->GetMGLevels(); iMesh++) {
+      
+      for (iPoint = 0; iPoint < geometry[iMesh]->GetnPoint(); iPoint++) {
+        
+        /*--- Set initial boundary condition at iter 0 ---*/
+        if ((ExtIter == 0) && (!restart)) {
+          
+          /*--- Update solution with the new pressure ---*/
+          PressRef = solver_container[iMesh][FLOW_SOL]->GetPressure_Inf();
+          Density = solver_container[iMesh][FLOW_SOL]->GetDensity_Inf();
+          yCoordRef = 0.0;
+          yCoord = geometry[iMesh]->node[iPoint]->GetCoord(nDim-1);
+          Pressure = PressRef + Density*((yCoordRef-yCoord)/(config->GetFroude()*config->GetFroude()));
+          solver_container[iMesh][FLOW_SOL]->node[iPoint]->SetSolution(0, Pressure);
+          
+        }
+        
+      }
+      
+      /*--- Set the MPI communication ---*/
+      solver_container[iMesh][FLOW_SOL]->Set_MPI_Solution(geometry[iMesh], config);
+      solver_container[iMesh][FLOW_SOL]->Set_MPI_Solution_Old(geometry[iMesh], config);
+    }
+    
+  }
+  
+  /*--- Set subsonic initial condition for Engine intakes ---*/
+  
+  if (config->GetEngine_Intake()) {
+    
+    /*--- Set initial boundary condition at iteration 0 ---*/
+    if ((ExtIter == 0) && (!restart)) {
+      
+      double *Coord = geometry[iMesh]->node[iPoint]->GetCoord();
+      double Velocity_FreeStream[3] = {0.0, 0.0, 0.0}, Velocity_FreeStreamND[3] = {0.0, 0.0, 0.0}, Viscosity_FreeStream, Density_FreeStream, Pressure_FreeStream, Density_FreeStreamND, Pressure_FreeStreamND, ModVel_FreeStreamND, Energy_FreeStreamND, ModVel_FreeStream;
+      
+      double Mach = 0.40;
+      double Alpha = config->GetAoA()*PI_NUMBER/180.0;
+      double Beta  = config->GetAoS()*PI_NUMBER/180.0;
+      double Gamma_Minus_One = Gamma - 1.0;
+      double Gas_Constant = config->GetGas_ConstantND();
+      double Temperature_FreeStream = config->GetTemperature_FreeStream();
+      double Mach2Vel_FreeStream = sqrt(Gamma*Gas_Constant*Temperature_FreeStream);
+      
+      for (iMesh = 0; iMesh <= config->GetMGLevels(); iMesh++) {
+        
+        for (iPoint = 0; iPoint < geometry[iMesh]->GetnPoint(); iPoint++) {
+          
+          Velocity_FreeStream[0] = cos(Alpha)*cos(Beta)*Mach*Mach2Vel_FreeStream;
+          Velocity_FreeStream[1] = sin(Beta)*Mach*Mach2Vel_FreeStream;
+          Velocity_FreeStream[2] = sin(Alpha)*cos(Beta)*Mach*Mach2Vel_FreeStream;
+          
+          ModVel_FreeStream = 0.0;
+          for (iDim = 0; iDim < nDim; iDim++)
+            ModVel_FreeStream += Velocity_FreeStream[iDim]*Velocity_FreeStream[iDim];
+          ModVel_FreeStream = sqrt(ModVel_FreeStream);
+          
+          if (config->GetViscous()) {
+            Viscosity_FreeStream = 1.853E-5*(pow(Temperature_FreeStream/300.0,3.0/2.0) * (300.0+110.3)/(Temperature_FreeStream+110.3));
+            Density_FreeStream   = config->GetReynolds()*Viscosity_FreeStream/(ModVel_FreeStream*config->GetLength_Reynolds());
+            Pressure_FreeStream  = Density_FreeStream*Gas_Constant*Temperature_FreeStream;
+          }
+          else {
+            Pressure_FreeStream  = config->GetPressure_FreeStream();
+            Density_FreeStream  = Pressure_FreeStream/(Gas_Constant*Temperature_FreeStream);
+          }
+          
+          Density_FreeStreamND  = Density_FreeStream/config->GetDensity_Ref();
+          Pressure_FreeStreamND = Pressure_FreeStream/config->GetPressure_Ref();
+          
+          for (iDim = 0; iDim < nDim; iDim++)
+            Velocity_FreeStreamND[iDim] = Velocity_FreeStream[iDim]/config->GetVelocity_Ref();
+          
+          ModVel_FreeStreamND = 0.0;
+          for (iDim = 0; iDim < nDim; iDim++)
+            ModVel_FreeStreamND += Velocity_FreeStreamND[iDim]*Velocity_FreeStreamND[iDim];
+          ModVel_FreeStreamND = sqrt(ModVel_FreeStreamND);
+          
+          Energy_FreeStreamND = Pressure_FreeStreamND/(Density_FreeStreamND*Gamma_Minus_One)+0.5*ModVel_FreeStreamND*ModVel_FreeStreamND;
+          
+          
+          if (((Coord[0] >= 16.0) && (Coord[0] <= 20.0)) &&
+              ((Coord[1] >= 0.0) && (Coord[1] <= 0.7)) &&
+              ((Coord[2] >= 2.5) && (Coord[2] <= 4.0))) {
+            
+            solver_container[iMesh][FLOW_SOL]->node[iPoint]->SetSolution(0, Density_FreeStreamND);
+            for (iDim = 0; iDim < nDim; iDim++)
+              solver_container[iMesh][FLOW_SOL]->node[iPoint]->SetSolution(iDim+1, Velocity_FreeStreamND[iDim]);
+            solver_container[iMesh][FLOW_SOL]->node[iPoint]->SetSolution(nVar-1, Energy_FreeStreamND);
+            
+            solver_container[iMesh][FLOW_SOL]->node[iPoint]->SetSolution_Old(0, Density_FreeStreamND);
+            for (iDim = 0; iDim < nDim; iDim++)
+              solver_container[iMesh][FLOW_SOL]->node[iPoint]->SetSolution_Old(iDim+1, Velocity_FreeStreamND[iDim]);
+            solver_container[iMesh][FLOW_SOL]->node[iPoint]->SetSolution_Old(nVar-1, Energy_FreeStreamND);
+          }
+          
+        }
+        
+        /*--- Set the MPI communication ---*/
+        solver_container[iMesh][FLOW_SOL]->Set_MPI_Solution(geometry[iMesh], config);
+        solver_container[iMesh][FLOW_SOL]->Set_MPI_Solution_Old(geometry[iMesh], config);
+        
+      }
+      
+    }
+    
+  }
+  
+  /*--- If restart solution, then interpolate the flow solution to
+   all the multigrid levels, this is important with the dual time strategy ---*/
+  
+  if (restart && (ExtIter == 0)) {
+    Solution = new double[nVar];
+    for (iMesh = 1; iMesh <= config->GetMGLevels(); iMesh++) {
+      for (iPoint = 0; iPoint < geometry[iMesh]->GetnPoint(); iPoint++) {
+        Area_Parent = geometry[iMesh]->node[iPoint]->GetVolume();
+        for (iVar = 0; iVar < nVar; iVar++) Solution[iVar] = 0.0;
+        for (iChildren = 0; iChildren < geometry[iMesh]->node[iPoint]->GetnChildren_CV(); iChildren++) {
+          Point_Fine = geometry[iMesh]->node[iPoint]->GetChildren_CV(iChildren);
+          Area_Children = geometry[iMesh-1]->node[Point_Fine]->GetVolume();
+          Solution_Fine = solver_container[iMesh-1][FLOW_SOL]->node[Point_Fine]->GetSolution();
+          for (iVar = 0; iVar < nVar; iVar++) {
+            Solution[iVar] += Solution_Fine[iVar]*Area_Children/Area_Parent;
+          }
+        }
+        solver_container[iMesh][FLOW_SOL]->node[iPoint]->SetSolution(Solution);
+      }
+      solver_container[iMesh][FLOW_SOL]->Set_MPI_Solution(geometry[iMesh], config);
+    }
+    delete [] Solution;
+    
+    /*--- Interpolate the turblence variable also, if needed ---*/
+    if (rans) {
+      unsigned short nVar_Turb = solver_container[MESH_0][TURB_SOL]->GetnVar();
+      Solution = new double[nVar_Turb];
+      for (iMesh = 1; iMesh <= config->GetMGLevels(); iMesh++) {
+        for (iPoint = 0; iPoint < geometry[iMesh]->GetnPoint(); iPoint++) {
+          Area_Parent = geometry[iMesh]->node[iPoint]->GetVolume();
+          for (iVar = 0; iVar < nVar_Turb; iVar++) Solution[iVar] = 0.0;
+          for (iChildren = 0; iChildren < geometry[iMesh]->node[iPoint]->GetnChildren_CV(); iChildren++) {
+            Point_Fine = geometry[iMesh]->node[iPoint]->GetChildren_CV(iChildren);
+            Area_Children = geometry[iMesh-1]->node[Point_Fine]->GetVolume();
+            Solution_Fine = solver_container[iMesh-1][TURB_SOL]->node[Point_Fine]->GetSolution();
+            for (iVar = 0; iVar < nVar_Turb; iVar++) {
+              Solution[iVar] += Solution_Fine[iVar]*Area_Children/Area_Parent;
+            }
+          }
+          solver_container[iMesh][TURB_SOL]->node[iPoint]->SetSolution(Solution);
+        }
+        solver_container[iMesh][TURB_SOL]->Set_MPI_Solution(geometry[iMesh], config);
+        solver_container[iMesh][TURB_SOL]->Postprocessing(geometry[iMesh], solver_container[iMesh], config, iMesh);
+      }
+      delete [] Solution;
+    }
+  }
+  
+  
+  /*--- The value of the solution for the first iteration of the dual time ---*/
+  
+  if (dual_time && (ExtIter == 0 || (restart && ExtIter == config->GetUnst_RestartIter()))) {
+    
+    /*--- Push back the initial condition to previous solution containers
+     for a 1st-order restart or when simply intitializing to freestream. ---*/
+    for (iMesh = 0; iMesh <= config->GetMGLevels(); iMesh++) {
+      for (iPoint = 0; iPoint < geometry[iMesh]->GetnPoint(); iPoint++) {
+        solver_container[iMesh][FLOW_SOL]->node[iPoint]->Set_Solution_time_n();
+        solver_container[iMesh][FLOW_SOL]->node[iPoint]->Set_Solution_time_n1();
+        if (rans) {
+          solver_container[iMesh][TURB_SOL]->node[iPoint]->Set_Solution_time_n();
+          solver_container[iMesh][TURB_SOL]->node[iPoint]->Set_Solution_time_n1();
+        }
+      }
+    }
+    
+    if ((restart && ExtIter == config->GetUnst_RestartIter()) &&
+        (config->GetUnsteady_Simulation() == DT_STEPPING_2ND)) {
+      
+      /*--- Load an additional restart file for a 2nd-order restart ---*/
+      solver_container[MESH_0][FLOW_SOL]->LoadRestart(geometry, solver_container, config, int(config->GetUnst_RestartIter()-1));
+      
+      /*--- Load an additional restart file for the turbulence model ---*/
+      if (rans)
+        solver_container[MESH_0][TURB_SOL]->LoadRestart(geometry, solver_container, config, int(config->GetUnst_RestartIter()-1));
+      
+      /*--- Push back this new solution to time level N. ---*/
+      for (iMesh = 0; iMesh <= config->GetMGLevels(); iMesh++) {
+        for (iPoint = 0; iPoint < geometry[iMesh]->GetnPoint(); iPoint++) {
+          solver_container[iMesh][FLOW_SOL]->node[iPoint]->Set_Solution_time_n();
+          if (rans) {
+            solver_container[iMesh][TURB_SOL]->node[iPoint]->Set_Solution_time_n();
+          }
+        }
+      }
+    }
+  }
+  
+  if (aeroelastic) {
+    /*--- Reset the plunge and pitch value for the new unsteady step. ---*/
+    unsigned short iMarker_Monitoring;
+    for (iMarker_Monitoring = 0; iMarker_Monitoring < config->GetnMarker_Monitoring(); iMarker_Monitoring++) {
+      config->SetAeroelastic_pitch(iMarker_Monitoring,0.0);
+      config->SetAeroelastic_plunge(iMarker_Monitoring,0.0);
+    }
+  }
+  
+}
+
+void CEulerSolver::Preprocessing(CGeometry *geometry, CSolver **solver_container, CConfig *config, unsigned short iMesh, unsigned short iRKStep, unsigned short RunTime_EqSystem, bool Output) {
+  
+  unsigned long iPoint, ErrorCounter = 0;
+  bool RightSol;
+  int rank;
+  
+#ifdef NO_MPI
+  rank = MASTER_NODE;
+#else
+#ifdef WINDOWS
+  MPI_Comm_rank(MPI_COMM_WORLD,&rank);
+#else
+  rank = MPI::COMM_WORLD.Get_rank();
+#endif
+#endif
+  
+  bool adjoint        = config->GetAdjoint();
+  bool implicit       = (config->GetKind_TimeIntScheme_Flow() == EULER_IMPLICIT);
+  bool low_fidelity   = (config->GetLowFidelitySim() && (iMesh == MESH_1));
+  bool second_order   = ((config->GetSpatialOrder_Flow() == SECOND_ORDER) || (config->GetSpatialOrder_Flow() == SECOND_ORDER_LIMITER));
+  bool limiter        = ((config->GetSpatialOrder_Flow() == SECOND_ORDER_LIMITER) && !low_fidelity);
+  bool center         = (config->GetKind_ConvNumScheme_Flow() == SPACE_CENTERED) || (adjoint && config->GetKind_ConvNumScheme_AdjFlow() == SPACE_CENTERED);
+  bool center_jst     = center && (config->GetKind_Centered_Flow() == JST);
+  bool compressible   = (config->GetKind_Regime() == COMPRESSIBLE);
+  bool incompressible = (config->GetKind_Regime() == INCOMPRESSIBLE);
+  bool freesurface    = (config->GetKind_Regime() == FREESURFACE);
+  bool engine         = ((config->GetnMarker_NacelleInflow() != 0) || (config->GetnMarker_NacelleExhaust() != 0));
+  
+  /*--- Compute nacelle inflow and exhaust properties ---*/
+  
+  if (engine) { GetNacelle_Properties(geometry, config, iMesh, Output); }
+  
+  /*--- Compute distance function to zero level set (Set LevelSet and Distance primitive variables)---*/
+  
+  if (freesurface) SetFreeSurface_Distance(geometry, config);
+  
+  for (iPoint = 0; iPoint < nPoint; iPoint ++) {
+    
+    /*--- Incompressible flow, primitive variables nDim+3, (P,vx,vy,vz,rho,beta),
+     FreeSurface Incompressible flow, primitive variables nDim+5, (P,vx,vy,vz,rho,beta,LevelSet,Dist),
+     Compressible flow, primitive variables nDim+5, (T,vx,vy,vz,P,rho,h,c) ---*/
+    
+    if (compressible) {   RightSol = node[iPoint]->SetPrimVar_Compressible(config); }
+    if (incompressible) { RightSol = node[iPoint]->SetPrimVar_Incompressible(Density_Inf, config); }
+    if (freesurface) {    RightSol = node[iPoint]->SetPrimVar_FreeSurface(config); }
+    if (!RightSol) ErrorCounter++;
+    
+    /*--- Initialize the residual vector (except for output of the residuals) ---*/
+    
+    if (!Output) LinSysRes.SetBlock_Zero(iPoint);
+    
+  }
+  
+  /*--- Upwind second order reconstruction ---*/
+  
+  if ((second_order) && ((iMesh == MESH_0) || low_fidelity)) {
+    
+    /*--- Gradient computation ---*/
+    
+    if (config->GetKind_Gradient_Method() == GREEN_GAUSS) SetPrimVar_Gradient_GG(geometry, config);
+    if (config->GetKind_Gradient_Method() == WEIGHTED_LEAST_SQUARES) SetPrimVar_Gradient_LS(geometry, config);
+    
+    /*--- Limiter computation ---*/
+    
+    if ((limiter) && (iMesh == MESH_0)) SetPrimVar_Limiter(geometry, config);
+    
+  }
+  
+  /*--- Artificial dissipation ---*/
+  
+  if (center) {
+    SetMax_Eigenvalue(geometry, config);
+    if ((center_jst) && ((iMesh == MESH_0) || low_fidelity)) {
+      SetDissipation_Switch(geometry, config);
+      SetUndivided_Laplacian(geometry, config);
+    }
+  }
+  
+  /*--- Initialize the jacobian matrices ---*/
+  
+  if (implicit) Jacobian.SetValZero();
+  
+  /*--- Error message ---*/
+#ifndef NO_MPI
+  unsigned long MyErrorCounter = ErrorCounter; ErrorCounter = 0;
+#ifdef WINDOWS
+  MPI_Allreduce(&MyErrorCounter, &ErrorCounter, 1, MPI_UNSIGNED_LONG, MPI_SUM, MPI_COMM_WORLD);
+#else
+  MPI::COMM_WORLD.Allreduce(&MyErrorCounter, &ErrorCounter, 1, MPI::UNSIGNED_LONG, MPI::SUM);
+#endif
+#endif
+  if (Output && (ErrorCounter >= 10) && (rank == MASTER_NODE) && (iMesh == MESH_0))
+    cout <<"The solution contains "<< ErrorCounter << " non-physical points." << endl;
+  
+}
+
+void CEulerSolver::Postprocessing(CGeometry *geometry, CSolver **solver_container, CConfig *config,
+                                  unsigned short iMesh) { }
+
+void CEulerSolver::SetTime_Step(CGeometry *geometry, CSolver **solver_container, CConfig *config,
+                                unsigned short iMesh, unsigned long Iteration) {
+  double *Normal, Area, Vol, Mean_SoundSpeed, Mean_ProjVel, Mean_BetaInc2, Lambda, Local_Delta_Time, Mean_DensityInc, Mean_LevelSet,
+  Global_Delta_Time = 1E6, Global_Delta_UnstTimeND, ProjVel, ProjVel_i, ProjVel_j, Delta, a, b, c, e, f;
+  unsigned long iEdge, iVertex, iPoint, jPoint;
+  unsigned short iDim, iMarker;
+  
+  double epsilon = config->GetFreeSurface_Thickness();
+  bool implicit = (config->GetKind_TimeIntScheme_Flow() == EULER_IMPLICIT);
+  bool compressible = (config->GetKind_Regime() == COMPRESSIBLE);
+  bool incompressible = (config->GetKind_Regime() == INCOMPRESSIBLE);
+  bool freesurface = (config->GetKind_Regime() == FREESURFACE);
+  bool grid_movement = config->GetGrid_Movement();
+  bool dual_time = ((config->GetUnsteady_Simulation() == DT_STEPPING_1ST) ||
+                    (config->GetUnsteady_Simulation() == DT_STEPPING_2ND));
+  
+  Min_Delta_Time = 1.E6; Max_Delta_Time = 0.0;
+  
+  /*--- Set maximum inviscid eigenvalue to zero, and compute sound speed ---*/
+  for (iPoint = 0; iPoint < nPointDomain; iPoint++)
+    node[iPoint]->SetMax_Lambda_Inv(0.0);
+  
+  /*--- Loop interior edges ---*/
+  for (iEdge = 0; iEdge < geometry->GetnEdge(); iEdge++) {
+    
+    /*--- Point identification, Normal vector and area ---*/
+    iPoint = geometry->edge[iEdge]->GetNode(0);
+    jPoint = geometry->edge[iEdge]->GetNode(1);
+    
+    Normal = geometry->edge[iEdge]->GetNormal();
+    Area = 0.0; for (iDim = 0; iDim < nDim; iDim++) Area += Normal[iDim]*Normal[iDim]; Area = sqrt(Area);
+    
+    /*--- Mean Values ---*/
+    if (compressible) {
+      Mean_ProjVel = 0.5 * (node[iPoint]->GetProjVel(Normal) + node[jPoint]->GetProjVel(Normal));
+      Mean_SoundSpeed = 0.5 * (node[iPoint]->GetSoundSpeed() + node[jPoint]->GetSoundSpeed()) * Area;
+    }
+    if (incompressible) {
+      Mean_ProjVel = 0.5 * (node[iPoint]->GetProjVel(Normal) + node[jPoint]->GetProjVel(Normal));
+      Mean_BetaInc2 = 0.5 * (node[iPoint]->GetBetaInc2() + node[jPoint]->GetBetaInc2());
+      Mean_DensityInc = 0.5 * (node[iPoint]->GetDensityInc() + node[jPoint]->GetDensityInc());
+      Mean_SoundSpeed = sqrt(Mean_ProjVel*Mean_ProjVel + (Mean_BetaInc2/Mean_DensityInc)*Area*Area);
+    }
+    if (freesurface) {
+      Mean_ProjVel = 0.5 * (node[iPoint]->GetProjVel(Normal) + node[jPoint]->GetProjVel(Normal));
+      Mean_BetaInc2 = 0.5 * (node[iPoint]->GetBetaInc2() + node[jPoint]->GetBetaInc2());
+      Mean_DensityInc = 0.5 * (node[iPoint]->GetDensityInc() + node[jPoint]->GetDensityInc());
+      Mean_LevelSet = 0.5 * (node[iPoint]->GetLevelSet() + node[jPoint]->GetLevelSet());
+      
+      if (Mean_LevelSet < -epsilon) Delta = 0.0;
+      if (fabs(Mean_LevelSet) <= epsilon) Delta = 0.5*(1.0+cos(PI_NUMBER*Mean_LevelSet/epsilon))/epsilon;
+      if (Mean_LevelSet > epsilon) Delta = 0.0;
+      
+      a = Mean_BetaInc2/Mean_DensityInc, b = Mean_LevelSet/Mean_DensityInc;
+      c = (1.0 - config->GetRatioDensity())*Delta*config->GetDensity_FreeStreamND();
+      e = (2.0*fabs(Mean_ProjVel) + b*c*fabs(Mean_ProjVel)), f = sqrt(4.0*a*Area*Area + e*e);
+      Mean_SoundSpeed = 0.5*f;
+      Mean_ProjVel = 0.5*e;
+      
+    }
+    
+    /*--- Adjustment for grid movement ---*/
+    if (grid_movement) {
+      double *GridVel_i = geometry->node[iPoint]->GetGridVel();
+      double *GridVel_j = geometry->node[jPoint]->GetGridVel();
+      ProjVel_i = 0.0; ProjVel_j = 0.0;
+      for (iDim = 0; iDim < nDim; iDim++) {
+        ProjVel_i += GridVel_i[iDim]*Normal[iDim];
+        ProjVel_j += GridVel_j[iDim]*Normal[iDim];
+      }
+      Mean_ProjVel -= 0.5 * (ProjVel_i + ProjVel_j);
+    }
+    
+    /*--- Inviscid contribution ---*/
+    Lambda = fabs(Mean_ProjVel) + Mean_SoundSpeed;
+    if (geometry->node[iPoint]->GetDomain()) node[iPoint]->AddMax_Lambda_Inv(Lambda);
+    if (geometry->node[jPoint]->GetDomain()) node[jPoint]->AddMax_Lambda_Inv(Lambda);
+    
+  }
+  
+  /*--- Loop boundary edges ---*/
+  for (iMarker = 0; iMarker < geometry->GetnMarker(); iMarker++) {
+    for (iVertex = 0; iVertex < geometry->GetnVertex(iMarker); iVertex++) {
+      
+      /*--- Point identification, Normal vector and area ---*/
+      iPoint = geometry->vertex[iMarker][iVertex]->GetNode();
+      Normal = geometry->vertex[iMarker][iVertex]->GetNormal();
+      Area = 0.0; for (iDim = 0; iDim < nDim; iDim++) Area += Normal[iDim]*Normal[iDim]; Area = sqrt(Area);
+      
+      /*--- Mean Values ---*/
+      if (compressible) {
+        Mean_ProjVel = node[iPoint]->GetProjVel(Normal);
+        Mean_SoundSpeed = node[iPoint]->GetSoundSpeed() * Area;
+      }
+      if (incompressible) {
+        Mean_ProjVel = node[iPoint]->GetProjVel(Normal);
+        Mean_BetaInc2 = node[iPoint]->GetBetaInc2();
+        Mean_DensityInc = node[iPoint]->GetDensityInc();
+        Mean_SoundSpeed = sqrt(Mean_ProjVel*Mean_ProjVel + (Mean_BetaInc2/Mean_DensityInc)*Area*Area);
+      }
+      if (freesurface) {
+        Mean_ProjVel = node[iPoint]->GetProjVel(Normal);
+        Mean_BetaInc2 = node[iPoint]->GetBetaInc2();
+        Mean_DensityInc = node[iPoint]->GetDensityInc();
+        Mean_LevelSet = node[iPoint]->GetLevelSet();
+        
+        if (Mean_LevelSet < -epsilon) Delta = 0.0;
+        if (fabs(Mean_LevelSet) <= epsilon) Delta = 0.5*(1.0+cos(PI_NUMBER*Mean_LevelSet/epsilon))/epsilon;
+        if (Mean_LevelSet > epsilon) Delta = 0.0;
+        
+        a = Mean_BetaInc2/Mean_DensityInc; b = Mean_LevelSet/Mean_DensityInc;
+        c = (1.0 - config->GetRatioDensity())*Delta*config->GetDensity_FreeStreamND();
+        e = (2.0*fabs(Mean_ProjVel) + b*c*fabs(Mean_ProjVel)); f = sqrt(4.0*a*Area*Area + e*e);
+        Mean_SoundSpeed = 0.5*f;
+        Mean_ProjVel = 0.5*e;
+      }
+      
+      /*--- Adjustment for grid movement ---*/
+      if (grid_movement) {
+        double *GridVel = geometry->node[iPoint]->GetGridVel();
+        ProjVel = 0.0;
+        for (iDim = 0; iDim < nDim; iDim++)
+          ProjVel += GridVel[iDim]*Normal[iDim];
+        Mean_ProjVel -= ProjVel;
+      }
+      
+      /*--- Inviscid contribution ---*/
+      Lambda = fabs(Mean_ProjVel) + Mean_SoundSpeed;
+      if (geometry->node[iPoint]->GetDomain()) {
+        node[iPoint]->AddMax_Lambda_Inv(Lambda);
+      }
+      
+    }
+  }
+  
+  /*--- Each element uses their own speed, steady state simulation ---*/
+  for (iPoint = 0; iPoint < nPointDomain; iPoint++) {
+    Vol = geometry->node[iPoint]->GetVolume();
+    Local_Delta_Time = config->GetCFL(iMesh)*Vol / node[iPoint]->GetMax_Lambda_Inv();
+    Global_Delta_Time = min(Global_Delta_Time, Local_Delta_Time);
+    Min_Delta_Time = min(Min_Delta_Time, Local_Delta_Time);
+    Max_Delta_Time = max(Max_Delta_Time, Local_Delta_Time);
+    node[iPoint]->SetDelta_Time(Local_Delta_Time);
+  }
+  
+  /*--- Check if there is any element with only one neighbor...
+   a CV that is inside another CV ---*/
+  for (iPoint = 0; iPoint < nPointDomain; iPoint++) {
+    if (geometry->node[iPoint]->GetnPoint() == 1)
+      node[iPoint]->SetDelta_Time(Min_Delta_Time);
+  }
+  
+  /*--- For exact time solution use the minimum delta time of the whole mesh ---*/
+  if (config->GetUnsteady_Simulation() == TIME_STEPPING) {
+#ifndef NO_MPI
+    double rbuf_time, sbuf_time;
+    sbuf_time = Global_Delta_Time;
+#ifdef WINDOWS
+    MPI_Reduce(&sbuf_time, &rbuf_time, 1, MPI_DOUBLE, MPI_MIN, MASTER_NODE, MPI_COMM_WORLD);
+    MPI_Bcast(&rbuf_time, 1, MPI_DOUBLE, MASTER_NODE, MPI_COMM_WORLD);
+    MPI_Barrier(MPI_COMM_WORLD);
+#else
+    MPI::COMM_WORLD.Reduce(&sbuf_time, &rbuf_time, 1, MPI::DOUBLE, MPI::MIN, MASTER_NODE);
+    MPI::COMM_WORLD.Bcast(&rbuf_time, 1, MPI::DOUBLE, MASTER_NODE);
+    MPI::COMM_WORLD.Barrier();
+#endif
+    Global_Delta_Time = rbuf_time;
+#endif
+    for(iPoint = 0; iPoint < nPointDomain; iPoint++)
+      node[iPoint]->SetDelta_Time(Global_Delta_Time);
+  }
+  
+  /*--- Recompute the unsteady time step for the dual time strategy
+   if the unsteady CFL is diferent from 0 ---*/
+  if ((dual_time) && (Iteration == 0) && (config->GetUnst_CFL() != 0.0) && (iMesh == MESH_0)) {
+    Global_Delta_UnstTimeND = config->GetUnst_CFL()*Global_Delta_Time/config->GetCFL(iMesh);
+    
+#ifndef NO_MPI
+    double rbuf_time, sbuf_time;
+    sbuf_time = Global_Delta_UnstTimeND;
+#ifdef WINDOWS
+    MPI_Reduce(&sbuf_time, &rbuf_time, 1, MPI_DOUBLE, MPI_MIN, MASTER_NODE, MPI_COMM_WORLD);
+    MPI_Bcast(&rbuf_time, 1, MPI_DOUBLE, MASTER_NODE, MPI_COMM_WORLD);
+    MPI_Barrier(MPI_COMM_WORLD);
+#else
+    MPI::COMM_WORLD.Reduce(&sbuf_time, &rbuf_time, 1, MPI::DOUBLE, MPI::MIN, MASTER_NODE);
+    MPI::COMM_WORLD.Bcast(&rbuf_time, 1, MPI::DOUBLE, MASTER_NODE);
+    MPI::COMM_WORLD.Barrier();
+#endif
+    Global_Delta_UnstTimeND = rbuf_time;
+#endif
+    config->SetDelta_UnstTimeND(Global_Delta_UnstTimeND);
+  }
+  
+  /*--- The pseudo local time (explicit integration) cannot be greater than the physical time ---*/
+  if (dual_time)
+    for (iPoint = 0; iPoint < nPointDomain; iPoint++) {
+      if (!implicit) {
+        Local_Delta_Time = min((2.0/3.0)*config->GetDelta_UnstTimeND(), node[iPoint]->GetDelta_Time());
+        /*--- Check if there is any element with only one neighbor...
+         a CV that is inside another CV ---*/
+        if (geometry->node[iPoint]->GetnPoint() == 1) Local_Delta_Time = 0.0;
+        node[iPoint]->SetDelta_Time(Local_Delta_Time);
+      }
+    }
+  
+}
+
+void CEulerSolver::Centered_Residual(CGeometry *geometry, CSolver **solver_container, CNumerics *numerics,
+                                     CConfig *config, unsigned short iMesh, unsigned short iRKStep) {
+  
+  unsigned long iEdge, iPoint, jPoint;
+  
+  bool implicit = (config->GetKind_TimeIntScheme_Flow() == EULER_IMPLICIT);
+  bool second_order = ((config->GetKind_Centered_Flow() == JST) && (iMesh == MESH_0));
+  bool low_fidelity = (config->GetLowFidelitySim() && (iMesh == MESH_1));
+  bool grid_movement = config->GetGrid_Movement();
+  
+  for (iEdge = 0; iEdge < geometry->GetnEdge(); iEdge++) {
+    
+    /*--- Points in edge, set normal vectors, and number of neighbors ---*/
+    
+    iPoint = geometry->edge[iEdge]->GetNode(0); jPoint = geometry->edge[iEdge]->GetNode(1);
+    numerics->SetNormal(geometry->edge[iEdge]->GetNormal());
+    numerics->SetNeighbor(geometry->node[iPoint]->GetnNeighbor(), geometry->node[jPoint]->GetnNeighbor());
+    
+    /*--- Set primitive variables w/o reconstruction ---*/
+    
+    numerics->SetPrimitive(node[iPoint]->GetPrimVar(), node[jPoint]->GetPrimVar());
+    
+    /*--- Set the largest convective eigenvalue ---*/
+    
+    numerics->SetLambda(node[iPoint]->GetLambda(), node[jPoint]->GetLambda());
+    
+    /*--- Set undivided laplacian an pressure based sensor ---*/
+    
+    if ((second_order || low_fidelity)) {
+      numerics->SetUndivided_Laplacian(node[iPoint]->GetUndivided_Laplacian(), node[jPoint]->GetUndivided_Laplacian());
+      numerics->SetSensor(node[iPoint]->GetSensor(), node[jPoint]->GetSensor());
+    }
+    
+    /*--- Grid movement ---*/
+    
+    if (grid_movement) {
+      numerics->SetGridVel(geometry->node[iPoint]->GetGridVel(), geometry->node[jPoint]->GetGridVel());
+    }
+    
+    /*--- Compute residuals, and jacobians ---*/
+    
+    numerics->ComputeResidual(Res_Conv, Jacobian_i, Jacobian_j, config);
+    
+    /*--- Update convective and artificial dissipation residuals ---*/
+    
+    LinSysRes.AddBlock(iPoint, Res_Conv);
+    LinSysRes.SubtractBlock(jPoint, Res_Conv);
+    
+    /*--- Set implicit computation ---*/
+    if (implicit) {
+      Jacobian.AddBlock(iPoint,iPoint,Jacobian_i);
+      Jacobian.AddBlock(iPoint,jPoint,Jacobian_j);
+      Jacobian.SubtractBlock(jPoint,iPoint,Jacobian_i);
+      Jacobian.SubtractBlock(jPoint,jPoint,Jacobian_j);
+    }
+  }
+  
+}
+
+void CEulerSolver::Upwind_Residual(CGeometry *geometry, CSolver **solver_container, CNumerics *numerics,
+                                   CConfig *config, unsigned short iMesh) {
+  double **Gradient_i, **Gradient_j, Project_Grad_i, Project_Grad_j, *V_i, *V_j, *Limiter_i = NULL,
+  *Limiter_j = NULL, YDistance, GradHidrosPress, sqvel;
+  unsigned long iEdge, iPoint, jPoint;
+  unsigned short iDim, iVar;
+  
+  bool implicit         = (config->GetKind_TimeIntScheme_Flow() == EULER_IMPLICIT);
+  bool low_fidelity     = (config->GetLowFidelitySim() && (iMesh == MESH_1));
+  bool second_order     = (((config->GetSpatialOrder_Flow() == SECOND_ORDER) || (config->GetSpatialOrder_Flow() == SECOND_ORDER_LIMITER)) && ((iMesh == MESH_0) || low_fidelity));
+  bool limiter          = ((config->GetSpatialOrder_Flow() == SECOND_ORDER_LIMITER) && !low_fidelity);
+  bool freesurface      = (config->GetKind_Regime() == FREESURFACE);
+  bool grid_movement    = config->GetGrid_Movement();
+  bool roe_turkel       = (config->GetKind_Upwind_Flow() == TURKEL);
+  
+  for(iEdge = 0; iEdge < geometry->GetnEdge(); iEdge++) {
+    
+    /*--- Points in edge and normal vectors ---*/
+    
+    iPoint = geometry->edge[iEdge]->GetNode(0); jPoint = geometry->edge[iEdge]->GetNode(1);
+    numerics->SetNormal(geometry->edge[iEdge]->GetNormal());
+    
+    /*--- Roe Turkel preconditioning ---*/
+    
+    if (roe_turkel) {
+      sqvel = 0.0;
+      for (iDim = 0; iDim < nDim; iDim ++)
+        sqvel += config->GetVelocity_FreeStream()[iDim]*config->GetVelocity_FreeStream()[iDim];
+      numerics->SetVelocity2_Inf(sqvel);
+    }
+    
+    /*--- Grid movement ---*/
+    
+    if (grid_movement)
+      numerics->SetGridVel(geometry->node[iPoint]->GetGridVel(), geometry->node[jPoint]->GetGridVel());
+    
+    /*--- Get primitive variables ---*/
+    
+    V_i = node[iPoint]->GetPrimVar(); V_j = node[jPoint]->GetPrimVar();
+    
+    /*--- High order reconstruction using MUSCL strategy ---*/
+    
+    if (second_order && !freesurface) {
+      
+      for (iDim = 0; iDim < nDim; iDim++) {
+        Vector_i[iDim] = 0.5*(geometry->node[jPoint]->GetCoord(iDim) - geometry->node[iPoint]->GetCoord(iDim));
+        Vector_j[iDim] = 0.5*(geometry->node[iPoint]->GetCoord(iDim) - geometry->node[jPoint]->GetCoord(iDim));
+      }
+      
+      Gradient_i = node[iPoint]->GetGradient_Primitive(); Gradient_j = node[jPoint]->GetGradient_Primitive();
+      if (limiter) { Limiter_i = node[iPoint]->GetLimiter_Primitive(); Limiter_j = node[jPoint]->GetLimiter_Primitive(); }
+      
+      for (iVar = 0; iVar < nPrimVarGrad; iVar++) {
+        Project_Grad_i = 0.0; Project_Grad_j = 0.0;
+        for (iDim = 0; iDim < nDim; iDim++) {
+          Project_Grad_i += Vector_i[iDim]*Gradient_i[iVar][iDim];
+          Project_Grad_j += Vector_j[iDim]*Gradient_j[iVar][iDim];
+        }
+        if (limiter) {
+          Primitive_i[iVar] = V_i[iVar] + Limiter_i[iVar]*Project_Grad_i;
+          Primitive_j[iVar] = V_j[iVar] + Limiter_j[iVar]*Project_Grad_j;
+        }
+        else {
+          Primitive_i[iVar] = V_i[iVar] + Project_Grad_i;
+          Primitive_j[iVar] = V_j[iVar] + Project_Grad_j;
+        }
+      }
+      
+      /*--- Set conservative variables with reconstruction ---*/
+      
+      numerics->SetPrimitive(Primitive_i, Primitive_j);
+      
+    } else {
+      
+      /*--- Set conservative variables without reconstruction ---*/
+      
+      numerics->SetPrimitive(V_i, V_j);
+      
+    }
+    
+    /*--- Free surface simulation should include gradient of the hydrostatic pressure ---*/
+    
+    if (freesurface) {
+      
+      /*--- The zero order reconstruction includes the gradient
+       of the hydrostatic pressure constribution ---*/
+      
+      YDistance = 0.5*(geometry->node[jPoint]->GetCoord(nDim-1)-geometry->node[iPoint]->GetCoord(nDim-1));
+      GradHidrosPress = node[iPoint]->GetDensityInc()/(config->GetFroude()*config->GetFroude());
+      Primitive_i[0] = V_i[0] - GradHidrosPress*YDistance;
+      GradHidrosPress = node[jPoint]->GetDensityInc()/(config->GetFroude()*config->GetFroude());
+      Primitive_j[0] = V_j[0] + GradHidrosPress*YDistance;
+      
+      /*--- Copy the rest of primitive variables ---*/
+      
+      for (iVar = 1; iVar < nPrimVar; iVar++) {
+        Primitive_i[iVar] = V_i[iVar]+EPS;
+        Primitive_j[iVar] = V_j[iVar]+EPS;
+      }
+      
+      /*--- High order reconstruction using MUSCL strategy ---*/
+      
+      if (second_order) {
+        
+        for (iDim = 0; iDim < nDim; iDim++) {
+          Vector_i[iDim] = 0.5*(geometry->node[jPoint]->GetCoord(iDim) - geometry->node[iPoint]->GetCoord(iDim));
+          Vector_j[iDim] = 0.5*(geometry->node[iPoint]->GetCoord(iDim) - geometry->node[jPoint]->GetCoord(iDim));
+        }
+        
+        Gradient_i = node[iPoint]->GetGradient_Primitive(); Gradient_j = node[jPoint]->GetGradient_Primitive();
+        if (limiter) { Limiter_i = node[iPoint]->GetLimiter_Primitive(); Limiter_j = node[jPoint]->GetLimiter_Primitive(); }
+        
+        /*--- Note that the pressure reconstruction always includes the hydrostatic gradient,
+         and we should limit only the kinematic contribution ---*/
+        
+        for (iVar = 0; iVar < nPrimVarGrad; iVar++) {
+          Project_Grad_i = 0.0; Project_Grad_j = 0.0;
+          for (iDim = 0; iDim < nDim; iDim++) {
+            Project_Grad_i += Vector_i[iDim]*Gradient_i[iVar][iDim];
+            Project_Grad_j += Vector_j[iDim]*Gradient_j[iVar][iDim];
+          }
+          if (limiter) {
+            if (iVar == 0) {
+              Primitive_i[iVar] += Limiter_i[iVar]*(V_i[iVar] + Project_Grad_i - Primitive_i[iVar]);
+              Primitive_j[iVar] += Limiter_j[iVar]*(V_j[iVar] + Project_Grad_j - Primitive_j[iVar]);
+            }
+            else {
+              Primitive_i[iVar] = V_i[iVar] + Limiter_i[iVar]*Project_Grad_i;
+              Primitive_j[iVar] = V_j[iVar] + Limiter_j[iVar]*Project_Grad_j;
+            }
+          }
+          else {
+            Primitive_i[iVar] = V_i[iVar] + Project_Grad_i;
+            Primitive_j[iVar] = V_j[iVar] + Project_Grad_j;
+          }
+          
+        }
+        
+      }
+      
+      /*--- Set primitive variables with reconstruction ---*/
+      
+      numerics->SetPrimitive(Primitive_i, Primitive_j);
+      
+    }
+    
+    /*--- Compute the residual ---*/
+    
+    numerics->ComputeResidual(Res_Conv, Jacobian_i, Jacobian_j, config);
+    
+    /*--- Update residual value ---*/
+    
+    LinSysRes.AddBlock(iPoint, Res_Conv);
+    LinSysRes.SubtractBlock(jPoint, Res_Conv);
+    
+    /*--- Set implicit jacobians ---*/
+    
+    if (implicit) {
+      Jacobian.AddBlock(iPoint, iPoint, Jacobian_i);
+      Jacobian.AddBlock(iPoint, jPoint, Jacobian_j);
+      Jacobian.SubtractBlock(jPoint, iPoint, Jacobian_i);
+      Jacobian.SubtractBlock(jPoint, jPoint, Jacobian_j);
+    }
+    
+    /*--- Roe Turkel preconditioning, set the value of beta ---*/
+    
+    if (roe_turkel) {
+      node[iPoint]->SetPreconditioner_Beta(numerics->GetPrecond_Beta());
+      node[jPoint]->SetPreconditioner_Beta(numerics->GetPrecond_Beta());
+    }
+    
+  }
+  
+}
+
+void CEulerSolver::Source_Residual(CGeometry *geometry, CSolver **solver_container, CNumerics *numerics, CNumerics *second_numerics,
+                                   CConfig *config, unsigned short iMesh) {
+  
+  unsigned short iVar, jVar;
+  unsigned long iPoint;
+  bool implicit       = (config->GetKind_TimeIntScheme_Flow() == EULER_IMPLICIT);
+  bool rotating_frame = config->GetRotating_Frame();
+  bool axisymmetric   = config->GetAxisymmetric();
+  bool incompressible = (config->GetKind_Regime() == INCOMPRESSIBLE);
+  bool freesurface    = (config->GetKind_Regime() == FREESURFACE);
+  bool gravity        = (config->GetGravityForce() == YES);
+  bool time_spectral  = (config->GetUnsteady_Simulation() == TIME_SPECTRAL);
+  bool windgust       = config->GetWind_Gust();
+  
+  /*--- Initialize the source residual to zero ---*/
+  for (iVar = 0; iVar < nVar; iVar++) Residual[iVar] = 0.0;
+  
+  if (rotating_frame) {
+    
+    /*--- Loop over all points ---*/
+    for (iPoint = 0; iPoint < nPointDomain; iPoint++) {
+      
+      /*--- Load the conservative variables ---*/
+      numerics->SetConservative(node[iPoint]->GetSolution(),
+                                node[iPoint]->GetSolution());
+      
+      /*--- Load the volume of the dual mesh cell ---*/
+      numerics->SetVolume(geometry->node[iPoint]->GetVolume());
+      
+      /*--- Compute the rotating frame source residual ---*/
+      numerics->ComputeResidual(Residual, Jacobian_i, config);
+      
+      /*--- Add the source residual to the total ---*/
+      LinSysRes.AddBlock(iPoint, Residual);
+      
+      /*--- Add the implicit Jacobian contribution ---*/
+      if (implicit) Jacobian.AddBlock(iPoint, iPoint, Jacobian_i);
+      
+    }
+  }
+  
+  if (axisymmetric) {
+    
+    /*--- Zero out Jacobian structure ---*/
+    if (implicit) {
+      for (iVar = 0; iVar < nVar; iVar ++)
+        for (unsigned short jVar = 0; jVar < nVar; jVar ++)
+          Jacobian_i[iVar][jVar] = 0.0;
+    }
+    
+    /*--- loop over points ---*/
+    for (iPoint = 0; iPoint < nPointDomain; iPoint++) {
+      
+      /*--- Set solution  ---*/
+      numerics->SetConservative(node[iPoint]->GetSolution(), node[iPoint]->GetSolution());
+      
+      if (incompressible || freesurface) {
+        /*--- Set incompressible density  ---*/
+        numerics->SetDensityInc(node[iPoint]->GetDensityInc(), node[iPoint]->GetDensityInc());
+      }
+      
+      /*--- Set control volume ---*/
+      numerics->SetVolume(geometry->node[iPoint]->GetVolume());
+      
+      /*--- Set y coordinate ---*/
+      numerics->SetCoord(geometry->node[iPoint]->GetCoord(),geometry->node[iPoint]->GetCoord());
+      
+      /*--- Compute Source term Residual ---*/
+      numerics->ComputeResidual(Residual, Jacobian_i, config);
+      
+      /*--- Add Residual ---*/
+      LinSysRes.AddBlock(iPoint, Residual);
+      
+      /*--- Implicit part ---*/
+      if (implicit)
+        Jacobian.AddBlock(iPoint, iPoint, Jacobian_i);
+    }
+  }
+  
+  if (gravity) {
+    
+    /*--- loop over points ---*/
+    for (iPoint = 0; iPoint < nPointDomain; iPoint++) {
+      
+      /*--- Set solution  ---*/
+      numerics->SetConservative(node[iPoint]->GetSolution(), node[iPoint]->GetSolution());
+      
+      /*--- Set incompressible density  ---*/
+      if (incompressible || freesurface) {
+        numerics->SetDensityInc(node[iPoint]->GetDensityInc(), node[iPoint]->GetDensityInc());
+      }
+      
+      /*--- Set control volume ---*/
+      numerics->SetVolume(geometry->node[iPoint]->GetVolume());
+      
+      /*--- Compute Source term Residual ---*/
+      numerics->ComputeResidual(Residual, config);
+      
+      /*--- Add Residual ---*/
+      LinSysRes.AddBlock(iPoint, Residual);
+      
+    }
+    
+  }
+  
+  if (freesurface) {
+    
+    unsigned long iPoint;
+    double Vol, x_o, x_od, x, z, levelset, DampingFactor;
+    double factor = config->GetFreeSurface_Damping_Length();
+    
+    x_o = config->GetFreeSurface_Outlet();
+    x_od = x_o - factor*2.0*PI_NUMBER*config->GetFroude()*config->GetFroude();
+    
+    for (iPoint = 0; iPoint < nPointDomain; iPoint++) {
+      
+      Vol = geometry->node[iPoint]->GetVolume();
+      x = geometry->node[iPoint]->GetCoord()[0];
+      z = geometry->node[iPoint]->GetCoord()[nDim-1]-config->GetFreeSurface_Zero();
+      levelset = node[iPoint]->GetSolution(nDim+1);
+      
+      DampingFactor = 0.0;
+      if (x >= x_od)
+        DampingFactor = config->GetFreeSurface_Damping_Coeff()*pow((x-x_od)/(x_o-x_od), 2.0);
+      
+      for (iVar = 0; iVar < nVar; iVar++) {
+        Residual[iVar] = 0.0;
+        for (jVar = 0; jVar < nVar; jVar++)
+          Jacobian_i[iVar][jVar] = 0.0;
+      }
+      
+      Residual[nDim+1] = Vol*(levelset-z)*DampingFactor;
+      Jacobian_i[nDim+1][nDim+1] = Vol*DampingFactor;
+      
+      LinSysRes.AddBlock(iPoint, Residual);
+      if (implicit) Jacobian.AddBlock(iPoint, iPoint, Jacobian_i);
+      
+    }
+    
+  }
+  
+  if (time_spectral) {
+    
+    double Volume, Source;
+    
+    /*--- loop over points ---*/
+    for (iPoint = 0; iPoint < nPointDomain; iPoint++) {
+      
+      /*--- Get control volume ---*/
+      Volume = geometry->node[iPoint]->GetVolume();
+      
+      /*--- Get stored time spectral source term ---*/
+      for (iVar = 0; iVar < nVar; iVar++) {
+        Source = node[iPoint]->GetTimeSpectral_Source(iVar);
+        Residual[iVar] = Source*Volume;
+      }
+      
+      /*--- Add Residual ---*/
+      LinSysRes.AddBlock(iPoint, Residual);
+      
+    }
+  }
+  
+  if (windgust) {
+    
+    /*--- Loop over all points ---*/
+    for (iPoint = 0; iPoint < nPointDomain; iPoint++) {
+      
+      /*--- Load the wind gust ---*/
+      numerics->SetWindGust(node[iPoint]->GetWindGust(), node[iPoint]->GetWindGust());
+      
+      /*--- Load the wind gust derivatives ---*/
+      numerics->SetWindGustDer(node[iPoint]->GetWindGustDer(), node[iPoint]->GetWindGustDer());
+      
+      /*--- Load the primitive variables ---*/
+      numerics->SetPrimitive(node[iPoint]->GetPrimVar(), node[iPoint]->GetPrimVar());
+      
+      /*--- Load the volume of the dual mesh cell ---*/
+      numerics->SetVolume(geometry->node[iPoint]->GetVolume());
+      
+      /*--- Compute the rotating frame source residual ---*/
+      numerics->ComputeResidual(Residual, Jacobian_i, config);
+      
+      /*--- Add the source residual to the total ---*/
+      LinSysRes.AddBlock(iPoint, Residual);
+      
+      /*--- Add the implicit Jacobian contribution ---*/
+      if (implicit) Jacobian.AddBlock(iPoint, iPoint, Jacobian_i);
+      
+    }
+  }
+  
+}
+
+void CEulerSolver::Source_Template(CGeometry *geometry, CSolver **solver_container, CNumerics *numerics,
+                                   CConfig *config, unsigned short iMesh) {
+  
+  /* This method should be used to call any new source terms for a particular problem*/
+  /* This method calls the new child class in CNumerics, where the new source term should be implemented.  */
+  
+  /* Next we describe how to get access to some important quanties for this method */
+  /* Access to all points in the current geometric mesh by saying: nPointDomain */
+  /* Get the vector of conservative variables at some point iPoint = node[iPoint]->GetSolution() */
+  /* Get the volume (or area in 2D) associated with iPoint = node[iPoint]->GetVolume() */
+  /* Get the vector of geometric coordinates of point iPoint = node[iPoint]->GetCoord() */
+  
+}
+
+void CEulerSolver::SetMax_Eigenvalue(CGeometry *geometry, CConfig *config) {
+  double *Normal, Area, Mean_SoundSpeed, Mean_ProjVel, Mean_BetaInc2, Lambda, Mean_DensityInc,
+  ProjVel, ProjVel_i, ProjVel_j;
+  unsigned long iEdge, iVertex, iPoint, jPoint;
+  unsigned short iDim, iMarker;
+  
+  bool compressible = (config->GetKind_Regime() == COMPRESSIBLE);
+  bool incompressible = (config->GetKind_Regime() == INCOMPRESSIBLE);
+  bool freesurface = (config->GetKind_Regime() == FREESURFACE);
+  bool grid_movement = config->GetGrid_Movement();
+  
+  /*--- Set maximum inviscid eigenvalue to zero, and compute sound speed ---*/
+  for (iPoint = 0; iPoint < nPointDomain; iPoint++) {
+    node[iPoint]->SetLambda(0.0);
+  }
+  
+  /*--- Loop interior edges ---*/
+  for (iEdge = 0; iEdge < geometry->GetnEdge(); iEdge++) {
+    
+    /*--- Point identification, Normal vector and area ---*/
+    iPoint = geometry->edge[iEdge]->GetNode(0);
+    jPoint = geometry->edge[iEdge]->GetNode(1);
+    
+    Normal = geometry->edge[iEdge]->GetNormal();
+    Area = 0.0; for (iDim = 0; iDim < nDim; iDim++) Area += Normal[iDim]*Normal[iDim]; Area = sqrt(Area);
+    
+    /*--- Mean Values ---*/
+    if (compressible) {
+      Mean_ProjVel = 0.5 * (node[iPoint]->GetProjVel(Normal) + node[jPoint]->GetProjVel(Normal));
+      Mean_SoundSpeed = 0.5 * (node[iPoint]->GetSoundSpeed() + node[jPoint]->GetSoundSpeed()) * Area;
+    }
+    if (incompressible || freesurface) {
+      Mean_ProjVel = 0.5 * (node[iPoint]->GetProjVel(Normal) + node[jPoint]->GetProjVel(Normal));
+      Mean_BetaInc2 = 0.5 * (node[iPoint]->GetBetaInc2() + node[jPoint]->GetBetaInc2());
+      Mean_DensityInc = 0.5 * (node[iPoint]->GetDensityInc() + node[jPoint]->GetDensityInc());
+      Mean_SoundSpeed = sqrt(Mean_ProjVel*Mean_ProjVel + (Mean_BetaInc2/Mean_DensityInc)*Area*Area);
+    }
+    
+    /*--- Adjustment for grid movement ---*/
+    if (grid_movement) {
+      double *GridVel_i = geometry->node[iPoint]->GetGridVel();
+      double *GridVel_j = geometry->node[jPoint]->GetGridVel();
+      ProjVel_i = 0.0; ProjVel_j =0.0;
+      for (iDim = 0; iDim < nDim; iDim++) {
+        ProjVel_i += GridVel_i[iDim]*Normal[iDim];
+        ProjVel_j += GridVel_j[iDim]*Normal[iDim];
+      }
+      Mean_ProjVel -= 0.5 * (ProjVel_i + ProjVel_j);
+    }
+    
+    /*--- Inviscid contribution ---*/
+    Lambda = fabs(Mean_ProjVel) + Mean_SoundSpeed;
+    if (geometry->node[iPoint]->GetDomain()) node[iPoint]->AddLambda(Lambda);
+    if (geometry->node[jPoint]->GetDomain()) node[jPoint]->AddLambda(Lambda);
+    
+  }
+  
+  /*--- Loop boundary edges ---*/
+  for (iMarker = 0; iMarker < geometry->GetnMarker(); iMarker++) {
+    for (iVertex = 0; iVertex < geometry->GetnVertex(iMarker); iVertex++) {
+      
+      /*--- Point identification, Normal vector and area ---*/
+      iPoint = geometry->vertex[iMarker][iVertex]->GetNode();
+      Normal = geometry->vertex[iMarker][iVertex]->GetNormal();
+      Area = 0.0; for (iDim = 0; iDim < nDim; iDim++) Area += Normal[iDim]*Normal[iDim]; Area = sqrt(Area);
+      
+      /*--- Mean Values ---*/
+      if (compressible) {
+        Mean_ProjVel = node[iPoint]->GetProjVel(Normal);
+        Mean_SoundSpeed = node[iPoint]->GetSoundSpeed() * Area;
+      }
+      if (incompressible || freesurface) {
+        Mean_ProjVel = node[iPoint]->GetProjVel(Normal);
+        Mean_BetaInc2 = node[iPoint]->GetBetaInc2();
+        Mean_DensityInc = node[iPoint]->GetDensityInc();
+        Mean_SoundSpeed = sqrt(Mean_ProjVel*Mean_ProjVel + (Mean_BetaInc2/Mean_DensityInc)*Area*Area);
+      }
+      
+      /*--- Adjustment for grid movement ---*/
+      if (grid_movement) {
+        double *GridVel = geometry->node[iPoint]->GetGridVel();
+        ProjVel = 0.0;
+        for (iDim = 0; iDim < nDim; iDim++)
+          ProjVel += GridVel[iDim]*Normal[iDim];
+        Mean_ProjVel -= ProjVel;
+      }
+      
+      /*--- Inviscid contribution ---*/
+      Lambda = fabs(Mean_ProjVel) + Mean_SoundSpeed;
+      if (geometry->node[iPoint]->GetDomain()) {
+        node[iPoint]->AddLambda(Lambda);
+      }
+      
+    }
+  }
+  
+  /*--- MPI parallelization ---*/
+  Set_MPI_MaxEigenvalue(geometry, config);
+  
+}
+
+void CEulerSolver::SetUndivided_Laplacian(CGeometry *geometry, CConfig *config) {
+  unsigned long iPoint, jPoint, iEdge;
+  double Pressure_i = 0, Pressure_j = 0, *Diff;
+  unsigned short iVar;
+  bool compressible = (config->GetKind_Regime() == COMPRESSIBLE);
+  
+  Diff = new double[nVar];
+  
+  for (iPoint = 0; iPoint < nPointDomain; iPoint++)
+    node[iPoint]->SetUnd_LaplZero();
+  
+  for (iEdge = 0; iEdge < geometry->GetnEdge(); iEdge++) {
+    
+    iPoint = geometry->edge[iEdge]->GetNode(0);
+    jPoint = geometry->edge[iEdge]->GetNode(1);
+    
+    /*--- Solution differences ---*/
+    for (iVar = 0; iVar < nVar; iVar++)
+      Diff[iVar] = node[iPoint]->GetSolution(iVar) - node[jPoint]->GetSolution(iVar);
+    
+    /*--- Correction for compressible flows which use the enthalpy ---*/
+    if (compressible) {
+      Pressure_i = node[iPoint]->GetPressure();
+      Pressure_j = node[jPoint]->GetPressure();
+      Diff[nVar-1] = (node[iPoint]->GetSolution(nVar-1) + Pressure_i) - (node[jPoint]->GetSolution(nVar-1) + Pressure_j);
+    }
+    
+#ifdef STRUCTURED_GRID
+    
+    if (geometry->node[iPoint]->GetDomain()) node[iPoint]->SubtractUnd_Lapl(Diff);
+    if (geometry->node[jPoint]->GetDomain()) node[jPoint]->AddUnd_Lapl(Diff);
+    
+#else
+    
+    bool boundary_i = geometry->node[iPoint]->GetPhysicalBoundary();
+    bool boundary_j = geometry->node[jPoint]->GetPhysicalBoundary();
+    
+    /*--- Both points inside the domain, or both in the boundary ---*/
+    if ((!boundary_i && !boundary_j) || (boundary_i && boundary_j)) {
+      if (geometry->node[iPoint]->GetDomain()) node[iPoint]->SubtractUnd_Lapl(Diff);
+      if (geometry->node[jPoint]->GetDomain()) node[jPoint]->AddUnd_Lapl(Diff);
+    }
+    
+    /*--- iPoint inside the domain, jPoint on the boundary ---*/
+    if (!boundary_i && boundary_j)
+      if (geometry->node[iPoint]->GetDomain()) node[iPoint]->SubtractUnd_Lapl(Diff);
+    
+    /*--- jPoint inside the domain, iPoint on the boundary ---*/
+    if (boundary_i && !boundary_j)
+      if (geometry->node[jPoint]->GetDomain()) node[jPoint]->AddUnd_Lapl(Diff);
+    
+#endif
+    
+  }
+  
+#ifdef STRUCTURED_GRID
+  
+  unsigned long Point_Normal = 0, iVertex;
+  double Pressure_mirror = 0, *U_mirror;
+  unsigned short iMarker;
+  
+  U_mirror = new double[nVar];
+  
+  /*--- Loop over all boundaries and include an extra contribution
+   from a mirror node. Find the nearest normal, interior point
+   for a boundary node and make a linear approximation. ---*/
+  for (iMarker = 0; iMarker < nMarker; iMarker++) {
+    
+    if (config->GetMarker_All_Boundary(iMarker) != SEND_RECEIVE &&
+        config->GetMarker_All_Boundary(iMarker) != INTERFACE_BOUNDARY &&
+        config->GetMarker_All_Boundary(iMarker) != NEARFIELD_BOUNDARY &&
+        config->GetMarker_All_Boundary(iMarker) != PERIODIC_BOUNDARY) {
+      
+      for (iVertex = 0; iVertex < geometry->nVertex[iMarker]; iVertex++) {
+        iPoint = geometry->vertex[iMarker][iVertex]->GetNode();
+        
+        if (geometry->node[iPoint]->GetDomain()) {
+          
+          Point_Normal = geometry->vertex[iMarker][iVertex]->GetNormal_Neighbor();
+          
+          /*--- Interpolate & compute difference in the conserved variables ---*/
+          for (iVar = 0; iVar < nVar; iVar++) {
+            U_mirror[iVar] = 2.0*node[iPoint]->GetSolution(iVar) - node[Point_Normal]->GetSolution(iVar);
+            Diff[iVar]   = node[iPoint]->GetSolution(iVar) - U_mirror[iVar];
+          }
+          
+          /*--- Correction for compressible flows ---*/
+          if (compressible) {
+            Pressure_mirror = 2.0*node[iPoint]->GetPressure() - node[Point_Normal]->GetPressure();
+            Diff[nVar-1] = (node[iPoint]->GetSolution(nVar-1) + node[iPoint]->GetPressure()) - (U_mirror[nVar-1] + Pressure_mirror);
+          }
+          
+          /*--- Subtract contribution at the boundary node only ---*/
+          node[iPoint]->SubtractUnd_Lapl(Diff);
+        }
+      }
+    }
+  }
+  
+  delete [] U_mirror;
+  
+#endif
+  
+  delete [] Diff;
+  
+  /*--- MPI parallelization ---*/
+  Set_MPI_Undivided_Laplacian(geometry, config);
+  
+}
+
+void CEulerSolver::SetDissipation_Switch(CGeometry *geometry, CConfig *config) {
+  unsigned long iEdge, iPoint, jPoint;
+  double Pressure_i, Pressure_j;
+  
+  bool compressible = (config->GetKind_Regime() == COMPRESSIBLE);
+  bool incompressible = (config->GetKind_Regime() == INCOMPRESSIBLE);
+  bool freesurface = (config->GetKind_Regime() == FREESURFACE);
+  
+  /*--- Reset variables to store the undivided pressure ---*/
+  for (iPoint = 0; iPoint < nPointDomain; iPoint++) {
+    iPoint_UndLapl[iPoint] = 0.0;
+    jPoint_UndLapl[iPoint] = 0.0;
+  }
+  
+  /*--- Evaluate the pressure sensor ---*/
+  for (iEdge = 0; iEdge < geometry->GetnEdge(); iEdge++) {
+    
+    iPoint = geometry->edge[iEdge]->GetNode(0);
+    jPoint = geometry->edge[iEdge]->GetNode(1);
+    
+    /*--- Get the pressure, or density for incompressible solvers ---*/
+    if (compressible) {
+      Pressure_i = node[iPoint]->GetPressure();
+      Pressure_j = node[jPoint]->GetPressure();
+    }
+    if (incompressible || freesurface) {
+      Pressure_i = node[iPoint]->GetDensityInc();
+      Pressure_j = node[jPoint]->GetDensityInc();
+    }
+    
+#ifdef STRUCTURED_GRID
+    
+    /*--- Compute numerator and denominator ---*/
+    if (geometry->node[iPoint]->GetDomain()) {
+      iPoint_UndLapl[iPoint] += (Pressure_j - Pressure_i);
+      jPoint_UndLapl[iPoint] += (Pressure_i + Pressure_j);
+    }
+    if (geometry->node[jPoint]->GetDomain()) {
+      iPoint_UndLapl[jPoint] += (Pressure_i - Pressure_j);
+      jPoint_UndLapl[jPoint] += (Pressure_i + Pressure_j);
+    }
+    
+#else
+    
+    bool boundary_i = geometry->node[iPoint]->GetPhysicalBoundary();
+    bool boundary_j = geometry->node[jPoint]->GetPhysicalBoundary();
+    
+    /*--- Both points inside the domain, or both on the boundary ---*/
+    if ((!boundary_i && !boundary_j) || (boundary_i && boundary_j)){
+      if (geometry->node[iPoint]->GetDomain()) { iPoint_UndLapl[iPoint] += (Pressure_j - Pressure_i); jPoint_UndLapl[iPoint] += (Pressure_i + Pressure_j); }
+      if (geometry->node[jPoint]->GetDomain()) { iPoint_UndLapl[jPoint] += (Pressure_i - Pressure_j); jPoint_UndLapl[jPoint] += (Pressure_i + Pressure_j); }
+    }
+    
+    /*--- iPoint inside the domain, jPoint on the boundary ---*/
+    if (!boundary_i && boundary_j)
+      if (geometry->node[iPoint]->GetDomain()) { iPoint_UndLapl[iPoint] += (Pressure_j - Pressure_i); jPoint_UndLapl[iPoint] += (Pressure_i + Pressure_j); }
+    
+    /*--- jPoint inside the domain, iPoint on the boundary ---*/
+    if (boundary_i && !boundary_j)
+      if (geometry->node[jPoint]->GetDomain()) { iPoint_UndLapl[jPoint] += (Pressure_i - Pressure_j); jPoint_UndLapl[jPoint] += (Pressure_i + Pressure_j); }
+    
+#endif
+    
+  }
+  
+#ifdef STRUCTURED_GRID
+  unsigned short iMarker;
+  unsigned long iVertex, Point_Normal;
+  double Press_mirror;
+  
+  /*--- Loop over all boundaries and include an extra contribution
+   from a mirror node. Find the nearest normal, interior point
+   for a boundary node and make a linear approximation. ---*/
+  for (iMarker = 0; iMarker < nMarker; iMarker++) {
+    
+    if (config->GetMarker_All_Boundary(iMarker) != SEND_RECEIVE &&
+        config->GetMarker_All_Boundary(iMarker) != INTERFACE_BOUNDARY &&
+        config->GetMarker_All_Boundary(iMarker) != NEARFIELD_BOUNDARY &&
+        config->GetMarker_All_Boundary(iMarker) != PERIODIC_BOUNDARY) {
+      
+      for (iVertex = 0; iVertex < geometry->nVertex[iMarker]; iVertex++) {
+        iPoint = geometry->vertex[iMarker][iVertex]->GetNode();
+        
+        if (geometry->node[iPoint]->GetDomain()) {
+          
+          Point_Normal = geometry->vertex[iMarker][iVertex]->GetNormal_Neighbor();
+          
+          if (compressible) Pressure_i = node[iPoint]->GetPressure();
+          if (incompressible || freesurface) Pressure_i = node[iPoint]->GetDensityInc();
+          
+          /*--- Interpolate & compute difference in the conserved variables ---*/
+          if (compressible) {
+            Pressure_i = node[iPoint]->GetPressure();
+            Press_mirror = 2.0*Pressure_i - node[Point_Normal]->GetPressure();
+          }
+          if (incompressible || freesurface) {
+            Pressure_i = node[iPoint]->GetDensityInc();
+            Press_mirror = 2.0*Pressure_i - node[Point_Normal]->GetDensityInc();
+          }
+          
+          /*--- Add contribution at the boundary node only ---*/
+          iPoint_UndLapl[iPoint] += (Press_mirror - Pressure_i);
+          jPoint_UndLapl[iPoint] += (Pressure_i + Press_mirror);
+          
+        }
+      }
+    }
+  }
+  
+#endif
+  
+  /*--- Set pressure switch for each point ---*/
+  for (iPoint = 0; iPoint < nPointDomain; iPoint++)
+    node[iPoint]->SetSensor(fabs(iPoint_UndLapl[iPoint]) / jPoint_UndLapl[iPoint]);
+  
+  /*--- MPI parallelization ---*/
+  Set_MPI_Dissipation_Switch(geometry, config);
+  
+}
+
+void CEulerSolver::Inviscid_Forces(CGeometry *geometry, CConfig *config) {
+  
+  unsigned long iVertex, iPoint;
+  unsigned short iDim, iMarker, Boundary, Monitoring, iMarker_Monitoring;
+  double Pressure, *Normal = NULL, MomentDist[3], *Coord, Area,
+  factor, NFPressOF, RefVel2, RefDensity, RefPressure, Gas_Constant, Mach2Vel, Mach_Motion, UnitNormal[3], Force[3];
+  double *Origin = config->GetRefOriginMoment(0);
+  string Marker_Tag, Monitoring_Tag;
+  
+  bool grid_movement      = config->GetGrid_Movement();
+  double Alpha            = config->GetAoA()*PI_NUMBER/180.0;
+  double Beta             = config->GetAoS()*PI_NUMBER/180.0;
+  double RefAreaCoeff     = config->GetRefAreaCoeff();
+  double RefLengthMoment  = config->GetRefLengthMoment();
+  bool compressible = (config->GetKind_Regime() == COMPRESSIBLE);
+  bool incompressible = (config->GetKind_Regime() == INCOMPRESSIBLE);
+  bool freesurface = (config->GetKind_Regime() == FREESURFACE);
+  
+  /*--- For dynamic meshes, use the motion Mach number as a reference value
+   for computing the force coefficients. Otherwise, use the freestream values,
+   which is the standard convention. ---*/
+  if (grid_movement) {
+    Gas_Constant = config->GetGas_ConstantND();
+    Mach2Vel = sqrt(Gamma*Gas_Constant*config->GetTemperature_FreeStreamND());
+    Mach_Motion = config->GetMach_Motion();
+    RefVel2 = (Mach_Motion*Mach2Vel)*(Mach_Motion*Mach2Vel);
+  }
+  else {
+    RefVel2 = 0.0;
+    for (iDim = 0; iDim < nDim; iDim++)
+      RefVel2  += Velocity_Inf[iDim]*Velocity_Inf[iDim];
+  }
+  
+  RefDensity  = Density_Inf;
+  RefPressure = Pressure_Inf;
+  
+  factor = 1.0 / (0.5*RefDensity*RefAreaCoeff*RefVel2);
+  
+  /*-- Variables initialization ---*/
+  
+  Total_CDrag = 0.0;  Total_CLift = 0.0;    Total_CSideForce = 0.0;   Total_CEff = 0.0;
+  Total_CMx = 0.0;    Total_CMy = 0.0;      Total_CMz = 0.0;
+  Total_CFx = 0.0;    Total_CFy = 0.0;      Total_CFz = 0.0;
+  Total_CT = 0.0;     Total_CQ = 0.0;       Total_CMerit = 0.0;
+  Total_CNearFieldOF = 0.0;
+  Total_Heat = 0.0;  Total_MaxHeat = 0.0;
+  
+  AllBound_CDrag_Inv = 0.0;   AllBound_CLift_Inv = 0.0; AllBound_CSideForce_Inv = 0.0;   AllBound_CEff_Inv = 0.0;
+  AllBound_CMx_Inv = 0.0;     AllBound_CMy_Inv = 0.0;   AllBound_CMz_Inv = 0.0;
+  AllBound_CFx_Inv = 0.0;     AllBound_CFy_Inv = 0.0;   AllBound_CFz_Inv = 0.0;
+  AllBound_CT_Inv = 0.0;      AllBound_CQ_Inv = 0.0;    AllBound_CMerit_Inv = 0.0;
+  AllBound_CNearFieldOF_Inv = 0.0;
+  
+  for (iMarker_Monitoring = 0; iMarker_Monitoring < config->GetnMarker_Monitoring(); iMarker_Monitoring++) {
+    Surface_CLift_Inv[iMarker_Monitoring] = 0.0;
+    Surface_CDrag_Inv[iMarker_Monitoring] = 0.0;
+    Surface_CMx_Inv[iMarker_Monitoring]   = 0.0;
+    Surface_CMy_Inv[iMarker_Monitoring]   = 0.0;
+    Surface_CMz_Inv[iMarker_Monitoring]   = 0.0;
+    Surface_CLift[iMarker_Monitoring]     = 0.0;
+    Surface_CDrag[iMarker_Monitoring]     = 0.0;
+    Surface_CMx[iMarker_Monitoring]       = 0.0;
+    Surface_CMy[iMarker_Monitoring]       = 0.0;
+    Surface_CMz[iMarker_Monitoring]       = 0.0;
+  }
+  
+  /*--- Loop over the Euler and Navier-Stokes markers ---*/
+  
+  for (iMarker = 0; iMarker < nMarker; iMarker++) {
+    Boundary   = config->GetMarker_All_Boundary(iMarker);
+    Monitoring = config->GetMarker_All_Monitoring(iMarker);
+    
+    /*--- Obtain the origin for the moment computation for a particular marker ---*/
+    if (Monitoring == YES) {
+      for (iMarker_Monitoring = 0; iMarker_Monitoring < config->GetnMarker_Monitoring(); iMarker_Monitoring++) {
+        Monitoring_Tag = config->GetMarker_Monitoring(iMarker_Monitoring);
+        Marker_Tag = config->GetMarker_All_Tag(iMarker);
+        if (Marker_Tag == Monitoring_Tag)
+          Origin = config->GetRefOriginMoment(iMarker_Monitoring);
+      }
+    }
+    
+    
+    if ((Boundary == EULER_WALL) || (Boundary == HEAT_FLUX) ||
+        (Boundary == ISOTHERMAL) || (Boundary == NEARFIELD_BOUNDARY)) {
+      
+      /*--- Forces initialization at each Marker ---*/
+      
+      CDrag_Inv[iMarker] = 0.0;         CLift_Inv[iMarker] = 0.0; CSideForce_Inv[iMarker] = 0.0;  CEff_Inv[iMarker] = 0.0;
+      CMx_Inv[iMarker] = 0.0;           CMy_Inv[iMarker] = 0.0;   CMz_Inv[iMarker] = 0.0;
+      CFx_Inv[iMarker] = 0.0;           CFy_Inv[iMarker] = 0.0;   CFz_Inv[iMarker] = 0.0;
+      CT_Inv[iMarker] = 0.0;            CQ_Inv[iMarker] = 0.0;    CMerit_Inv[iMarker] = 0.0;
+      CNearFieldOF_Inv[iMarker] = 0.0;
+      
+      for (iDim = 0; iDim < nDim; iDim++) ForceInviscid[iDim] = 0.0;
+      MomentInviscid[0] = 0.0; MomentInviscid[1] = 0.0; MomentInviscid[2] = 0.0;
+      NFPressOF = 0.0;
+      
+      /*--- Loop over the vertices to compute the forces ---*/
+      
+      for (iVertex = 0; iVertex < geometry->GetnVertex(iMarker); iVertex++) {
+        
+        iPoint = geometry->vertex[iMarker][iVertex]->GetNode();
+        
+        if (compressible)   Pressure = node[iPoint]->GetPressure();
+        if (incompressible || freesurface) Pressure = node[iPoint]->GetPressureInc();
+        
+        CPressure[iMarker][iVertex] = (Pressure - RefPressure)*factor*RefAreaCoeff;
+        
+        /*--- Note that the pressure coefficient is computed at the
+         halo cells (for visualization purposes), but not the forces ---*/
+        
+        if ( (geometry->node[iPoint]->GetDomain()) && (Monitoring == YES) ) {
+          
+          Normal = geometry->vertex[iMarker][iVertex]->GetNormal();
+          Coord = geometry->node[iPoint]->GetCoord();
+          
+          /*--- Quadratic objective function for the near-field.
+           This uses the infinity pressure regardless of Mach number. ---*/
+          
+          NFPressOF += 0.5*(Pressure - Pressure_Inf)*(Pressure - Pressure_Inf)*Normal[nDim-1];
+          
+          Area = 0.0; for (iDim = 0; iDim < nDim; iDim++) Area += Normal[iDim]*Normal[iDim]; Area = sqrt(Area);
+          for (iDim = 0; iDim < nDim; iDim++) {
+            UnitNormal[iDim] = Normal[iDim]/Area;
+            MomentDist[iDim] = Coord[iDim] - Origin[iDim];
+          }
+          
+          /*--- Force computation, note the minus sign due to the
+           orientation of the normal (outward) ---*/
+          
+          for (iDim = 0; iDim < nDim; iDim++) {
+            Force[iDim] = -(Pressure - Pressure_Inf)*Normal[iDim]*factor;
+            ForceInviscid[iDim] += Force[iDim];
+          }
+          
+          /*--- Moment with respect to the reference axis ---*/
+          
+          if (iDim == 3) {
+            MomentInviscid[0] += (Force[2]*MomentDist[1]-Force[1]*MomentDist[2])/RefLengthMoment;
+            MomentInviscid[1] += (Force[0]*MomentDist[2]-Force[2]*MomentDist[0])/RefLengthMoment;
+          }
+          MomentInviscid[2] += (Force[1]*MomentDist[0]-Force[0]*MomentDist[1])/RefLengthMoment;
+          
+        }
+        
+      }
+      
+      /*--- Project forces and store the non-dimensional coefficients ---*/
+      
+      if  (Monitoring == YES) {
+        if (nDim == 2) {
+          if (Boundary != NEARFIELD_BOUNDARY) {
+            CDrag_Inv[iMarker]  =  ForceInviscid[0]*cos(Alpha) + ForceInviscid[1]*sin(Alpha);
+            CLift_Inv[iMarker]  = -ForceInviscid[0]*sin(Alpha) + ForceInviscid[1]*cos(Alpha);
+            CEff_Inv[iMarker]   = CLift_Inv[iMarker] / (CDrag_Inv[iMarker]+config->GetCteViscDrag()+EPS);
+            CMz_Inv[iMarker]    = MomentInviscid[2];
+            CFx_Inv[iMarker]    = ForceInviscid[0];
+            CFy_Inv[iMarker]    = ForceInviscid[1];
+            CT_Inv[iMarker]     = -CFx_Inv[iMarker];
+            CQ_Inv[iMarker]     = -CMz_Inv[iMarker];
+            CMerit_Inv[iMarker] = CT_Inv[iMarker]/CQ_Inv[iMarker];
+          }
+          else { CNearFieldOF_Inv[iMarker] = NFPressOF; }
+        }
+        if (nDim == 3) {
+          if (Boundary != NEARFIELD_BOUNDARY) {
+            CDrag_Inv[iMarker]      =  ForceInviscid[0]*cos(Alpha)*cos(Beta) + ForceInviscid[1]*sin(Beta) + ForceInviscid[2]*sin(Alpha)*cos(Beta);
+            CLift_Inv[iMarker]      = -ForceInviscid[0]*sin(Alpha) + ForceInviscid[2]*cos(Alpha);
+            CSideForce_Inv[iMarker] = -ForceInviscid[0]*sin(Beta)*cos(Alpha) + ForceInviscid[1]*cos(Beta) - ForceInviscid[2]*sin(Beta)*sin(Alpha);
+            CEff_Inv[iMarker]       = CLift_Inv[iMarker] / (CDrag_Inv[iMarker]+config->GetCteViscDrag()+EPS);
+            CMx_Inv[iMarker]        = MomentInviscid[0];
+            CMy_Inv[iMarker]        = MomentInviscid[1];
+            CMz_Inv[iMarker]        = MomentInviscid[2];
+            CFx_Inv[iMarker]        = ForceInviscid[0];
+            CFy_Inv[iMarker]        = ForceInviscid[1];
+            CFz_Inv[iMarker]        = ForceInviscid[2];
+            CT_Inv[iMarker]         = -CFz_Inv[iMarker];
+            CQ_Inv[iMarker]         = -CMz_Inv[iMarker];
+            CMerit_Inv[iMarker]     = CT_Inv[iMarker] / CQ_Inv[iMarker];
+          }
+          else { CNearFieldOF_Inv[iMarker] = NFPressOF; }
+        }
+        
+        AllBound_CDrag_Inv        += CDrag_Inv[iMarker];
+        AllBound_CLift_Inv        += CLift_Inv[iMarker];
+        AllBound_CSideForce_Inv   += CSideForce_Inv[iMarker];
+        AllBound_CMx_Inv          += CMx_Inv[iMarker];
+        AllBound_CMy_Inv          += CMy_Inv[iMarker];
+        AllBound_CMz_Inv          += CMz_Inv[iMarker];
+        AllBound_CFx_Inv          += CFx_Inv[iMarker];
+        AllBound_CFy_Inv          += CFy_Inv[iMarker];
+        AllBound_CFz_Inv          += CFz_Inv[iMarker];
+        AllBound_CT_Inv           += CT_Inv[iMarker];
+        AllBound_CQ_Inv           += CQ_Inv[iMarker];
+        AllBound_CNearFieldOF_Inv += CNearFieldOF_Inv[iMarker];
+        
+        AllBound_CEff_Inv = AllBound_CLift_Inv / (AllBound_CDrag_Inv + config->GetCteViscDrag() + EPS);
+        AllBound_CMerit_Inv = AllBound_CT_Inv / (AllBound_CQ_Inv + EPS);
+        
+        /*--- Compute the coefficients per surface ---*/
+        
+        for (iMarker_Monitoring = 0; iMarker_Monitoring < config->GetnMarker_Monitoring(); iMarker_Monitoring++) {
+          Monitoring_Tag = config->GetMarker_Monitoring(iMarker_Monitoring);
+          Marker_Tag = config->GetMarker_All_Tag(iMarker);
+          if (Marker_Tag == Monitoring_Tag) {
+            Surface_CLift_Inv[iMarker_Monitoring] += CLift_Inv[iMarker];
+            Surface_CDrag_Inv[iMarker_Monitoring] += CDrag_Inv[iMarker];
+            Surface_CMx_Inv[iMarker_Monitoring]   += CMx_Inv[iMarker];
+            Surface_CMy_Inv[iMarker_Monitoring]   += CMy_Inv[iMarker];
+            Surface_CMz_Inv[iMarker_Monitoring]   += CMz_Inv[iMarker];
+          }
+        }
+        
+      }
+      
+      
+    }
+  }
+  
+#ifndef NO_MPI
+  
+  /*--- Add AllBound information using all the nodes ---*/
+  
+  double MyAllBound_CDrag_Inv        = AllBound_CDrag_Inv;        AllBound_CDrag_Inv = 0.0;
+  double MyAllBound_CLift_Inv       = AllBound_CLift_Inv;        AllBound_CLift_Inv = 0.0;
+  double MyAllBound_CSideForce_Inv   = AllBound_CSideForce_Inv;   AllBound_CSideForce_Inv = 0.0;
+  double MyAllBound_CEff_Inv         = AllBound_CEff_Inv;         AllBound_CEff_Inv = 0.0;
+  double MyAllBound_CMx_Inv          = AllBound_CMx_Inv;          AllBound_CMx_Inv = 0.0;
+  double MyAllBound_CMy_Inv          = AllBound_CMy_Inv;          AllBound_CMy_Inv = 0.0;
+  double MyAllBound_CMz_Inv          = AllBound_CMz_Inv;          AllBound_CMz_Inv = 0.0;
+  double MyAllBound_CFx_Inv          = AllBound_CFx_Inv;          AllBound_CFx_Inv = 0.0;
+  double MyAllBound_CFy_Inv         = AllBound_CFy_Inv;          AllBound_CFy_Inv = 0.0;
+  double MyAllBound_CFz_Inv          = AllBound_CFz_Inv;          AllBound_CFz_Inv = 0.0;
+  double MyAllBound_CT_Inv           = AllBound_CT_Inv;           AllBound_CT_Inv = 0.0;
+  double MyAllBound_CQ_Inv           = AllBound_CQ_Inv;           AllBound_CQ_Inv = 0.0;
+  double MyAllBound_CMerit_Inv       = AllBound_CMerit_Inv;       AllBound_CMerit_Inv = 0.0;
+  double MyAllBound_CNearFieldOF_Inv = AllBound_CNearFieldOF_Inv; AllBound_CNearFieldOF_Inv = 0.0;
+  
+#ifdef WINDOWS
+  MPI_Allreduce(&MyAllBound_CDrag_Inv, &AllBound_CDrag_Inv, 1, MPI_DOUBLE, MPI_SUM, MPI_COMM_WORLD);
+  MPI_Allreduce(&MyAllBound_CLift_Inv, &AllBound_CLift_Inv, 1, MPI_DOUBLE, MPI_SUM, MPI_COMM_WORLD);
+  MPI_Allreduce(&MyAllBound_CSideForce_Inv, &AllBound_CSideForce_Inv, 1, MPI_DOUBLE, MPI_SUM, MPI_COMM_WORLD);
+  AllBound_CEff_Inv = AllBound_CLift_Inv / (AllBound_CDrag_Inv + config->GetCteViscDrag() + EPS);
+  MPI_Allreduce(&MyAllBound_CMx_Inv, &AllBound_CMx_Inv, 1, MPI_DOUBLE, MPI_SUM, MPI_COMM_WORLD);
+  MPI_Allreduce(&MyAllBound_CMy_Inv, &AllBound_CMy_Inv, 1, MPI_DOUBLE, MPI_SUM, MPI_COMM_WORLD);
+  MPI_Allreduce(&MyAllBound_CMz_Inv, &AllBound_CMz_Inv, 1, MPI_DOUBLE, MPI_SUM, MPI_COMM_WORLD);
+  MPI_Allreduce(&MyAllBound_CFx_Inv, &AllBound_CFx_Inv, 1, MPI_DOUBLE, MPI_SUM, MPI_COMM_WORLD);
+  MPI_Allreduce(&MyAllBound_CFy_Inv, &AllBound_CFy_Inv, 1, MPI_DOUBLE, MPI_SUM, MPI_COMM_WORLD);
+  MPI_Allreduce(&MyAllBound_CFz_Inv, &AllBound_CFz_Inv, 1, MPI_DOUBLE, MPI_SUM, MPI_COMM_WORLD);
+  MPI_Allreduce(&MyAllBound_CT_Inv, &AllBound_CT_Inv, 1, MPI_DOUBLE, MPI_SUM, MPI_COMM_WORLD);
+  MPI_Allreduce(&MyAllBound_CQ_Inv, &AllBound_CQ_Inv, 1, MPI_DOUBLE, MPI_SUM, MPI_COMM_WORLD);
+  AllBound_CMerit_Inv = AllBound_CT_Inv / (AllBound_CQ_Inv + EPS);
+  MPI_Allreduce(&MyAllBound_CNearFieldOF_Inv, &AllBound_CNearFieldOF_Inv, 1, MPI_DOUBLE, MPI_SUM, MPI_COMM_WORLD);
+#else
+  MPI::COMM_WORLD.Allreduce(&MyAllBound_CDrag_Inv, &AllBound_CDrag_Inv, 1, MPI::DOUBLE, MPI::SUM);
+  MPI::COMM_WORLD.Allreduce(&MyAllBound_CLift_Inv, &AllBound_CLift_Inv, 1, MPI::DOUBLE, MPI::SUM);
+  MPI::COMM_WORLD.Allreduce(&MyAllBound_CSideForce_Inv, &AllBound_CSideForce_Inv, 1, MPI::DOUBLE, MPI::SUM);
+  AllBound_CEff_Inv = AllBound_CLift_Inv / (AllBound_CDrag_Inv + config->GetCteViscDrag() + EPS);
+  MPI::COMM_WORLD.Allreduce(&MyAllBound_CMx_Inv, &AllBound_CMx_Inv, 1, MPI::DOUBLE, MPI::SUM);
+  MPI::COMM_WORLD.Allreduce(&MyAllBound_CMy_Inv, &AllBound_CMy_Inv, 1, MPI::DOUBLE, MPI::SUM);
+  MPI::COMM_WORLD.Allreduce(&MyAllBound_CMz_Inv, &AllBound_CMz_Inv, 1, MPI::DOUBLE, MPI::SUM);
+  MPI::COMM_WORLD.Allreduce(&MyAllBound_CFx_Inv, &AllBound_CFx_Inv, 1, MPI::DOUBLE, MPI::SUM);
+  MPI::COMM_WORLD.Allreduce(&MyAllBound_CFy_Inv, &AllBound_CFy_Inv, 1, MPI::DOUBLE, MPI::SUM);
+  MPI::COMM_WORLD.Allreduce(&MyAllBound_CFz_Inv, &AllBound_CFz_Inv, 1, MPI::DOUBLE, MPI::SUM);
+  MPI::COMM_WORLD.Allreduce(&MyAllBound_CT_Inv, &AllBound_CT_Inv, 1, MPI::DOUBLE, MPI::SUM);
+  MPI::COMM_WORLD.Allreduce(&MyAllBound_CQ_Inv, &AllBound_CQ_Inv, 1, MPI::DOUBLE, MPI::SUM);
+  AllBound_CMerit_Inv = AllBound_CT_Inv / (AllBound_CQ_Inv + EPS);
+  MPI::COMM_WORLD.Allreduce(&MyAllBound_CNearFieldOF_Inv, &AllBound_CNearFieldOF_Inv, 1, MPI::DOUBLE, MPI::SUM);
+#endif
+  
+  /*--- Add the forces on the surfaces using all the nodes ---*/
+  
+  double *MySurface_CLift_Inv = NULL;
+  double *MySurface_CDrag_Inv = NULL;
+  double *MySurface_CMx_Inv   = NULL;
+  double *MySurface_CMy_Inv   = NULL;
+  double *MySurface_CMz_Inv   = NULL;
+  
+  MySurface_CLift_Inv = new double[config->GetnMarker_Monitoring()];
+  MySurface_CDrag_Inv = new double[config->GetnMarker_Monitoring()];
+  MySurface_CMx_Inv   = new double[config->GetnMarker_Monitoring()];
+  MySurface_CMy_Inv   = new double[config->GetnMarker_Monitoring()];
+  MySurface_CMz_Inv   = new double[config->GetnMarker_Monitoring()];
+  
+  for (iMarker_Monitoring = 0; iMarker_Monitoring < config->GetnMarker_Monitoring(); iMarker_Monitoring++) {
+    MySurface_CLift_Inv[iMarker_Monitoring] = Surface_CLift_Inv[iMarker_Monitoring];
+    MySurface_CDrag_Inv[iMarker_Monitoring] = Surface_CDrag_Inv[iMarker_Monitoring];
+    MySurface_CMx_Inv[iMarker_Monitoring]   = Surface_CMx_Inv[iMarker_Monitoring];
+    MySurface_CMy_Inv[iMarker_Monitoring]   = Surface_CMy_Inv[iMarker_Monitoring];
+    MySurface_CMz_Inv[iMarker_Monitoring]   = Surface_CMz_Inv[iMarker_Monitoring];
+    Surface_CLift_Inv[iMarker_Monitoring]   = 0.0;
+    Surface_CDrag_Inv[iMarker_Monitoring]   = 0.0;
+    Surface_CMx_Inv[iMarker_Monitoring]     = 0.0;
+    Surface_CMy_Inv[iMarker_Monitoring]     = 0.0;
+    Surface_CMz_Inv[iMarker_Monitoring]     = 0.0;
+  }
+  
+#ifdef WINDOWS
+  MPI_Allreduce(MySurface_CLift_Inv, Surface_CLift_Inv, config->GetnMarker_Monitoring(), MPI_DOUBLE, MPI_SUM, MPI_COMM_WORLD);
+  MPI_Allreduce(MySurface_CDrag_Inv, Surface_CDrag_Inv, config->GetnMarker_Monitoring(), MPI_DOUBLE, MPI_SUM, MPI_COMM_WORLD);
+  MPI_Allreduce(MySurface_CMx_Inv, Surface_CMx_Inv, config->GetnMarker_Monitoring(), MPI_DOUBLE, MPI_SUM, MPI_COMM_WORLD);
+  MPI_Allreduce(MySurface_CMy_Inv, Surface_CMy_Inv, config->GetnMarker_Monitoring(), MPI_DOUBLE, MPI_SUM, MPI_COMM_WORLD);
+  MPI_Allreduce(MySurface_CMz_Inv, Surface_CMz_Inv, config->GetnMarker_Monitoring(), MPI_DOUBLE, MPI_SUM, MPI_COMM_WORLD);
+#else
+  MPI::COMM_WORLD.Allreduce(MySurface_CLift_Inv, Surface_CLift_Inv, config->GetnMarker_Monitoring(), MPI::DOUBLE, MPI::SUM);
+  MPI::COMM_WORLD.Allreduce(MySurface_CDrag_Inv, Surface_CDrag_Inv, config->GetnMarker_Monitoring(), MPI::DOUBLE, MPI::SUM);
+  MPI::COMM_WORLD.Allreduce(MySurface_CMx_Inv, Surface_CMx_Inv, config->GetnMarker_Monitoring(), MPI::DOUBLE, MPI::SUM);
+  MPI::COMM_WORLD.Allreduce(MySurface_CMy_Inv, Surface_CMy_Inv, config->GetnMarker_Monitoring(), MPI::DOUBLE, MPI::SUM);
+  MPI::COMM_WORLD.Allreduce(MySurface_CMz_Inv, Surface_CMz_Inv, config->GetnMarker_Monitoring(), MPI::DOUBLE, MPI::SUM);
+#endif
+  
+  delete [] MySurface_CLift_Inv;
+  delete [] MySurface_CDrag_Inv;
+  delete [] MySurface_CMx_Inv;
+  delete [] MySurface_CMy_Inv;
+  delete [] MySurface_CMz_Inv;
+  
+#endif
+  
+  /*--- Update the total coefficients (note that all the nodes have the same value) ---*/
+  
+  Total_CDrag         = AllBound_CDrag_Inv;
+  Total_CLift         = AllBound_CLift_Inv;
+  Total_CSideForce    = AllBound_CSideForce_Inv;
+  Total_CEff          = Total_CLift / (Total_CDrag + config->GetCteViscDrag() + EPS);
+  Total_CMx           = AllBound_CMx_Inv;
+  Total_CMy           = AllBound_CMy_Inv;
+  Total_CMz           = AllBound_CMz_Inv;
+  Total_CFx           = AllBound_CFx_Inv;
+  Total_CFy           = AllBound_CFy_Inv;
+  Total_CFz           = AllBound_CFz_Inv;
+  Total_CT            = AllBound_CT_Inv;
+  Total_CQ            = AllBound_CQ_Inv;
+  Total_CMerit        = Total_CT / (Total_CQ + EPS);
+  Total_CNearFieldOF  = AllBound_CNearFieldOF_Inv;
+  
+  /*--- Update the total coefficients per surface (note that all the nodes have the same value)---*/
+  for (iMarker_Monitoring = 0; iMarker_Monitoring < config->GetnMarker_Monitoring(); iMarker_Monitoring++) {
+    Surface_CLift[iMarker_Monitoring]     = Surface_CLift_Inv[iMarker_Monitoring];
+    Surface_CDrag[iMarker_Monitoring]     = Surface_CDrag_Inv[iMarker_Monitoring];
+    Surface_CMx[iMarker_Monitoring]       = Surface_CMx_Inv[iMarker_Monitoring];
+    Surface_CMy[iMarker_Monitoring]       = Surface_CMy_Inv[iMarker_Monitoring];
+    Surface_CMz[iMarker_Monitoring]       = Surface_CMz_Inv[iMarker_Monitoring];
+  }
+  
+}
+
+void CEulerSolver::ExplicitRK_Iteration(CGeometry *geometry, CSolver **solver_container,
+                                        CConfig *config, unsigned short iRKStep) {
+  double *Residual, *Res_TruncError, Vol, Delta, Res;
+  unsigned short iVar;
+  unsigned long iPoint;
+  
+  double RK_AlphaCoeff = config->Get_Alpha_RKStep(iRKStep);
+  bool adjoint = config->GetAdjoint();
+  
+  for (iVar = 0; iVar < nVar; iVar++) {
+    SetRes_RMS(iVar, 0.0);
+    SetRes_Max(iVar, 0.0, 0);
+  }
+  
+  /*--- Update the solution ---*/
+  for (iPoint = 0; iPoint < nPointDomain; iPoint++) {
+    Vol = geometry->node[iPoint]->GetVolume();
+    Delta = node[iPoint]->GetDelta_Time() / Vol;
+    
+    Res_TruncError = node[iPoint]->GetResTruncError();
+    Residual = LinSysRes.GetBlock(iPoint);
+    
+    if (!adjoint) {
+      for (iVar = 0; iVar < nVar; iVar++) {
+        Res = Residual[iVar] + Res_TruncError[iVar];
+        node[iPoint]->AddSolution(iVar, -Res*Delta*RK_AlphaCoeff);
+        AddRes_RMS(iVar, Res*Res);
+        AddRes_Max(iVar, fabs(Res), geometry->node[iPoint]->GetGlobalIndex());
+      }
+    }
+    
+  }
+  
+  /*--- MPI solution ---*/
+  Set_MPI_Solution(geometry, config);
+  
+  /*--- Compute the root mean square residual ---*/
+  SetResidual_RMS(geometry, config);
+  
+  
+}
+
+void CEulerSolver::ExplicitEuler_Iteration(CGeometry *geometry, CSolver **solver_container, CConfig *config) {
+  double *local_Residual, *local_Res_TruncError, Vol, Delta, Res;
+  unsigned short iVar;
+  unsigned long iPoint;
+  
+  bool adjoint = config->GetAdjoint();
+  
+  for (iVar = 0; iVar < nVar; iVar++) {
+    SetRes_RMS(iVar, 0.0);
+    SetRes_Max(iVar, 0.0, 0);
+  }
+  
+  /*--- Update the solution ---*/
+  for (iPoint = 0; iPoint < nPointDomain; iPoint++) {
+    Vol = geometry->node[iPoint]->GetVolume();
+    Delta = node[iPoint]->GetDelta_Time() / Vol;
+    
+    local_Res_TruncError = node[iPoint]->GetResTruncError();
+    local_Residual = LinSysRes.GetBlock(iPoint);
+    
+    if (!adjoint) {
+      for (iVar = 0; iVar < nVar; iVar++) {
+        Res = local_Residual[iVar] + local_Res_TruncError[iVar];
+        node[iPoint]->AddSolution(iVar, -Res*Delta);
+        AddRes_RMS(iVar, Res*Res);
+        AddRes_Max(iVar, fabs(Res), geometry->node[iPoint]->GetGlobalIndex());
+      }
+    }
+    
+  }
+  
+  /*--- MPI solution ---*/
+  Set_MPI_Solution(geometry, config);
+  
+  /*--- Compute the root mean square residual ---*/
+  SetResidual_RMS(geometry, config);
+  
+}
+
+void CEulerSolver::ImplicitEuler_Iteration(CGeometry *geometry, CSolver **solver_container, CConfig *config) {
+  unsigned short iVar, jVar;
+  unsigned long iPoint, total_index, IterLinSol = 0;
+  double Delta, *local_Res_TruncError, Vol;
+  
+  bool adjoint = config->GetAdjoint();
+  bool roe_turkel = (config->GetKind_Upwind_Flow() == TURKEL);
+  
+  /*--- Set maximum residual to zero ---*/
+  for (iVar = 0; iVar < nVar; iVar++) {
+    SetRes_RMS(iVar, 0.0);
+    SetRes_Max(iVar, 0.0, 0);
+  }
+  
+  /*--- Build implicit system ---*/
+  for (iPoint = 0; iPoint < nPointDomain; iPoint++) {
+    
+    /*--- Read the residual ---*/
+    local_Res_TruncError = node[iPoint]->GetResTruncError();
+    
+    /*--- Read the volume ---*/
+    Vol = geometry->node[iPoint]->GetVolume();
+    
+    /*--- Modify matrix diagonal to assure diagonal dominance ---*/
+    Delta = Vol / node[iPoint]->GetDelta_Time();
+    
+    if (roe_turkel) {
+      SetPreconditioner(config, iPoint);
+      for (iVar = 0; iVar < nVar; iVar ++ )
+        for (jVar = 0; jVar < nVar; jVar ++ )
+          LowMach_Precontioner[iVar][jVar] = Delta*LowMach_Precontioner[iVar][jVar];
+      Jacobian.AddBlock(iPoint, iPoint, LowMach_Precontioner);
+    }
+    else {
+      Jacobian.AddVal2Diag(iPoint, Delta);
+    }
+    
+    /*--- Right hand side of the system (-Residual) and initial guess (x = 0) ---*/
+    for (iVar = 0; iVar < nVar; iVar++) {
+      total_index = iPoint*nVar + iVar;
+      LinSysRes[total_index] = - (LinSysRes[total_index] + local_Res_TruncError[iVar]);
+      LinSysSol[total_index] = 0.0;
+      AddRes_RMS(iVar, LinSysRes[total_index]*LinSysRes[total_index]);
+      AddRes_Max(iVar, fabs(LinSysRes[total_index]), geometry->node[iPoint]->GetGlobalIndex());
+    }
+  }
+  
+  /*--- Initialize residual and solution at the ghost points ---*/
+  for (iPoint = nPointDomain; iPoint < nPoint; iPoint++) {
+    for (iVar = 0; iVar < nVar; iVar++) {
+      total_index = iPoint*nVar + iVar;
+      LinSysRes[total_index] = 0.0;
+      LinSysSol[total_index] = 0.0;
+    }
+  }
+  
+  /*--- Solve the linear system (Krylov subspace methods) ---*/
+  CMatrixVectorProduct* mat_vec = new CSysMatrixVectorProduct(Jacobian, geometry, config);
+  
+  CPreconditioner* precond = NULL;
+  if (config->GetKind_Linear_Solver_Prec() == JACOBI) {
+    Jacobian.BuildJacobiPreconditioner();
+    precond = new CJacobiPreconditioner(Jacobian, geometry, config);
+  }
+  else if (config->GetKind_Linear_Solver_Prec() == LU_SGS) {
+    precond = new CLU_SGSPreconditioner(Jacobian, geometry, config);
+  }
+  else if (config->GetKind_Linear_Solver_Prec() == LINELET) {
+    Jacobian.BuildJacobiPreconditioner();
+    precond = new CLineletPreconditioner(Jacobian, geometry, config);
+  }
+  
+  CSysSolve system;
+  if (config->GetKind_Linear_Solver() == BCGSTAB)
+    IterLinSol = system.BCGSTAB(LinSysRes, LinSysSol, *mat_vec, *precond, config->GetLinear_Solver_Error(),
+                                config->GetLinear_Solver_Iter(), false);
+  else if (config->GetKind_Linear_Solver() == FGMRES)
+    IterLinSol = system.FGMRES(LinSysRes, LinSysSol, *mat_vec, *precond, config->GetLinear_Solver_Error(),
+                               config->GetLinear_Solver_Iter(), false);
+  
+  /*--- The the number of iterations of the linear solver ---*/
+  SetIterLinSolver(IterLinSol);
+  
+  /*--- dealocate memory ---*/
+  delete mat_vec;
+  delete precond;
+  
+  /*--- Update solution (system written in terms of increments) ---*/
+  if (!adjoint) {
+    for (iPoint = 0; iPoint < nPointDomain; iPoint++) {
+      for (iVar = 0; iVar < nVar; iVar++) {
+        node[iPoint]->AddSolution(iVar, config->GetLinear_Solver_Relax()*LinSysSol[iPoint*nVar+iVar]);
+      }
+    }
+  }
+  
+  /*--- MPI solution ---*/
+  Set_MPI_Solution(geometry, config);
+  
+  /*--- Compute the root mean square residual ---*/
+  SetResidual_RMS(geometry, config);
+  
+}
+
+void CEulerSolver::SetPrimVar_Gradient_GG(CGeometry *geometry, CConfig *config) {
+  unsigned long iPoint, jPoint, iEdge, iVertex;
+  unsigned short iDim, iVar, iMarker;
+  double *PrimVar_Vertex, *PrimVar_i, *PrimVar_j, PrimVar_Average,
+  Partial_Gradient, Partial_Res, *Normal;
+  
+  /*--- Gradient primitive variables compressible (temp, vx, vy, vz, P, rho)
+   Gradient primitive variables incompressible (rho, vx, vy, vz, beta) ---*/
+  PrimVar_Vertex = new double [nPrimVarGrad];
+  PrimVar_i = new double [nPrimVarGrad];
+  PrimVar_j = new double [nPrimVarGrad];
+  
+  /*--- Set Gradient_Primitive to zero ---*/
+  for (iPoint = 0; iPoint < nPointDomain; iPoint++)
+    node[iPoint]->SetGradient_PrimitiveZero(nPrimVarGrad);
+  
+  /*--- Loop interior edges ---*/
+  for (iEdge = 0; iEdge < geometry->GetnEdge(); iEdge++) {
+    iPoint = geometry->edge[iEdge]->GetNode(0);
+    jPoint = geometry->edge[iEdge]->GetNode(1);
+    
+    for (iVar = 0; iVar < nPrimVarGrad; iVar++) {
+      PrimVar_i[iVar] = node[iPoint]->GetPrimVar(iVar);
+      PrimVar_j[iVar] = node[jPoint]->GetPrimVar(iVar);
+    }
+    
+    Normal = geometry->edge[iEdge]->GetNormal();
+    for (iVar = 0; iVar < nPrimVarGrad; iVar++) {
+      PrimVar_Average =  0.5 * ( PrimVar_i[iVar] + PrimVar_j[iVar] );
+      for (iDim = 0; iDim < nDim; iDim++) {
+        Partial_Res = PrimVar_Average*Normal[iDim];
+        if (geometry->node[iPoint]->GetDomain())
+          node[iPoint]->AddGradient_Primitive(iVar, iDim, Partial_Res);
+        if (geometry->node[jPoint]->GetDomain())
+          node[jPoint]->SubtractGradient_Primitive(iVar, iDim, Partial_Res);
+      }
+    }
+  }
+  
+  /*--- Loop boundary edges ---*/
+  for (iMarker = 0; iMarker < geometry->GetnMarker(); iMarker++) {
+    for (iVertex = 0; iVertex < geometry->GetnVertex(iMarker); iVertex++) {
+      iPoint = geometry->vertex[iMarker][iVertex]->GetNode();
+      if (geometry->node[iPoint]->GetDomain()) {
+        
+        for (iVar = 0; iVar < nPrimVarGrad; iVar++)
+          PrimVar_Vertex[iVar] = node[iPoint]->GetPrimVar(iVar);
+        
+        Normal = geometry->vertex[iMarker][iVertex]->GetNormal();
+        for (iVar = 0; iVar < nPrimVarGrad; iVar++)
+          for (iDim = 0; iDim < nDim; iDim++) {
+            Partial_Res = PrimVar_Vertex[iVar]*Normal[iDim];
+            node[iPoint]->SubtractGradient_Primitive(iVar, iDim, Partial_Res);
+          }
+      }
+    }
+  }
+  
+  /*--- Update gradient value ---*/
+  for (iPoint = 0; iPoint < nPointDomain; iPoint++) {
+    for (iVar = 0; iVar < nPrimVarGrad; iVar++) {
+      for (iDim = 0; iDim < nDim; iDim++) {
+        Partial_Gradient = node[iPoint]->GetGradient_Primitive(iVar,iDim) / (geometry->node[iPoint]->GetVolume());
+        node[iPoint]->SetGradient_Primitive(iVar, iDim, Partial_Gradient);
+      }
+    }
+  }
+  
+  delete [] PrimVar_Vertex;
+  delete [] PrimVar_i;
+  delete [] PrimVar_j;
+  
+  Set_MPI_Primitive_Gradient(geometry, config);
+  
+}
+
+void CEulerSolver::SetPrimVar_Gradient_LS(CGeometry *geometry, CConfig *config) {
+  
+  unsigned short iVar, iDim, jDim, iNeigh;
+  unsigned long iPoint, jPoint;
+  double *PrimVar_i, *PrimVar_j, *Coord_i, *Coord_j, r11, r12, r13, r22, r23, r23_a,
+  r23_b, r33, weight, product, z11, z12, z13, z22, z23, z33, detR2;
+  bool singular;
+  
+  /*--- Loop over points of the grid ---*/
+  
+  for (iPoint = 0; iPoint < nPointDomain; iPoint++) {
+    
+    /*--- Set the value of the singular ---*/
+    singular = false;
+    
+    /*--- Get coordinates ---*/
+    
+    Coord_i = geometry->node[iPoint]->GetCoord();
+    
+    /*--- Get primitives from CVariable ---*/
+    
+    PrimVar_i = node[iPoint]->GetPrimVar();
+    
+    /*--- Inizialization of variables ---*/
+    
+    for (iVar = 0; iVar < nPrimVarGrad; iVar++)
+      for (iDim = 0; iDim < nDim; iDim++)
+        cvector[iVar][iDim] = 0.0;
+    
+    r11 = 0.0; r12 = 0.0;   r13 = 0.0;    r22 = 0.0;
+    r23 = 0.0; r23_a = 0.0; r23_b = 0.0;  r33 = 0.0; detR2 = 0.0;
+    
+    for (iNeigh = 0; iNeigh < geometry->node[iPoint]->GetnPoint(); iNeigh++) {
+      jPoint = geometry->node[iPoint]->GetPoint(iNeigh);
+      Coord_j = geometry->node[jPoint]->GetCoord();
+      
+      PrimVar_j = node[jPoint]->GetPrimVar();
+      
+      weight = 0.0;
+      for (iDim = 0; iDim < nDim; iDim++)
+        weight += (Coord_j[iDim]-Coord_i[iDim])*(Coord_j[iDim]-Coord_i[iDim]);
+      
+      /*--- Sumations for entries of upper triangular matrix R ---*/
+      
+      if (weight != 0.0) {
+        
+        r11 += (Coord_j[0]-Coord_i[0])*(Coord_j[0]-Coord_i[0])/weight;
+        r12 += (Coord_j[0]-Coord_i[0])*(Coord_j[1]-Coord_i[1])/weight;
+        r22 += (Coord_j[1]-Coord_i[1])*(Coord_j[1]-Coord_i[1])/weight;
+        
+        if (nDim == 3) {
+          r13 += (Coord_j[0]-Coord_i[0])*(Coord_j[2]-Coord_i[2])/weight;
+          r23_a += (Coord_j[1]-Coord_i[1])*(Coord_j[2]-Coord_i[2])/weight;
+          r23_b += (Coord_j[0]-Coord_i[0])*(Coord_j[2]-Coord_i[2])/weight;
+          r33 += (Coord_j[2]-Coord_i[2])*(Coord_j[2]-Coord_i[2])/weight;
+        }
+        
+        /*--- Entries of c:= transpose(A)*b ---*/
+        
+        for (iVar = 0; iVar < nPrimVarGrad; iVar++)
+          for (iDim = 0; iDim < nDim; iDim++)
+            cvector[iVar][iDim] += (Coord_j[iDim]-Coord_i[iDim])*(PrimVar_j[iVar]-PrimVar_i[iVar])/weight;
+        
+      }
+      
+    }
+    
+    /*--- Entries of upper triangular matrix R ---*/
+    
+    if (r11 >= 0.0) r11 = sqrt(r11); else r11 = 0.0;
+    if (r11 != 0.0) r12 = r12/r11; else r12 = 0.0;
+    if (r22-r12*r12 >= 0.0) r22 = sqrt(r22-r12*r12); else r22 = 0.0;
+    
+    if (nDim == 3) {
+      if (r11 != 0.0) r13 = r13/r11; else r13 = 0.0;
+      if ((r22 != 0.0) && (r11*r22 != 0.0)) r23 = r23_a/r22 - r23_b*r12/(r11*r22); else r23 = 0.0;
+      if (r33-r23*r23-r13*r13 >= 0.0) r33 = sqrt(r33-r23*r23-r13*r13); else r33 = 0.0;
+    }
+    
+    /*--- Compute determinant ---*/
+    
+    if (nDim == 2) detR2 = (r11*r22)*(r11*r22);
+    else detR2 = (r11*r22*r33)*(r11*r22*r33);
+    
+    /*--- Detect singular matrices ---*/
+    
+    if (abs(detR2) <= EPS) { detR2 = 1.0; singular = true; }
+    
+    /*--- S matrix := inv(R)*traspose(inv(R)) ---*/
+    
+    if (singular) {
+      for (iDim = 0; iDim < nDim; iDim++)
+        for (jDim = 0; jDim < nDim; jDim++)
+          Smatrix[iDim][jDim] = 0.0;
+    }
+    else {
+      if (nDim == 2) {
+        Smatrix[0][0] = (r12*r12+r22*r22)/detR2;
+        Smatrix[0][1] = -r11*r12/detR2;
+        Smatrix[1][0] = Smatrix[0][1];
+        Smatrix[1][1] = r11*r11/detR2;
+      }
+      else {
+        z11 = r22*r33; z12 = -r12*r33; z13 = r12*r23-r13*r22;
+        z22 = r11*r33; z23 = -r11*r23; z33 = r11*r22;
+        Smatrix[0][0] = (z11*z11+z12*z12+z13*z13)/detR2;
+        Smatrix[0][1] = (z12*z22+z13*z23)/detR2;
+        Smatrix[0][2] = (z13*z33)/detR2;
+        Smatrix[1][0] = Smatrix[0][1];
+        Smatrix[1][1] = (z22*z22+z23*z23)/detR2;
+        Smatrix[1][2] = (z23*z33)/detR2;
+        Smatrix[2][0] = Smatrix[0][2];
+        Smatrix[2][1] = Smatrix[1][2];
+        Smatrix[2][2] = (z33*z33)/detR2;
+      }
+    }
+    
+    /*--- Computation of the gradient: S*c ---*/
+    for (iVar = 0; iVar < nPrimVarGrad; iVar++) {
+      for (iDim = 0; iDim < nDim; iDim++) {
+        product = 0.0;
+        for (jDim = 0; jDim < nDim; jDim++) {
+          product += Smatrix[iDim][jDim]*cvector[iVar][jDim];
+        }
+        
+        node[iPoint]->SetGradient_Primitive(iVar, iDim, product);
+      }
+    }
+    
+  }
+  
+  Set_MPI_Primitive_Gradient(geometry, config);
+  
+}
+
+void CEulerSolver::SetPrimVar_Gradient_LS(CGeometry *geometry, CConfig *config,
+                                          unsigned long val_Point) {
+  
+  unsigned short iVar, iDim, jDim, iNeigh;
+  unsigned long iPoint, jPoint;
+  double *PrimVar_i, *PrimVar_j, *Coord_i, *Coord_j;
+  double r11, r12, r13, r22, r23, r23_a,
+  r23_b, r33, weight, product, z11, z12, z13, z22, z23, z33, detR2;
+  bool singular;
+  
+  iPoint = val_Point;
+  
+  /*--- Set the value of the singular ---*/
+  singular = false;
+  
+  /*--- Get coordinates ---*/
+  
+  Coord_i = geometry->node[iPoint]->GetCoord();
+  
+  /*--- Get primitives from CVariable ---*/
+  
+  PrimVar_i = node[iPoint]->GetPrimVar();
+  
+  /*--- Inizialization of variables ---*/
+  
+  for (iVar = 0; iVar < nPrimVarGrad; iVar++)
+    for (iDim = 0; iDim < nDim; iDim++)
+      cvector[iVar][iDim] = 0.0;
+  
+  r11 = 0.0; r12 = 0.0;   r13 = 0.0;    r22 = 0.0;
+  r23 = 0.0; r23_a = 0.0; r23_b = 0.0;  r33 = 0.0; detR2 = 0.0;
+  
+  for (iNeigh = 0; iNeigh < geometry->node[iPoint]->GetnPoint(); iNeigh++) {
+    jPoint = geometry->node[iPoint]->GetPoint(iNeigh);
+    Coord_j = geometry->node[jPoint]->GetCoord();
+    
+    PrimVar_j = node[jPoint]->GetPrimVar();
+    
+    weight = 0.0;
+    for (iDim = 0; iDim < nDim; iDim++)
+      weight += (Coord_j[iDim]-Coord_i[iDim])*(Coord_j[iDim]-Coord_i[iDim]);
+    
+    /*--- Sumations for entries of upper triangular matrix R ---*/
+    
+    if (weight != 0.0) {
+      
+      r11 += (Coord_j[0]-Coord_i[0])*(Coord_j[0]-Coord_i[0])/weight;
+      r12 += (Coord_j[0]-Coord_i[0])*(Coord_j[1]-Coord_i[1])/weight;
+      r22 += (Coord_j[1]-Coord_i[1])*(Coord_j[1]-Coord_i[1])/weight;
+      
+      if (nDim == 3) {
+        r13   += (Coord_j[0]-Coord_i[0])*(Coord_j[2]-Coord_i[2])/weight;
+        r23_a += (Coord_j[1]-Coord_i[1])*(Coord_j[2]-Coord_i[2])/weight;
+        r23_b += (Coord_j[0]-Coord_i[0])*(Coord_j[2]-Coord_i[2])/weight;
+        r33   += (Coord_j[2]-Coord_i[2])*(Coord_j[2]-Coord_i[2])/weight;
+      }
+      
+      /*--- Entries of c:= transpose(A)*b ---*/
+      
+      for (iVar = 0; iVar < nPrimVarGrad; iVar++)
+        for (iDim = 0; iDim < nDim; iDim++)
+          cvector[iVar][iDim] += (Coord_j[iDim]-Coord_i[iDim])*(PrimVar_j[iVar]-PrimVar_i[iVar])/weight;
+      
+    }
+  }
+  
+  /*--- Entries of upper triangular matrix R ---*/
+  
+  if (r11 >= 0.0)         r11 = sqrt(r11);         else r11 = 0.0;
+  if (r11 != 0.0)         r12 = r12/r11;           else r12 = 0.0;
+  if (r22-r12*r12 >= 0.0) r22 = sqrt(r22-r12*r12); else r22 = 0.0;
+  
+  if (nDim == 3) {
+    if (r11 != 0.0)                       r13 = r13/r11;                         else r13 = 0.0;
+    if ((r22 != 0.0) && (r11*r22 != 0.0)) r23 = r23_a/r22 - r23_b*r12/(r11*r22); else r23 = 0.0;
+    if (r33-r23*r23-r13*r13 >= 0.0)       r33 = sqrt(r33-r23*r23-r13*r13);       else r33 = 0.0;
+  }
+  
+  /*--- Compute determinant ---*/
+  if (nDim == 2) detR2 = (r11*r22)*(r11*r22);
+  else detR2 = (r11*r22*r33)*(r11*r22*r33);
+  
+  /*--- Detect singular matrices ---*/
+  
+  if (abs(detR2) <= EPS) { detR2 = 1.0; singular = true; }
+  
+  /*--- S matrix := inv(R)*traspose(inv(R)) ---*/
+  
+  if (singular) {
+    for (iDim = 0; iDim < nDim; iDim++)
+      for (jDim = 0; jDim < nDim; jDim++)
+        Smatrix[iDim][jDim] = 0.0;
+  }
+  else {
+    if (nDim == 2) {
+      Smatrix[0][0] = (r12*r12+r22*r22)/detR2;
+      Smatrix[0][1] = -r11*r12/detR2;
+      Smatrix[1][0] = Smatrix[0][1];
+      Smatrix[1][1] = r11*r11/detR2;
+    }
+    else {
+      z11 = r22*r33; z12 = -r12*r33; z13 = r12*r23-r13*r22;
+      z22 = r11*r33; z23 = -r11*r23; z33 = r11*r22;
+      Smatrix[0][0] = (z11*z11+z12*z12+z13*z13)/detR2;
+      Smatrix[0][1] = (z12*z22+z13*z23)/detR2;
+      Smatrix[0][2] = (z13*z33)/detR2;
+      Smatrix[1][0] = Smatrix[0][1];
+      Smatrix[1][1] = (z22*z22+z23*z23)/detR2;
+      Smatrix[1][2] = (z23*z33)/detR2;
+      Smatrix[2][0] = Smatrix[0][2];
+      Smatrix[2][1] = Smatrix[1][2];
+      Smatrix[2][2] = (z33*z33)/detR2;
+    }
+  }
+  
+  /*--- Computation of the gradient: S*c ---*/
+  for (iVar = 0; iVar < nPrimVarGrad; iVar++) {
+    for (iDim = 0; iDim < nDim; iDim++) {
+      product = 0.0;
+      for (jDim = 0; jDim < nDim; jDim++) {
+        product += Smatrix[iDim][jDim]*cvector[iVar][jDim];
+      }
+      
+      node[iPoint]->SetGradient_Primitive(iVar, iDim, product);
+    }
+  }
+}
+
+
+void CEulerSolver::SetPrimVar_Limiter(CGeometry *geometry, CConfig *config) {
+  
+  unsigned long iEdge, iPoint, jPoint;
+  unsigned short iVar, iDim;
+  double **Gradient_i, **Gradient_j, *Coord_i, *Coord_j, *Primitive_i, *Primitive_j,
+  dave, LimK, eps2, dm, dp, du, limiter;
+  
+  /*--- Initialize solution max and solution min in the entire domain --*/
+  for (iPoint = 0; iPoint < geometry->GetnPoint(); iPoint++) {
+    for (iVar = 0; iVar < nPrimVarGrad; iVar++) {
+      node[iPoint]->SetSolution_Max(iVar, -EPS);
+      node[iPoint]->SetSolution_Min(iVar, EPS);
+    }
+  }
+  
+  /*--- Establish bounds for Spekreijse monotonicity by finding max & min values of neighbor variables --*/
+  for (iEdge = 0; iEdge < geometry->GetnEdge(); iEdge++) {
+    
+    /*--- Point identification, Normal vector and area ---*/
+    iPoint = geometry->edge[iEdge]->GetNode(0);
+    jPoint = geometry->edge[iEdge]->GetNode(1);
+    
+    /*--- Get the conserved variables ---*/
+    Primitive_i = node[iPoint]->GetPrimVar();
+    Primitive_j = node[jPoint]->GetPrimVar();
+    
+    /*--- Compute the maximum, and minimum values for nodes i & j ---*/
+    for (iVar = 0; iVar < nPrimVarGrad; iVar++) {
+      du = (Primitive_j[iVar] - Primitive_i[iVar]);
+      node[iPoint]->SetSolution_Min(iVar, min(node[iPoint]->GetSolution_Min(iVar), du));
+      node[iPoint]->SetSolution_Max(iVar, max(node[iPoint]->GetSolution_Max(iVar), du));
+      node[jPoint]->SetSolution_Min(iVar, min(node[jPoint]->GetSolution_Min(iVar), -du));
+      node[jPoint]->SetSolution_Max(iVar, max(node[jPoint]->GetSolution_Max(iVar), -du));
+    }
+  }
+  
+  /*--- Initialize the limiter --*/
+  for (iPoint = 0; iPoint < geometry->GetnPointDomain(); iPoint++) {
+    for (iVar = 0; iVar < nPrimVarGrad; iVar++) {
+      node[iPoint]->SetLimiter_Primitive(iVar, 2.0);
+    }
+  }
+  
+  switch (config->GetKind_SlopeLimit()) {
+      
+      /*--- Minmod (Roe 1984) limiter ---*/
+    case MINMOD:
+      
+      for (iEdge = 0; iEdge < geometry->GetnEdge(); iEdge++) {
+        
+        iPoint     = geometry->edge[iEdge]->GetNode(0);
+        jPoint     = geometry->edge[iEdge]->GetNode(1);
+        Gradient_i = node[iPoint]->GetGradient();
+        Gradient_j = node[jPoint]->GetGradient();
+        Coord_i    = geometry->node[iPoint]->GetCoord();
+        Coord_j    = geometry->node[jPoint]->GetCoord();
+        
+        for (iVar = 0; iVar < nPrimVarGrad; iVar++) {
+          
+          /*--- Calculate the interface left gradient, delta- (dm) ---*/
+          dm = 0.0;
+          for (iDim = 0; iDim < nDim; iDim++)
+            dm += 0.5*(Coord_j[iDim]-Coord_i[iDim])*Gradient_i[iVar][iDim];
+          
+          /*--- Calculate the interface right gradient, delta+ (dp) ---*/
+          if ( dm > 0.0 ) dp = node[iPoint]->GetSolution_Max(iVar);
+          else dp = node[iPoint]->GetSolution_Min(iVar);
+          
+          limiter = max(0.0, min(1.0,dp/dm));
+          
+          if (limiter < node[iPoint]->GetLimiter_Primitive(iVar))
+            if (geometry->node[iPoint]->GetDomain()) node[iPoint]->SetLimiter_Primitive(iVar, limiter);
+          
+          /*-- Repeat for point j on the edge ---*/
+          dm = 0.0;
+          for (iDim = 0; iDim < nDim; iDim++)
+            dm += 0.5*(Coord_i[iDim]-Coord_j[iDim])*Gradient_j[iVar][iDim];
+          
+          if ( dm > 0.0 ) dp = node[jPoint]->GetSolution_Max(iVar);
+          else dp = node[jPoint]->GetSolution_Min(iVar);
+          
+          limiter = max(0.0, min(1.0,dp/dm));
+          
+          if (limiter < node[jPoint]->GetLimiter_Primitive(iVar))
+            if (geometry->node[jPoint]->GetDomain()) node[jPoint]->SetLimiter_Primitive(iVar, limiter);
+        }
+      }
+      break;
+      
+      /*--- Venkatakrishnan (Venkatakrishnan 1994) limiter ---*/
+    case VENKATAKRISHNAN:
+      
+      /*-- Get limiter parameters from the configuration file ---*/
+      dave = config->GetRefElemLength();
+      LimK = config->GetLimiterCoeff();
+      eps2 = pow((LimK*dave), 3.0);
+      
+      for (iEdge = 0; iEdge < geometry->GetnEdge(); iEdge++) {
+        
+        iPoint     = geometry->edge[iEdge]->GetNode(0);
+        jPoint     = geometry->edge[iEdge]->GetNode(1);
+        Primitive_i = node[iPoint]->GetPrimVar();
+        Primitive_j = node[jPoint]->GetPrimVar();
+        Gradient_i = node[iPoint]->GetGradient_Primitive();
+        Gradient_j = node[jPoint]->GetGradient_Primitive();
+        Coord_i    = geometry->node[iPoint]->GetCoord();
+        Coord_j    = geometry->node[jPoint]->GetCoord();
+        
+        for (iVar = 0; iVar < nPrimVarGrad; iVar++) {
+          
+          /*--- Calculate the interface left gradient, delta- (dm) ---*/
+          dm = 0.0;
+          for (iDim = 0; iDim < nDim; iDim++)
+            dm += 0.5*(Coord_j[iDim]-Coord_i[iDim])*Gradient_i[iVar][iDim];
+          
+          /*--- Calculate the interface right gradient, delta+ (dp) ---*/
+          if ( dm > 0.0 ) dp = node[iPoint]->GetSolution_Max(iVar);
+          else dp = node[iPoint]->GetSolution_Min(iVar);
+          
+          limiter = ( dp*dp + 2.0*dp*dm + eps2 )/( dp*dp + dp*dm + 2.0*dm*dm + eps2);
+          
+          if (limiter < node[iPoint]->GetLimiter_Primitive(iVar))
+            if (geometry->node[iPoint]->GetDomain()) node[iPoint]->SetLimiter_Primitive(iVar, limiter);
+          
+          /*-- Repeat for point j on the edge ---*/
+          dm = 0.0;
+          for (iDim = 0; iDim < nDim; iDim++)
+            dm += 0.5*(Coord_i[iDim]-Coord_j[iDim])*Gradient_j[iVar][iDim];
+          
+          if ( dm > 0.0 ) dp = node[jPoint]->GetSolution_Max(iVar);
+          else dp = node[jPoint]->GetSolution_Min(iVar);
+          
+          limiter = ( dp*dp + 2.0*dp*dm + eps2 )/( dp*dp + dp*dm + 2.0*dm*dm + eps2);
+          
+          if (limiter < node[jPoint]->GetLimiter_Primitive(iVar))
+            if (geometry->node[jPoint]->GetDomain()) node[jPoint]->SetLimiter_Primitive(iVar, limiter);
+        }
+      }
+      break;
+      
+  }
+  
+  /*--- Limiter MPI ---*/
+  Set_MPI_Primitive_Limiter(geometry, config);
+  
+}
+
+void CEulerSolver::SetPreconditioner(CConfig *config, unsigned short iPoint) {
+  unsigned short iDim, jDim, iVar, jVar;
+  double Beta, local_Mach, Beta2, rho, enthalpy, soundspeed, sq_vel;
+  double *U_i = NULL;
+  double Beta_min = config->GetminTurkelBeta();
+  double Beta_max = config->GetmaxTurkelBeta();
+  
+  
+  /*--- Variables to calculate the preconditioner parameter Beta ---*/
+  local_Mach = sqrt(node[iPoint]->GetVelocity2())/node[iPoint]->GetSoundSpeed();
+  Beta 		    = max(Beta_min,min(local_Mach,Beta_max));
+  Beta2 		    = Beta*Beta;
+  
+  U_i = node[iPoint]->GetSolution();
+  
+  rho = U_i[0];
+  enthalpy = node[iPoint]->GetEnthalpy();
+  soundspeed = node[iPoint]->GetSoundSpeed();
+  sq_vel = node[iPoint]->GetVelocity2();
+  
+  /*---Calculating the inverse of the preconditioning matrix that multiplies the time derivative  */
+  LowMach_Precontioner[0][0] = 0.5*sq_vel;
+  LowMach_Precontioner[0][nVar-1] = 1.0;
+  for (iDim = 0; iDim < nDim; iDim ++)
+    LowMach_Precontioner[0][1+iDim] = -1.0*U_i[iDim+1]/rho;
+  
+  for (iDim = 0; iDim < nDim; iDim ++) {
+    LowMach_Precontioner[iDim+1][0] = 0.5*sq_vel*U_i[iDim+1]/rho;
+    LowMach_Precontioner[iDim+1][nVar-1] = U_i[iDim+1]/rho;
+    for (jDim = 0; jDim < nDim; jDim ++) {
+      LowMach_Precontioner[iDim+1][1+jDim] = -1.0*U_i[jDim+1]/rho*U_i[iDim+1]/rho;
+    }
+  }
+  
+  LowMach_Precontioner[nVar-1][0] = 0.5*sq_vel*enthalpy;
+  LowMach_Precontioner[nVar-1][nVar-1] = enthalpy;
+  for (iDim = 0; iDim < nDim; iDim ++)
+    LowMach_Precontioner[nVar-1][1+iDim] = -1.0*U_i[iDim+1]/rho*enthalpy;
+  
+  
+  for (iVar = 0; iVar < nVar; iVar ++ ) {
+    for (jVar = 0; jVar < nVar; jVar ++ ) {
+      LowMach_Precontioner[iVar][jVar] = (1.0/(Beta2+EPS) - 1.0) * (Gamma-1.0)/(soundspeed*soundspeed)*LowMach_Precontioner[iVar][jVar];
+      if (iVar == jVar)
+        LowMach_Precontioner[iVar][iVar] += 1.0;
+    }
+  }
+  
+}
+
+void CEulerSolver::GetNacelle_Properties(CGeometry *geometry, CConfig *config, unsigned short iMesh, bool Output) {
+  unsigned short iDim, iMarker, iVar;
+  unsigned long iVertex, iPoint;
+  double Pressure, Velocity[3], Velocity2, MassFlow, Density, Energy, Area,
+  Mach, SoundSpeed, Flow_Dir[3], alpha;
+  
+  unsigned short nMarker_NacelleInflow = config->GetnMarker_NacelleInflow();
+  unsigned short nMarker_NacelleExhaust = config->GetnMarker_NacelleExhaust();
+  
+  int rank = MASTER_NODE;
+#ifndef NO_MPI
+#ifdef WINDOWS
+  MPI_Comm_rank(MPI_COMM_WORLD,&rank);
+#else
+  rank = MPI::COMM_WORLD.Get_rank();
+#endif
+#endif
+  
+  /*--- Compute the numerical fan face Mach number, and the total area of the inflow ---*/
+  for (iMarker = 0; iMarker < config->GetnMarker_All(); iMarker++) {
+    
+    FanFace_MassFlow[iMarker] = 0.0;
+    FanFace_Mach[iMarker] = 0.0;
+    FanFace_Pressure[iMarker] = 0.0;
+    FanFace_Area[iMarker] = 0.0;
+    
+    Exhaust_MassFlow[iMarker] = 0.0;
+    Exhaust_Area[iMarker] = 0.0;
+    
+    if (config->GetMarker_All_Boundary(iMarker) == NACELLE_INFLOW) {
+      
+      for (iVertex = 0; iVertex < geometry->nVertex[iMarker]; iVertex++) {
+        iPoint = geometry->vertex[iMarker][iVertex]->GetNode();
+        
+        if (geometry->node[iPoint]->GetDomain()) {
+          
+          geometry->vertex[iMarker][iVertex]->GetNormal(Vector);
+          
+          Density = node[iPoint]->GetSolution(0);
+          Velocity2 = 0.0; Area = 0.0; MassFlow = 0.0;
+          for (iDim = 0; iDim < nDim; iDim++) {
+            Area += Vector[iDim]*Vector[iDim];
+            Velocity[iDim] = node[iPoint]->GetSolution(iDim+1)/Density;
+            Velocity2 += Velocity[iDim]*Velocity[iDim];
+            MassFlow -= Vector[iDim]*node[iPoint]->GetSolution(iDim+1);
+          }
+          
+          Area       = sqrt (Area);
+          Energy     = node[iPoint]->GetSolution(nVar-1)/Density;
+          Pressure   = Gamma_Minus_One*Density*(Energy-0.5*Velocity2);
+          SoundSpeed = sqrt(Gamma*Pressure/Density);
+          Mach       = sqrt(Velocity2)/SoundSpeed;
+          
+          /*--- Compute the FanFace_MassFlow, FanFace_Pressure, FanFace_Mach, and FanFace_Area ---*/
+          FanFace_MassFlow[iMarker] += MassFlow;
+          FanFace_Pressure[iMarker] += Pressure*Area;
+          FanFace_Mach[iMarker] += Mach*Area;
+          FanFace_Area[iMarker] += Area;
+          
+        }
+      }
+      
+    }
+    
+    if (config->GetMarker_All_Boundary(iMarker) == NACELLE_EXHAUST) {
+      
+      for (iVertex = 0; iVertex < geometry->nVertex[iMarker]; iVertex++) {
+        iPoint = geometry->vertex[iMarker][iVertex]->GetNode();
+        
+        if (geometry->node[iPoint]->GetDomain()) {
+          
+          geometry->vertex[iMarker][iVertex]->GetNormal(Vector);
+          
+          Area = 0.0;
+          for (iDim = 0; iDim < nDim; iDim++)
+            Area += Vector[iDim]*Vector[iDim];
+          Area = sqrt (Area);
+          
+          MassFlow = 0.0;
+          for (iDim = 0; iDim < nDim; iDim++)
+            MassFlow += Vector[iDim]*node[iPoint]->GetSolution(iDim+1);
+          
+          /*--- Compute the mass Exhaust_MassFlow ---*/
+          Exhaust_MassFlow[iMarker] += MassFlow;
+          Exhaust_Area[iMarker] += Area;
+          
+        }
+      }
+      
+    }
+    
+  }
+  
+  /*--- Copy to the appropriate structure ---*/
+  unsigned short iMarker_NacelleInflow, iMarker_NacelleExhaust;
+  
+  double *FanFace_MassFlow_Local = new double [nMarker_NacelleInflow];
+  double *FanFace_Mach_Local = new double [nMarker_NacelleInflow];
+  double *FanFace_Pressure_Local = new double [nMarker_NacelleInflow];
+  double *FanFace_Area_Local = new double [nMarker_NacelleInflow];
+  
+  double *FanFace_MassFlow_Total = new double [nMarker_NacelleInflow];
+  double *FanFace_Mach_Total = new double [nMarker_NacelleInflow];
+  double *FanFace_Pressure_Total = new double [nMarker_NacelleInflow];
+  double *FanFace_Area_Total = new double [nMarker_NacelleInflow];
+  
+  for (iMarker_NacelleInflow = 0; iMarker_NacelleInflow < nMarker_NacelleInflow; iMarker_NacelleInflow++) {
+    FanFace_MassFlow_Local[iMarker_NacelleInflow] = 0.0;
+    FanFace_Mach_Local[iMarker_NacelleInflow] = 0.0;
+    FanFace_Pressure_Local[iMarker_NacelleInflow] = 0.0;
+    FanFace_Area_Local[iMarker_NacelleInflow] = 0.0;
+    
+    FanFace_MassFlow_Total[iMarker_NacelleInflow] = 0.0;
+    FanFace_Mach_Total[iMarker_NacelleInflow] = 0.0;
+    FanFace_Pressure_Total[iMarker_NacelleInflow] = 0.0;
+    FanFace_Area_Total[iMarker_NacelleInflow] = 0.0;
+  }
+  
+  double *Exhaust_MassFlow_Local = new double [nMarker_NacelleExhaust];
+  double *Exhaust_Area_Local = new double [nMarker_NacelleExhaust];
+  
+  double *Exhaust_MassFlow_Total = new double [nMarker_NacelleExhaust];
+  double *Exhaust_Area_Total = new double [nMarker_NacelleExhaust];
+  
+  for (iMarker_NacelleExhaust = 0; iMarker_NacelleExhaust < nMarker_NacelleExhaust; iMarker_NacelleExhaust++) {
+    Exhaust_MassFlow_Local[iMarker_NacelleExhaust] = 0.0;
+    Exhaust_Area_Local[iMarker_NacelleExhaust] = 0.0;
+    
+    Exhaust_MassFlow_Total[iMarker_NacelleExhaust] = 0.0;
+    Exhaust_Area_Total[iMarker_NacelleExhaust] = 0.0;
+  }
+  
+  /*--- Compute the numerical fan face Mach number, and the total area of the inflow ---*/
+  for (iMarker = 0; iMarker < config->GetnMarker_All(); iMarker++) {
+    
+    if (config->GetMarker_All_Boundary(iMarker) == NACELLE_INFLOW) {
+      
+      /*--- Loop over all the boundaries with nacelle inflow bc ---*/
+      for (iMarker_NacelleInflow = 0; iMarker_NacelleInflow < nMarker_NacelleInflow; iMarker_NacelleInflow++) {
+        
+        /*--- Add the FanFace_MassFlow, FanFace_Mach, FanFace_Pressure and FanFace_Area to the particular boundary ---*/
+        if (config->GetMarker_All_Tag(iMarker) == config->GetMarker_NacelleInflow(iMarker_NacelleInflow)) {
+          FanFace_MassFlow_Local[iMarker_NacelleInflow] += FanFace_MassFlow[iMarker];
+          FanFace_Mach_Local[iMarker_NacelleInflow] += FanFace_Mach[iMarker];
+          FanFace_Pressure_Local[iMarker_NacelleInflow] += FanFace_Pressure[iMarker];
+          FanFace_Area_Local[iMarker_NacelleInflow] += FanFace_Area[iMarker];
+        }
+        
+      }
+      
+    }
+    
+    if (config->GetMarker_All_Boundary(iMarker) == NACELLE_EXHAUST) {
+      
+      /*--- Loop over all the boundaries with nacelle inflow bc ---*/
+      for (iMarker_NacelleExhaust= 0; iMarker_NacelleExhaust < nMarker_NacelleExhaust; iMarker_NacelleExhaust++) {
+        
+        /*--- Add the Exhaust_MassFlow, and Exhaust_Area to the particular boundary ---*/
+        if (config->GetMarker_All_Tag(iMarker) == config->GetMarker_NacelleExhaust(iMarker_NacelleExhaust)) {
+          Exhaust_MassFlow_Local[iMarker_NacelleExhaust] += Exhaust_MassFlow[iMarker];
+          Exhaust_Area_Local[iMarker_NacelleExhaust] += Exhaust_Area[iMarker];
+        }
+        
+      }
+      
+    }
+    
+  }
+  
+#ifndef NO_MPI
+  
+#ifdef WINDOWS
+  MPI_Allreduce(FanFace_MassFlow_Local, FanFace_MassFlow_Total, nMarker_NacelleInflow, MPI_DOUBLE, MPI_SUM, MPI_COMM_WORLD);
+  MPI_Allreduce(FanFace_Mach_Local, FanFace_Mach_Total, nMarker_NacelleInflow, MPI_DOUBLE, MPI_SUM, MPI_COMM_WORLD);
+  MPI_Allreduce(FanFace_Pressure_Local, FanFace_Pressure_Total, nMarker_NacelleInflow, MPI_DOUBLE, MPI_SUM, MPI_COMM_WORLD);
+  MPI_Allreduce(FanFace_Area_Local, FanFace_Area_Total, nMarker_NacelleInflow, MPI_DOUBLE, MPI_SUM, MPI_COMM_WORLD);
+  MPI_Allreduce(Exhaust_MassFlow_Local, Exhaust_MassFlow_Total, nMarker_NacelleExhaust, MPI_DOUBLE, MPI_SUM, MPI_COMM_WORLD);
+  MPI_Allreduce(Exhaust_Area_Local, Exhaust_Area_Total, nMarker_NacelleExhaust, MPI_DOUBLE, MPI_SUM, MPI_COMM_WORLD);
+#else
+  MPI::COMM_WORLD.Allreduce(FanFace_MassFlow_Local, FanFace_MassFlow_Total, nMarker_NacelleInflow, MPI::DOUBLE, MPI::SUM);
+  MPI::COMM_WORLD.Allreduce(FanFace_Mach_Local, FanFace_Mach_Total, nMarker_NacelleInflow, MPI::DOUBLE, MPI::SUM);
+  MPI::COMM_WORLD.Allreduce(FanFace_Pressure_Local, FanFace_Pressure_Total, nMarker_NacelleInflow, MPI::DOUBLE, MPI::SUM);
+  MPI::COMM_WORLD.Allreduce(FanFace_Area_Local, FanFace_Area_Total, nMarker_NacelleInflow, MPI::DOUBLE, MPI::SUM);
+  MPI::COMM_WORLD.Allreduce(Exhaust_MassFlow_Local, Exhaust_MassFlow_Total, nMarker_NacelleExhaust, MPI::DOUBLE, MPI::SUM);
+  MPI::COMM_WORLD.Allreduce(Exhaust_Area_Local, Exhaust_Area_Total, nMarker_NacelleExhaust, MPI::DOUBLE, MPI::SUM);
+#endif
+  
+#else
+  
+  for (iMarker_NacelleInflow = 0; iMarker_NacelleInflow < nMarker_NacelleInflow; iMarker_NacelleInflow++) {
+    FanFace_MassFlow_Total[iMarker_NacelleInflow]   = FanFace_MassFlow_Local[iMarker_NacelleInflow];
+    FanFace_Mach_Total[iMarker_NacelleInflow]       = FanFace_Mach_Local[iMarker_NacelleInflow];
+    FanFace_Pressure_Total[iMarker_NacelleInflow]   = FanFace_Pressure_Local[iMarker_NacelleInflow];
+    FanFace_Area_Total[iMarker_NacelleInflow]       = FanFace_Area_Local[iMarker_NacelleInflow];
+  }
+  
+  for (iMarker_NacelleExhaust = 0; iMarker_NacelleExhaust < nMarker_NacelleExhaust; iMarker_NacelleExhaust++) {
+    Exhaust_MassFlow_Total[iMarker_NacelleExhaust]  = Exhaust_MassFlow_Local[iMarker_NacelleExhaust];
+    Exhaust_Area_Total[iMarker_NacelleExhaust]      = Exhaust_Area_Local[iMarker_NacelleExhaust];
+  }
+  
+#endif
+  
+  /*--- Compute the value of FanFace_Area_Total, and FanFace_Pressure_Total, and
+   set the value in the config structure for future use ---*/
+  for (iMarker_NacelleInflow = 0; iMarker_NacelleInflow < nMarker_NacelleInflow; iMarker_NacelleInflow++) {
+    if (FanFace_Area_Total[iMarker_NacelleInflow] != 0.0) FanFace_Mach_Total[iMarker_NacelleInflow] /= FanFace_Area_Total[iMarker_NacelleInflow];
+    else FanFace_Mach_Total[iMarker_NacelleInflow] = 0.0;
+    if (FanFace_Area_Total[iMarker_NacelleInflow] != 0.0) FanFace_Pressure_Total[iMarker_NacelleInflow] /= FanFace_Area_Total[iMarker_NacelleInflow];
+    else FanFace_Pressure_Total[iMarker_NacelleInflow] = 0.0;
+    
+    if (iMesh == MESH_0) {
+      config->SetFanFace_Mach(iMarker_NacelleInflow, FanFace_Mach_Total[iMarker_NacelleInflow]);
+      config->SetFanFace_Pressure(iMarker_NacelleInflow, FanFace_Pressure_Total[iMarker_NacelleInflow]);
+    }
+    
+  }
+  
+  bool write_heads = (((config->GetExtIter() % (config->GetWrt_Con_Freq()*20)) == 0));
+  
+  if ((rank == MASTER_NODE) && (iMesh == MESH_0) && write_heads && Output) {
+    
+    cout.precision(4);
+    cout.setf(ios::fixed,ios::floatfield);
+    
+    cout << endl << "---------------------------- Engine properties --------------------------" << endl;
+    for (iMarker_NacelleInflow = 0; iMarker_NacelleInflow < nMarker_NacelleInflow; iMarker_NacelleInflow++) {
+      cout << "Nacelle inflow ("<< config->GetMarker_NacelleInflow(iMarker_NacelleInflow)
+      << "): MassFlow (kg/s): " << FanFace_MassFlow_Total[iMarker_NacelleInflow] * config->GetDensity_Ref() * config->GetVelocity_Ref()
+      << ", Mach: " << FanFace_Mach_Total[iMarker_NacelleInflow]
+      << ", Area: " << FanFace_Area_Total[iMarker_NacelleInflow] <<"."<< endl;
+    }
+    
+    for (iMarker_NacelleExhaust = 0; iMarker_NacelleExhaust < nMarker_NacelleExhaust; iMarker_NacelleExhaust++) {
+      cout << "Nacelle exhaust ("<< config->GetMarker_NacelleExhaust(iMarker_NacelleExhaust)
+      << "): MassFlow (kg/s): " << Exhaust_MassFlow_Total[iMarker_NacelleExhaust] * config->GetDensity_Ref() * config->GetVelocity_Ref()
+      << ", Area: " << Exhaust_Area_Total[iMarker_NacelleExhaust] <<"."<< endl;
+    }
+    cout << "-------------------------------------------------------------------------" << endl;
+    
+  }
+  
+  /*--- Check the flow orientation in the nacelle inflow ---*/
+  for (iMarker = 0; iMarker < config->GetnMarker_All(); iMarker++) {
+    
+    if (config->GetMarker_All_Boundary(iMarker) == NACELLE_INFLOW) {
+      
+      /*--- Loop over all the vertices on this boundary marker ---*/
+      for (iVertex = 0; iVertex < geometry->nVertex[iMarker]; iVertex++) {
+        
+        iPoint = geometry->vertex[iMarker][iVertex]->GetNode();
+        
+        /*--- Normal vector for this vertex (negate for outward convention) ---*/
+        geometry->vertex[iMarker][iVertex]->GetNormal(Vector);
+        
+        for (iDim = 0; iDim < nDim; iDim++) Vector[iDim] = -Vector[iDim];
+        
+        Area = 0.0;
+        for (iDim = 0; iDim < nDim; iDim++)
+          Area += Vector[iDim]*Vector[iDim];
+        Area = sqrt (Area);
+        
+        /*--- Compute unitary vector ---*/
+        for (iDim = 0; iDim < nDim; iDim++)
+          Vector[iDim] /= Area;
+        
+        /*--- The flow direction is defined by the local velocity on the surface ---*/
+        for (iDim = 0; iDim < nDim; iDim++)
+          Flow_Dir[iDim] = node[iPoint]->GetSolution(iDim+1) / node[iPoint]->GetSolution(0);
+        
+        /*--- Dot product of normal and flow direction. ---*/
+        alpha = 0.0;
+        for (iDim = 0; iDim < nDim; iDim++)
+          alpha += Vector[iDim]*Flow_Dir[iDim];
+        
+        /*--- Flow in the wrong direction. ---*/
+        if (alpha < 0.0) {
+          
+          /*--- Copy the old solution ---*/
+          for (iVar = 0; iVar < nVar; iVar++)
+            node[iPoint]->SetSolution(iVar, node[iPoint]->GetSolution_Old(iVar));
+          
+        }
+        
+      }
+    }
+  }
+  
+  delete [] FanFace_MassFlow_Local;
+  delete [] FanFace_Mach_Local;
+  delete [] FanFace_Pressure_Local;
+  delete [] FanFace_Area_Local;
+  
+  delete [] FanFace_MassFlow_Total;
+  delete [] FanFace_Mach_Total;
+  delete [] FanFace_Pressure_Total;
+  delete [] FanFace_Area_Total;
+  
+  delete [] Exhaust_MassFlow_Local;
+  delete [] Exhaust_Area_Local;
+  
+  delete [] Exhaust_MassFlow_Total;
+  delete [] Exhaust_Area_Total;
+  
+}
+
+void CEulerSolver::BC_Euler_Wall(CGeometry *geometry, CSolver **solver_container,
+                                 CNumerics *numerics, CConfig *config, unsigned short val_marker) {
+  
+  unsigned short iDim, iVar, jVar, jDim;
+  unsigned long iPoint, iVertex;
+  double Pressure, *Normal = NULL, *GridVel = NULL, Area, UnitNormal[3],
+  ProjGridVel = 0.0, a2, phi, turb_ke = 0.0;
+  
+  bool implicit = (config->GetKind_TimeIntScheme_Flow() == EULER_IMPLICIT);
+  bool grid_movement  = config->GetGrid_Movement();
+  bool compressible = (config->GetKind_Regime() == COMPRESSIBLE);
+  bool incompressible = (config->GetKind_Regime() == INCOMPRESSIBLE);
+  bool freesurface = (config->GetKind_Regime() == FREESURFACE);
+  bool tkeNeeded = ((config->GetKind_Solver() == RANS) && (config->GetKind_Turb_Model() == SST));
+  
+  /*--- Loop over all the vertices on this boundary marker ---*/
+  
+  for (iVertex = 0; iVertex < geometry->nVertex[val_marker]; iVertex++) {
+    iPoint = geometry->vertex[val_marker][iVertex]->GetNode();
+    
+    /*--- Check if the node belongs to the domain (i.e, not a halo node) ---*/
+    
+    if (geometry->node[iPoint]->GetDomain()) {
+      
+      /*--- Normal vector for this vertex (negate for outward convention) ---*/
+      
+      Normal = geometry->vertex[val_marker][iVertex]->GetNormal();
+      
+      Area = 0.0;
+      for (iDim = 0; iDim < nDim; iDim++) Area += Normal[iDim]*Normal[iDim];
+      Area = sqrt (Area);
+      
+      for (iDim = 0; iDim < nDim; iDim++) UnitNormal[iDim] = -Normal[iDim]/Area;
+      
+      /*--- Get the pressure ---*/
+      
+      if (compressible)                   Pressure = node[iPoint]->GetPressure();
+      if (incompressible || freesurface)  Pressure = node[iPoint]->GetPressureInc();
+      
+      /*--- Add the kinetic energy correction ---*/
+      
+      if (tkeNeeded) {
+        turb_ke = solver_container[TURB_SOL]->node[iPoint]->GetSolution(0);
+        Pressure += (2.0/3.0)*node[iPoint]->GetDensity()*turb_ke;
+      }
+      
+      /*--- Compute the residual ---*/
+      
+      Residual[0] = 0.0;
+      for (iDim = 0; iDim < nDim; iDim++)
+        Residual[iDim+1] = Pressure*UnitNormal[iDim]*Area;
+      
+      if (compressible || freesurface) {
+        Residual[nVar-1] = 0.0;
+      }
+      
+      /*--- Adjustment to energy equation due to grid motion ---*/
+      
+      if (grid_movement) {
+        ProjGridVel = 0.0;
+        GridVel = geometry->node[iPoint]->GetGridVel();
+        for (iDim = 0; iDim < nDim; iDim++)
+          ProjGridVel += GridVel[iDim]*UnitNormal[iDim]*Area;
+        Residual[nVar-1] = Pressure*ProjGridVel;
+      }
+      
+      /*--- Add value to the residual ---*/
+      
+      LinSysRes.AddBlock(iPoint, Residual);
+      
+      /*--- Form Jacobians for implicit computations ---*/
+      
+      if (implicit) {
+        
+        /*--- Initialize jacobian ---*/
+        
+        for (iVar = 0; iVar < nVar; iVar++) {
+          for (jVar = 0; jVar < nVar; jVar++)
+            Jacobian_i[iVar][jVar] = 0.0;
+        }
+        
+        if (compressible)  {
+          a2 = Gamma-1.0;
+          phi = 0.5*a2*node[iPoint]->GetVelocity2();
+          for (iVar = 0; iVar < nVar; iVar++) {
+            Jacobian_i[0][iVar] = 0.0;
+            Jacobian_i[nDim+1][iVar] = 0.0;
+          }
+          for (iDim = 0; iDim < nDim; iDim++) {
+            Jacobian_i[iDim+1][0] = -phi*Normal[iDim];
+            for (jDim = 0; jDim < nDim; jDim++)
+              Jacobian_i[iDim+1][jDim+1] = a2*node[iPoint]->GetVelocity(jDim)*Normal[iDim];
+            Jacobian_i[iDim+1][nDim+1] = -a2*Normal[iDim];
+          }
+          if (grid_movement) {
+            ProjGridVel = 0.0;
+            GridVel = geometry->node[iPoint]->GetGridVel();
+            for (iDim = 0; iDim < nDim; iDim++)
+              ProjGridVel += GridVel[iDim]*UnitNormal[iDim]*Area;
+            Jacobian_i[nDim+1][0] = phi*ProjGridVel;
+            for (jDim = 0; jDim < nDim; jDim++)
+              Jacobian_i[nDim+1][jDim+1] = -a2*node[iPoint]->GetVelocity(jDim)*ProjGridVel;
+            Jacobian_i[nDim+1][nDim+1] = a2*ProjGridVel;
+          }
+          Jacobian.AddBlock(iPoint,iPoint,Jacobian_i);
+          
+        }
+        if (incompressible || freesurface)  {
+          for (iDim = 0; iDim < nDim; iDim++)
+            Jacobian_i[iDim+1][0] = -Normal[iDim];
+          Jacobian.AddBlock(iPoint, iPoint, Jacobian_i);
+        }
+        
+      }
+    }
+  }
+  
+}
+
+void CEulerSolver::BC_Far_Field(CGeometry *geometry, CSolver **solver_container, CNumerics *conv_numerics,
+                                CNumerics *visc_numerics, CConfig *config, unsigned short val_marker) {
+  
+  unsigned short iDim;
+  unsigned long iVertex, iPoint, Point_Normal;
+  
+  double *GridVel;
+  double Area, UnitNormal[3];
+  double Density, Pressure, Velocity[3], Energy;
+  double Density_Bound, Pressure_Bound, Vel_Bound[3];
+  double Density_Infty, Pressure_Infty, Vel_Infty[3];
+  double SoundSpeed, Entropy, Velocity2, Vn;
+  double SoundSpeed_Bound, Entropy_Bound, Vel2_Bound, Vn_Bound;
+  double SoundSpeed_Infty, Entropy_Infty, Vel2_Infty, Vn_Infty, Qn_Infty;
+  double RiemannPlus, RiemannMinus;
+  double *V_infty, *V_domain;
+  
+  double Gas_Constant     = config->GetGas_ConstantND();
+  
+  bool implicit         = config->GetKind_TimeIntScheme_Flow() == EULER_IMPLICIT;
+  bool grid_movement    = config->GetGrid_Movement();
+  bool compressible     = (config->GetKind_Regime() == COMPRESSIBLE);
+  bool incompressible   = (config->GetKind_Regime() == INCOMPRESSIBLE);
+  bool freesurface      = (config->GetKind_Regime() == FREESURFACE);
+  bool viscous          = config->GetViscous();
+  bool tkeNeeded = ((config->GetKind_Solver() == RANS) && (config->GetKind_Turb_Model() == SST));
+  
+  double *Normal = new double[nDim];
+  
+  /*--- Loop over all the vertices on this boundary marker ---*/
+  
+  for (iVertex = 0; iVertex < geometry->nVertex[val_marker]; iVertex++) {
+    iPoint = geometry->vertex[val_marker][iVertex]->GetNode();
+    
+    /*--- Allocate the value at the infinity ---*/
+    V_infty = GetCharacPrimVar(val_marker, iVertex);
+    
+    /*--- Check if the node belongs to the domain (i.e, not a halo node) ---*/
+    
+    if (geometry->node[iPoint]->GetDomain()) {
+      
+      /*--- Index of the closest interior node ---*/
+      Point_Normal = geometry->vertex[val_marker][iVertex]->GetNormal_Neighbor();
+      
+      /*--- Normal vector for this vertex (negate for outward convention) ---*/
+      
+      geometry->vertex[val_marker][iVertex]->GetNormal(Normal);
+      for (iDim = 0; iDim < nDim; iDim++) Normal[iDim] = -Normal[iDim];
+      conv_numerics->SetNormal(Normal);
+      
+      /*--- Retrieve solution at the farfield boundary node ---*/
+      V_domain = node[iPoint]->GetPrimVar();
+      
+      /*--- Construct solution state at infinity (far-field) ---*/
+      
+      if (compressible) {
+        
+        /*--- Construct solution state at infinity for compressible flow by
+         using Riemann invariants, and then impose a weak boundary condition
+         by computing the flux using this new state for U. See CFD texts by
+         Hirsch or Blazek for more detail. Adapted from an original
+         implementation in the Stanford University multi-block (SUmb) solver
+         in the routine bcFarfield.f90 written by Edwin van der Weide,
+         last modified 06-12-2005. First, compute the unit normal at the
+         boundary nodes. ---*/
+        
+        Area = 0.0;
+        for (iDim = 0; iDim < nDim; iDim++) Area += Normal[iDim]*Normal[iDim];
+        Area = sqrt(Area);
+        
+        for (iDim = 0; iDim < nDim; iDim++)
+          UnitNormal[iDim] = Normal[iDim]/Area;
+        
+        /*--- Store primitive variables (density, velocities, velocity squared,
+         energy, pressure, and sound speed) at the boundary node, and set some
+         other quantities for clarity. Project the current flow velocity vector
+         at this boundary node into the local normal direction, i.e. compute
+         v_bound.n.  ---*/
+        
+        Density_Bound = V_domain[nDim+2];
+        Vel2_Bound = 0.0; Vn_Bound = 0.0;
+        for (iDim = 0; iDim < nDim; iDim++) {
+          Vel_Bound[iDim] = V_domain[iDim+1];
+          Vel2_Bound     += Vel_Bound[iDim]*Vel_Bound[iDim];
+          Vn_Bound       += Vel_Bound[iDim]*UnitNormal[iDim];
+        }
+        Pressure_Bound   = node[iPoint]->GetPressure();
+        SoundSpeed_Bound = sqrt(Gamma*Pressure_Bound/Density_Bound);
+        Entropy_Bound    = pow(Density_Bound,Gamma)/Pressure_Bound;
+        
+        /*--- Store the primitive variable state for the freestream. Project
+         the freestream velocity vector into the local normal direction,
+         i.e. compute v_infty.n. ---*/
+        
+        Density_Infty = GetDensity_Inf();
+        Vel2_Infty = 0.0; Vn_Infty = 0.0;
+        for (iDim = 0; iDim < nDim; iDim++) {
+          Vel_Infty[iDim] = GetVelocity_Inf(iDim);
+          Vel2_Infty     += Vel_Infty[iDim]*Vel_Infty[iDim];
+          Vn_Infty       += Vel_Infty[iDim]*UnitNormal[iDim];
+        }
+        Pressure_Infty   = GetPressure_Inf();
+        SoundSpeed_Infty = sqrt(Gamma*Pressure_Infty/Density_Infty);
+        Entropy_Infty    = pow(Density_Infty,Gamma)/Pressure_Infty;
+        
+        /*--- Adjust the normal freestream velocity for grid movement ---*/
+        
+        Qn_Infty = Vn_Infty;
+        if (grid_movement) {
+          GridVel = geometry->node[iPoint]->GetGridVel();
+          for (iDim = 0; iDim < nDim; iDim++)
+            Qn_Infty -= GridVel[iDim]*UnitNormal[iDim];
+        }
+        
+        /*--- Compute acoustic Riemann invariants: R = u.n +/- 2c/(gamma-1).
+         These correspond with the eigenvalues (u+c) and (u-c), respectively,
+         which represent the acoustic waves. Positive characteristics are
+         incoming, and a physical boundary condition is imposed (freestream
+         state). This occurs when either (u.n+c) > 0 or (u.n-c) > 0. Negative
+         characteristics are leaving the domain, and numerical boundary
+         conditions are required by extrapolating from the interior state
+         using the Riemann invariants. This occurs when (u.n+c) < 0 or
+         (u.n-c) < 0. Note that grid movement is taken into account when
+         checking the sign of the eigenvalue. ---*/
+        
+        /*--- Check whether (u.n+c) is greater or less than zero ---*/
+        
+        if (Qn_Infty > -SoundSpeed_Infty) {
+          /*--- Subsonic inflow or outflow ---*/
+          RiemannPlus = Vn_Bound + 2.0*SoundSpeed_Bound/Gamma_Minus_One;
+        } else {
+          /*--- Supersonic inflow ---*/
+          RiemannPlus = Vn_Infty + 2.0*SoundSpeed_Infty/Gamma_Minus_One;
+        }
+        
+        /*--- Check whether (u.n-c) is greater or less than zero ---*/
+        
+        if (Qn_Infty > SoundSpeed_Infty) {
+          /*--- Supersonic outflow ---*/
+          RiemannMinus = Vn_Bound - 2.0*SoundSpeed_Bound/Gamma_Minus_One;
+        } else {
+          /*--- Subsonic outflow ---*/
+          RiemannMinus = Vn_Infty - 2.0*SoundSpeed_Infty/Gamma_Minus_One;
+        }
+        
+        /*--- Compute a new value for the local normal velocity and speed of
+         sound from the Riemann invariants. ---*/
+        
+        Vn = 0.5 * (RiemannPlus + RiemannMinus);
+        SoundSpeed = 0.25 * (RiemannPlus - RiemannMinus)*Gamma_Minus_One;
+        
+        /*--- Construct the primitive variable state at the boundary for
+         computing the flux for the weak boundary condition. The values
+         that we choose to construct the solution (boundary or freestream)
+         depend on whether we are at an inflow or outflow. At an outflow, we
+         choose boundary information (at most one characteristic is incoming),
+         while at an inflow, we choose infinity values (at most one
+         characteristic is outgoing). ---*/
+        
+        if (Qn_Infty > 0.0)   {
+          /*--- Outflow conditions ---*/
+          for (iDim = 0; iDim < nDim; iDim++)
+            Velocity[iDim] = Vel_Bound[iDim] + (Vn-Vn_Bound)*UnitNormal[iDim];
+          Entropy = Entropy_Bound;
+        } else  {
+          /*--- Inflow conditions ---*/
+          for (iDim = 0; iDim < nDim; iDim++)
+            Velocity[iDim] = Vel_Infty[iDim] + (Vn-Vn_Infty)*UnitNormal[iDim];
+          Entropy = Entropy_Infty;
+        }
+        
+        /*--- Recompute the primitive variables. ---*/
+        
+        Density = pow(Entropy*SoundSpeed*SoundSpeed/Gamma,1.0/Gamma_Minus_One);
+        Velocity2 = 0.0;
+        for (iDim = 0; iDim < nDim; iDim++) {
+          Velocity2 += Velocity[iDim]*Velocity[iDim];
+        }
+        Pressure = Density*SoundSpeed*SoundSpeed/Gamma;
+        Energy   = Pressure/(Gamma_Minus_One*Density) + 0.5*Velocity2;
+        if (tkeNeeded) Energy += GetTke_Inf();
+        
+        /*--- Store new primitive state for computing the flux. ---*/
+        
+        V_infty[0] = Pressure/(Gas_Constant*Density);
+        for (iDim = 0; iDim < nDim; iDim++)
+          V_infty[iDim+1] = Velocity[iDim];
+        V_infty[nDim+1] = Pressure;
+        V_infty[nDim+2] = Density;
+        V_infty[nDim+3] = Energy + Pressure/Density;
+        
+      }
+      if (incompressible) {
+        
+        /*--- All the values computed from the infinity ---*/
+        V_infty[0] = GetPressure_Inf();
+        for (iDim = 0; iDim < nDim; iDim++)
+          V_infty[iDim+1] = GetVelocity_Inf(iDim);
+        V_infty[nDim+1] = GetDensity_Inf();
+        V_infty[nDim+2] = config->GetArtComp_Factor();
+        
+      }
+      if (freesurface) {
+        
+        /*--- All the values computed from the infinity ---*/
+        V_infty[0] = GetPressure_Inf();
+        for (iDim = 0; iDim < nDim; iDim++)
+          V_infty[iDim+1] = GetVelocity_Inf(iDim);
+        V_infty[nDim+1] = GetDensity_Inf();
+        V_infty[nDim+2] = config->GetArtComp_Factor();
+        
+      }
+      
+      /*--- Set various quantities in the numerics class ---*/
+      conv_numerics->SetPrimitive(V_domain, V_infty);
+      
+      if (grid_movement) {
+        conv_numerics->SetGridVel(geometry->node[iPoint]->GetGridVel(),
+                                  geometry->node[iPoint]->GetGridVel());
+      }
+      
+      /*--- Compute the convective residual using an upwind scheme ---*/
+      conv_numerics->ComputeResidual(Residual, Jacobian_i, Jacobian_j, config);
+      
+      /*--- Update residual value ---*/
+      
+      LinSysRes.AddBlock(iPoint, Residual);
+      
+      /*--- Convective Jacobian contribution for implicit integration ---*/
+      if (implicit)
+        Jacobian.AddBlock(iPoint, iPoint, Jacobian_i);
+      
+      /*--- Roe Turkel preconditioning, set the value of beta ---*/
+      if (config->GetKind_Upwind() == TURKEL)
+        node[iPoint]->SetPreconditioner_Beta(conv_numerics->GetPrecond_Beta());
+      
+      /*--- Viscous residual contribution ---*/
+      if (viscous) {
+        
+        /*--- Set laminar and eddy viscosity at the infinity ---*/
+        if (compressible) {
+          V_infty[nDim+5] = node[iPoint]->GetLaminarViscosity();
+          V_infty[nDim+6] = node[iPoint]->GetEddyViscosity();
+        }
+        if (incompressible) {
+          V_infty[nDim+3] = node[iPoint]->GetLaminarViscosityInc();
+          V_infty[nDim+4] = node[iPoint]->GetEddyViscosityInc();
+        }
+        
+        /*--- Set the normal vector and the coordinates ---*/
+        visc_numerics->SetNormal(Normal);
+        visc_numerics->SetCoord(geometry->node[iPoint]->GetCoord(),
+                                geometry->node[Point_Normal]->GetCoord());
+        
+        /*--- Primitive variables, and gradient ---*/
+        visc_numerics->SetPrimitive(V_domain, V_infty);
+        visc_numerics->SetPrimVarGradient(node[iPoint]->GetGradient_Primitive(),
+                                          node[iPoint]->GetGradient_Primitive());
+        
+        /*--- Turbulent kinetic energy ---*/
+        if (config->GetKind_Turb_Model() == SST)
+          visc_numerics->SetTurbKineticEnergy(solver_container[TURB_SOL]->node[iPoint]->GetSolution(0),
+                                              solver_container[TURB_SOL]->node[iPoint]->GetSolution(0));
+        
+        /*--- Compute and update viscous residual ---*/
+        visc_numerics->ComputeResidual(Residual, Jacobian_i, Jacobian_j, config);
+        LinSysRes.SubtractBlock(iPoint, Residual);
+        
+        /*--- Viscous Jacobian contribution for implicit integration ---*/
+        if (implicit)
+          Jacobian.SubtractBlock(iPoint, iPoint, Jacobian_i);
+        
+      }
+    }
+  }
+  
+  /*--- Free locally allocated memory ---*/
+  delete [] Normal;
+  
+}
+
+void CEulerSolver::BC_Inlet(CGeometry *geometry, CSolver **solver_container,
+                            CNumerics *conv_numerics, CNumerics *visc_numerics, CConfig *config, unsigned short val_marker) {
+  unsigned short iDim;
+  unsigned long iVertex, iPoint, Point_Normal;
+  double P_Total, T_Total, Velocity[3], Velocity2, H_Total, Temperature, Riemann,
+  Pressure, Density, Energy, *Flow_Dir, Mach2, SoundSpeed2, SoundSpeed_Total2, Vel_Mag,
+  alpha, aa, bb, cc, dd, Area, UnitNormal[3];
+  double *V_inlet, *V_domain;
+  
+  bool implicit             = (config->GetKind_TimeIntScheme_Flow() == EULER_IMPLICIT);
+  bool grid_movement        = config->GetGrid_Movement();
+  bool compressible = (config->GetKind_Regime() == COMPRESSIBLE);
+  bool incompressible = (config->GetKind_Regime() == INCOMPRESSIBLE);
+  bool freesurface = (config->GetKind_Regime() == FREESURFACE);
+  double Two_Gamma_M1       = 2.0/Gamma_Minus_One;
+  double Gas_Constant       = config->GetGas_ConstantND();
+  unsigned short Kind_Inlet = config->GetKind_Inlet();
+  string Marker_Tag         = config->GetMarker_All_Tag(val_marker);
+  bool viscous              = config->GetViscous();
+  bool gravity = (config->GetGravityForce());
+  bool tkeNeeded = ((config->GetKind_Solver() == RANS) && (config->GetKind_Turb_Model() == SST));
+  
+  double *Normal = new double[nDim];
+  
+  /*--- Loop over all the vertices on this boundary marker ---*/
+  for (iVertex = 0; iVertex < geometry->nVertex[val_marker]; iVertex++) {
+    
+    /*--- Allocate the value at the inlet ---*/
+    V_inlet = GetCharacPrimVar(val_marker, iVertex);
+    
+    iPoint = geometry->vertex[val_marker][iVertex]->GetNode();
+    
+    /*--- Check if the node belongs to the domain (i.e., not a halo node) ---*/
+    if (geometry->node[iPoint]->GetDomain()) {
+      
+      /*--- Index of the closest interior node ---*/
+      Point_Normal = geometry->vertex[val_marker][iVertex]->GetNormal_Neighbor();
+      
+      /*--- Normal vector for this vertex (negate for outward convention) ---*/
+      geometry->vertex[val_marker][iVertex]->GetNormal(Normal);
+      for (iDim = 0; iDim < nDim; iDim++) Normal[iDim] = -Normal[iDim];
+      conv_numerics->SetNormal(Normal);
+      
+      Area = 0.0;
+      for (iDim = 0; iDim < nDim; iDim++) Area += Normal[iDim]*Normal[iDim];
+      Area = sqrt (Area);
+      
+      for (iDim = 0; iDim < nDim; iDim++)
+        UnitNormal[iDim] = Normal[iDim]/Area;
+      
+      /*--- Retrieve solution at this boundary node ---*/
+      V_domain = node[iPoint]->GetPrimVar();
+      
+      /*--- Build the fictitious intlet state based on characteristics ---*/
+      if (compressible) {
+        
+        /*--- Subsonic inflow: there is one outgoing characteristic (u-c),
+         therefore we can specify all but one state variable at the inlet.
+         The outgoing Riemann invariant provides the final piece of info.
+         Adapted from an original implementation in the Stanford University
+         multi-block (SUmb) solver in the routine bcSubsonicInflow.f90
+         written by Edwin van der Weide, last modified 04-20-2009. ---*/
+        
+        switch (Kind_Inlet) {
+            
+            /*--- Total properties have been specified at the inlet. ---*/
+          case TOTAL_CONDITIONS:
+            
+            /*--- Retrieve the specified total conditions for this inlet. ---*/
+            if (gravity) P_Total = config->GetInlet_Ptotal(Marker_Tag) - geometry->node[iPoint]->GetCoord(nDim-1)*STANDART_GRAVITY;
+            else P_Total  = config->GetInlet_Ptotal(Marker_Tag);
+            T_Total  = config->GetInlet_Ttotal(Marker_Tag);
+            Flow_Dir = config->GetInlet_FlowDir(Marker_Tag);
+            
+            /*--- Non-dim. the inputs if necessary. ---*/
+            P_Total /= config->GetPressure_Ref();
+            T_Total /= config->GetTemperature_Ref();
+            
+            /*--- Store primitives and set some variables for clarity. ---*/
+            Density = V_domain[nDim+2];
+            Velocity2 = 0.0;
+            for (iDim = 0; iDim < nDim; iDim++) {
+              Velocity[iDim] = V_domain[iDim+1];
+              Velocity2 += Velocity[iDim]*Velocity[iDim];
+            }
+            Energy      = V_domain[nDim+3] - V_domain[nDim+1]/V_domain[nDim+2];
+            Pressure    = V_domain[nDim+1];
+            H_Total     = (Gamma*Gas_Constant/Gamma_Minus_One)*T_Total;
+            SoundSpeed2 = Gamma*Pressure/Density;
+            
+            /*--- Compute the acoustic Riemann invariant that is extrapolated
+             from the domain interior. ---*/
+            Riemann   = 2.0*sqrt(SoundSpeed2)/Gamma_Minus_One;
+            for (iDim = 0; iDim < nDim; iDim++)
+              Riemann += Velocity[iDim]*UnitNormal[iDim];
+            
+            /*--- Total speed of sound ---*/
+            SoundSpeed_Total2 = Gamma_Minus_One*(H_Total - (Energy + Pressure/Density)+0.5*Velocity2) + SoundSpeed2;
+            
+            /*--- Dot product of normal and flow direction. This should
+             be negative due to outward facing boundary normal convention. ---*/
+            alpha = 0.0;
+            for (iDim = 0; iDim < nDim; iDim++)
+              alpha += UnitNormal[iDim]*Flow_Dir[iDim];
+            
+            /*--- Coefficients in the quadratic equation for the velocity ---*/
+            aa =  1.0 + 0.5*Gamma_Minus_One*alpha*alpha;
+            bb = -1.0*Gamma_Minus_One*alpha*Riemann;
+            cc =  0.5*Gamma_Minus_One*Riemann*Riemann
+            -2.0*SoundSpeed_Total2/Gamma_Minus_One;
+            
+            /*--- Solve quadratic equation for velocity magnitude. Value must
+             be positive, so the choice of root is clear. ---*/
+            dd = bb*bb - 4.0*aa*cc;
+            dd = sqrt(max(0.0,dd));
+            Vel_Mag   = (-bb + dd)/(2.0*aa);
+            Vel_Mag   = max(0.0,Vel_Mag);
+            Velocity2 = Vel_Mag*Vel_Mag;
+            
+            /*--- Compute speed of sound from total speed of sound eqn. ---*/
+            SoundSpeed2 = SoundSpeed_Total2 - 0.5*Gamma_Minus_One*Velocity2;
+            
+            /*--- Mach squared (cut between 0-1), use to adapt velocity ---*/
+            Mach2 = Velocity2/SoundSpeed2;
+            Mach2 = min(1.0,Mach2);
+            Velocity2   = Mach2*SoundSpeed2;
+            Vel_Mag     = sqrt(Velocity2);
+            SoundSpeed2 = SoundSpeed_Total2 - 0.5*Gamma_Minus_One*Velocity2;
+            
+            /*--- Compute new velocity vector at the inlet ---*/
+            for (iDim = 0; iDim < nDim; iDim++)
+              Velocity[iDim] = Vel_Mag*Flow_Dir[iDim];
+            
+            /*--- Static temperature from the speed of sound relation ---*/
+            Temperature = SoundSpeed2/(Gamma*Gas_Constant);
+            
+            /*--- Static pressure using isentropic relation at a point ---*/
+            Pressure = P_Total*pow((Temperature/T_Total),Gamma/Gamma_Minus_One);
+            
+            /*--- Density at the inlet from the gas law ---*/
+            Density = Pressure/(Gas_Constant*Temperature);
+            
+            /*--- Using pressure, density, & velocity, compute the energy ---*/
+            Energy = Pressure/(Density*Gamma_Minus_One) + 0.5*Velocity2;
+            if (tkeNeeded) Energy += GetTke_Inf();
+            
+            /*--- Primitive variables, using the derived quantities ---*/
+            V_inlet[0] = Temperature;
+            for (iDim = 0; iDim < nDim; iDim++)
+              V_inlet[iDim+1] = Velocity[iDim];
+            V_inlet[nDim+1] = Pressure;
+            V_inlet[nDim+2] = Density;
+            V_inlet[nDim+3] = Energy + Pressure/Density;
+            
+            break;
+            
+            /*--- Mass flow has been specified at the inlet. ---*/
+          case MASS_FLOW:
+            
+            /*--- Retrieve the specified mass flow for the inlet. ---*/
+            Density  = config->GetInlet_Ttotal(Marker_Tag);
+            Vel_Mag  = config->GetInlet_Ptotal(Marker_Tag);
+            Flow_Dir = config->GetInlet_FlowDir(Marker_Tag);
+            
+            /*--- Non-dim. the inputs if necessary. ---*/
+            Density /= config->GetDensity_Ref();
+            Vel_Mag /= config->GetVelocity_Ref();
+            
+            /*--- Get primitives from current inlet state. ---*/
+            for (iDim = 0; iDim < nDim; iDim++)
+              Velocity[iDim] = node[iPoint]->GetVelocity(iDim);
+            Pressure    = node[iPoint]->GetPressure();
+            SoundSpeed2 = Gamma*Pressure/V_domain[nDim+2];
+            
+            /*--- Compute the acoustic Riemann invariant that is extrapolated
+             from the domain interior. ---*/
+            Riemann = Two_Gamma_M1*sqrt(SoundSpeed2);
+            for (iDim = 0; iDim < nDim; iDim++)
+              Riemann += Velocity[iDim]*UnitNormal[iDim];
+            
+            /*--- Speed of sound squared for fictitious inlet state ---*/
+            SoundSpeed2 = Riemann;
+            for (iDim = 0; iDim < nDim; iDim++)
+              SoundSpeed2 -= Vel_Mag*Flow_Dir[iDim]*UnitNormal[iDim];
+            
+            SoundSpeed2 = max(0.0,0.5*Gamma_Minus_One*SoundSpeed2);
+            SoundSpeed2 = SoundSpeed2*SoundSpeed2;
+            
+            /*--- Pressure for the fictitious inlet state ---*/
+            Pressure = SoundSpeed2*Density/Gamma;
+            
+            /*--- Energy for the fictitious inlet state ---*/
+            Energy = Pressure/(Density*Gamma_Minus_One) + 0.5*Vel_Mag*Vel_Mag;
+            if (tkeNeeded) Energy += GetTke_Inf();
+            
+            /*--- Primitive variables, using the derived quantities ---*/
+            V_inlet[0] = Pressure / ( Gas_Constant * Density);
+            for (iDim = 0; iDim < nDim; iDim++)
+              V_inlet[iDim+1] = Vel_Mag*Flow_Dir[iDim];
+            V_inlet[nDim+1] = Pressure;
+            V_inlet[nDim+2] = Density;
+            V_inlet[nDim+3] = Energy + Pressure/Density;
+            
+            break;
+        }
+      }
+      if (incompressible) {
+        
+        /*--- The velocity is computed from the infinity values ---*/
+        for (iDim = 0; iDim < nDim; iDim++)
+          V_inlet[iDim+1] = GetVelocity_Inf(iDim);
+        
+        /*--- Neumann condition for pressure ---*/
+        V_inlet[0] = node[iPoint]->GetPressureInc();
+        
+        /*--- Constant value of density ---*/
+        V_inlet[nDim+1] = GetDensity_Inf();
+        
+        /*--- Beta coefficient from the config file ---*/
+        V_inlet[nDim+2] = config->GetArtComp_Factor();
+        
+      }
+      if (freesurface) {
+        
+        /*--- Neumann condition for pressure, density, level set, and distance ---*/
+        V_inlet[0] = node[iPoint]->GetPressureInc();
+        V_inlet[nDim+1] = node[iPoint]->GetDensityInc();
+        V_inlet[nDim+5] = node[iPoint]->GetLevelSet();
+        V_inlet[nDim+6] = node[iPoint]->GetDistance();
+        
+        /*--- The velocity is computed from the infinity values ---*/
+        for (iDim = 0; iDim < nDim; iDim++) {
+          V_inlet[iDim+1] = GetVelocity_Inf(iDim);
+        }
+        
+        /*--- The y/z velocity is interpolated due to the
+         free surface effect on the pressure ---*/
+        V_inlet[nDim] = node[iPoint]->GetPrimVar(nDim);
+        
+        /*--- Neumann condition for artifical compresibility factor ---*/
+        V_inlet[nDim+2] = config->GetArtComp_Factor();
+        
+      }
+      
+      /*--- Set various quantities in the solver class ---*/
+      conv_numerics->SetPrimitive(V_domain, V_inlet);
+      
+      if (grid_movement)
+        conv_numerics->SetGridVel(geometry->node[iPoint]->GetGridVel(), geometry->node[iPoint]->GetGridVel());
+      
+      /*--- Compute the residual using an upwind scheme ---*/
+      conv_numerics->ComputeResidual(Residual, Jacobian_i, Jacobian_j, config);
+      
+      /*--- Update residual value ---*/
+      LinSysRes.AddBlock(iPoint, Residual);
+      
+      /*--- Jacobian contribution for implicit integration ---*/
+      if (implicit)
+        Jacobian.AddBlock(iPoint, iPoint, Jacobian_i);
+      
+      /*--- Roe Turkel preconditioning, set the value of beta ---*/
+      if (config->GetKind_Upwind() == TURKEL)
+        node[iPoint]->SetPreconditioner_Beta(conv_numerics->GetPrecond_Beta());
+      
+      /*--- Viscous contribution ---*/
+      if (viscous) {
+        
+        /*--- Set laminar and eddy viscosity at the infinity ---*/
+        if (compressible) {
+          V_inlet[nDim+5] = node[iPoint]->GetLaminarViscosity();
+          V_inlet[nDim+6] = node[iPoint]->GetEddyViscosity();
+        }
+        if (incompressible || freesurface) {
+          V_inlet[nDim+3] = node[iPoint]->GetLaminarViscosityInc();
+          V_inlet[nDim+4] = node[iPoint]->GetEddyViscosityInc();
+        }
+        
+        /*--- Set the normal vector and the coordinates ---*/
+        visc_numerics->SetNormal(Normal);
+        visc_numerics->SetCoord(geometry->node[iPoint]->GetCoord(), geometry->node[Point_Normal]->GetCoord());
+        
+        /*--- Primitive variables, and gradient ---*/
+        visc_numerics->SetPrimitive(V_domain, V_inlet);
+        visc_numerics->SetPrimVarGradient(node[iPoint]->GetGradient_Primitive(), node[iPoint]->GetGradient_Primitive());
+        
+        /*--- Turbulent kinetic energy ---*/
+        if (config->GetKind_Turb_Model() == SST)
+          visc_numerics->SetTurbKineticEnergy(solver_container[TURB_SOL]->node[iPoint]->GetSolution(0), solver_container[TURB_SOL]->node[iPoint]->GetSolution(0));
+        
+        /*--- Compute and update residual ---*/
+        visc_numerics->ComputeResidual(Residual, Jacobian_i, Jacobian_j, config);
+        LinSysRes.SubtractBlock(iPoint, Residual);
+        
+        /*--- Jacobian contribution for implicit integration ---*/
+        if (implicit)
+          Jacobian.SubtractBlock(iPoint, iPoint, Jacobian_i);
+        
+      }
+      
+    }
+  }
+  
+  /*--- Free locally allocated memory ---*/
+  delete [] Normal;
+  
+}
+
+void CEulerSolver::BC_Outlet(CGeometry *geometry, CSolver **solver_container,
+                             CNumerics *conv_numerics, CNumerics *visc_numerics, CConfig *config, unsigned short val_marker) {
+  unsigned short iVar, iDim;
+  unsigned long iVertex, iPoint, Point_Normal;
+  double LevelSet, Density_Outlet, Pressure, P_Exit, Velocity[3],
+  Velocity2, Entropy, Density, Energy, Riemann, Vn, SoundSpeed, Mach_Exit, Vn_Exit,
+  Area, UnitNormal[3], Height, yCoordRef, yCoord;
+  double *V_outlet, *V_domain;
+  
+  bool implicit           = (config->GetKind_TimeIntScheme_Flow() == EULER_IMPLICIT);
+  double Gas_Constant     = config->GetGas_ConstantND();
+  bool compressible = (config->GetKind_Regime() == COMPRESSIBLE);
+  bool incompressible = (config->GetKind_Regime() == INCOMPRESSIBLE);
+  bool freesurface = (config->GetKind_Regime() == FREESURFACE);
+  bool grid_movement      = config->GetGrid_Movement();
+  double FreeSurface_Zero = config->GetFreeSurface_Zero();
+  double epsilon          = config->GetFreeSurface_Thickness();
+  double RatioDensity     = config->GetRatioDensity();
+  string Marker_Tag       = config->GetMarker_All_Tag(val_marker);
+  bool viscous              = config->GetViscous();
+  bool gravity = (config->GetGravityForce());
+  double PressFreeSurface = GetPressure_Inf();
+  double Froude           = config->GetFroude();
+  bool tkeNeeded = ((config->GetKind_Solver() == RANS) && (config->GetKind_Turb_Model() == SST));
+  
+  double *Normal = new double[nDim];
+  
+  /*--- Loop over all the vertices on this boundary marker ---*/
+  for (iVertex = 0; iVertex < geometry->nVertex[val_marker]; iVertex++) {
+    
+    /*--- Allocate the value at the outlet ---*/
+    V_outlet = GetCharacPrimVar(val_marker, iVertex);
+    
+    iPoint = geometry->vertex[val_marker][iVertex]->GetNode();
+    
+    /*--- Check if the node belongs to the domain (i.e., not a halo node) ---*/
+    if (geometry->node[iPoint]->GetDomain()) {
+      
+      /*--- Index of the closest interior node ---*/
+      Point_Normal = geometry->vertex[val_marker][iVertex]->GetNormal_Neighbor();
+      
+      /*--- Normal vector for this vertex (negate for outward convention) ---*/
+      geometry->vertex[val_marker][iVertex]->GetNormal(Normal);
+      for (iDim = 0; iDim < nDim; iDim++) Normal[iDim] = -Normal[iDim];
+      conv_numerics->SetNormal(Normal);
+      
+      Area = 0.0;
+      for (iDim = 0; iDim < nDim; iDim++) Area += Normal[iDim]*Normal[iDim];
+      Area = sqrt (Area);
+      
+      for (iDim = 0; iDim < nDim; iDim++)
+        UnitNormal[iDim] = Normal[iDim]/Area;
+      
+      /*--- Current solution at this boundary node ---*/
+      V_domain = node[iPoint]->GetPrimVar();
+      
+      /*--- Build the fictitious intlet state based on characteristics ---*/
+      if (compressible) {
+        
+        /*--- Retrieve the specified back pressure for this outlet. ---*/
+        if (gravity) P_Exit = config->GetOutlet_Pressure(Marker_Tag) - geometry->node[iPoint]->GetCoord(nDim-1)*STANDART_GRAVITY;
+        else P_Exit = config->GetOutlet_Pressure(Marker_Tag);
+        
+        /*--- Non-dim. the inputs if necessary. ---*/
+        P_Exit = P_Exit/config->GetPressure_Ref();
+        
+        /*--- Check whether the flow is supersonic at the exit. The type
+         of boundary update depends on this. ---*/
+        Density = V_domain[nDim+2];
+        Velocity2 = 0.0; Vn = 0.0;
+        for (iDim = 0; iDim < nDim; iDim++) {
+          Velocity[iDim] = V_domain[iDim+1];
+          Velocity2 += Velocity[iDim]*Velocity[iDim];
+          Vn += Velocity[iDim]*UnitNormal[iDim];
+        }
+        Energy     = V_domain[nDim+3] - V_domain[nDim+1]/V_domain[nDim+2];
+        Pressure   = V_domain[nDim+1];
+        SoundSpeed = sqrt(Gamma*Pressure/Density);
+        Mach_Exit  = sqrt(Velocity2)/SoundSpeed;
+        
+        if (Mach_Exit >= 1.0) {
+          
+          /*--- Supersonic exit flow: there are no incoming characteristics,
+           so no boundary condition is necessary. Set outlet state to current
+           state so that upwinding handles the direction of propagation. ---*/
+          for (iVar = 0; iVar < nPrimVar; iVar++) V_outlet[iVar] = V_domain[iVar];
+          
+        } else {
+          
+          /*--- Subsonic exit flow: there is one incoming characteristic,
+           therefore one variable can be specified (back pressure) and is used
+           to update the conservative variables. Compute the entropy and the
+           acoustic Riemann variable. These invariants, as well as the
+           tangential velocity components, are extrapolated. Adapted from an
+           original implementation in the Stanford University multi-block
+           (SUmb) solver in the routine bcSubsonicOutflow.f90 by Edwin van
+           der Weide, last modified 09-10-2007. ---*/
+          
+          Entropy = Pressure*pow(1.0/Density,Gamma);
+          Riemann = Vn + 2.0*SoundSpeed/Gamma_Minus_One;
+          
+          /*--- Compute the new fictious state at the outlet ---*/
+          Density    = pow(P_Exit/Entropy,1.0/Gamma);
+          Pressure   = P_Exit;
+          SoundSpeed = sqrt(Gamma*P_Exit/Density);
+          Vn_Exit    = Riemann - 2.0*SoundSpeed/Gamma_Minus_One;
+          Velocity2  = 0.0;
+          for (iDim = 0; iDim < nDim; iDim++) {
+            Velocity[iDim] = Velocity[iDim] + (Vn_Exit-Vn)*UnitNormal[iDim];
+            Velocity2 += Velocity[iDim]*Velocity[iDim];
+          }
+          Energy = P_Exit/(Density*Gamma_Minus_One) + 0.5*Velocity2;
+          if (tkeNeeded) Energy += GetTke_Inf();
+          
+          /*--- Conservative variables, using the derived quantities ---*/
+          V_outlet[0] = Pressure / ( Gas_Constant * Density);
+          for (iDim = 0; iDim < nDim; iDim++)
+            V_outlet[iDim+1] = Velocity[iDim];
+          V_outlet[nDim+1] = Pressure;
+          V_outlet[nDim+2] = Density;
+          V_outlet[nDim+3] = Energy + Pressure/Density;
+          
+        }
+      }
+      if (incompressible) {
+        
+        /*--- The pressure is computed from the infinity values ---*/
+        if (gravity) {
+          yCoordRef = 0.0;
+          yCoord = geometry->node[iPoint]->GetCoord(nDim-1);
+          V_outlet[0] = GetPressure_Inf() + GetDensity_Inf()*((yCoordRef-yCoord)/(config->GetFroude()*config->GetFroude()));
+        }
+        else {
+          V_outlet[0] = GetPressure_Inf();
+        }
+        
+        /*--- Neumann condition for the velocity ---*/
+        for (iDim = 0; iDim < nDim; iDim++) {
+          V_outlet[iDim+1] = node[Point_Normal]->GetPrimVar(iDim+1);
+        }
+        
+        /*--- Constant value of density ---*/
+        V_outlet[nDim+1] = GetDensity_Inf();
+        
+        /*--- Beta coefficient from the config file ---*/
+        V_outlet[nDim+2] = config->GetArtComp_Factor();
+        
+      }
+      if (freesurface) {
+        
+        /*--- Imposed pressure, density, level set and distance ---*/
+        Height = geometry->node[iPoint]->GetCoord(nDim-1);
+        LevelSet = Height - FreeSurface_Zero;
+        if (LevelSet < -epsilon) Density_Outlet = config->GetDensity_FreeStreamND();
+        if (LevelSet > epsilon) Density_Outlet = RatioDensity*config->GetDensity_FreeStreamND();
+        V_outlet[0] = PressFreeSurface + Density_Outlet*((FreeSurface_Zero-Height)/(Froude*Froude));
+        V_outlet[nDim+1] = Density_Outlet;
+        V_outlet[nDim+5] = LevelSet;
+        V_outlet[nDim+6] = LevelSet;
+        
+        /*--- Neumann condition in the interface for the pressure, density and level set and distance ---*/
+        if (fabs(LevelSet) <= epsilon) {
+          V_outlet[0] = node[Point_Normal]->GetPressureInc();
+          V_outlet[nDim+1] = node[Point_Normal]->GetDensityInc();
+          V_outlet[nDim+5] = node[Point_Normal]->GetLevelSet();
+          V_outlet[nDim+6] = node[Point_Normal]->GetDistance();
+        }
+        
+        /*--- Neumann condition for the velocity ---*/
+        for (iDim = 0; iDim < nDim; iDim++) {
+          V_outlet[iDim+1] = node[Point_Normal]->GetPrimVar(iDim+1);
+        }
+        
+        /*--- Neumann condition for artifical compresibility factor ---*/
+        V_outlet[nDim+2] = config->GetArtComp_Factor();
+        
+      }
+      
+      /*--- Set various quantities in the solver class ---*/
+      conv_numerics->SetPrimitive(V_domain, V_outlet);
+      
+      if (grid_movement)
+        conv_numerics->SetGridVel(geometry->node[iPoint]->GetGridVel(), geometry->node[iPoint]->GetGridVel());
+      
+      /*--- Compute the residual using an upwind scheme ---*/
+      conv_numerics->ComputeResidual(Residual, Jacobian_i, Jacobian_j, config);
+      
+      /*--- Update residual value ---*/
+      LinSysRes.AddBlock(iPoint, Residual);
+      
+      /*--- Jacobian contribution for implicit integration ---*/
+      if (implicit) {
+        Jacobian.AddBlock(iPoint, iPoint, Jacobian_i);
+      }
+      
+      /*--- Roe Turkel preconditioning, set the value of beta ---*/
+      if (config->GetKind_Upwind() == TURKEL)
+        node[iPoint]->SetPreconditioner_Beta(conv_numerics->GetPrecond_Beta());
+      
+      /*--- Viscous contribution ---*/
+      if (viscous) {
+        
+        /*--- Set laminar and eddy viscosity at the infinity ---*/
+        if (compressible) {
+          V_outlet[nDim+5] = node[iPoint]->GetLaminarViscosity();
+          V_outlet[nDim+6] = node[iPoint]->GetEddyViscosity();
+        }
+        if (incompressible || freesurface) {
+          V_outlet[nDim+3] = node[iPoint]->GetLaminarViscosityInc();
+          V_outlet[nDim+4] = node[iPoint]->GetEddyViscosityInc();
+        }
+        
+        /*--- Set the normal vector and the coordinates ---*/
+        visc_numerics->SetNormal(Normal);
+        visc_numerics->SetCoord(geometry->node[iPoint]->GetCoord(), geometry->node[Point_Normal]->GetCoord());
+        
+        /*--- Primitive variables, and gradient ---*/
+        visc_numerics->SetPrimitive(V_domain, V_outlet);
+        visc_numerics->SetPrimVarGradient(node[iPoint]->GetGradient_Primitive(), node[iPoint]->GetGradient_Primitive());
+        
+        /*--- Turbulent kinetic energy ---*/
+        if (config->GetKind_Turb_Model() == SST)
+          visc_numerics->SetTurbKineticEnergy(solver_container[TURB_SOL]->node[iPoint]->GetSolution(0), solver_container[TURB_SOL]->node[iPoint]->GetSolution(0));
+        
+        /*--- Compute and update residual ---*/
+        visc_numerics->ComputeResidual(Residual, Jacobian_i, Jacobian_j, config);
+        LinSysRes.SubtractBlock(iPoint, Residual);
+        
+        /*--- Jacobian contribution for implicit integration ---*/
+        if (implicit)
+          Jacobian.SubtractBlock(iPoint, iPoint, Jacobian_i);
+        
+      }
+      
+    }
+  }
+  
+  /*--- Free locally allocated memory ---*/
+  delete [] Normal;
+  
+}
+
+void CEulerSolver::BC_Supersonic_Inlet(CGeometry *geometry, CSolver **solver_container,
+                                       CNumerics *conv_numerics, CNumerics *visc_numerics, CConfig *config, unsigned short val_marker) {
+  unsigned short iDim;
+  unsigned long iVertex, iPoint, Point_Normal;
+  double Area, UnitNormal[3];
+  double *V_inlet, *V_domain;
+  
+  double Density, Pressure, Temperature, Energy, *Velocity, Velocity2;
+  double Gas_Constant = config->GetGas_ConstantND();
+  
+  bool implicit = (config->GetKind_TimeIntScheme_Flow() == EULER_IMPLICIT);
+  bool grid_movement  = config->GetGrid_Movement();
+  bool viscous              = config->GetViscous();
+  string Marker_Tag = config->GetMarker_All_Tag(val_marker);
+  bool tkeNeeded = ((config->GetKind_Solver() == RANS) && (config->GetKind_Turb_Model() == SST));
+  
+  double *Normal = new double[nDim];
+  
+  /*--- Supersonic inlet flow: there are no outgoing characteristics,
+   so all flow variables can be imposed at the inlet.
+   First, retrieve the specified values for the primitive variables. ---*/
+  Temperature = config->GetInlet_Temperature(Marker_Tag);
+  Pressure    = config->GetInlet_Pressure(Marker_Tag);
+  Velocity    = config->GetInlet_Velocity(Marker_Tag);
+  
+  /*--- Density at the inlet from the gas law ---*/
+  Density = Pressure/(Gas_Constant*Temperature);
+  
+  /*--- Non-dim. the inputs if necessary. ---*/
+  Temperature = Temperature/config->GetTemperature_Ref();
+  Pressure    = Pressure/config->GetPressure_Ref();
+  Density     = Density/config->GetDensity_Ref();
+  for (iDim = 0; iDim < nDim; iDim++)
+    Velocity[iDim] = Velocity[iDim]/config->GetVelocity_Ref();
+  
+  /*--- Compute the energy from the specified state ---*/
+  Velocity2 = 0.0;
+  for (iDim = 0; iDim < nDim; iDim++)
+    Velocity2 += Velocity[iDim]*Velocity[iDim];
+  Energy = Pressure/(Density*Gamma_Minus_One)+0.5*Velocity2;
+  if (tkeNeeded) Energy += GetTke_Inf();
+  
+  /*--- Loop over all the vertices on this boundary marker ---*/
+  for(iVertex = 0; iVertex < geometry->nVertex[val_marker]; iVertex++) {
+    
+    /*--- Allocate the value at the outlet ---*/
+    V_inlet = GetCharacPrimVar(val_marker, iVertex);
+    
+    /*--- Primitive variables, using the derived quantities ---*/
+    V_inlet[0] = Temperature;
+    for (iDim = 0; iDim < nDim; iDim++)
+      V_inlet[iDim+1] = Velocity[iDim];
+    V_inlet[nDim+1] = Pressure;
+    V_inlet[nDim+2] = Density;
+    V_inlet[nDim+3] = Energy + Pressure/Density;
+    
+    iPoint = geometry->vertex[val_marker][iVertex]->GetNode();
+    
+    /*--- Check if the node belongs to the domain (i.e, not a halo node) ---*/
+    if (geometry->node[iPoint]->GetDomain()) {
+      
+      /*--- Index of the closest interior node ---*/
+      Point_Normal = geometry->vertex[val_marker][iVertex]->GetNormal_Neighbor();
+      
+      /*--- Current solution at this boundary node ---*/
+      V_domain = node[iPoint]->GetPrimVar();
+      
+      /*--- Normal vector for this vertex (negate for outward convention) ---*/
+      geometry->vertex[val_marker][iVertex]->GetNormal(Normal);
+      for (iDim = 0; iDim < nDim; iDim++) Normal[iDim] = -Normal[iDim];
+      
+      Area = 0.0;
+      for (iDim = 0; iDim < nDim; iDim++)
+        Area += Normal[iDim]*Normal[iDim];
+      Area = sqrt (Area);
+      
+      for (iDim = 0; iDim < nDim; iDim++)
+        UnitNormal[iDim] = Normal[iDim]/Area;
+      
+      /*--- Set various quantities in the solver class ---*/
+      conv_numerics->SetNormal(Normal);
+      conv_numerics->SetPrimitive(V_domain, V_inlet);
+      
+      if (grid_movement)
+        conv_numerics->SetGridVel(geometry->node[iPoint]->GetGridVel(),
+                                  geometry->node[iPoint]->GetGridVel());
+      
+      /*--- Compute the residual using an upwind scheme ---*/
+      conv_numerics->ComputeResidual(Residual, Jacobian_i, Jacobian_j, config);
+      LinSysRes.AddBlock(iPoint, Residual);
+      
+      /*--- Jacobian contribution for implicit integration ---*/
+      if (implicit)
+        Jacobian.AddBlock(iPoint, iPoint, Jacobian_i);
+      
+      /*--- Viscous contribution ---*/
+      if (viscous) {
+        
+        /*--- Set laminar and eddy viscosity at the infinity ---*/
+        V_inlet[nDim+5] = node[iPoint]->GetLaminarViscosity();
+        V_inlet[nDim+6] = node[iPoint]->GetEddyViscosity();
+        
+        /*--- Set the normal vector and the coordinates ---*/
+        visc_numerics->SetNormal(Normal);
+        visc_numerics->SetCoord(geometry->node[iPoint]->GetCoord(), geometry->node[Point_Normal]->GetCoord());
+        
+        /*--- Primitive variables, and gradient ---*/
+        visc_numerics->SetPrimitive(V_domain, V_inlet);
+        visc_numerics->SetPrimVarGradient(node[iPoint]->GetGradient_Primitive(), node[iPoint]->GetGradient_Primitive());
+        
+        /*--- Turbulent kinetic energy ---*/
+        if (config->GetKind_Turb_Model() == SST)
+          visc_numerics->SetTurbKineticEnergy(solver_container[TURB_SOL]->node[iPoint]->GetSolution(0), solver_container[TURB_SOL]->node[iPoint]->GetSolution(0));
+        
+        /*--- Compute and update residual ---*/
+        visc_numerics->ComputeResidual(Residual, Jacobian_i, Jacobian_j, config);
+        LinSysRes.SubtractBlock(iPoint, Residual);
+        
+        /*--- Jacobian contribution for implicit integration ---*/
+        if (implicit)
+          Jacobian.SubtractBlock(iPoint, iPoint, Jacobian_i);
+      }
+      
+    }
+  }
+  
+  /*--- Free locally allocated memory ---*/
+  delete [] Normal;
+  
+}
+
+void CEulerSolver::BC_Nacelle_Inflow(CGeometry *geometry, CSolver **solver_container, CNumerics *conv_numerics, CNumerics *visc_numerics, CConfig *config, unsigned short val_marker) {
+  unsigned short iDim;
+  unsigned long iVertex, iPoint, Point_Normal;
+  double Pressure, P_Fan, Velocity[3], Velocity2, Entropy, Target_FanFace_Mach = 0.0, Density, Energy,
+  Riemann, Area, UnitNormal[3], Vn, SoundSpeed, Vn_Exit, P_Fan_inc, P_Fan_old, M_Fan_old;
+  double *V_inflow, *V_domain;
+  
+  double DampingFactor = config->GetDamp_Nacelle_Inflow();
+  bool implicit = (config->GetKind_TimeIntScheme_Flow() == EULER_IMPLICIT);
+  bool viscous              = config->GetViscous();
+  double Gas_Constant = config->GetGas_ConstantND();
+  string Marker_Tag = config->GetMarker_All_Tag(val_marker);
+  bool tkeNeeded = ((config->GetKind_Solver() == RANS) && (config->GetKind_Turb_Model() == SST));
+  
+  double *Normal = new double[nDim];
+  
+  /*--- Retrieve the specified target fan face mach in the nacelle. ---*/
+  Target_FanFace_Mach = config->GetFanFace_Mach_Target(Marker_Tag);
+  
+  /*--- Retrieve the old fan face pressure and mach number in the nacelle (this has been computed in a preprocessing). ---*/
+  P_Fan_old = config->GetFanFace_Pressure(Marker_Tag);  // Note that has been computed by the code (non-dimensional).
+  M_Fan_old = config->GetFanFace_Mach(Marker_Tag);
+  
+  /*--- Compute the Pressure increment ---*/
+  P_Fan_inc = ((M_Fan_old/Target_FanFace_Mach) - 1.0) * config->GetPressure_FreeStreamND();
+  
+  /*--- Estimate the new fan face pressure ---*/
+  P_Fan = (1.0 - DampingFactor)*P_Fan_old + DampingFactor * (P_Fan_old + P_Fan_inc);
+  
+  /*--- Loop over all the vertices on this boundary marker ---*/
+  for (iVertex = 0; iVertex < geometry->nVertex[val_marker]; iVertex++) {
+    
+    /*--- Allocate the value at the outlet ---*/
+    V_inflow = GetCharacPrimVar(val_marker, iVertex);
+    
+    iPoint = geometry->vertex[val_marker][iVertex]->GetNode();
+    
+    /*--- Check if the node belongs to the domain (i.e, not a halo node) ---*/
+    if (geometry->node[iPoint]->GetDomain()) {
+      
+      /*--- Index of the closest interior node ---*/
+      Point_Normal = geometry->vertex[val_marker][iVertex]->GetNormal_Neighbor();
+      
+      /*--- Normal vector for this vertex (negate for outward convention) ---*/
+      geometry->vertex[val_marker][iVertex]->GetNormal(Normal);
+      for (iDim = 0; iDim < nDim; iDim++) Normal[iDim] = -Normal[iDim];
+      
+      Area = 0.0;
+      for (iDim = 0; iDim < nDim; iDim++)
+        Area += Normal[iDim]*Normal[iDim];
+      Area = sqrt (Area);
+      
+      for (iDim = 0; iDim < nDim; iDim++)
+        UnitNormal[iDim] = Normal[iDim]/Area;
+      
+      /*--- Current solution at this boundary node ---*/
+      V_domain = node[iPoint]->GetPrimVar();
+      
+      /*--- Subsonic nacelle inflow: there is one incoming characteristic,
+       therefore one variable can be specified (back pressure) and is used
+       to update the conservative variables.
+       
+       Compute the entropy and the acoustic variable. These
+       riemann invariants, as well as the tangential velocity components,
+       are extrapolated. ---*/
+      Density = V_domain[nDim+2];
+      Velocity2 = 0.0; Vn = 0.0;
+      for (iDim = 0; iDim < nDim; iDim++) {
+        Velocity[iDim] = V_domain[iDim+1];
+        Velocity2 += Velocity[iDim]*Velocity[iDim];
+        Vn += Velocity[iDim]*UnitNormal[iDim];
+      }
+      Energy     = V_domain[nDim+3] - V_domain[nDim+1]/V_domain[nDim+2];
+      Pressure   = V_domain[nDim+1];
+      SoundSpeed = sqrt(Gamma*Pressure/Density);
+      Entropy = Pressure*pow(1.0/Density,Gamma);
+      Riemann = Vn + 2.0*SoundSpeed/Gamma_Minus_One;
+      
+      /*--- Compute the new fictious state at the outlet ---*/
+      Density    = pow(P_Fan/Entropy,1.0/Gamma);
+      Pressure   = P_Fan;
+      SoundSpeed = sqrt(Gamma*P_Fan/Density);
+      Vn_Exit    = Riemann - 2.0*SoundSpeed/Gamma_Minus_One;
+      Velocity2  = 0.0;
+      for (iDim = 0; iDim < nDim; iDim++) {
+        Velocity[iDim] = Velocity[iDim] + (Vn_Exit-Vn)*UnitNormal[iDim];
+        Velocity2 += Velocity[iDim]*Velocity[iDim];
+      }
+      
+      Energy = P_Fan/(Density*Gamma_Minus_One) + 0.5*Velocity2;
+      if (tkeNeeded) Energy += GetTke_Inf();
+      
+      /*--- Conservative variables, using the derived quantities ---*/
+      V_inflow[0] = Pressure / ( Gas_Constant * Density);
+      for (iDim = 0; iDim < nDim; iDim++)
+        V_inflow[iDim+1] = Velocity[iDim];
+      V_inflow[nDim+1] = Pressure;
+      V_inflow[nDim+2] = Density;
+      V_inflow[nDim+3] = Energy + Pressure/Density;
+      
+      /*--- Set various quantities in the solver class ---*/
+      conv_numerics->SetNormal(Normal);
+      conv_numerics->SetPrimitive(V_domain, V_inflow);
+      
+      /*--- Compute the residual using an upwind scheme ---*/
+      conv_numerics->ComputeResidual(Residual, Jacobian_i, Jacobian_j, config);
+      LinSysRes.AddBlock(iPoint, Residual);
+      
+      /*--- Jacobian contribution for implicit integration ---*/
+      if (implicit)
+        Jacobian.AddBlock(iPoint, iPoint, Jacobian_i);
+      
+      /*--- Viscous contribution ---*/
+      if (viscous) {
+        
+        /*--- Set laminar and eddy viscosity at the infinity ---*/
+        V_inflow[nDim+5] = node[iPoint]->GetLaminarViscosity();
+        V_inflow[nDim+6] = node[iPoint]->GetEddyViscosity();
+        
+        /*--- Set the normal vector and the coordinates ---*/
+        visc_numerics->SetNormal(Normal);
+        visc_numerics->SetCoord(geometry->node[iPoint]->GetCoord(), geometry->node[Point_Normal]->GetCoord());
+        
+        /*--- Primitive variables, and gradient ---*/
+        visc_numerics->SetPrimitive(V_domain, V_inflow);
+        visc_numerics->SetPrimVarGradient(node[iPoint]->GetGradient_Primitive(), node[iPoint]->GetGradient_Primitive());
+        
+        /*--- Turbulent kinetic energy ---*/
+        if (config->GetKind_Turb_Model() == SST)
+          visc_numerics->SetTurbKineticEnergy(solver_container[TURB_SOL]->node[iPoint]->GetSolution(0), solver_container[TURB_SOL]->node[iPoint]->GetSolution(0));
+        
+        /*--- Compute and update residual ---*/
+        visc_numerics->ComputeResidual(Residual, Jacobian_i, Jacobian_j, config);
+        LinSysRes.SubtractBlock(iPoint, Residual);
+        
+        /*--- Jacobian contribution for implicit integration ---*/
+        if (implicit)
+          Jacobian.SubtractBlock(iPoint, iPoint, Jacobian_i);
+        
+      }
+      
+    }
+  }
+  
+  delete [] Normal;
+  
+}
+
+void CEulerSolver::BC_Nacelle_Exhaust(CGeometry *geometry, CSolver **solver_container, CNumerics *conv_numerics, CNumerics *visc_numerics, CConfig *config, unsigned short val_marker) {
+  unsigned short iDim;
+  unsigned long iVertex, iPoint, Point_Normal;
+  double P_Exhaust, T_Exhaust, Velocity[3], Velocity2, H_Exhaust, Temperature, Riemann, Area, UnitNormal[3], Pressure, Density, Energy, Mach2, SoundSpeed2, SoundSpeed_Exhaust2, Vel_Mag, alpha, aa, bb, cc, dd, Flow_Dir[3];
+  double *V_exhaust, *V_domain;
+  
+  double Gas_Constant = config->GetGas_ConstantND();
+  bool implicit = (config->GetKind_TimeIntScheme_Flow() == EULER_IMPLICIT);
+  bool viscous = config->GetViscous();
+  string Marker_Tag = config->GetMarker_All_Tag(val_marker);
+  bool tkeNeeded = ((config->GetKind_Solver() == RANS) && (config->GetKind_Turb_Model() == SST));
+  
+  double *Normal = new double[nDim];
+  
+  /*--- Loop over all the vertices on this boundary marker ---*/
+  for (iVertex = 0; iVertex < geometry->nVertex[val_marker]; iVertex++) {
+    
+    /*--- Allocate the value at the exhaust ---*/
+    V_exhaust = GetCharacPrimVar(val_marker, iVertex);
+    
+    iPoint = geometry->vertex[val_marker][iVertex]->GetNode();
+    
+    /*--- Check if the node belongs to the domain (i.e, not a halo node) ---*/
+    if (geometry->node[iPoint]->GetDomain()) {
+      
+      /*--- Index of the closest interior node ---*/
+      Point_Normal = geometry->vertex[val_marker][iVertex]->GetNormal_Neighbor();
+      
+      /*--- Normal vector for this vertex (negate for outward convention) ---*/
+      geometry->vertex[val_marker][iVertex]->GetNormal(Normal);
+      for (iDim = 0; iDim < nDim; iDim++) Normal[iDim] = -Normal[iDim];
+      
+      Area = 0.0;
+      for (iDim = 0; iDim < nDim; iDim++)
+        Area += Normal[iDim]*Normal[iDim];
+      Area = sqrt (Area);
+      
+      for (iDim = 0; iDim < nDim; iDim++)
+        UnitNormal[iDim] = Normal[iDim]/Area;
+      
+      /*--- Current solution at this boundary node ---*/
+      V_domain = node[iPoint]->GetPrimVar();
+      
+      /*--- Subsonic inflow: there is one outgoing characteristic (u-c),
+       therefore we can specify all but one state variable at the inlet.
+       The outgoing Riemann invariant provides the final piece of info. ---*/
+      
+      /*--- Retrieve the specified total conditions for this inlet. ---*/
+      P_Exhaust  = config->GetNozzle_Ptotal(Marker_Tag);
+      T_Exhaust  = config->GetNozzle_Ttotal(Marker_Tag);
+      
+      /*--- Non-dim. the inputs if necessary. ---*/
+      P_Exhaust /= config->GetPressure_Ref();
+      T_Exhaust /= config->GetTemperature_Ref();
+      
+      /*--- Store primitives and set some variables for clarity. ---*/
+      Density = V_domain[nDim+2];
+      Velocity2 = 0.0;
+      for (iDim = 0; iDim < nDim; iDim++) {
+        Velocity[iDim] = V_domain[iDim+1];
+        Velocity2 += Velocity[iDim]*Velocity[iDim];
+      }
+      Energy = V_domain[nDim+3] - V_domain[nDim+1]/V_domain[nDim+2];
+      Pressure = V_domain[nDim+1];
+      H_Exhaust     = (Gamma*Gas_Constant/Gamma_Minus_One)*T_Exhaust;
+      SoundSpeed2 = Gamma*Pressure/Density;
+      
+      /*--- Compute the acoustic Riemann invariant that is extrapolated
+       from the domain interior. ---*/
+      Riemann   = 2.0*sqrt(SoundSpeed2)/Gamma_Minus_One;
+      for (iDim = 0; iDim < nDim; iDim++)
+        Riemann += Velocity[iDim]*UnitNormal[iDim];
+      
+      /*--- Total speed of sound ---*/
+      SoundSpeed_Exhaust2 = Gamma_Minus_One*(H_Exhaust - (Energy + Pressure/Density)+0.5*Velocity2) + SoundSpeed2;
+      
+      /*--- The flow direction is defined by the surface normal ---*/
+      for (iDim = 0; iDim < nDim; iDim++)
+        Flow_Dir[iDim] = -UnitNormal[iDim];
+      
+      /*--- Dot product of normal and flow direction. This should
+       be negative due to outward facing boundary normal convention. ---*/
+      alpha = 0.0;
+      for (iDim = 0; iDim < nDim; iDim++)
+        alpha += UnitNormal[iDim]*Flow_Dir[iDim];
+      
+      /*--- Coefficients in the quadratic equation for the velocity ---*/
+      aa =  1.0 + 0.5*Gamma_Minus_One*alpha*alpha;
+      bb = -1.0*Gamma_Minus_One*alpha*Riemann;
+      cc =  0.5*Gamma_Minus_One*Riemann*Riemann - 2.0*SoundSpeed_Exhaust2/Gamma_Minus_One;
+      
+      /*--- Solve quadratic equation for velocity magnitude. Value must
+       be positive, so the choice of root is clear. ---*/
+      dd = bb*bb - 4.0*aa*cc;
+      dd = sqrt(max(0.0,dd));
+      Vel_Mag   = (-bb + dd)/(2.0*aa);
+      Vel_Mag   = max(0.0,Vel_Mag);
+      Velocity2 = Vel_Mag*Vel_Mag;
+      
+      /*--- Compute speed of sound from total speed of sound eqn. ---*/
+      SoundSpeed2 = SoundSpeed_Exhaust2 - 0.5*Gamma_Minus_One*Velocity2;
+      
+      /*--- Mach squared (cut between 0-1), use to adapt velocity ---*/
+      Mach2 = Velocity2/SoundSpeed2;
+      Mach2 = min(1.0,Mach2);
+      Velocity2   = Mach2*SoundSpeed2;
+      Vel_Mag     = sqrt(Velocity2);
+      SoundSpeed2 = SoundSpeed_Exhaust2 - 0.5*Gamma_Minus_One*Velocity2;
+      
+      /*--- Compute new velocity vector at the inlet ---*/
+      for (iDim = 0; iDim < nDim; iDim++)
+        Velocity[iDim] = Vel_Mag*Flow_Dir[iDim];
+      
+      /*--- Static temperature from the speed of sound relation ---*/
+      Temperature = SoundSpeed2/(Gamma*Gas_Constant);
+      
+      /*--- Static pressure using isentropic relation at a point ---*/
+      Pressure = P_Exhaust*pow((Temperature/T_Exhaust),Gamma/Gamma_Minus_One);
+      
+      /*--- Density at the inlet from the gas law ---*/
+      Density = Pressure/(Gas_Constant*Temperature);
+      
+      /*--- Using pressure, density, & velocity, compute the energy ---*/
+      Energy = Pressure/(Density*Gamma_Minus_One) + 0.5*Velocity2;
+      if (tkeNeeded) Energy += GetTke_Inf();
+      
+      /*--- Primitive variables, using the derived quantities ---*/
+      V_exhaust[0] = Temperature;
+      for (iDim = 0; iDim < nDim; iDim++)
+        V_exhaust[iDim+1] = Velocity[iDim];
+      V_exhaust[nDim+1] = Pressure;
+      V_exhaust[nDim+2] = Density;
+      V_exhaust[nDim+3] = Energy + Pressure/Density;
+      
+      /*--- Set various quantities in the solver class ---*/
+      conv_numerics->SetNormal(Normal);
+      conv_numerics->SetPrimitive(V_domain, V_exhaust);
+      
+      /*--- Compute the residual using an upwind scheme ---*/
+      conv_numerics->ComputeResidual(Residual, Jacobian_i, Jacobian_j, config);
+      LinSysRes.AddBlock(iPoint, Residual);
+      
+      /*--- Jacobian contribution for implicit integration ---*/
+      if (implicit)
+        Jacobian.AddBlock(iPoint, iPoint, Jacobian_i);
+      
+      /*--- Viscous contribution ---*/
+      if (viscous) {
+        
+        /*--- Set laminar and eddy viscosity at the infinity ---*/
+        V_exhaust[nDim+5] = node[iPoint]->GetLaminarViscosity();
+        V_exhaust[nDim+6] = node[iPoint]->GetEddyViscosity();
+        
+        /*--- Set the normal vector and the coordinates ---*/
+        visc_numerics->SetNormal(Normal);
+        visc_numerics->SetCoord(geometry->node[iPoint]->GetCoord(), geometry->node[Point_Normal]->GetCoord());
+        
+        /*--- Primitive variables, and gradient ---*/
+        visc_numerics->SetPrimitive(V_domain, V_exhaust);
+        visc_numerics->SetPrimVarGradient(node[iPoint]->GetGradient_Primitive(), node[iPoint]->GetGradient_Primitive());
+        
+        /*--- Turbulent kinetic energy ---*/
+        if (config->GetKind_Turb_Model() == SST)
+          visc_numerics->SetTurbKineticEnergy(solver_container[TURB_SOL]->node[iPoint]->GetSolution(0), solver_container[TURB_SOL]->node[iPoint]->GetSolution(0));
+        
+        /*--- Compute and update residual ---*/
+        visc_numerics->ComputeResidual(Residual, Jacobian_i, Jacobian_j, config);
+        LinSysRes.SubtractBlock(iPoint, Residual);
+        
+        /*--- Jacobian contribution for implicit integration ---*/
+        if (implicit)
+          Jacobian.SubtractBlock(iPoint, iPoint, Jacobian_i);
+        
+      }
+      
+    }
+  }
+  
+  delete [] Normal;
+  
+}
+
+void CEulerSolver::BC_Sym_Plane(CGeometry *geometry, CSolver **solver_container, CNumerics *conv_numerics, CNumerics *visc_numerics,
+                                CConfig *config, unsigned short val_marker) {
+  
+  /*--- Call the Euler residual --- */
+  
+  BC_Euler_Wall(geometry, solver_container, conv_numerics, config, val_marker);
+  
+}
+
+void CEulerSolver::BC_Interface_Boundary(CGeometry *geometry, CSolver **solver_container, CNumerics *numerics,
+                                         CConfig *config, unsigned short val_marker) {
+  
+  unsigned long iVertex, iPoint, jPoint;
+  unsigned short iDim, iVar;
+  
+  bool implicit = (config->GetKind_TimeIntScheme_Flow() == EULER_IMPLICIT);
+  
+  double *Normal = new double[nDim];
+  double *PrimVar_i = new double[nPrimVar];
+  double *PrimVar_j = new double[nPrimVar];
+  
+#ifdef NO_MPI
+  
+  for(iVertex = 0; iVertex < geometry->nVertex[val_marker]; iVertex++) {
+    iPoint = geometry->vertex[val_marker][iVertex]->GetNode();
+    
+    if (geometry->node[iPoint]->GetDomain()) {
+      
+      /*--- Find the associate pair to the original node ---*/
+      
+      jPoint = geometry->vertex[val_marker][iVertex]->GetDonorPoint();
+      
+      if (iPoint != jPoint) {
+        
+        /*--- Store the solution for both points ---*/
+        
+        for (iVar = 0; iVar < nPrimVar; iVar++) {
+          PrimVar_i[iVar] = node[iPoint]->GetPrimVar(iVar);
+          PrimVar_j[iVar] = node[jPoint]->GetPrimVar(iVar);
+        }
+        
+        /*--- Set primitive variables ---*/
+        
+        numerics->SetPrimitive(PrimVar_i, PrimVar_j);
+        
+        /*--- Set the normal vector ---*/
+        
+        geometry->vertex[val_marker][iVertex]->GetNormal(Normal);
+        for (iDim = 0; iDim < nDim; iDim++) Normal[iDim] = -Normal[iDim];
+        numerics->SetNormal(Normal);
+        
+        /*--- Compute the convective residual using an upwind scheme ---*/
+        
+        numerics->ComputeResidual(Residual, Jacobian_i, Jacobian_j, config);
+        
+        /*--- Add Residuals and Jacobians ---*/
+        
+        LinSysRes.AddBlock(iPoint, Residual);
+        if (implicit) Jacobian.AddBlock(iPoint, iPoint, Jacobian_i);
+        
+      }
+      
+    }
+    
+  }
+  
+#else
+  int rank, jProcessor;
+#ifdef WINDOWS
+  MPI_Comm_rank(MPI_COMM_WORLD,&rank);
+#else
+  rank = MPI::COMM_WORLD.Get_rank();
+#endif
+  
+  bool compute;
+  double *Buffer_Send_V = new double [nPrimVar];
+  double *Buffer_Receive_V = new double [nPrimVar];
+  
+  /*--- Do the send process, by the moment we are sending each
+   node individually, this must be changed ---*/
+  
+  for(iVertex = 0; iVertex < geometry->nVertex[val_marker]; iVertex++) {
+    
+    iPoint = geometry->vertex[val_marker][iVertex]->GetNode();
+    
+    if (geometry->node[iPoint]->GetDomain()) {
+      
+      /*--- Find the associate pair to the original node ---*/
+      
+      jPoint = geometry->vertex[val_marker][iVertex]->GetPeriodicPointDomain()[0];
+      jProcessor = geometry->vertex[val_marker][iVertex]->GetPeriodicPointDomain()[1];
+      
+      if ((iPoint == jPoint) && (jProcessor == rank)) compute = false;
+      else compute = true;
+      
+      /*--- We only send the information that belong to other boundary, -1 processor
+       means that the boundary condition is not applied ---*/
+      
+      if (compute) {
+        
+        if (jProcessor != rank) {
+          
+          /*--- Copy the primitive variable ---*/
+          
+          for (iVar = 0; iVar < nPrimVar; iVar++)
+            Buffer_Send_V[iVar] = node[iPoint]->GetPrimVar(iVar);
+#ifdef WINDOWS
+          MPI_Bsend(Buffer_Send_V, nPrimVar, MPI_DOUBLE, jProcessor, iPoint, MPI_COMM_WORLD);
+#else
+          MPI::COMM_WORLD.Bsend(Buffer_Send_V, nPrimVar, MPI::DOUBLE, jProcessor, iPoint);
+#endif
+          
+        }
+        
+      }
+      
+    }
+  }
+  
+  for(iVertex = 0; iVertex < geometry->nVertex[val_marker]; iVertex++) {
+    
+    iPoint = geometry->vertex[val_marker][iVertex]->GetNode();
+    
+    if (geometry->node[iPoint]->GetDomain()) {
+      
+      /*--- Find the associate pair to the original node ---*/
+      
+      jPoint = geometry->vertex[val_marker][iVertex]->GetPeriodicPointDomain()[0];
+      jProcessor = geometry->vertex[val_marker][iVertex]->GetPeriodicPointDomain()[1];
+      
+      if ((iPoint == jPoint) && (jProcessor == rank)) compute = false;
+      else compute = true;
+      
+      if (compute) {
+        
+        /*--- We only receive the information that belong to other boundary ---*/
+        
+        if (jProcessor != rank) {
+#ifdef WINDOWS
+          MPI_Recv(Buffer_Receive_V, nPrimVar, MPI_DOUBLE, jProcessor, jPoint, MPI_COMM_WORLD, NULL);
+#else
+          MPI::COMM_WORLD.Recv(Buffer_Receive_V, nPrimVar, MPI::DOUBLE, jProcessor, jPoint);
+#endif
+        }
+        else {
+          for (iVar = 0; iVar < nPrimVar; iVar++)
+            Buffer_Receive_V[iVar] = node[jPoint]->GetPrimVar(iVar);
+        }
+        
+        /*--- Store the solution for both points ---*/
+        
+        for (iVar = 0; iVar < nPrimVar; iVar++) {
+          PrimVar_i[iVar] = node[iPoint]->GetPrimVar(iVar);
+          PrimVar_j[iVar] = Buffer_Receive_V[iVar];
+        }
+        
+        /*--- Set Conservative Variables ---*/
+        
+        numerics->SetPrimitive(PrimVar_i, PrimVar_j);
+        
+        /*--- Set Normal ---*/
+        
+        geometry->vertex[val_marker][iVertex]->GetNormal(Normal);
+        for (iDim = 0; iDim < nDim; iDim++) Normal[iDim] = -Normal[iDim];
+        numerics->SetNormal(Normal);
+        
+        /*--- Compute the convective residual using an upwind scheme ---*/
+        
+        numerics->ComputeResidual(Residual, Jacobian_i, Jacobian_j, config);
+        
+        /*--- Add Residuals and Jacobians ---*/
+        
+        LinSysRes.AddBlock(iPoint, Residual);
+        if (implicit) Jacobian.AddBlock(iPoint, iPoint, Jacobian_i);
+        
+      }
+      
+    }
+  }
+  
+  delete[] Buffer_Send_V;
+  delete[] Buffer_Receive_V;
+  
+#endif
+  
+  /*--- Free locally allocated memory ---*/
+  
+  delete [] Normal;
+  delete [] PrimVar_i;
+  delete [] PrimVar_j;
+  
+}
+
+void CEulerSolver::BC_NearField_Boundary(CGeometry *geometry, CSolver **solver_container, CNumerics *numerics,
+                                         CConfig *config, unsigned short val_marker) {
+  
+  /*--- Call the Interface_Boundary residual --- */
+  
+  BC_Interface_Boundary(geometry, solver_container, numerics, config, val_marker);
+  
+  
+}
+
+void CEulerSolver::BC_Dirichlet(CGeometry *geometry, CSolver **solver_container,
+                                CConfig *config, unsigned short val_marker) { }
+
+void CEulerSolver::BC_Custom(CGeometry *geometry, CSolver **solver_container, CNumerics *numerics, CConfig *config, unsigned short val_marker) { }
+
+void CEulerSolver::SetResidual_DualTime(CGeometry *geometry, CSolver **solver_container, CConfig *config,
+                                        unsigned short iRKStep, unsigned short iMesh, unsigned short RunTime_EqSystem) {
+  
+  /*--- Local variables ---*/
+  
+  unsigned short iVar, jVar, iMarker, iDim;
+  unsigned long iPoint, jPoint, iEdge, iVertex;
+  
+  double *U_time_nM1, *U_time_n, *U_time_nP1;
+  double Volume_nM1, Volume_nP1, TimeStep;
+  double *Normal = NULL, *GridVel_i = NULL, *GridVel_j = NULL, Residual_GCL;
+  
+  bool implicit       = (config->GetKind_TimeIntScheme_Flow() == EULER_IMPLICIT);
+  bool FlowEq         = (RunTime_EqSystem == RUNTIME_FLOW_SYS);
+  bool AdjEq          = (RunTime_EqSystem == RUNTIME_ADJFLOW_SYS);
+  bool incompressible = (config->GetKind_Regime() == INCOMPRESSIBLE);
+  bool freesurface    = (config->GetKind_Regime() == FREESURFACE);
+  bool grid_movement  = config->GetGrid_Movement();
+  
+  /*--- Store the physical time step ---*/
+  
+  TimeStep = config->GetDelta_UnstTimeND();
+  
+  /*--- Compute the dual time-stepping source term for static meshes ---*/
+  
+  if (!grid_movement) {
+    
+    /*--- Loop over all nodes (excluding halos) ---*/
+    
+    for (iPoint = 0; iPoint < nPointDomain; iPoint++) {
+      
+      /*--- Retrieve the solution at time levels n-1, n, and n+1. Note that
+       we are currently iterating on U^n+1 and that U^n & U^n-1 are fixed,
+       previous solutions that are stored in memory. ---*/
+      
+      U_time_nM1 = node[iPoint]->GetSolution_time_n1();
+      U_time_n   = node[iPoint]->GetSolution_time_n();
+      U_time_nP1 = node[iPoint]->GetSolution();
+      
+      /*--- CV volume at time n+1. As we are on a static mesh, the volume
+       of the CV will remained fixed for all time steps. ---*/
+      
+      Volume_nP1 = geometry->node[iPoint]->GetVolume();
+      
+      /*--- Compute the dual time-stepping source term based on the chosen
+       time discretization scheme (1st- or 2nd-order).---*/
+      
+      for (iVar = 0; iVar < nVar; iVar++) {
+        if (config->GetUnsteady_Simulation() == DT_STEPPING_1ST)
+          Residual[iVar] = (U_time_nP1[iVar] - U_time_n[iVar])*Volume_nP1 / TimeStep;
+        if (config->GetUnsteady_Simulation() == DT_STEPPING_2ND)
+          Residual[iVar] = ( 3.0*U_time_nP1[iVar] - 4.0*U_time_n[iVar]
+                            +1.0*U_time_nM1[iVar])*Volume_nP1 / (2.0*TimeStep);
+      }
+      if ((incompressible || freesurface) && (FlowEq || AdjEq)) Residual[0] = 0.0;
+      
+      /*--- Store the residual and compute the Jacobian contribution due
+       to the dual time source term. ---*/
+      
+      LinSysRes.AddBlock(iPoint, Residual);
+      if (implicit) {
+        for (iVar = 0; iVar < nVar; iVar++) {
+          for (jVar = 0; jVar < nVar; jVar++) Jacobian_i[iVar][jVar] = 0.0;
+          if (config->GetUnsteady_Simulation() == DT_STEPPING_1ST)
+            Jacobian_i[iVar][iVar] = Volume_nP1 / TimeStep;
+          if (config->GetUnsteady_Simulation() == DT_STEPPING_2ND)
+            Jacobian_i[iVar][iVar] = (Volume_nP1*3.0)/(2.0*TimeStep);
+        }
+        if ((incompressible || freesurface) && (FlowEq || AdjEq)) Jacobian_i[0][0] = 0.0;
+        Jacobian.AddBlock(iPoint, iPoint, Jacobian_i);
+      }
+    }
+    
+  }
+  
+  else {
+    
+    /*--- For unsteady flows on dynamic meshes (rigidly transforming or
+     dynamically deforming), the Geometric Conservation Law (GCL) should be
+     satisfied in conjunction with the ALE formulation of the governing
+     equations. The GCL prevents accuracy issues caused by grid motion, i.e.
+     a uniform free-stream should be preserved through a moving grid. First,
+     we will loop over the edges and boundaries to compute the GCL component
+     of the dual time source term that depends on grid velocities. ---*/
+    
+    for (iEdge = 0; iEdge < geometry->GetnEdge(); iEdge++) {
+      
+      /*--- Get indices for nodes i & j plus the face normal ---*/
+      
+      iPoint = geometry->edge[iEdge]->GetNode(0);
+      jPoint = geometry->edge[iEdge]->GetNode(1);
+      Normal = geometry->edge[iEdge]->GetNormal();
+      
+      /*--- Grid velocities stored at nodes i & j ---*/
+      
+      GridVel_i = geometry->node[iPoint]->GetGridVel();
+      GridVel_j = geometry->node[jPoint]->GetGridVel();
+      
+      /*--- Compute the GCL term by averaging the grid velocities at the
+       edge mid-point and dotting with the face normal. ---*/
+      
+      Residual_GCL = 0.0;
+      for (iDim = 0; iDim < nDim; iDim++)
+        Residual_GCL += 0.5*(GridVel_i[iDim]+GridVel_j[iDim])*Normal[iDim];
+      
+      /*--- Compute the GCL component of the source term for node i ---*/
+      
+      U_time_n = node[iPoint]->GetSolution_time_n();
+      for(iVar = 0; iVar < nVar; iVar++)
+        Residual[iVar] = U_time_n[iVar]*Residual_GCL;
+      if ((incompressible || freesurface) && (FlowEq || AdjEq)) Residual[0] = 0.0;
+      LinSysRes.AddBlock(iPoint, Residual);
+      
+      /*--- Compute the GCL component of the source term for node j ---*/
+      
+      U_time_n = node[jPoint]->GetSolution_time_n();
+      for(iVar = 0; iVar < nVar; iVar++)
+        Residual[iVar] = U_time_n[iVar]*Residual_GCL;
+      if ((incompressible || freesurface) && (FlowEq || AdjEq)) Residual[0] = 0.0;
+      LinSysRes.SubtractBlock(jPoint, Residual);
+      
+    }
+    
+    /*---	Loop over the boundary edges ---*/
+    
+    for(iMarker = 0; iMarker < geometry->GetnMarker(); iMarker++) {
+      for(iVertex = 0; iVertex < geometry->GetnVertex(iMarker); iVertex++) {
+        
+        /*--- Get the index for node i plus the boundary face normal ---*/
+        
+        iPoint = geometry->vertex[iMarker][iVertex]->GetNode();
+        Normal = geometry->vertex[iMarker][iVertex]->GetNormal();
+        
+        /*--- Grid velocities stored at boundary node i ---*/
+        
+        GridVel_i = geometry->node[iPoint]->GetGridVel();
+        
+        /*--- Compute the GCL term by dotting the grid velocity with the face
+         normal. The normal is negated to match the boundary convention. ---*/
+        
+        Residual_GCL = 0.0;
+        for (iDim = 0; iDim < nDim; iDim++)
+          Residual_GCL -= 0.5*(GridVel_i[iDim]+GridVel_i[iDim])*Normal[iDim];
+        
+        /*--- Compute the GCL component of the source term for node i ---*/
+        
+        U_time_n = node[iPoint]->GetSolution_time_n();
+        for(iVar = 0; iVar < nVar; iVar++)
+          Residual[iVar] = U_time_n[iVar]*Residual_GCL;
+        if ((incompressible || freesurface) && (FlowEq || AdjEq)) Residual[0] = 0.0;
+        LinSysRes.AddBlock(iPoint, Residual);
+        
+      }
+    }
+    
+    /*--- Loop over all nodes (excluding halos) to compute the remainder
+     of the dual time-stepping source term. ---*/
+    
+    for (iPoint = 0; iPoint < nPointDomain; iPoint++) {
+      
+      /*--- Retrieve the solution at time levels n-1, n, and n+1. Note that
+       we are currently iterating on U^n+1 and that U^n & U^n-1 are fixed,
+       previous solutions that are stored in memory. ---*/
+      
+      U_time_nM1 = node[iPoint]->GetSolution_time_n1();
+      U_time_n   = node[iPoint]->GetSolution_time_n();
+      U_time_nP1 = node[iPoint]->GetSolution();
+      
+      /*--- CV volume at time n-1 and n+1. In the case of dynamically deforming
+       grids, the volumes will change. On rigidly transforming grids, the
+       volumes will remain constant. ---*/
+      
+      Volume_nM1 = geometry->node[iPoint]->GetVolume_nM1();
+      Volume_nP1 = geometry->node[iPoint]->GetVolume();
+      
+      /*--- Compute the dual time-stepping source residual. Due to the
+       introduction of the GCL term above, the remainder of the source residual
+       due to the time discretization has a new form.---*/
+      
+      for(iVar = 0; iVar < nVar; iVar++) {
+        if (config->GetUnsteady_Simulation() == DT_STEPPING_1ST)
+          Residual[iVar] = (U_time_nP1[iVar] - U_time_n[iVar])*(Volume_nP1/TimeStep);
+        if (config->GetUnsteady_Simulation() == DT_STEPPING_2ND)
+          Residual[iVar] = (U_time_nP1[iVar] - U_time_n[iVar])*(3.0*Volume_nP1/(2.0*TimeStep))
+          + (U_time_nM1[iVar] - U_time_n[iVar])*(Volume_nM1/(2.0*TimeStep));
+      }
+      if ((incompressible || freesurface) && (FlowEq || AdjEq)) Residual[0] = 0.0;
+      
+      /*--- Store the residual and compute the Jacobian contribution due
+       to the dual time source term. ---*/
+      
+      LinSysRes.AddBlock(iPoint, Residual);
+      if (implicit) {
+        for (iVar = 0; iVar < nVar; iVar++) {
+          for (jVar = 0; jVar < nVar; jVar++) Jacobian_i[iVar][jVar] = 0.0;
+          if (config->GetUnsteady_Simulation() == DT_STEPPING_1ST)
+            Jacobian_i[iVar][iVar] = Volume_nP1/TimeStep;
+          if (config->GetUnsteady_Simulation() == DT_STEPPING_2ND)
+            Jacobian_i[iVar][iVar] = (3.0*Volume_nP1)/(2.0*TimeStep);
+        }
+        if ((incompressible || freesurface) && (FlowEq || AdjEq)) Jacobian_i[0][0] = 0.0;
+        Jacobian.AddBlock(iPoint, iPoint, Jacobian_i);
+      }
+    }
+  }
+  
+}
+
+void CEulerSolver::SetFlow_Displacement(CGeometry **flow_geometry, CVolumetricMovement *flow_grid_movement,
+                                        CConfig *flow_config, CConfig *fea_config, CGeometry **fea_geometry, CSolver ***fea_solution) {
+  //  unsigned short iMarker, iDim;
+  //  unsigned long iVertex, iPoint;
+  //  double *Coord, VarCoord[3];
+  //
+  //#ifdef NO_MPI
+  //  unsigned long iPoint_Donor;
+  //  double *CoordDonor, *DisplacementDonor;
+  //
+  //  for (iMarker = 0; iMarker < flow_config->GetnMarker_All(); iMarker++) {
+  //    if (flow_config->GetMarker_All_Moving(iMarker) == YES) {
+  //      for(iVertex = 0; iVertex < flow_geometry[MESH_0]->nVertex[iMarker]; iVertex++) {
+  //        iPoint = flow_geometry[MESH_0]->vertex[iMarker][iVertex]->GetNode();
+  //        iPoint_Donor = flow_geometry[MESH_0]->vertex[iMarker][iVertex]->GetDonorPoint();
+  //        Coord = flow_geometry[MESH_0]->node[iPoint]->GetCoord();
+  //        CoordDonor = fea_geometry[MESH_0]->node[iPoint_Donor]->GetCoord();
+  //        DisplacementDonor = fea_solution[MESH_0][FEA_SOL]->node[iPoint_Donor]->GetSolution();
+  //
+  //        for (iDim = 0; iDim < nDim; iDim++)
+  //          VarCoord[iDim] = (CoordDonor[iDim]+DisplacementDonor[iDim])-Coord[iDim];
+  //
+  //        flow_geometry[MESH_0]->vertex[iMarker][iVertex]->SetVarCoord(VarCoord);
+  //      }
+  //    }
+  //  }
+  //  flow_grid_movement->SetVolume_Deformation(flow_geometry[MESH_0], flow_config, true);
+  //
+  //#else
+  //
+  //  int rank = MPI::COMM_WORLD.Get_rank(), jProcessor;
+  //  double *Buffer_Send_Coord = new double [nDim];
+  //  double *Buffer_Receive_Coord = new double [nDim];
+  //  unsigned long jPoint;
+  //
+  //  /*--- Do the send process, by the moment we are sending each
+  //   node individually, this must be changed ---*/
+  //  for (iMarker = 0; iMarker < fea_config->GetnMarker_All(); iMarker++) {
+  //    if (fea_config->GetMarker_All_Boundary(iMarker) == LOAD_BOUNDARY) {
+  //      for(iVertex = 0; iVertex < fea_geometry[MESH_0]->nVertex[iMarker]; iVertex++) {
+  //        iPoint = fea_geometry[MESH_0]->vertex[iMarker][iVertex]->GetNode();
+  //
+  //        if (fea_geometry[MESH_0]->node[iPoint]->GetDomain()) {
+  //
+  //          /*--- Find the associate pair to the original node (index and processor) ---*/
+  //          jPoint = fea_geometry[MESH_0]->vertex[iMarker][iVertex]->GetPeriodicPointDomain()[0];
+  //          jProcessor = fea_geometry[MESH_0]->vertex[iMarker][iVertex]->GetPeriodicPointDomain()[1];
+  //
+  //          /*--- We only send the pressure that belong to other boundary ---*/
+  //          if (jProcessor != rank) {
+  //            for (iDim = 0; iDim < nDim; iDim++)
+  //              Buffer_Send_Coord[iDim] = fea_geometry[MESH_0]->node[iPoint]->GetCoord(iDim);
+  //
+  //            MPI::COMM_WORLD.Bsend(Buffer_Send_Coord, nDim, MPI::DOUBLE, jProcessor, iPoint);
+  //          }
+  //
+  //        }
+  //      }
+  //    }
+  //  }
+  //
+  //  /*--- Now the loop is over the fea points ---*/
+  //  for (iMarker = 0; iMarker < flow_config->GetnMarker_All(); iMarker++) {
+  //    if ((flow_config->GetMarker_All_Boundary(iMarker) == EULER_WALL) &&
+  //        (flow_config->GetMarker_All_Moving(iMarker) == YES)) {
+  //      for(iVertex = 0; iVertex < flow_geometry[MESH_0]->nVertex[iMarker]; iVertex++) {
+  //        iPoint = flow_geometry[MESH_0]->vertex[iMarker][iVertex]->GetNode();
+  //        if (flow_geometry[MESH_0]->node[iPoint]->GetDomain()) {
+  //
+  //          /*--- Find the associate pair to the original node ---*/
+  //          jPoint = flow_geometry[MESH_0]->vertex[iMarker][iVertex]->GetPeriodicPointDomain()[0];
+  //          jProcessor = flow_geometry[MESH_0]->vertex[iMarker][iVertex]->GetPeriodicPointDomain()[1];
+  //
+  //          /*--- We only receive the information that belong to other boundary ---*/
+  //          if (jProcessor != rank)
+  //            MPI::COMM_WORLD.Recv(Buffer_Receive_Coord, nDim, MPI::DOUBLE, jProcessor, jPoint);
+  //          else {
+  //            for (iDim = 0; iDim < nDim; iDim++)
+  //              Buffer_Send_Coord[iDim] = fea_geometry[MESH_0]->node[jPoint]->GetCoord(iDim);
+  //          }
+  //
+  //          /*--- Store the solution for both points ---*/
+  //          Coord = flow_geometry[MESH_0]->node[iPoint]->GetCoord();
+  //
+  //          for (iDim = 0; iDim < nDim; iDim++)
+  //            VarCoord[iDim] = Buffer_Send_Coord[iDim]-Coord[iDim];
+  //
+  //          flow_geometry[MESH_0]->vertex[iMarker][iVertex]->SetVarCoord(VarCoord);
+  //
+  //
+  //        }
+  //      }
+  //    }
+  //  }
+  //  delete[] Buffer_Send_Coord;
+  //  delete[] Buffer_Receive_Coord;
+  //
+  //#endif
+  //
+}
+
+void CEulerSolver::LoadRestart(CGeometry **geometry, CSolver ***solver, CConfig *config, int val_iter) {
+  
+  /*--- Restart the solution from file information ---*/
+  unsigned short iDim, iVar, iMesh, iMeshFine;
+  unsigned long iPoint, index, iChildren, Point_Fine;
+  unsigned short turb_model = config->GetKind_Turb_Model();
+  double Area_Children, Area_Parent, Coord[3], *Solution_Fine, dull_val;
+  bool compressible   = (config->GetKind_Regime() == COMPRESSIBLE);
+  bool incompressible = (config->GetKind_Regime() == INCOMPRESSIBLE);
+  bool freesurface    = (config->GetKind_Regime() == FREESURFACE);
+  bool grid_movement  = config->GetGrid_Movement();
+  bool dual_time = ((config->GetUnsteady_Simulation() == DT_STEPPING_1ST) ||
+                    (config->GetUnsteady_Simulation() == DT_STEPPING_2ND));
+  string UnstExt, text_line;
+  ifstream restart_file;
+  
+  string restart_filename = config->GetSolution_FlowFileName();
+  
+  /*--- Modify file name for an unsteady restart ---*/
+  if (dual_time)
+    restart_filename = config->GetUnsteady_FileName(restart_filename, val_iter);
+  
+  /*--- Open the restart file, and throw an error if this fails. ---*/
+  restart_file.open(restart_filename.data(), ios::in);
+  if (restart_file.fail()) {
+    cout << "There is no flow restart file!! " << restart_filename.data() << "."<< endl;
+    exit(1);
+  }
+  
+  /*--- In case this is a parallel simulation, we need to perform the
+   Global2Local index transformation first. ---*/
+  long *Global2Local = NULL;
+  Global2Local = new long[geometry[MESH_0]->GetGlobal_nPointDomain()];
+  /*--- First, set all indices to a negative value by default ---*/
+  for(iPoint = 0; iPoint < geometry[MESH_0]->GetGlobal_nPointDomain(); iPoint++) {
+    Global2Local[iPoint] = -1;
+  }
+  
+  /*--- Now fill array with the transform values only for local points ---*/
+  for(iPoint = 0; iPoint < geometry[MESH_0]->GetnPointDomain(); iPoint++) {
+    Global2Local[geometry[MESH_0]->node[iPoint]->GetGlobalIndex()] = iPoint;
+  }
+  
+  /*--- Read all lines in the restart file ---*/
+  long iPoint_Local = 0; unsigned long iPoint_Global = 0;
+  
+  /*--- The first line is the header ---*/
+  getline (restart_file, text_line);
+  
+  while (getline (restart_file,text_line)) {
+    istringstream point_line(text_line);
+    
+    /*--- Retrieve local index. If this node from the restart file lives
+     on a different processor, the value of iPoint_Local will be -1, as
+     initialized above. Otherwise, the local index for this node on the
+     current processor will be returned and used to instantiate the vars. ---*/
+    iPoint_Local = Global2Local[iPoint_Global];
+    if (iPoint_Local >= 0) {
+      
+      if (compressible) {
+        if (nDim == 2) point_line >> index >> Coord[0] >> Coord[1] >> Solution[0] >> Solution[1] >> Solution[2] >> Solution[3];
+        if (nDim == 3) point_line >> index >> Coord[0] >> Coord[1] >> Coord[2] >> Solution[0] >> Solution[1] >> Solution[2] >> Solution[3] >> Solution[4];
+      }
+      if (incompressible) {
+        if (nDim == 2) point_line >> index >> Coord[0] >> Coord[1] >> Solution[0] >> Solution[1] >> Solution[2];
+        if (nDim == 3) point_line >> index >> Coord[0] >> Coord[1] >> Coord[2] >> Solution[0] >> Solution[1] >> Solution[2] >> Solution[3];
+      }
+      if (freesurface) {
+        if (nDim == 2) point_line >> index >> Coord[0] >> Coord[1] >> Solution[0] >> Solution[1] >> Solution[2] >> Solution[3];
+        if (nDim == 3) point_line >> index >> Coord[0] >> Coord[1] >> Coord[2] >> Solution[0] >> Solution[1] >> Solution[2] >> Solution[3] >> Solution[4];
+      }
+      
+      node[iPoint_Local]->SetSolution(Solution);
+      
+      /*--- For dynamic meshes, read in and store the
+       grid coordinates and grid velocities for each node. ---*/
+      if (grid_movement) {
+        
+        /*--- First, remove any variables for the turbulence model that
+         appear in the restart file before the grid velocities. ---*/
+        if (turb_model == SA || turb_model == ML) {
+          point_line >> dull_val;
+        } else if (turb_model == SST) {
+          point_line >> dull_val >> dull_val;
+        }
+        
+        /*--- Read in the next 2 or 3 variables which are the grid velocities ---*/
+        double GridVel[3];
+        if (nDim == 2) point_line >> GridVel[0] >> GridVel[1];
+        if (nDim == 3) point_line >> GridVel[0] >> GridVel[1] >> GridVel[2];
+        for (iDim = 0; iDim < nDim; iDim++) {
+          geometry[MESH_0]->node[iPoint_Local]->SetCoord(iDim, Coord[iDim]);
+          geometry[MESH_0]->node[iPoint_Local]->SetGridVel(iDim, GridVel[iDim]);
+        }
+      }
+      
+    }
+    iPoint_Global++;
+  }
+  
+  /*--- Close the restart file ---*/
+  restart_file.close();
+  
+  /*--- Free memory needed for the transformation ---*/
+  delete [] Global2Local;
+  
+  /*--- MPI solution ---*/
+  solver[MESH_0][FLOW_SOL]->Set_MPI_Solution(geometry[MESH_0], config);
+  
+  /*--- Interpolate the solution down to the coarse multigrid levels ---*/
+  for (iMesh = 1; iMesh <= config->GetMGLevels(); iMesh++) {
+    for (iPoint = 0; iPoint < geometry[iMesh]->GetnPoint(); iPoint++) {
+      Area_Parent = geometry[iMesh]->node[iPoint]->GetVolume();
+      for (iVar = 0; iVar < nVar; iVar++) Solution[iVar] = 0.0;
+      for (iChildren = 0; iChildren < geometry[iMesh]->node[iPoint]->GetnChildren_CV(); iChildren++) {
+        Point_Fine = geometry[iMesh]->node[iPoint]->GetChildren_CV(iChildren);
+        Area_Children = geometry[iMesh-1]->node[Point_Fine]->GetVolume();
+        Solution_Fine = solver[iMesh-1][FLOW_SOL]->node[Point_Fine]->GetSolution();
+        for (iVar = 0; iVar < nVar; iVar++) {
+          Solution[iVar] += Solution_Fine[iVar]*Area_Children/Area_Parent;
+        }
+      }
+      solver[iMesh][FLOW_SOL]->node[iPoint]->SetSolution(Solution);
+    }
+    solver[iMesh][FLOW_SOL]->Set_MPI_Solution(geometry[iMesh], config);
+  }
+  
+  /*--- Update the geometry for flows on dynamic meshes ---*/
+  if (grid_movement) {
+    
+    /*--- Communicate the new coordinates and grid velocities at the halos ---*/
+    geometry[MESH_0]->Set_MPI_Coord(config);
+    geometry[MESH_0]->Set_MPI_GridVel(config);
+    
+    /*--- Recompute the edges and  dual mesh control volumes in the
+     domain and on the boundaries. ---*/
+    geometry[MESH_0]->SetCG();
+    geometry[MESH_0]->SetControlVolume(config, UPDATE);
+    geometry[MESH_0]->SetBoundControlVolume(config, UPDATE);
+    
+    /*--- Update the multigrid structure after setting up the finest grid,
+     including computing the grid velocities on the coarser levels. ---*/
+    
+    for (iMesh = 1; iMesh <= config->GetMGLevels(); iMesh++) {
+      iMeshFine = iMesh-1;
+      geometry[iMesh]->SetControlVolume(config,geometry[iMeshFine], UPDATE);
+      geometry[iMesh]->SetBoundControlVolume(config,geometry[iMeshFine],UPDATE);
+      geometry[iMesh]->SetCoord(geometry[iMeshFine]);
+      geometry[iMesh]->SetRestricted_GridVelocity(geometry[iMeshFine],config);
+    }
+  }
+  
+}
+
+void CEulerSolver::SetFreeSurface_Distance(CGeometry *geometry, CConfig *config) {
+  double *coord = NULL, dist2, *iCoord = NULL, *jCoord = NULL, LevelSet_i, LevelSet_j,
+  **Coord_LevelSet = NULL, *xCoord = NULL, *yCoord = NULL, *zCoord = NULL, auxCoordx, auxCoordy,
+  auxCoordz, FreeSurface, volume, LevelSetDiff_Squared, LevelSetDiff, dist, Min_dist;
+  unsigned short iDim;
+  unsigned long iPoint, jPoint, iVertex, jVertex, nVertex_LevelSet, iEdge;
+  ifstream index_file;
+  ofstream LevelSet_file;
+  string text_line;
+  int rank = MASTER_NODE;
+  char cstr[200], buffer[50];
+  
+  unsigned short nDim = geometry->GetnDim();
+  unsigned long iExtIter = config->GetExtIter();
+  
+#ifdef NO_MPI
+  
+  /*--- Identification of the 0 level set points and coordinates ---*/
+  nVertex_LevelSet = 0;
+  for (iEdge = 0; iEdge < geometry->GetnEdge(); iEdge++) {
+    iPoint = geometry->edge[iEdge]->GetNode(0); LevelSet_i = node[iPoint]->GetSolution(nDim+1);
+    jPoint = geometry->edge[iEdge]->GetNode(1); LevelSet_j = node[jPoint]->GetSolution(nDim+1);
+    if (LevelSet_i*LevelSet_j < 0.0) nVertex_LevelSet ++;
+  }
+  
+  /*--- Allocate vector of boundary coordinates ---*/
+  Coord_LevelSet = new double* [nVertex_LevelSet];
+  for (iVertex = 0; iVertex < nVertex_LevelSet; iVertex++)
+    Coord_LevelSet[iVertex] = new double [nDim];
+  
+  /*--- Get coordinates of the points of the surface ---*/
+  nVertex_LevelSet = 0;
+  for (iEdge = 0; iEdge < geometry->GetnEdge(); iEdge++) {
+    iPoint = geometry->edge[iEdge]->GetNode(0); LevelSet_i = node[iPoint]->GetSolution(nDim+1); iCoord = geometry->node[iPoint]->GetCoord();
+    jPoint = geometry->edge[iEdge]->GetNode(1); LevelSet_j = node[jPoint]->GetSolution(nDim+1); jCoord = geometry->node[jPoint]->GetCoord();
+    if (LevelSet_i*LevelSet_j < 0.0) {
+      for (iDim = 0; iDim < nDim; iDim++)
+        Coord_LevelSet[nVertex_LevelSet][iDim] = iCoord[iDim]-LevelSet_i*(jCoord[iDim]-iCoord[iDim])/(LevelSet_j-LevelSet_i);
+      nVertex_LevelSet++;
+    }
+  }
+  
+#else
+  
+  int nProcessor, iProcessor;
+  unsigned long *Buffer_Send_nVertex = NULL, *Buffer_Receive_nVertex = NULL,
+  nLocalVertex_LevelSet = 0, nGlobalVertex_LevelSet = 0, MaxLocalVertex_LevelSet = 0, nBuffer;
+  double *Buffer_Send_Coord = NULL, *Buffer_Receive_Coord = NULL;
+  
+#ifdef WINDOWS
+  MPI_Comm_size(MPI_COMM_WORLD,&nProcessor);
+#else
+  nProcessor = MPI::COMM_WORLD.Get_size();
+#endif
+  
+#ifdef WINDOWS
+  MPI_Comm_rank(MPI_COMM_WORLD,&rank);
+#else
+  rank = MPI::COMM_WORLD.Get_rank();
+#endif
+  
+  Buffer_Send_nVertex = new unsigned long [1];
+  Buffer_Receive_nVertex = new unsigned long [nProcessor];
+  
+  nLocalVertex_LevelSet = 0;
+  for (iEdge = 0; iEdge < geometry->GetnEdge(); iEdge++) {
+    iPoint = geometry->edge[iEdge]->GetNode(0); LevelSet_i = node[iPoint]->GetSolution(nDim+1);
+    jPoint = geometry->edge[iEdge]->GetNode(1); LevelSet_j = node[jPoint]->GetSolution(nDim+1);
+    if (LevelSet_i*LevelSet_j < 0.0) nLocalVertex_LevelSet ++;
+  }
+  
+  Buffer_Send_nVertex[0] = nLocalVertex_LevelSet;
+  
+#ifdef WINDOWS
+  MPI_Allreduce(&nLocalVertex_LevelSet, &nGlobalVertex_LevelSet, 1, MPI_UNSIGNED_LONG, MPI_SUM, MPI_COMM_WORLD);
+  MPI_Allreduce(&nLocalVertex_LevelSet, &MaxLocalVertex_LevelSet, 1, MPI_UNSIGNED_LONG, MPI_MAX, MPI_COMM_WORLD);
+  MPI_Allgather(Buffer_Send_nVertex, 1, MPI_UNSIGNED_LONG, Buffer_Receive_nVertex, 1, MPI_UNSIGNED_LONG, MPI_COMM_WORLD);
+#else
+  MPI::COMM_WORLD.Allreduce(&nLocalVertex_LevelSet, &nGlobalVertex_LevelSet, 1, MPI::UNSIGNED_LONG, MPI::SUM);
+  MPI::COMM_WORLD.Allreduce(&nLocalVertex_LevelSet, &MaxLocalVertex_LevelSet, 1, MPI::UNSIGNED_LONG, MPI::MAX);
+  MPI::COMM_WORLD.Allgather(Buffer_Send_nVertex, 1, MPI::UNSIGNED_LONG, Buffer_Receive_nVertex, 1, MPI::UNSIGNED_LONG);
+#endif
+  
+  nBuffer = MaxLocalVertex_LevelSet*nDim;
+  Buffer_Send_Coord = new double [nBuffer];
+  Buffer_Receive_Coord = new double [nProcessor*nBuffer];
+  
+  for (iVertex = 0; iVertex < MaxLocalVertex_LevelSet; iVertex++)
+    for (iDim = 0; iDim < nDim; iDim++)
+      Buffer_Send_Coord[iVertex*nDim+iDim] = 0.0;
+  
+  nLocalVertex_LevelSet = 0;
+  for (iEdge = 0; iEdge < geometry->GetnEdge(); iEdge++) {
+    iPoint = geometry->edge[iEdge]->GetNode(0); LevelSet_i = node[iPoint]->GetSolution(nDim+1); iCoord = geometry->node[iPoint]->GetCoord();
+    jPoint = geometry->edge[iEdge]->GetNode(1); LevelSet_j = node[jPoint]->GetSolution(nDim+1); jCoord = geometry->node[jPoint]->GetCoord();
+    
+    if (LevelSet_i*LevelSet_j < 0.0) {
+      for (iDim = 0; iDim < nDim; iDim++)
+        Buffer_Send_Coord[nLocalVertex_LevelSet*nDim+iDim] = iCoord[iDim]-LevelSet_i*(jCoord[iDim]-iCoord[iDim])/(LevelSet_j-LevelSet_i);
+      nLocalVertex_LevelSet++;
+    }
+  }
+  
+#ifdef WINDOWS
+  MPI_Allgather(Buffer_Send_Coord, nBuffer, MPI_DOUBLE, Buffer_Receive_Coord, nBuffer, MPI_DOUBLE, MPI_COMM_WORLD);
+#else
+  MPI::COMM_WORLD.Allgather(Buffer_Send_Coord, nBuffer, MPI::DOUBLE, Buffer_Receive_Coord, nBuffer, MPI::DOUBLE);
+#endif
+  
+  /*--- Identification of the 0 level set points and coordinates ---*/
+  nVertex_LevelSet = 0;
+  for (iProcessor = 0; iProcessor < nProcessor; iProcessor++)
+    nVertex_LevelSet += Buffer_Receive_nVertex[iProcessor];
+  
+  /*--- Allocate vector of boundary coordinates ---*/
+  Coord_LevelSet = new double* [nVertex_LevelSet];
+  for (iVertex = 0; iVertex < nVertex_LevelSet; iVertex++)
+    Coord_LevelSet[iVertex] = new double [nDim];
+  
+  /*--- Set the value of the coordinates at the level set zero ---*/
+  nVertex_LevelSet = 0;
+  for (iProcessor = 0; iProcessor < nProcessor; iProcessor++)
+    for (iVertex = 0; iVertex < Buffer_Receive_nVertex[iProcessor]; iVertex++) {
+      for (iDim = 0; iDim < nDim; iDim++)
+        Coord_LevelSet[nVertex_LevelSet][iDim] = Buffer_Receive_Coord[(iProcessor*MaxLocalVertex_LevelSet+iVertex)*nDim+iDim];
+      nVertex_LevelSet++;
+    }
+  
+  delete [] Buffer_Send_Coord;
+  delete [] Buffer_Receive_Coord;
+  delete [] Buffer_Send_nVertex;
+  delete [] Buffer_Receive_nVertex;
+  
+#endif
+  
+  /*--- Get coordinates of the points and compute distances to the surface ---*/
+  for (iPoint = 0; iPoint < nPoint; iPoint++) {
+    coord = geometry->node[iPoint]->GetCoord();
+    
+    /*--- Compute the min distance ---*/
+    Min_dist = 1E20;
+    for (iVertex = 0; iVertex < nVertex_LevelSet; iVertex++) {
+      
+      dist2 = 0.0;
+      for (iDim = 0; iDim < nDim; iDim++)
+        dist2 += (coord[iDim] - Coord_LevelSet[iVertex][iDim])*(coord[iDim]-Coord_LevelSet[iVertex][iDim]);
+      dist = sqrt(dist2);
+      if (dist < Min_dist) { Min_dist = dist; }
+      
+    }
+    
+    /*--- Compute the sign using the current solution ---*/
+    double NumberSign = 1.0;
+    if (node[iPoint]->GetSolution(0) != 0.0)
+      NumberSign = node[iPoint]->GetSolution(nDim+1)/fabs(node[iPoint]->GetSolution(nDim+1));
+    
+    /*--- Store the value of the Level Set and the Distance (primitive variables) ---*/
+    node[iPoint]->SetPrimVar(nDim+5, node[iPoint]->GetSolution(nDim+1));
+    node[iPoint]->SetPrimVar(nDim+6, Min_dist*NumberSign);
+    
+  }
+  
+  if (config->GetIntIter() == 0) {
+    
+    /*--- Order the arrays (x Coordinate, y Coordinate, z Coordiante) ---*/
+    for (iVertex = 0; iVertex < nVertex_LevelSet; iVertex++) {
+      for (jVertex = 0; jVertex < nVertex_LevelSet - 1 - iVertex; jVertex++) {
+        if (Coord_LevelSet[jVertex][0] > Coord_LevelSet[jVertex+1][0]) {
+          auxCoordx = Coord_LevelSet[jVertex][0]; Coord_LevelSet[jVertex][0] = Coord_LevelSet[jVertex+1][0]; Coord_LevelSet[jVertex+1][0] = auxCoordx;
+          auxCoordy = Coord_LevelSet[jVertex][1]; Coord_LevelSet[jVertex][1] = Coord_LevelSet[jVertex+1][1]; Coord_LevelSet[jVertex+1][1] = auxCoordy;
+          if (nDim == 3) { auxCoordz = Coord_LevelSet[jVertex][2]; Coord_LevelSet[jVertex][2] = Coord_LevelSet[jVertex+1][2]; Coord_LevelSet[jVertex+1][2] = auxCoordz; }
+        }
+      }
+    }
+    
+    /*--- Get coordinates of the points and compute distances to the surface ---*/
+    FreeSurface = 0.0;
+    for (iPoint = 0; iPoint < nPointDomain; iPoint++) {
+      coord = geometry->node[iPoint]->GetCoord();
+      volume = geometry->node[iPoint]->GetVolume();
+      LevelSetDiff_Squared = 0.0; LevelSetDiff = 0.0;
+      
+      LevelSetDiff = (node[iPoint]->GetSolution(nDim+1) - coord[nDim-1]);
+      LevelSetDiff_Squared = LevelSetDiff*LevelSetDiff;
+      FreeSurface += 0.5*LevelSetDiff_Squared*volume;
+      
+      node[iPoint]->SetDiffLevelSet(LevelSetDiff);
+      
+    }
+    
+    if ((rank == MASTER_NODE) && (iExtIter % config->GetWrt_Sol_Freq_DualTime() == 0)) {
+      
+      /*--- Write the Level Set distribution, the target level set---*/
+      LevelSet_file.precision(15);
+      
+      /*--- Write file name with extension ---*/
+      strcpy (cstr, "LevelSet");
+      if (config->GetUnsteady_Simulation()){
+        if ((int(iExtIter) >= 0) && (int(iExtIter) < 10)) sprintf (buffer, "_0000%d.dat", int(iExtIter));
+        if ((int(iExtIter) >= 10) && (int(iExtIter) < 100)) sprintf (buffer, "_000%d.dat", int(iExtIter));
+        if ((int(iExtIter) >= 100) && (int(iExtIter) < 1000)) sprintf (buffer, "_00%d.dat", int(iExtIter));
+        if ((int(iExtIter) >= 1000) && (int(iExtIter) < 10000)) sprintf (buffer, "_0%d.dat", int(iExtIter));
+        if (int(iExtIter) >= 10000) sprintf (buffer, "_%d.dat", int(iExtIter));
+      }
+      else {
+        sprintf (buffer, ".dat");
+      }
+      
+      strcat(cstr,buffer);
+      
+      LevelSet_file.open(cstr, ios::out);
+      LevelSet_file << "TITLE = \"SU2 Free surface simulation\"" << endl;
+      if (nDim == 2) LevelSet_file << "VARIABLES = \"x coord\",\"y coord\"" << endl;
+      if (nDim == 3) LevelSet_file << "VARIABLES = \"x coord\",\"y coord\",\"z coord\"" << endl;
+      LevelSet_file << "ZONE T= \"Free Surface\"" << endl;
+      
+      for (iVertex = 0; iVertex < nVertex_LevelSet; iVertex++) {
+        if (nDim == 2) LevelSet_file << scientific << Coord_LevelSet[iVertex][0] << ", " << Coord_LevelSet[iVertex][1] << endl;
+        if (nDim == 3) LevelSet_file << scientific << Coord_LevelSet[iVertex][0] << ", " << Coord_LevelSet[iVertex][1] << ", " << Coord_LevelSet[iVertex][2] << endl;
+      }
+      LevelSet_file.close();
+      
+    }
+    
+    /*--- Store the value of the free surface coefficient ---*/
+    SetTotal_CFreeSurface(FreeSurface);
+    
+    delete [] xCoord;
+    delete [] yCoord;
+    if (nDim == 3) delete [] zCoord;
+    
+  }
+  
+  /*--- Deallocate vector of boundary coordinates ---*/
+  for (iVertex = 0; iVertex < nVertex_LevelSet; iVertex++)
+    delete Coord_LevelSet[iVertex];
+  delete [] Coord_LevelSet;
+  
+}
+
+CNSSolver::CNSSolver(void) : CEulerSolver() {
+  
+  /*--- Array initialization ---*/
+  CDrag_Visc = NULL;
+  CLift_Visc = NULL;
+  CSideForce_Visc = NULL;
+  CEff_Visc = NULL;
+  CMx_Visc = NULL;
+  CMy_Visc = NULL;
+  CMz_Visc = NULL;
+  CFx_Visc = NULL;
+  CFy_Visc = NULL;
+  CFz_Visc = NULL;
+  Surface_CLift_Visc = NULL;
+  Surface_CDrag_Visc = NULL;
+  Surface_CMx_Visc = NULL;
+  Surface_CMy_Visc = NULL;
+  Surface_CMz_Visc = NULL;
+  CMerit_Visc = NULL;
+  CT_Visc = NULL;
+  CQ_Visc = NULL;
+  ForceViscous = NULL;
+  MomentViscous = NULL;
+  CSkinFriction = NULL;
+  
+}
+
+CNSSolver::CNSSolver(CGeometry *geometry, CConfig *config, unsigned short iMesh) : CEulerSolver() {
+  
+  unsigned long iPoint, index, counter_local = 0, counter_global = 0, iVertex;
+  unsigned short iVar, iDim, iMarker, nLineLets;
+  double Density, Velocity2, Pressure, Temperature, dull_val;
+  
+  unsigned short nZone = geometry->GetnZone();
+  bool restart = (config->GetRestart() || config->GetRestart_Flow());
+  bool compressible = (config->GetKind_Regime() == COMPRESSIBLE);
+  bool incompressible = (config->GetKind_Regime() == INCOMPRESSIBLE);
+  bool freesurface = (config->GetKind_Regime() == FREESURFACE);
+  double Gas_Constant = config->GetGas_ConstantND();
+  bool adjoint = config->GetAdjoint();
+  bool dual_time = ((config->GetUnsteady_Simulation() == DT_STEPPING_1ST) ||
+                    (config->GetUnsteady_Simulation() == DT_STEPPING_2ND));
+  
+  /*--- Array initialization ---*/
+  CDrag_Visc = NULL;
+  CLift_Visc = NULL;
+  CSideForce_Visc = NULL;
+  CEff_Visc = NULL;
+  CMx_Visc = NULL;
+  CMy_Visc = NULL;
+  CMz_Visc = NULL;
+  CFx_Visc = NULL;
+  CFy_Visc = NULL;
+  CFz_Visc = NULL;
+  Surface_CLift_Visc = NULL;
+  Surface_CDrag_Visc = NULL;
+  Surface_CMx_Visc = NULL;
+  Surface_CMy_Visc = NULL;
+  Surface_CMz_Visc = NULL;
+  CMerit_Visc = NULL;
+  CT_Visc = NULL;
+  CQ_Visc = NULL;
+  Heat_Visc = NULL;
+  MaxHeatFlux_Visc = NULL;
+  ForceViscous = NULL;
+  MomentViscous = NULL;
+  CSkinFriction = NULL;
+  
+  int rank = MASTER_NODE;
+#ifndef NO_MPI
+#ifdef WINDOWS
+  MPI_Comm_rank(MPI_COMM_WORLD,&rank);
+#else
+  rank = MPI::COMM_WORLD.Get_rank();
+#endif
+#endif
+  
+  /*--- Set the gamma value ---*/
+  Gamma = config->GetGamma();
+  Gamma_Minus_One = Gamma - 1.0;
+  
+  /*--- Define geometry constants in the solver structure
+   Incompressible flow, primitive variables nDim+3, (P,vx,vy,vz,rho,beta,lamMu,EddyMu),
+   FreeSurface Incompressible flow, primitive variables nDim+4, (P,vx,vy,vz,rho,beta,lamMu,EddyMu, dist),
+   Compressible flow, primitive variables nDim+5, (T,vx,vy,vz,P,rho,h,c,lamMu,EddyMu) ---*/
+  nDim = geometry->GetnDim();
+  if (incompressible) { nVar = nDim+1; nPrimVar = nDim+5; nPrimVarGrad = nDim+3; }
+  if (freesurface)    { nVar = nDim+2; nPrimVar = nDim+7; nPrimVarGrad = nDim+6; }
+  if (compressible)   { nVar = nDim+2; nPrimVar = nDim+7; nPrimVarGrad = nDim+4; }
+  nMarker      = config->GetnMarker_All();
+  nPoint       = geometry->GetnPoint();
+  nPointDomain = geometry->GetnPointDomain();
+  
+  /*--- Allocate the node variables ---*/
+  node = new CVariable*[nPoint];
+  
+  /*--- Define some auxiliar vector related with the residual ---*/
+  Residual      = new double[nVar]; for (iVar = 0; iVar < nVar; iVar++) Residual[iVar]      = 0.0;
+  Residual_RMS  = new double[nVar]; for (iVar = 0; iVar < nVar; iVar++) Residual_RMS[iVar]  = 0.0;
+  Residual_Max  = new double[nVar]; for (iVar = 0; iVar < nVar; iVar++) Residual_Max[iVar]  = 0.0;
+  Residual_i    = new double[nVar]; for (iVar = 0; iVar < nVar; iVar++) Residual_i[iVar]    = 0.0;
+  Residual_j    = new double[nVar]; for (iVar = 0; iVar < nVar; iVar++) Residual_j[iVar]    = 0.0;
+  Res_Conv      = new double[nVar]; for (iVar = 0; iVar < nVar; iVar++) Res_Conv[iVar]      = 0.0;
+  Res_Visc      = new double[nVar]; for (iVar = 0; iVar < nVar; iVar++) Res_Visc[iVar]      = 0.0;
+  Res_Sour      = new double[nVar]; for (iVar = 0; iVar < nVar; iVar++) Res_Sour[iVar]      = 0.0;
+  Point_Max  = new unsigned long[nVar]; for (iVar = 0; iVar < nVar; iVar++) Point_Max[iVar]  = 0;
+  
+  /*--- Define some auxiliary vectors related to the solution ---*/
+  Solution   = new double[nVar]; for (iVar = 0; iVar < nVar; iVar++) Solution[iVar]   = 0.0;
+  Solution_i = new double[nVar]; for (iVar = 0; iVar < nVar; iVar++) Solution_i[iVar] = 0.0;
+  Solution_j = new double[nVar]; for (iVar = 0; iVar < nVar; iVar++) Solution_j[iVar] = 0.0;
+  
+  /*--- Define some auxiliary vectors related to the geometry ---*/
+  Vector   = new double[nDim]; for (iDim = 0; iDim < nDim; iDim++) Vector[iDim]   = 0.0;
+  Vector_i = new double[nDim]; for (iDim = 0; iDim < nDim; iDim++) Vector_i[iDim] = 0.0;
+  Vector_j = new double[nDim]; for (iDim = 0; iDim < nDim; iDim++) Vector_j[iDim] = 0.0;
+  
+  /*--- Define some auxiliary vectors related to the primitive solution ---*/
+  Primitive   = new double[nPrimVar]; for (iVar = 0; iVar < nPrimVar; iVar++) Primitive[iVar]   = 0.0;
+  Primitive_i = new double[nPrimVar]; for (iVar = 0; iVar < nPrimVar; iVar++) Primitive_i[iVar] = 0.0;
+  Primitive_j = new double[nPrimVar]; for (iVar = 0; iVar < nPrimVar; iVar++) Primitive_j[iVar] = 0.0;
+  
+  /*--- Define some auxiliar vector related with the undivided lapalacian computation ---*/
+  if (config->GetKind_ConvNumScheme_Flow() == SPACE_CENTERED) {
+    iPoint_UndLapl = new double [nPoint];
+    jPoint_UndLapl = new double [nPoint];
+  }
+  
+  /*--- Define some auxiliary vectors related to low-speed preconditioning ---*/
+  if (config->GetKind_Upwind_Flow() == TURKEL) {
+    LowMach_Precontioner = new double* [nVar];
+    for (iVar = 0; iVar < nVar; iVar ++)
+      LowMach_Precontioner[iVar] = new double[nVar];
+  }
+  
+  /*--- Initialize the solution and right hand side vectors for storing
+   the residuals and updating the solution (always needed even for
+   explicit schemes). ---*/
+  LinSysSol.Initialize(nPoint, nPointDomain, nVar, 0.0);
+  LinSysRes.Initialize(nPoint, nPointDomain, nVar, 0.0);
+  
+  /*--- Jacobians and vector structures for implicit computations ---*/
+  if (config->GetKind_TimeIntScheme_Flow() == EULER_IMPLICIT) {
+    
+    /*--- Point to point Jacobians ---*/
+    Jacobian_i = new double* [nVar];
+    Jacobian_j = new double* [nVar];
+    for (iVar = 0; iVar < nVar; iVar++) {
+      Jacobian_i[iVar] = new double [nVar];
+      Jacobian_j[iVar] = new double [nVar];
+    }
+    /*--- Initialization of the structure of the whole Jacobian ---*/
+    if (rank == MASTER_NODE) cout << "Initialize jacobian structure (Navier-Stokes). MG level: " << iMesh <<"." << endl;
+    Jacobian.Initialize(nPoint, nPointDomain, nVar, nVar, true, geometry);
+    
+    if (config->GetKind_Linear_Solver_Prec() == LINELET) {
+      nLineLets = Jacobian.BuildLineletPreconditioner(geometry, config);
+      if (rank == MASTER_NODE) cout << "Compute linelet structure. " << nLineLets << " elements in each line (average)." << endl;
+    }
+    
+  } else {
+    if (rank == MASTER_NODE)
+      cout << "Explicit scheme. No jacobian structure (Navier-Stokes). MG level: " << iMesh <<"." << endl;
+  }
+  
+  /*--- Define some auxiliary vectors for computing flow variable gradients by least squares ---*/
+  if (config->GetKind_Gradient_Method() == WEIGHTED_LEAST_SQUARES) {
+    
+    /*--- S matrix := inv(R)*traspose(inv(R)) ---*/
+    Smatrix = new double* [nDim];
+    for (iDim = 0; iDim < nDim; iDim++)
+      Smatrix[iDim] = new double [nDim];
+    
+    /*--- c vector := transpose(WA)*(Wb) ---*/
+    cvector = new double* [nPrimVarGrad];
+    for (iVar = 0; iVar < nPrimVarGrad; iVar++)
+      cvector[iVar] = new double [nDim];
+  }
+  
+  /*--- Store the value of the characteristic primitive variables at the boundaries ---*/
+  CharacPrimVar = new double** [nMarker];
+  for (iMarker = 0; iMarker < nMarker; iMarker++) {
+    CharacPrimVar[iMarker] = new double* [geometry->nVertex[iMarker]];
+    for (iVertex = 0; iVertex < geometry->nVertex[iMarker]; iVertex++) {
+      CharacPrimVar[iMarker][iVertex] = new double [nPrimVar];
+      for (iVar = 0; iVar < nPrimVar; iVar++) {
+        CharacPrimVar[iMarker][iVertex][iVar] = 0.0;
+      }
+    }
+  }
+  
+  /*--- Inviscid force definition and coefficient in all the markers ---*/
+  CPressure = new double* [nMarker];
+  for (iMarker = 0; iMarker < nMarker; iMarker++) {
+    CPressure[iMarker] = new double [geometry->nVertex[iMarker]];
+    for (iVertex = 0; iVertex < geometry->nVertex[iMarker]; iVertex++) {
+      CPressure[iMarker][iVertex] = 0.0;
+    }
+  }
+  
+  /*--- Inviscid force definition and coefficient in all the markers ---*/
+  CPressureTarget = new double* [nMarker];
+  for (iMarker = 0; iMarker < nMarker; iMarker++) {
+    CPressureTarget[iMarker] = new double [geometry->nVertex[iMarker]];
+    for (iVertex = 0; iVertex < geometry->nVertex[iMarker]; iVertex++) {
+      CPressureTarget[iMarker][iVertex] = 0.0;
+    }
+  }
+  
+  /*--- Heat tranfer in all the markers ---*/
+  HeatFlux = new double* [nMarker];
+  for (iMarker = 0; iMarker < nMarker; iMarker++) {
+    HeatFlux[iMarker] = new double [geometry->nVertex[iMarker]];
+    for (iVertex = 0; iVertex < geometry->nVertex[iMarker]; iVertex++) {
+      HeatFlux[iMarker][iVertex] = 0.0;
+    }
+  }
+  
+  /*--- Heat tranfer in all the markers ---*/
+  HeatFluxTarget = new double* [nMarker];
+  for (iMarker = 0; iMarker < nMarker; iMarker++) {
+    HeatFluxTarget[iMarker] = new double [geometry->nVertex[iMarker]];
+    for (iVertex = 0; iVertex < geometry->nVertex[iMarker]; iVertex++) {
+      HeatFluxTarget[iMarker][iVertex] = 0.0;
+    }
+  }
+  
+  /*--- Y plus in all the markers ---*/
+  YPlus = new double* [nMarker];
+  for (iMarker = 0; iMarker < nMarker; iMarker++) {
+    YPlus[iMarker] = new double [geometry->nVertex[iMarker]];
+    for (iVertex = 0; iVertex < geometry->nVertex[iMarker]; iVertex++) {
+      YPlus[iMarker][iVertex] = 0.0;
+    }
+  }
+  
+  /*--- Skin friction in all the markers ---*/
+  CSkinFriction = new double* [nMarker];
+  for (iMarker = 0; iMarker < nMarker; iMarker++) {
+    CSkinFriction[iMarker] = new double [geometry->nVertex[iMarker]];
+    for (iVertex = 0; iVertex < geometry->nVertex[iMarker]; iVertex++) {
+      CSkinFriction[iMarker][iVertex] = 0.0;
+    }
+  }
+  
+  /*--- Non dimensional coefficients ---*/
+  ForceInviscid  = new double[3];
+  MomentInviscid = new double[3];
+  CDrag_Inv      = new double[nMarker];
+  CLift_Inv      = new double[nMarker];
+  CSideForce_Inv = new double[nMarker];
+  CMx_Inv        = new double[nMarker];
+  CMy_Inv        = new double[nMarker];
+  CMz_Inv        = new double[nMarker];
+  CEff_Inv       = new double[nMarker];
+  CFx_Inv        = new double[nMarker];
+  CFy_Inv        = new double[nMarker];
+  CFz_Inv        = new double[nMarker];
+  
+  Surface_CLift_Inv= new double[config->GetnMarker_Monitoring()];
+  Surface_CDrag_Inv= new double[config->GetnMarker_Monitoring()];
+  Surface_CMx_Inv  = new double[config->GetnMarker_Monitoring()];
+  Surface_CMy_Inv  = new double[config->GetnMarker_Monitoring()];
+  Surface_CMz_Inv  = new double[config->GetnMarker_Monitoring()];
+  Surface_CLift    = new double[config->GetnMarker_Monitoring()];
+  Surface_CDrag    = new double[config->GetnMarker_Monitoring()];
+  Surface_CMx      = new double[config->GetnMarker_Monitoring()];
+  Surface_CMy      = new double[config->GetnMarker_Monitoring()];
+  Surface_CMz      = new double[config->GetnMarker_Monitoring()];
+  
+  /*--- Rotational coefficients ---*/
+  CMerit_Inv = new double[nMarker];
+  CT_Inv     = new double[nMarker];
+  CQ_Inv     = new double[nMarker];
+  
+  /*--- Supersonic coefficients ---*/
+  CEquivArea_Inv   = new double[nMarker];
+  CNearFieldOF_Inv = new double[nMarker];
+  
+  /*--- Nacelle simulation ---*/
+  FanFace_MassFlow  = new double[nMarker];
+  Exhaust_MassFlow  = new double[nMarker];
+  Exhaust_Area      = new double[nMarker];
+  FanFace_Pressure  = new double[nMarker];
+  FanFace_Mach      = new double[nMarker];
+  FanFace_Area      = new double[nMarker];
+  
+  /*--- Init total coefficients ---*/
+  Total_CDrag   = 0.0;	Total_CLift       = 0.0;  Total_CSideForce   = 0.0;
+  Total_CMx     = 0.0;	Total_CMy         = 0.0;  Total_CMz          = 0.0;
+  Total_CEff    = 0.0;	Total_CEquivArea  = 0.0;  Total_CNearFieldOF = 0.0;
+  Total_CFx     = 0.0;	Total_CFy         = 0.0;  Total_CFz          = 0.0;
+  Total_CT      = 0.0;	Total_CQ          = 0.0;  Total_CMerit       = 0.0;
+  Total_MaxHeat = 0.0;  Total_Heat        = 0.0;
+  Total_CpDiff  = 0.0;  Total_HeatFluxDiff    = 0.0;
+  
+  ForceViscous    = new double[3];
+  MomentViscous   = new double[3];
+  CDrag_Visc      = new double[nMarker];
+  CLift_Visc      = new double[nMarker];
+  CSideForce_Visc = new double[nMarker];
+  CMx_Visc        = new double[nMarker];
+  CMy_Visc        = new double[nMarker];
+  CMz_Visc        = new double[nMarker];
+  CEff_Visc       = new double[nMarker];
+  CFx_Visc        = new double[nMarker];
+  CFy_Visc        = new double[nMarker];
+  CFz_Visc        = new double[nMarker];
+  CMerit_Visc     = new double[nMarker];
+  CT_Visc         = new double[nMarker];
+  CQ_Visc         = new double[nMarker];
+  Heat_Visc       = new double[nMarker];
+  MaxHeatFlux_Visc   = new double[nMarker];
+  
+  Surface_CLift_Visc = new double[config->GetnMarker_Monitoring()];
+  Surface_CDrag_Visc = new double[config->GetnMarker_Monitoring()];
+  Surface_CMx_Visc = new double[config->GetnMarker_Monitoring()];
+  Surface_CMy_Visc = new double[config->GetnMarker_Monitoring()];
+  Surface_CMz_Visc = new double[config->GetnMarker_Monitoring()];
+  
+  /*--- Read farfield conditions from config ---*/
+  Density_Inf   = config->GetDensity_FreeStreamND();
+  Pressure_Inf  = config->GetPressure_FreeStreamND();
+  Velocity_Inf  = config->GetVelocity_FreeStreamND();
+  Energy_Inf    = config->GetEnergy_FreeStreamND();
+  Viscosity_Inf = config->GetViscosity_FreeStreamND();
+  Mach_Inf      = config->GetMach_FreeStreamND();
+  Prandtl_Lam   = config->GetPrandtl_Lam();
+  Prandtl_Turb  = config->GetPrandtl_Turb();
+  Tke_Inf       = config->GetTke_FreeStreamND();
+  
+  /*--- Initializate Fan Face Pressure ---*/
+  for (iMarker = 0; iMarker < nMarker; iMarker++) {
+    FanFace_MassFlow[iMarker] = 0.0;
+    Exhaust_MassFlow[iMarker] = 0.0;
+    Exhaust_Area[iMarker] = 0.0;
+    FanFace_Pressure[iMarker] = Pressure_Inf;
+    FanFace_Mach[iMarker] = Mach_Inf;
+  }
+  
+  /*--- Check for a restart and set up the variables at each node
+   appropriately. Coarse multigrid levels will be intitially set to
+   the farfield values bc the solver will immediately interpolate
+   the solution from the finest mesh to the coarser levels. ---*/
+  
+  if (!restart || geometry->GetFinestMGLevel() == false || nZone > 1) {
+    
+    /*--- Restart the solution from the free-stream state ---*/
+    for (iPoint = 0; iPoint < nPoint; iPoint++)
+      node[iPoint] = new CNSVariable(Density_Inf, Velocity_Inf, Energy_Inf, nDim, nVar, config);
+  }
+  
+  else {
+    
+    /*--- Initialize the solution from the restart file information ---*/
+    ifstream restart_file;
+    string filename = config->GetSolution_FlowFileName();
+    
+    /*--- Modify file name for an unsteady restart ---*/
+    if (dual_time) {
+      int Unst_RestartIter;
+      if (adjoint) {
+        Unst_RestartIter = int(config->GetUnst_AdjointIter()) - 1;
+      } else if (config->GetUnsteady_Simulation() == DT_STEPPING_1ST)
+        Unst_RestartIter = int(config->GetUnst_RestartIter())-1;
+      else
+        Unst_RestartIter = int(config->GetUnst_RestartIter())-2;
+      filename = config->GetUnsteady_FileName(filename, Unst_RestartIter);
+    }
+    
+    /*--- Open the restart file, throw an error if this fails. ---*/
+    restart_file.open(filename.data(), ios::in);
+    if (restart_file.fail()) {
+      cout << "There is no flow restart file!! " << filename.data() << "."<< endl;
+      exit(1);
+    }
+    
+    /*--- In case this is a parallel simulation, we need to perform the
+     Global2Local index transformation first. ---*/
+    long *Global2Local = new long[geometry->GetGlobal_nPointDomain()];
+    
+    /*--- First, set all indices to a negative value by default ---*/
+    for(iPoint = 0; iPoint < geometry->GetGlobal_nPointDomain(); iPoint++)
+      Global2Local[iPoint] = -1;
+    
+    /*--- Now fill array with the transform values only for local points ---*/
+    for(iPoint = 0; iPoint < nPointDomain; iPoint++)
+      Global2Local[geometry->node[iPoint]->GetGlobalIndex()] = iPoint;
+    
+    /*--- Read all lines in the restart file ---*/
+    long iPoint_Local; unsigned long iPoint_Global = 0; string text_line;
+    
+    /*--- The first line is the header ---*/
+    getline (restart_file, text_line);
+    
+    while (getline (restart_file,text_line)) {
+      istringstream point_line(text_line);
+      
+      /*--- Retrieve local index. If this node from the restart file lives
+       on a different processor, the value of iPoint_Local will be -1.
+       Otherwise, the local index for this node on the current processor
+       will be returned and used to instantiate the vars. ---*/
+      iPoint_Local = Global2Local[iPoint_Global];
+      
+      /*--- Load the solution for this node. Note that the first entry
+       on the restart file line is the global index, followed by the
+       node coordinates, and then the conservative variables. ---*/
+      if (iPoint_Local >= 0) {
+        if (compressible) {
+          if (nDim == 2) point_line >> index >> dull_val >> dull_val >> Solution[0] >> Solution[1] >> Solution[2] >> Solution[3];
+          if (nDim == 3) point_line >> index >> dull_val >> dull_val >> dull_val >> Solution[0] >> Solution[1] >> Solution[2] >> Solution[3] >> Solution[4];
+        }
+        if (incompressible) {
+          if (nDim == 2) point_line >> index >> dull_val >> dull_val >> Solution[0] >> Solution[1] >> Solution[2];
+          if (nDim == 3) point_line >> index >> dull_val >> dull_val >> dull_val >> Solution[0] >> Solution[1] >> Solution[2] >> Solution[3];
+        }
+        if (freesurface) {
+          if (nDim == 2) point_line >> index >> dull_val >> dull_val >> Solution[0] >> Solution[1] >> Solution[2] >> Solution[3];
+          if (nDim == 3) point_line >> index >> dull_val >> dull_val >> dull_val >> Solution[0] >> Solution[1] >> Solution[2] >> Solution[3] >> Solution[4];
+        }
+        node[iPoint_Local] = new CNSVariable(Solution, nDim, nVar, config);
+      }
+      iPoint_Global++;
+    }
+    
+    /*--- Instantiate the variable class with an arbitrary solution
+     at any halo/periodic nodes. The initial solution can be arbitrary,
+     because a send/recv is performed immediately in the solver. ---*/
+    for(iPoint = nPointDomain; iPoint < nPoint; iPoint++)
+      node[iPoint] = new CNSVariable(Solution, nDim, nVar, config);
+    
+    /*--- Close the restart file ---*/
+    restart_file.close();
+    
+    /*--- Free memory needed for the transformation ---*/
+    delete [] Global2Local;
+  }
+  
+  /*--- Check that the initial solution is physical, report any non-physical nodes ---*/
+  if (compressible) {
+    counter_local = 0;
+    for (iPoint = 0; iPoint < nPoint; iPoint++) {
+      Density = node[iPoint]->GetSolution(0);
+      Velocity2 = 0.0;
+      for (iDim = 0; iDim < nDim; iDim++)
+        Velocity2 += (node[iPoint]->GetSolution(iDim+1)/Density)*(node[iPoint]->GetSolution(iDim+1)/Density);
+      Pressure    = Gamma_Minus_One*Density*(node[iPoint]->GetSolution(nDim+1)/Density-0.5*Velocity2);
+      Temperature = Pressure / ( Gas_Constant * Density);
+      if ((Pressure < 0.0) || (Temperature < 0.0)) {
+        Solution[0] = Density_Inf;
+        for (iDim = 0; iDim < nDim; iDim++)
+          Solution[iDim+1] = Velocity_Inf[iDim]*Density_Inf;
+        Solution[nDim+1] = Energy_Inf*Density_Inf;
+        node[iPoint]->SetSolution(Solution);
+        node[iPoint]->SetSolution_Old(Solution);
+        counter_local++;
+      }
+    }
+#ifndef NO_MPI
+#ifdef WINDOWS
+    MPI_Reduce(&counter_local, &counter_global, 1, MPI_UNSIGNED_LONG, MPI_SUM, MASTER_NODE, MPI_COMM_WORLD);
+#else
+    MPI::COMM_WORLD.Reduce(&counter_local, &counter_global, 1, MPI::UNSIGNED_LONG, MPI::SUM, MASTER_NODE);
+#endif
+#else
+    counter_global = counter_local;
+#endif
+    if ((rank == MASTER_NODE) && (counter_global != 0))
+      cout << "Warning. The original solution contains "<< counter_global << " points that are not physical." << endl;
+  }
+  
+  /*--- For incompressible solver set the initial values for the density and viscosity,
+   unless a freesurface problem, this must be constant during the computation ---*/
+  if (incompressible || freesurface) {
+    for (iPoint = 0; iPoint < nPoint; iPoint++) {
+      node[iPoint]->SetDensityInc(Density_Inf);
+      node[iPoint]->SetLaminarViscosityInc(Viscosity_Inf);
+    }
+  }
+  
+  /*--- Define solver parameters needed for execution of destructor ---*/
+  if (config->GetKind_ConvNumScheme_Flow() == SPACE_CENTERED)
+    space_centered = true;
+  else space_centered = false;
+  
+  if (config->GetKind_TimeIntScheme_Flow() == EULER_IMPLICIT) euler_implicit = true;
+  else euler_implicit = false;
+  
+  if (config->GetKind_Gradient_Method() == WEIGHTED_LEAST_SQUARES) least_squares = true;
+  else least_squares = false;
+  
+  /*--- Perform the MPI communication of the solution ---*/
+  Set_MPI_Solution(geometry, config);
+  
+}
+
+CNSSolver::~CNSSolver(void) {
+  unsigned short iMarker;
+  
+  if (CDrag_Visc != NULL)      delete [] CDrag_Visc;
+  if (CLift_Visc != NULL)      delete [] CLift_Visc;
+  if (CSideForce_Visc != NULL) delete [] CSideForce_Visc;
+  if (CMx_Visc != NULL)        delete [] CMx_Visc;
+  if (CMy_Visc != NULL)        delete [] CMy_Visc;
+  if (CMz_Visc != NULL)        delete [] CMz_Visc;
+  if (CFx_Visc != NULL)        delete [] CFx_Visc;
+  if (CFy_Visc != NULL)        delete [] CFy_Visc;
+  if (CFz_Visc != NULL)        delete [] CFz_Visc;
+  if (CEff_Visc != NULL)       delete [] CEff_Visc;
+  if (CMerit_Visc != NULL)     delete [] CMerit_Visc;
+  if (CT_Visc != NULL)         delete [] CT_Visc;
+  if (CQ_Visc != NULL)         delete [] CQ_Visc;
+  if (Heat_Visc != NULL)          delete [] Heat_Visc;
+  if (MaxHeatFlux_Visc != NULL)       delete [] MaxHeatFlux_Visc;
+  if (ForceViscous != NULL)    delete [] ForceViscous;
+  if (MomentViscous != NULL)   delete [] MomentViscous;
+  
+  if (Surface_CLift_Visc != NULL) delete [] Surface_CLift_Visc;
+  if (Surface_CDrag_Visc != NULL) delete [] Surface_CDrag_Visc;
+  if (Surface_CMx_Visc != NULL)   delete [] Surface_CMx_Visc;
+  if (Surface_CMy_Visc != NULL)   delete [] Surface_CMy_Visc;
+  if (Surface_CMz_Visc != NULL)   delete [] Surface_CMz_Visc;
+  
+  if (CSkinFriction != NULL) {
+    for (iMarker = 0; iMarker < nMarker; iMarker++) {
+      delete CSkinFriction[iMarker];
+    }
+    delete [] CSkinFriction;
+  }
+  
+}
+
+void CNSSolver::Preprocessing(CGeometry *geometry, CSolver **solver_container, CConfig *config, unsigned short iMesh, unsigned short iRKStep, unsigned short RunTime_EqSystem, bool Output) {
+  
+  unsigned long iPoint, ErrorCounter = 0;
+  bool RightSol;
+  int rank;
+  
+#ifdef NO_MPI
+  rank = MASTER_NODE;
+#else
+#ifdef WINDOWS
+  MPI_Comm_rank(MPI_COMM_WORLD,&rank);
+#else
+  rank = MPI::COMM_WORLD.Get_rank();
+#endif
+#endif
+  
+  bool adjoint = config->GetAdjoint();
+  bool implicit = (config->GetKind_TimeIntScheme_Flow() == EULER_IMPLICIT);
+  bool center = (config->GetKind_ConvNumScheme_Flow() == SPACE_CENTERED) || (adjoint && config->GetKind_ConvNumScheme_AdjFlow() == SPACE_CENTERED);
+  bool center_jst = center && config->GetKind_Centered_Flow() == JST;
+  bool limiter_flow = (config->GetSpatialOrder_Flow() == SECOND_ORDER_LIMITER);
+  bool limiter_turb = (config->GetSpatialOrder_Turb() == SECOND_ORDER_LIMITER);
+  bool compressible = (config->GetKind_Regime() == COMPRESSIBLE);
+  bool incompressible = (config->GetKind_Regime() == INCOMPRESSIBLE);
+  bool freesurface = (config->GetKind_Regime() == FREESURFACE);
+  unsigned short turb_model = config->GetKind_Turb_Model();
+  bool tkeNeeded = (turb_model == SST);
+  double eddy_visc = 0.0, turb_ke = 0.0;
+  bool engine = ((config->GetnMarker_NacelleInflow() != 0) || (config->GetnMarker_NacelleExhaust() != 0));
+  
+  /*--- Compute nacelle inflow and exhaust properties ---*/
+  if (engine) GetNacelle_Properties(geometry, config, iMesh, Output);
+  
+  /*--- Compute distance function to zero level set ---*/
+  if (freesurface) SetFreeSurface_Distance(geometry, config);
+  
+  for (iPoint = 0; iPoint < nPoint; iPoint ++) {
+    
+    if (turb_model != NONE) {
+      eddy_visc = solver_container[TURB_SOL]->node[iPoint]->GetmuT();
+      if (tkeNeeded) turb_ke = solver_container[TURB_SOL]->node[iPoint]->GetSolution(0);
+    }
+    
+    /*--- Incompressible flow, primitive variables nDim+3, (P,vx,vy,vz,rho,beta),
+     FreeSurface Incompressible flow, primitive variables nDim+4, (P,vx,vy,vz,rho,beta,dist),
+     Compressible flow, primitive variables nDim+5, (T,vx,vy,vz,P,rho,h,c) ---*/
+    if (compressible) RightSol = node[iPoint]->SetPrimVar_Compressible(eddy_visc, turb_ke, config);
+    if (incompressible) RightSol = node[iPoint]->SetPrimVar_Incompressible(Density_Inf, Viscosity_Inf, eddy_visc, turb_ke, config);
+    if (freesurface) RightSol = node[iPoint]->SetPrimVar_FreeSurface(eddy_visc, turb_ke, config);
+    if (!RightSol) ErrorCounter++;
+    
+    /*--- Initialize the convective, source and viscous residual vector ---*/
+    if (!Output) LinSysRes.SetBlock_Zero(iPoint);
+    
+  }
+  
+  /*--- Artificial dissipation ---*/
+  if (center) {
+    SetMax_Eigenvalue(geometry, config);
+    if ((center_jst) && (iMesh == MESH_0)) {
+      SetDissipation_Switch(geometry, config);
+      SetUndivided_Laplacian(geometry, config);
+    }
+  }
+  
+  /*--- Compute gradient of the primitive variables ---*/
+  if (config->GetKind_Gradient_Method() == GREEN_GAUSS) SetPrimVar_Gradient_GG(geometry, config);
+  if (config->GetKind_Gradient_Method() == WEIGHTED_LEAST_SQUARES) SetPrimVar_Gradient_LS(geometry, config);
+  
+  /*--- Compute the limiter in case we need it in the turbulence model
+   or to limit the viscous terms (check this logic with JST and 2nd order turbulence model) ---*/
+  if ((iMesh == MESH_0) && (limiter_flow || limiter_turb)) { SetPrimVar_Limiter(geometry, config); }
+  
+  /*--- Initialize the jacobian matrices ---*/
+  if (implicit) Jacobian.SetValZero();
+  
+  /*--- Error message ---*/
+#ifndef NO_MPI
+  unsigned long MyErrorCounter = ErrorCounter; ErrorCounter = 0;
+#ifdef WINDOWS
+  MPI_Allreduce(&MyErrorCounter, &ErrorCounter, 1, MPI_UNSIGNED_LONG, MPI_SUM, MPI_COMM_WORLD);
+#else
+  MPI::COMM_WORLD.Allreduce(&MyErrorCounter, &ErrorCounter, 1, MPI::UNSIGNED_LONG, MPI::SUM);
+#endif
+#endif
+  if (Output && (ErrorCounter >= 10) && (rank == MASTER_NODE) && (iMesh == MESH_0))
+    cout <<"The solution contains "<< ErrorCounter << " non-physical points." << endl;
+  
+}
+
+void CNSSolver::SetTime_Step(CGeometry *geometry, CSolver **solver_container, CConfig *config, unsigned short iMesh, unsigned long Iteration) {
+  double Mean_BetaInc2, *Normal, Area, Vol, Mean_SoundSpeed, Mean_ProjVel, Lambda, Local_Delta_Time, Local_Delta_Time_Visc, Mean_DensityInc,
+  Global_Delta_Time = 1E6, Mean_LaminarVisc, Mean_EddyVisc, Mean_Density, Lambda_1, Lambda_2, K_v = 0.25, Global_Delta_UnstTimeND;
+  unsigned long iEdge, iVertex, iPoint = 0, jPoint = 0;
+  unsigned short iDim, iMarker;
+  double ProjVel, ProjVel_i, ProjVel_j;
+  
+  bool implicit = (config->GetKind_TimeIntScheme_Flow() == EULER_IMPLICIT);
+  bool compressible = (config->GetKind_Regime() == COMPRESSIBLE);
+  bool incompressible = (config->GetKind_Regime() == INCOMPRESSIBLE);
+  bool freesurface = (config->GetKind_Regime() == FREESURFACE);
+  bool grid_movement = config->GetGrid_Movement();
+  bool dual_time = ((config->GetUnsteady_Simulation() == DT_STEPPING_1ST) ||
+                    (config->GetUnsteady_Simulation() == DT_STEPPING_2ND));
+  
+  Min_Delta_Time = 1.E6; Max_Delta_Time = 0.0;
+  
+  /*--- Set maximum inviscid eigenvalue to zero, and compute sound speed and viscosity ---*/
+  for (iPoint = 0; iPoint < nPointDomain; iPoint++) {
+    node[iPoint]->SetMax_Lambda_Inv(0.0);
+    node[iPoint]->SetMax_Lambda_Visc(0.0);
+  }
+  
+  /*--- Loop interior edges ---*/
+  for (iEdge = 0; iEdge < geometry->GetnEdge(); iEdge++) {
+    
+    /*--- Point identification, Normal vector and area ---*/
+    iPoint = geometry->edge[iEdge]->GetNode(0);
+    jPoint = geometry->edge[iEdge]->GetNode(1);
+    
+    Normal = geometry->edge[iEdge]->GetNormal();
+    Area = 0; for (iDim = 0; iDim < nDim; iDim++) Area += Normal[iDim]*Normal[iDim]; Area = sqrt(Area);
+    
+    /*--- Mean Values ---*/
+    if (compressible) {
+      Mean_ProjVel = 0.5 * (node[iPoint]->GetProjVel(Normal) + node[jPoint]->GetProjVel(Normal));
+      Mean_SoundSpeed = 0.5 * (node[iPoint]->GetSoundSpeed() + node[jPoint]->GetSoundSpeed()) * Area;
+    }
+    if (incompressible || freesurface) {
+      Mean_ProjVel = 0.5 * (node[iPoint]->GetProjVel(Normal) + node[jPoint]->GetProjVel(Normal));
+      Mean_BetaInc2 = 0.5 * (node[iPoint]->GetBetaInc2() + node[jPoint]->GetBetaInc2());
+      Mean_DensityInc = 0.5 * (node[iPoint]->GetDensityInc() + node[jPoint]->GetDensityInc());
+      Mean_SoundSpeed = sqrt(Mean_ProjVel*Mean_ProjVel + (Mean_BetaInc2/Mean_DensityInc)*Area*Area);
+    }
+    
+    /*--- Adjustment for grid movement ---*/
+    if (grid_movement) {
+      double *GridVel_i = geometry->node[iPoint]->GetGridVel();
+      double *GridVel_j = geometry->node[jPoint]->GetGridVel();
+      ProjVel_i = 0.0; ProjVel_j =0.0;
+      for (iDim = 0; iDim < nDim; iDim++) {
+        ProjVel_i += GridVel_i[iDim]*Normal[iDim];
+        ProjVel_j += GridVel_j[iDim]*Normal[iDim];
+      }
+      Mean_ProjVel -= 0.5 * (ProjVel_i + ProjVel_j) ;
+    }
+    
+    /*--- Inviscid contribution ---*/
+    Lambda = fabs(Mean_ProjVel) + Mean_SoundSpeed ;
+    if (geometry->node[iPoint]->GetDomain()) node[iPoint]->AddMax_Lambda_Inv(Lambda);
+    if (geometry->node[jPoint]->GetDomain()) node[jPoint]->AddMax_Lambda_Inv(Lambda);
+    
+    /*--- Viscous contribution ---*/
+    if (compressible) {
+      Mean_LaminarVisc = 0.5*(node[iPoint]->GetLaminarViscosity() + node[jPoint]->GetLaminarViscosity());
+      Mean_EddyVisc    = 0.5*(node[iPoint]->GetEddyViscosity() + node[jPoint]->GetEddyViscosity());
+      Mean_Density     = 0.5*(node[iPoint]->GetSolution(0) + node[jPoint]->GetSolution(0));
+    }
+    if (incompressible || freesurface) {
+      Mean_LaminarVisc = 0.5*(node[iPoint]->GetLaminarViscosityInc() + node[jPoint]->GetLaminarViscosityInc());
+      Mean_EddyVisc    = 0.5*(node[iPoint]->GetEddyViscosityInc() + node[jPoint]->GetEddyViscosityInc());
+      Mean_Density     = 0.5*(node[iPoint]->GetDensityInc() + node[jPoint]->GetDensityInc());
+    }
+    
+    Lambda_1 = (4.0/3.0)*(Mean_LaminarVisc + Mean_EddyVisc);
+    Lambda_2 = (1.0 + (Prandtl_Lam/Prandtl_Turb)*(Mean_EddyVisc/Mean_LaminarVisc))*(Gamma*Mean_LaminarVisc/Prandtl_Lam);
+    Lambda = (Lambda_1 + Lambda_2)*Area*Area/Mean_Density;
+    
+    if (geometry->node[iPoint]->GetDomain()) node[iPoint]->AddMax_Lambda_Visc(Lambda);
+    if (geometry->node[jPoint]->GetDomain()) node[jPoint]->AddMax_Lambda_Visc(Lambda);
+    
+  }
+  
+  /*--- Loop boundary edges ---*/
+  for (iMarker = 0; iMarker < geometry->GetnMarker(); iMarker++) {
+    for (iVertex = 0; iVertex < geometry->GetnVertex(iMarker); iVertex++) {
+      
+      /*--- Point identification, Normal vector and area ---*/
+      iPoint = geometry->vertex[iMarker][iVertex]->GetNode();
+      Normal = geometry->vertex[iMarker][iVertex]->GetNormal();
+      Area = 0.0; for (iDim = 0; iDim < nDim; iDim++) Area += Normal[iDim]*Normal[iDim]; Area = sqrt(Area);
+      
+      /*--- Mean Values ---*/
+      if (compressible) {
+        Mean_ProjVel = node[iPoint]->GetProjVel(Normal);
+        Mean_SoundSpeed = node[iPoint]->GetSoundSpeed() * Area;
+      }
+      if (incompressible || freesurface) {
+        Mean_ProjVel = node[iPoint]->GetProjVel(Normal);
+        Mean_BetaInc2 = node[iPoint]->GetBetaInc2();
+        Mean_DensityInc = node[iPoint]->GetDensityInc();
+        Mean_SoundSpeed = sqrt(Mean_ProjVel*Mean_ProjVel + (Mean_BetaInc2/Mean_DensityInc)*Area*Area);
+      }
+      
+      /*--- Adjustment for grid movement ---*/
+      if (grid_movement) {
+        double *GridVel = geometry->node[iPoint]->GetGridVel();
+        ProjVel = 0.0;
+        for (iDim = 0; iDim < nDim; iDim++)
+          ProjVel += GridVel[iDim]*Normal[iDim];
+        Mean_ProjVel -= ProjVel;
+      }
+      
+      /*--- Inviscid contribution ---*/
+      Lambda = fabs(Mean_ProjVel) + Mean_SoundSpeed;
+      if (geometry->node[iPoint]->GetDomain()) {
+        node[iPoint]->AddMax_Lambda_Inv(Lambda);
+      }
+      
+      /*--- Viscous contribution ---*/
+      if (compressible) {
+        Mean_LaminarVisc = node[iPoint]->GetLaminarViscosity();
+        Mean_EddyVisc    = node[iPoint]->GetEddyViscosity();
+        Mean_Density     = node[iPoint]->GetSolution(0);
+      }
+      if (incompressible || freesurface) {
+        Mean_LaminarVisc = 0.5*(node[iPoint]->GetLaminarViscosityInc() + node[jPoint]->GetLaminarViscosityInc());
+        Mean_EddyVisc    = 0.5*(node[iPoint]->GetEddyViscosityInc() + node[jPoint]->GetEddyViscosityInc());
+        Mean_Density     = 0.5*(node[iPoint]->GetDensityInc() + node[jPoint]->GetDensityInc());
+      }
+      
+      Lambda_1 = (4.0/3.0)*(Mean_LaminarVisc + Mean_EddyVisc);
+      Lambda_2 = (1.0 + (Prandtl_Lam/Prandtl_Turb)*(Mean_EddyVisc/Mean_LaminarVisc))*(Gamma*Mean_LaminarVisc/Prandtl_Lam);
+      Lambda = (Lambda_1 + Lambda_2)*Area*Area/Mean_Density;
+      
+      if (geometry->node[iPoint]->GetDomain()) node[iPoint]->AddMax_Lambda_Visc(Lambda);
+      
+    }
+  }
+  
+  /*--- Each element uses their own speed ---*/
+  for (iPoint = 0; iPoint < nPointDomain; iPoint++) {
+    Vol = geometry->node[iPoint]->GetVolume();
+    Local_Delta_Time = config->GetCFL(iMesh)*Vol / node[iPoint]->GetMax_Lambda_Inv();
+    Local_Delta_Time_Visc = config->GetCFL(iMesh)*K_v*Vol*Vol/ node[iPoint]->GetMax_Lambda_Visc();
+    Local_Delta_Time = min(Local_Delta_Time, Local_Delta_Time_Visc);
+    Global_Delta_Time = min(Global_Delta_Time, Local_Delta_Time);
+    Min_Delta_Time = min(Min_Delta_Time, Local_Delta_Time);
+    Max_Delta_Time = max(Max_Delta_Time, Local_Delta_Time);
+    node[iPoint]->SetDelta_Time(Local_Delta_Time);
+  }
+  
+  /*--- Check if there is any element with only one neighbor...
+   a CV that is inside another CV ---*/
+  for (iPoint = 0; iPoint < nPointDomain; iPoint++) {
+    if (geometry->node[iPoint]->GetnPoint() == 1)
+      node[iPoint]->SetDelta_Time(Min_Delta_Time);
+  }
+  
+  /*--- For exact time solution use the minimum delta time of the whole mesh ---*/
+  if (config->GetUnsteady_Simulation() == TIME_STEPPING) {
+#ifndef NO_MPI
+    double rbuf_time, sbuf_time;
+    sbuf_time = Global_Delta_Time;
+#ifdef WINDOWS
+    MPI_Reduce(&sbuf_time, &rbuf_time, 1, MPI_DOUBLE, MPI_MIN, MASTER_NODE, MPI_COMM_WORLD);
+    MPI_Bcast(&rbuf_time, 1, MPI_DOUBLE, MASTER_NODE, MPI_COMM_WORLD);
+    MPI_Barrier(MPI_COMM_WORLD);
+#else
+    MPI::COMM_WORLD.Reduce(&sbuf_time, &rbuf_time, 1, MPI::DOUBLE, MPI::MIN, MASTER_NODE);
+    MPI::COMM_WORLD.Bcast(&rbuf_time, 1, MPI::DOUBLE, MASTER_NODE);
+    MPI::COMM_WORLD.Barrier();
+#endif
+    Global_Delta_Time = rbuf_time;
+#endif
+    for(iPoint = 0; iPoint < nPointDomain; iPoint++)
+      node[iPoint]->SetDelta_Time(Global_Delta_Time);
+  }
+  
+  /*--- Recompute the unsteady time step for the dual time strategy
+   if the unsteady CFL is diferent from 0 ---*/
+  if ((dual_time) && (Iteration == 0) && (config->GetUnst_CFL() != 0.0) && (iMesh == MESH_0)) {
+    Global_Delta_UnstTimeND = config->GetUnst_CFL()*Global_Delta_Time/config->GetCFL(iMesh);
+    
+#ifndef NO_MPI
+    double rbuf_time, sbuf_time;
+    sbuf_time = Global_Delta_UnstTimeND;
+#ifdef WINDOWS
+    MPI_Reduce(&sbuf_time, &rbuf_time, 1, MPI_DOUBLE, MPI_MIN, MASTER_NODE, MPI_COMM_WORLD);
+    MPI_Bcast(&rbuf_time, 1, MPI_DOUBLE, MASTER_NODE, MPI_COMM_WORLD);
+    MPI_Barrier(MPI_COMM_WORLD);
+#else
+    MPI::COMM_WORLD.Reduce(&sbuf_time, &rbuf_time, 1, MPI::DOUBLE, MPI::MIN, MASTER_NODE);
+    MPI::COMM_WORLD.Bcast(&rbuf_time, 1, MPI::DOUBLE, MASTER_NODE);
+    MPI::COMM_WORLD.Barrier();
+#endif
+    Global_Delta_UnstTimeND = rbuf_time;
+#endif
+    config->SetDelta_UnstTimeND(Global_Delta_UnstTimeND);
+  }
+  
+  /*--- The pseudo local time (explicit integration) cannot be greater than the physical time ---*/
+  if (dual_time)
+    for (iPoint = 0; iPoint < nPointDomain; iPoint++) {
+      if (!implicit) {
+        Local_Delta_Time = min((2.0/3.0)*config->GetDelta_UnstTimeND(), node[iPoint]->GetDelta_Time());
+        /*--- Check if there is any element with only one neighbor...
+         a CV that is inside another CV ---*/
+        if (geometry->node[iPoint]->GetnPoint() == 1) Local_Delta_Time = 0.0;
+        node[iPoint]->SetDelta_Time(Local_Delta_Time);
+      }
+    }
+  
+}
+
+void CNSSolver::Viscous_Residual(CGeometry *geometry, CSolver **solver_container, CNumerics *numerics,
+                                 CConfig *config, unsigned short iMesh, unsigned short iRKStep) {
+  unsigned long iPoint, jPoint, iEdge;
+  
+  bool implicit = (config->GetKind_TimeIntScheme_Flow() == EULER_IMPLICIT);
+  
+  for (iEdge = 0; iEdge < geometry->GetnEdge(); iEdge++) {
+    
+    /*--- Points, coordinates and normal vector in edge ---*/
+    iPoint = geometry->edge[iEdge]->GetNode(0);
+    jPoint = geometry->edge[iEdge]->GetNode(1);
+    numerics->SetCoord(geometry->node[iPoint]->GetCoord(), geometry->node[jPoint]->GetCoord());
+    numerics->SetNormal(geometry->edge[iEdge]->GetNormal());
+    
+    /*--- Primitive variables, and gradient ---*/
+    numerics->SetPrimitive(node[iPoint]->GetPrimVar(), node[jPoint]->GetPrimVar());
+    numerics->SetPrimVarGradient(node[iPoint]->GetGradient_Primitive(), node[jPoint]->GetGradient_Primitive());
+    
+    /*--- Turbulent kinetic energy ---*/
+    if (config->GetKind_Turb_Model() == SST)
+      numerics->SetTurbKineticEnergy(solver_container[TURB_SOL]->node[iPoint]->GetSolution(0),
+                                     solver_container[TURB_SOL]->node[jPoint]->GetSolution(0));
+    
+    /*--- Compute and update residual ---*/
+    numerics->ComputeResidual(Res_Visc, Jacobian_i, Jacobian_j, config);
+    
+    LinSysRes.SubtractBlock(iPoint, Res_Visc);
+    LinSysRes.AddBlock(jPoint, Res_Visc);
+    
+    /*--- Implicit part ---*/
+    if (implicit) {
+      Jacobian.SubtractBlock(iPoint, iPoint, Jacobian_i);
+      Jacobian.SubtractBlock(iPoint, jPoint, Jacobian_j);
+      Jacobian.AddBlock(jPoint, iPoint, Jacobian_i);
+      Jacobian.AddBlock(jPoint, jPoint, Jacobian_j);
+    }
+  }
+  
+}
+
+void CNSSolver::Viscous_Forces(CGeometry *geometry, CConfig *config) {
+  
+  unsigned long iVertex, iPoint, iPointNormal;
+  unsigned short Boundary, Monitoring, iMarker, iMarker_Monitoring, iDim, jDim;
+  double Delta, Viscosity, **Grad_PrimVar, div_vel, *Normal, MomentDist[3], WallDist[3],
+  *Coord, *Coord_Normal, Area, WallShearStress, TauNormal, factor, RefVel2,
+  RefDensity, GradTemperature, Density, Vel[3], WallDistMod, FrictionVel,
+  Mach2Vel, Mach_Motion, *Velocity_Inf, UnitNormal[3], TauElem[3], TauTangent[3], Tau[3][3], Force[3], Cp, thermal_conductivity, MaxNorm = 8.0;
+  double *Origin = config->GetRefOriginMoment(0);
+  string Marker_Tag, Monitoring_Tag;
+  
+  double Alpha            = config->GetAoA()*PI_NUMBER/180.0;
+  double Beta             = config->GetAoS()*PI_NUMBER/180.0;
+  double RefAreaCoeff     = config->GetRefAreaCoeff();
+  double RefLengthMoment  = config->GetRefLengthMoment();
+  double Gas_Constant     = config->GetGas_ConstantND();
+  bool grid_movement      = config->GetGrid_Movement();
+  bool compressible       = (config->GetKind_Regime() == COMPRESSIBLE);
+  bool incompressible     = (config->GetKind_Regime() == INCOMPRESSIBLE);
+  bool freesurface        = (config->GetKind_Regime() == FREESURFACE);
+  
+  /*--- For dynamic meshes, use the motion Mach number as a reference value
+   for computing the force coefficients. Otherwise, use the freestream values,
+   which is the standard convention. ---*/
+  
+  if (grid_movement) {
+    Mach2Vel = sqrt(Gamma*Gas_Constant*config->GetTemperature_FreeStreamND());
+    Mach_Motion = config->GetMach_Motion();
+    RefVel2 = (Mach_Motion*Mach2Vel)*(Mach_Motion*Mach2Vel);
+  } else {
+    Velocity_Inf = config->GetVelocity_FreeStreamND();
+    RefVel2 = 0.0;
+    for (iDim = 0; iDim < nDim; iDim++)
+      RefVel2  += Velocity_Inf[iDim]*Velocity_Inf[iDim];
+  }
+  
+  RefDensity  = config->GetDensity_FreeStreamND();
+  factor = 1.0 / (0.5*RefDensity*RefAreaCoeff*RefVel2);
+  
+  /*--- Variables initialization ---*/
+  
+  AllBound_CDrag_Visc = 0.0;  AllBound_CLift_Visc = 0.0;  AllBound_CSideForce_Visc = 0.0;  AllBound_CEff_Visc = 0.0;
+  AllBound_CMx_Visc = 0.0;    AllBound_CMy_Visc = 0.0;    AllBound_CMz_Visc = 0.0;
+  AllBound_CFx_Visc = 0.0;    AllBound_CFy_Visc = 0.0;    AllBound_CFz_Visc = 0.0;
+  AllBound_CT_Visc = 0.0;     AllBound_CQ_Visc = 0.0;     AllBound_CMerit_Visc = 0.0;
+  AllBound_HeatFlux_Visc = 0.0;      AllBound_MaxHeatFlux_Visc = 0.0;
+  
+  for (iMarker_Monitoring = 0; iMarker_Monitoring < config->GetnMarker_Monitoring(); iMarker_Monitoring++) {
+    Surface_CLift_Visc[iMarker_Monitoring] = 0.0;
+    Surface_CDrag_Visc[iMarker_Monitoring] = 0.0;
+    Surface_CMx_Visc[iMarker_Monitoring]   = 0.0;
+    Surface_CMy_Visc[iMarker_Monitoring]   = 0.0;
+    Surface_CMz_Visc[iMarker_Monitoring]   = 0.0;
+  }
+  
+  /*--- Loop over the Navier-Stokes markers ---*/
+  
+  for (iMarker = 0; iMarker < nMarker; iMarker++) {
+    Boundary = config->GetMarker_All_Boundary(iMarker);
+    Monitoring = config->GetMarker_All_Monitoring(iMarker);
+    
+    /*--- Obtain the origin for the moment computation for a particular marker ---*/
+    if (Monitoring == YES) {
+      for (iMarker_Monitoring = 0; iMarker_Monitoring < config->GetnMarker_Monitoring(); iMarker_Monitoring++) {
+        Monitoring_Tag = config->GetMarker_Monitoring(iMarker_Monitoring);
+        Marker_Tag = config->GetMarker_All_Tag(iMarker);
+        if (Marker_Tag == Monitoring_Tag)
+          Origin = config->GetRefOriginMoment(iMarker_Monitoring);
+      }
+    }
+    
+    if ((Boundary == HEAT_FLUX) || (Boundary == ISOTHERMAL)) {
+      
+      /*--- Forces initialization at each Marker ---*/
+      CDrag_Visc[iMarker] = 0.0;  CLift_Visc[iMarker] = 0.0; CSideForce_Visc[iMarker] = 0.0;  CEff_Visc[iMarker] = 0.0;
+      CMx_Visc[iMarker] = 0.0;    CMy_Visc[iMarker] = 0.0;   CMz_Visc[iMarker] = 0.0;
+      CFx_Visc[iMarker] = 0.0;    CFy_Visc[iMarker] = 0.0;   CFz_Visc[iMarker] = 0.0;
+      CT_Visc[iMarker] = 0.0;     CQ_Visc[iMarker] = 0.0;    CMerit_Visc[iMarker] = 0.0;
+      Heat_Visc[iMarker] = 0.0;      MaxHeatFlux_Visc[iMarker] = 0.0;
+      
+      for (iDim = 0; iDim < nDim; iDim++) ForceViscous[iDim] = 0.0;
+      MomentViscous[0] = 0.0; MomentViscous[1] = 0.0; MomentViscous[2] = 0.0;
+      
+      /*--- Loop over the vertices to compute the forces ---*/
+      
+      for (iVertex = 0; iVertex < geometry->nVertex[iMarker]; iVertex++) {
+        
+        iPoint = geometry->vertex[iMarker][iVertex]->GetNode();
+        iPointNormal = geometry->vertex[iMarker][iVertex]->GetNormal_Neighbor();
+        
+        Coord = geometry->node[iPoint]->GetCoord();
+        Coord_Normal = geometry->node[iPointNormal]->GetCoord();
+        
+        Normal = geometry->vertex[iMarker][iVertex]->GetNormal();
+        Grad_PrimVar = node[iPoint]->GetGradient_Primitive();
+        if (compressible) {
+          Viscosity = node[iPoint]->GetLaminarViscosity();
+          Density = node[iPoint]->GetDensity();
+        }
+        if (incompressible || freesurface) {
+          Viscosity = node[iPoint]->GetLaminarViscosityInc();
+          Density = node[iPoint]->GetDensityInc();
+        }
+        
+        Area = 0.0; for (iDim = 0; iDim < nDim; iDim++) Area += Normal[iDim]*Normal[iDim]; Area = sqrt(Area);
+        for (iDim = 0; iDim < nDim; iDim++) {
+          UnitNormal[iDim] = Normal[iDim]/Area;
+          MomentDist[iDim] = Coord[iDim] - Origin[iDim];
+        }
+        
+        div_vel = 0.0; for (iDim = 0; iDim < nDim; iDim++) div_vel += Grad_PrimVar[iDim+1][iDim];
+        
+        for (iDim = 0; iDim < nDim; iDim++) {
+          for (jDim = 0 ; jDim < nDim; jDim++) {
+            Delta = 0.0; if (iDim == jDim) Delta = 1.0;
+            Tau[iDim][jDim] = Viscosity*(Grad_PrimVar[jDim+1][iDim] + Grad_PrimVar[iDim+1][jDim]) -
+            TWO3*Viscosity*div_vel*Delta;
+          }
+          TauElem[iDim] = 0.0;
+          for (jDim = 0; jDim < nDim; jDim++)
+            TauElem[iDim] += Tau[iDim][jDim]*UnitNormal[jDim];
+        }
+        
+        /*--- Compute wall shear stress (using the stress tensor) ---*/
+        
+        TauNormal = 0.0; for (iDim = 0; iDim < nDim; iDim++) TauNormal += TauElem[iDim] * UnitNormal[iDim];
+        for (iDim = 0; iDim < nDim; iDim++) TauTangent[iDim] = TauElem[iDim] - TauNormal * UnitNormal[iDim];
+        WallShearStress = 0.0; for (iDim = 0; iDim < nDim; iDim++) WallShearStress += TauTangent[iDim]*TauTangent[iDim];
+        WallShearStress = sqrt(WallShearStress);
+        
+        for (iDim = 0; iDim < nDim; iDim++)
+          Vel[iDim] = node[iPointNormal]->GetVelocity(iDim);
+        
+        for (iDim = 0; iDim < nDim; iDim++) WallDist[iDim] = (Coord[iDim] - Coord_Normal[iDim]);
+        WallDistMod = 0.0; for (iDim = 0; iDim < nDim; iDim++) WallDistMod += WallDist[iDim]*WallDist[iDim]; WallDistMod = sqrt(WallDistMod);
+        
+        /*--- Compute wall skin friction coefficient, and heat flux on the wall ---*/
+        
+        CSkinFriction[iMarker][iVertex] = WallShearStress / (0.5*RefDensity*RefVel2);
+        
+        /*--- Compute y+ and non-dimensional velocity ---*/
+        
+        FrictionVel = sqrt(fabs(WallShearStress)/Density);
+        YPlus[iMarker][iVertex] = WallDistMod*FrictionVel/(Viscosity/Density);
+        
+        /*--- Compute total and max heat flux on the wall (compressible solver only) ---*/
+        
+        if (compressible) {
+          
+          GradTemperature = 0.0;
+          for (iDim = 0; iDim < nDim; iDim++)
+            GradTemperature += Grad_PrimVar[0][iDim]*(-Normal[iDim]);
+          
+          Cp = (Gamma / Gamma_Minus_One) * Gas_Constant;
+          thermal_conductivity = Cp * Viscosity/PRANDTL;
+          HeatFlux[iMarker][iVertex] = -thermal_conductivity*GradTemperature;
+          Heat_Visc[iMarker] += HeatFlux[iMarker][iVertex]*Area;
+          MaxHeatFlux_Visc[iMarker] += pow(HeatFlux[iMarker][iVertex], MaxNorm);
+          
+        }
+        
+        /*--- Note that y+, and heat are computed at the
+         halo cells (for visualization purposes), but not the forces ---*/
+        
+        if ((geometry->node[iPoint]->GetDomain()) && (Monitoring == YES)) {
+          
+          /*--- Force computation ---*/
+          
+          for (iDim = 0; iDim < nDim; iDim++) {
+            Force[iDim] = TauElem[iDim]*Area*factor;
+            ForceViscous[iDim] += Force[iDim];
+          }
+          
+          /*--- Moment with respect to the reference axis ---*/
+          
+          if (iDim == 3) {
+            MomentViscous[0] += (Force[2]*MomentDist[1] - Force[1]*MomentDist[2])/RefLengthMoment;
+            MomentViscous[1] += (Force[0]*MomentDist[2] - Force[2]*MomentDist[0])/RefLengthMoment;
+          }
+          MomentViscous[2] += (Force[1]*MomentDist[0] - Force[0]*MomentDist[1])/RefLengthMoment;
+          
+        }
+        
+      }
+      
+      /*--- Transform ForceViscous and MomentViscous into non-dimensional coefficient ---*/
+      
+      if  (Monitoring == YES) {
+        if (nDim == 2) {
+          CDrag_Visc[iMarker]       =  ForceViscous[0]*cos(Alpha) + ForceViscous[1]*sin(Alpha);
+          CLift_Visc[iMarker]       = -ForceViscous[0]*sin(Alpha) + ForceViscous[1]*cos(Alpha);
+          CEff_Visc[iMarker]        = CLift_Visc[iMarker]/(CDrag_Visc[iMarker]+EPS);
+          CMz_Visc[iMarker]         = MomentViscous[2];
+          CFx_Visc[iMarker]         = ForceViscous[0];
+          CFy_Visc[iMarker]         = ForceViscous[1];
+          CT_Visc[iMarker]          = -CFx_Visc[iMarker];
+          CQ_Visc[iMarker]          = -CMz_Visc[iMarker];
+          CMerit_Visc[iMarker]      = CT_Visc[iMarker]/CQ_Visc[iMarker];
+          MaxHeatFlux_Visc[iMarker] = pow(MaxHeatFlux_Visc[iMarker], 1.0/MaxNorm);
+        }
+        if (nDim == 3) {
+          CDrag_Visc[iMarker]       =  ForceViscous[0]*cos(Alpha)*cos(Beta) + ForceViscous[1]*sin(Beta) + ForceViscous[2]*sin(Alpha)*cos(Beta);
+          CLift_Visc[iMarker]       = -ForceViscous[0]*sin(Alpha) + ForceViscous[2]*cos(Alpha);
+          CSideForce_Visc[iMarker]  = -ForceViscous[0]*sin(Beta)*cos(Alpha) + ForceViscous[1]*cos(Beta) - ForceViscous[2]*sin(Beta)*sin(Alpha);
+          CEff_Visc[iMarker]        = CLift_Visc[iMarker]/(CDrag_Visc[iMarker]+EPS);
+          CMx_Visc[iMarker]         = MomentViscous[0];
+          CMy_Visc[iMarker]         = MomentViscous[1];
+          CMz_Visc[iMarker]         = MomentViscous[2];
+          CFx_Visc[iMarker]         = ForceViscous[0];
+          CFy_Visc[iMarker]         = ForceViscous[1];
+          CFz_Visc[iMarker]         = ForceViscous[2];
+          CT_Visc[iMarker]          = -CFz_Visc[iMarker];
+          CQ_Visc[iMarker]          = -CMz_Visc[iMarker];
+          CMerit_Visc[iMarker]      = CT_Visc[iMarker]/CQ_Visc[iMarker];
+          MaxHeatFlux_Visc[iMarker] = pow(MaxHeatFlux_Visc[iMarker], 1.0/MaxNorm);
+        }
+        
+        AllBound_CDrag_Visc       += CDrag_Visc[iMarker];
+        AllBound_CLift_Visc       += CLift_Visc[iMarker];
+        AllBound_CSideForce_Visc  += CSideForce_Visc[iMarker];
+        AllBound_CMx_Visc         += CMx_Visc[iMarker];
+        AllBound_CMy_Visc         += CMy_Visc[iMarker];
+        AllBound_CMz_Visc         += CMz_Visc[iMarker];
+        AllBound_CFx_Visc         += CFx_Visc[iMarker];
+        AllBound_CFy_Visc         += CFy_Visc[iMarker];
+        AllBound_CFz_Visc         += CFz_Visc[iMarker];
+        AllBound_CT_Visc          += CT_Visc[iMarker];
+        AllBound_CQ_Visc          += CQ_Visc[iMarker];
+        AllBound_HeatFlux_Visc    += Heat_Visc[iMarker];
+        AllBound_MaxHeatFlux_Visc += pow(MaxHeatFlux_Visc[iMarker], MaxNorm);
+        
+        /*--- Compute the coefficients per surface ---*/
+        
+        for (iMarker_Monitoring = 0; iMarker_Monitoring < config->GetnMarker_Monitoring(); iMarker_Monitoring++) {
+          Monitoring_Tag = config->GetMarker_Monitoring(iMarker_Monitoring);
+          Marker_Tag = config->GetMarker_All_Tag(iMarker);
+          if (Marker_Tag == Monitoring_Tag) {
+            Surface_CLift_Visc[iMarker_Monitoring] += CLift_Visc[iMarker];
+            Surface_CDrag_Visc[iMarker_Monitoring] += CDrag_Visc[iMarker];
+            Surface_CMx_Visc[iMarker_Monitoring]   += CMx_Visc[iMarker];
+            Surface_CMy_Visc[iMarker_Monitoring]   += CMy_Visc[iMarker];
+            Surface_CMz_Visc[iMarker_Monitoring]   += CMz_Visc[iMarker];
+          }
+        }
+        
+      }
+      
+    }
+  }
+  
+  /*--- Update some global coeffients ---*/
+  
+  AllBound_CEff_Visc = AllBound_CLift_Visc / (AllBound_CDrag_Visc + EPS);
+  AllBound_CMerit_Visc = AllBound_CT_Visc / (AllBound_CQ_Visc + EPS);
+  AllBound_MaxHeatFlux_Visc = pow(AllBound_MaxHeatFlux_Visc, 1.0/MaxNorm);
+  
+  
+#ifndef NO_MPI
+  
+  /*--- Add AllBound information using all the nodes ---*/
+  
+  double MyAllBound_CDrag_Visc        = AllBound_CDrag_Visc;                      AllBound_CDrag_Visc = 0.0;
+  double MyAllBound_CLift_Visc        = AllBound_CLift_Visc;                      AllBound_CLift_Visc = 0.0;
+  double MyAllBound_CSideForce_Visc   = AllBound_CSideForce_Visc;                 AllBound_CSideForce_Visc = 0.0;
+  double MyAllBound_CEff_Visc         = AllBound_CEff_Visc;                       AllBound_CEff_Visc = 0.0;
+  double MyAllBound_CMx_Visc          = AllBound_CMx_Visc;                        AllBound_CMx_Visc = 0.0;
+  double MyAllBound_CMy_Visc          = AllBound_CMy_Visc;                        AllBound_CMy_Visc = 0.0;
+  double MyAllBound_CMz_Visc          = AllBound_CMz_Visc;                        AllBound_CMz_Visc = 0.0;
+  double MyAllBound_CFx_Visc          = AllBound_CFx_Visc;                        AllBound_CFx_Visc = 0.0;
+  double MyAllBound_CFy_Visc          = AllBound_CFy_Visc;                        AllBound_CFy_Visc = 0.0;
+  double MyAllBound_CFz_Visc          = AllBound_CFz_Visc;                        AllBound_CFz_Visc = 0.0;
+  double MyAllBound_CT_Visc           = AllBound_CT_Visc;                         AllBound_CT_Visc = 0.0;
+  double MyAllBound_CQ_Visc           = AllBound_CQ_Visc;                         AllBound_CQ_Visc = 0.0;
+  double MyAllBound_CMerit_Visc       = AllBound_CMerit_Visc;                     AllBound_CMerit_Visc = 0.0;
+  double MyAllBound_HeatFlux_Visc     = AllBound_HeatFlux_Visc;                       AllBound_HeatFlux_Visc = 0.0;
+  double MyAllBound_MaxHeatFlux_Visc  = pow(AllBound_MaxHeatFlux_Visc, MaxNorm);  AllBound_MaxHeatFlux_Visc = 0.0;
+  
+#ifdef WINDOWS
+  MPI_Allreduce(&MyAllBound_CDrag_Visc, &AllBound_CDrag_Visc, 1, MPI_DOUBLE, MPI_SUM, MPI_COMM_WORLD);
+  MPI_Allreduce(&MyAllBound_CLift_Visc, &AllBound_CLift_Visc, 1, MPI_DOUBLE, MPI_SUM, MPI_COMM_WORLD);
+  MPI_Allreduce(&MyAllBound_CSideForce_Visc, &AllBound_CSideForce_Visc, 1, MPI_DOUBLE, MPI_SUM, MPI_COMM_WORLD);
+  AllBound_CEff_Visc = AllBound_CLift_Visc / (AllBound_CDrag_Visc + EPS);
+  MPI_Allreduce(&MyAllBound_CMx_Visc, &AllBound_CMx_Visc, 1, MPI_DOUBLE, MPI_SUM, MPI_COMM_WORLD);
+  MPI_Allreduce(&MyAllBound_CMy_Visc, &AllBound_CMy_Visc, 1, MPI_DOUBLE, MPI_SUM, MPI_COMM_WORLD);
+  MPI_Allreduce(&MyAllBound_CMz_Visc, &AllBound_CMz_Visc, 1, MPI_DOUBLE, MPI_SUM, MPI_COMM_WORLD);
+  MPI_Allreduce(&MyAllBound_CFx_Visc, &AllBound_CFx_Visc, 1, MPI_DOUBLE, MPI_SUM, MPI_COMM_WORLD);
+  MPI_Allreduce(&MyAllBound_CFy_Visc, &AllBound_CFy_Visc, 1, MPI_DOUBLE, MPI_SUM, MPI_COMM_WORLD);
+  MPI_Allreduce(&MyAllBound_CFz_Visc, &AllBound_CFz_Visc, 1, MPI_DOUBLE, MPI_SUM, MPI_COMM_WORLD);
+  MPI_Allreduce(&MyAllBound_CT_Visc, &AllBound_CT_Visc, 1, MPI_DOUBLE, MPI_SUM, MPI_COMM_WORLD);
+  MPI_Allreduce(&MyAllBound_CQ_Visc, &AllBound_CQ_Visc, 1, MPI_DOUBLE, MPI_SUM, MPI_COMM_WORLD);
+  AllBound_CMerit_Visc = AllBound_CT_Visc / (AllBound_CQ_Visc + EPS);
+  MPI_Allreduce(&MyAllBound_HeatFlux_Visc, &AllBound_HeatFlux_Visc, 1, MPI_DOUBLE, MPI_SUM, MPI_COMM_WORLD);
+  MPI_Allreduce(&MyAllBound_MaxHeatFlux_Visc, &AllBound_MaxHeatFlux_Visc, 1, MPI_DOUBLE, MPI_SUM, MPI_COMM_WORLD);
+  AllBound_MaxHeatFlux_Visc = pow(AllBound_MaxHeatFlux_Visc, 1.0/MaxNorm);
+#else
+  MPI::COMM_WORLD.Allreduce(&MyAllBound_CDrag_Visc, &AllBound_CDrag_Visc, 1, MPI::DOUBLE, MPI::SUM);
+  MPI::COMM_WORLD.Allreduce(&MyAllBound_CLift_Visc, &AllBound_CLift_Visc, 1, MPI::DOUBLE, MPI::SUM);
+  MPI::COMM_WORLD.Allreduce(&MyAllBound_CSideForce_Visc, &AllBound_CSideForce_Visc, 1, MPI::DOUBLE, MPI::SUM);
+  AllBound_CEff_Visc = AllBound_CLift_Visc / (AllBound_CDrag_Visc + EPS);
+  MPI::COMM_WORLD.Allreduce(&MyAllBound_CMx_Visc, &AllBound_CMx_Visc, 1, MPI::DOUBLE, MPI::SUM);
+  MPI::COMM_WORLD.Allreduce(&MyAllBound_CMy_Visc, &AllBound_CMy_Visc, 1, MPI::DOUBLE, MPI::SUM);
+  MPI::COMM_WORLD.Allreduce(&MyAllBound_CMz_Visc, &AllBound_CMz_Visc, 1, MPI::DOUBLE, MPI::SUM);
+  MPI::COMM_WORLD.Allreduce(&MyAllBound_CFx_Visc, &AllBound_CFx_Visc, 1, MPI::DOUBLE, MPI::SUM);
+  MPI::COMM_WORLD.Allreduce(&MyAllBound_CFy_Visc, &AllBound_CFy_Visc, 1, MPI::DOUBLE, MPI::SUM);
+  MPI::COMM_WORLD.Allreduce(&MyAllBound_CFz_Visc, &AllBound_CFz_Visc, 1, MPI::DOUBLE, MPI::SUM);
+  MPI::COMM_WORLD.Allreduce(&MyAllBound_CT_Visc, &AllBound_CT_Visc, 1, MPI::DOUBLE, MPI::SUM);
+  MPI::COMM_WORLD.Allreduce(&MyAllBound_CQ_Visc, &AllBound_CQ_Visc, 1, MPI::DOUBLE, MPI::SUM);
+  AllBound_CMerit_Visc = AllBound_CT_Visc / (AllBound_CQ_Visc + EPS);
+  MPI::COMM_WORLD.Allreduce(&MyAllBound_HeatFlux_Visc, &AllBound_HeatFlux_Visc, 1, MPI::DOUBLE, MPI::SUM);
+  MPI::COMM_WORLD.Allreduce(&MyAllBound_MaxHeatFlux_Visc, &AllBound_MaxHeatFlux_Visc, 1, MPI::DOUBLE, MPI::SUM);
+  AllBound_MaxHeatFlux_Visc = pow(AllBound_MaxHeatFlux_Visc, 1.0/MaxNorm);
+#endif
+  
+  /*--- Add the forces on the surfaces using all the nodes ---*/
+  double *MySurface_CLift_Visc = NULL;
+  double *MySurface_CDrag_Visc = NULL;
+  double *MySurface_CMx_Visc   = NULL;
+  double *MySurface_CMy_Visc   = NULL;
+  double *MySurface_CMz_Visc   = NULL;
+  
+  MySurface_CLift_Visc = new double[config->GetnMarker_Monitoring()];
+  MySurface_CDrag_Visc = new double[config->GetnMarker_Monitoring()];
+  MySurface_CMx_Visc   = new double[config->GetnMarker_Monitoring()];
+  MySurface_CMy_Visc   = new double[config->GetnMarker_Monitoring()];
+  MySurface_CMz_Visc   = new double[config->GetnMarker_Monitoring()];
+  
+  for (iMarker_Monitoring = 0; iMarker_Monitoring < config->GetnMarker_Monitoring(); iMarker_Monitoring++) {
+    MySurface_CLift_Visc[iMarker_Monitoring] = Surface_CLift_Visc[iMarker_Monitoring];
+    MySurface_CDrag_Visc[iMarker_Monitoring] = Surface_CDrag_Visc[iMarker_Monitoring];
+    MySurface_CMx_Visc[iMarker_Monitoring]   = Surface_CMx_Visc[iMarker_Monitoring];
+    MySurface_CMy_Visc[iMarker_Monitoring]   = Surface_CMy_Visc[iMarker_Monitoring];
+    MySurface_CMz_Visc[iMarker_Monitoring]   = Surface_CMz_Visc[iMarker_Monitoring];
+    Surface_CLift_Visc[iMarker_Monitoring]   = 0.0;
+    Surface_CDrag_Visc[iMarker_Monitoring]   = 0.0;
+    Surface_CMx_Visc[iMarker_Monitoring]     = 0.0;
+    Surface_CMy_Visc[iMarker_Monitoring]     = 0.0;
+    Surface_CMz_Visc[iMarker_Monitoring]     = 0.0;
+  }
+  
+#ifdef WINDOWS
+  MPI_Allreduce(MySurface_CLift_Visc, Surface_CLift_Visc, config->GetnMarker_Monitoring(), MPI_DOUBLE, MPI_SUM, MPI_COMM_WORLD);
+  MPI_Allreduce(MySurface_CDrag_Visc, Surface_CDrag_Visc, config->GetnMarker_Monitoring(), MPI_DOUBLE, MPI_SUM, MPI_COMM_WORLD);
+  MPI_Allreduce(MySurface_CMx_Visc, Surface_CMx_Visc, config->GetnMarker_Monitoring(), MPI_DOUBLE, MPI_SUM, MPI_COMM_WORLD);
+  MPI_Allreduce(MySurface_CMy_Visc, Surface_CMy_Visc, config->GetnMarker_Monitoring(), MPI_DOUBLE, MPI_SUM, MPI_COMM_WORLD);
+  MPI_Allreduce(MySurface_CMz_Visc, Surface_CMz_Visc, config->GetnMarker_Monitoring(), MPI_DOUBLE, MPI_SUM, MPI_COMM_WORLD);
+#else
+  MPI::COMM_WORLD.Allreduce(MySurface_CLift_Visc, Surface_CLift_Visc, config->GetnMarker_Monitoring(), MPI::DOUBLE, MPI::SUM);
+  MPI::COMM_WORLD.Allreduce(MySurface_CDrag_Visc, Surface_CDrag_Visc, config->GetnMarker_Monitoring(), MPI::DOUBLE, MPI::SUM);
+  MPI::COMM_WORLD.Allreduce(MySurface_CMx_Visc, Surface_CMx_Visc, config->GetnMarker_Monitoring(), MPI::DOUBLE, MPI::SUM);
+  MPI::COMM_WORLD.Allreduce(MySurface_CMy_Visc, Surface_CMy_Visc, config->GetnMarker_Monitoring(), MPI::DOUBLE, MPI::SUM);
+  MPI::COMM_WORLD.Allreduce(MySurface_CMz_Visc, Surface_CMz_Visc, config->GetnMarker_Monitoring(), MPI::DOUBLE, MPI::SUM);
+#endif
+  
+  delete [] MySurface_CLift_Visc;
+  delete [] MySurface_CDrag_Visc;
+  delete [] MySurface_CMx_Visc;
+  delete [] MySurface_CMy_Visc;
+  delete [] MySurface_CMz_Visc;
+  
+#endif
+  
+  /*--- Update the total coefficients (note that all the nodes have the same value)---*/
+  
+  Total_CDrag       += AllBound_CDrag_Visc;
+  Total_CLift       += AllBound_CLift_Visc;
+  Total_CSideForce  += AllBound_CSideForce_Visc;
+  Total_CEff        = Total_CLift / (Total_CDrag + EPS);
+  Total_CMx         += AllBound_CMx_Visc;
+  Total_CMy         += AllBound_CMy_Visc;
+  Total_CMz         += AllBound_CMz_Visc;
+  Total_CFx         += AllBound_CFx_Visc;
+  Total_CFy         += AllBound_CFy_Visc;
+  Total_CFz         += AllBound_CFz_Visc;
+  Total_CT          += AllBound_CT_Visc;
+  Total_CQ          += AllBound_CQ_Visc;
+  Total_CMerit      += AllBound_CMerit_Visc;
+  Total_Heat        = AllBound_HeatFlux_Visc;
+  Total_MaxHeat     = AllBound_MaxHeatFlux_Visc;
+  
+  /*--- Update the total coefficients per surface (note that all the nodes have the same value)---*/
+  
+  for (iMarker_Monitoring = 0; iMarker_Monitoring < config->GetnMarker_Monitoring(); iMarker_Monitoring++) {
+    Surface_CLift[iMarker_Monitoring]     += Surface_CLift_Visc[iMarker_Monitoring];
+    Surface_CDrag[iMarker_Monitoring]     += Surface_CDrag_Visc[iMarker_Monitoring];
+    Surface_CMx[iMarker_Monitoring]       += Surface_CMx_Visc[iMarker_Monitoring];
+    Surface_CMy[iMarker_Monitoring]       += Surface_CMy_Visc[iMarker_Monitoring];
+    Surface_CMz[iMarker_Monitoring]       += Surface_CMz_Visc[iMarker_Monitoring];
+  }
+  
+}
+
+void CNSSolver::BC_HeatFlux_Wall(CGeometry *geometry, CSolver **solver_container, CNumerics *conv_numerics, CNumerics *visc_numerics, CConfig *config, unsigned short val_marker) {
+  
+  /*--- Local variables ---*/
+  unsigned short iDim, jDim, iVar, jVar;
+  unsigned long iVertex, iPoint, Point_Normal, total_index;
+  
+  double Wall_HeatFlux, dist_ij, *Coord_i, *Coord_j, theta2;
+  double thetax, thetay, thetaz, etax, etay, etaz, pix, piy, piz, factor;
+  double ProjGridVel, *GridVel, GridVel2, *Normal, Area, Pressure;
+  double total_viscosity, div_vel, Density, turb_ke, tau_vel[3], UnitNormal[3];
+  double laminar_viscosity, eddy_viscosity, **grad_primvar, tau[3][3];
+  double delta[3][3] = {{1.0, 0.0, 0.0},{0.0,1.0,0.0},{0.0,0.0,1.0}};
+  
+  bool implicit       = (config->GetKind_TimeIntScheme_Flow() == EULER_IMPLICIT);
+  bool compressible   = (config->GetKind_Regime() == COMPRESSIBLE);
+  bool incompressible = (config->GetKind_Regime() == INCOMPRESSIBLE);
+  bool freesurface    = (config->GetKind_Regime() == FREESURFACE);
+  bool grid_movement  = config->GetGrid_Movement();
+  
+  /*--- Identify the boundary by string name ---*/
+  string Marker_Tag = config->GetMarker_All_Tag(val_marker);
+  
+  /*--- Get the specified wall heat flux from config ---*/
+  Wall_HeatFlux = config->GetWall_HeatFlux(Marker_Tag);
+  
+  /*--- Loop over all of the vertices on this boundary marker ---*/
+  for(iVertex = 0; iVertex < geometry->nVertex[val_marker]; iVertex++) {
+    iPoint = geometry->vertex[val_marker][iVertex]->GetNode();
+    
+    /*--- Check if the node belongs to the domain (i.e, not a halo node) ---*/
+    if (geometry->node[iPoint]->GetDomain()) {
+      
+      /*--- Compute dual-grid area and boundary normal ---*/
+      Normal = geometry->vertex[val_marker][iVertex]->GetNormal();
+      
+      Area = 0.0;
+      for (iDim = 0; iDim < nDim; iDim++)
+        Area += Normal[iDim]*Normal[iDim];
+      Area = sqrt (Area);
+      
+      for (iDim = 0; iDim < nDim; iDim++)
+        UnitNormal[iDim] = -Normal[iDim]/Area;
+      
+      /*--- Initialize the convective & viscous residuals to zero ---*/
+      for (iVar = 0; iVar < nVar; iVar++) {
+        Res_Conv[iVar] = 0.0;
+        Res_Visc[iVar] = 0.0;
+      }
+      
+      /*--- Store the corrected velocity at the wall which will
+       be zero (v = 0), unless there are moving walls (v = u_wall)---*/
+      if (grid_movement) {
+        GridVel = geometry->node[iPoint]->GetGridVel();
+        for (iDim = 0; iDim < nDim; iDim++) Vector[iDim] = GridVel[iDim];
+      } else {
+        for (iDim = 0; iDim < nDim; iDim++) Vector[iDim] = 0.0;
+      }
+      
+      /*--- Impose the value of the velocity as a strong boundary
+       condition (Dirichlet). Fix the velocity and remove any
+       contribution to the residual at this node. ---*/
+      if (compressible)   node[iPoint]->SetVelocity_Old(Vector);
+      if (incompressible || freesurface) node[iPoint]->SetVelocityInc_Old(Vector);
+      
+      for (iDim = 0; iDim < nDim; iDim++)
+        LinSysRes.SetBlock_Zero(iPoint, iDim+1);
+      node[iPoint]->SetVel_ResTruncError_Zero();
+      
+      /*--- Apply a weak boundary condition for the energy equation.
+       Compute the residual due to the prescribed heat flux. ---*/
+      Res_Visc[nDim+1] = Wall_HeatFlux * Area;
+      
+      /*--- If the wall is moving, there are additional residual contributions
+       due to pressure (p v_wall.n) and shear stress (tau.v_wall.n). ---*/
+      if (grid_movement) {
+        
+        /*--- Get the grid velocity at the current boundary node ---*/
+        GridVel = geometry->node[iPoint]->GetGridVel();
+        ProjGridVel = 0.0;
+        for (iDim = 0; iDim < nDim; iDim++)
+          ProjGridVel += GridVel[iDim]*UnitNormal[iDim]*Area;
+        
+        /*--- Retrieve other primitive quantities and viscosities ---*/
+        Density  = node[iPoint]->GetSolution(0);
+        if (compressible) {
+          Pressure = node[iPoint]->GetPressure();
+          laminar_viscosity = node[iPoint]->GetLaminarViscosity();
+          eddy_viscosity    = node[iPoint]->GetEddyViscosity();
+        }
+        if (incompressible || freesurface) {
+          Pressure = node[iPoint]->GetPressureInc();
+          laminar_viscosity = node[iPoint]->GetLaminarViscosityInc();
+          eddy_viscosity    = node[iPoint]->GetEddyViscosityInc();
+        }
+        total_viscosity   = laminar_viscosity + eddy_viscosity;
+        grad_primvar      = node[iPoint]->GetGradient_Primitive();
+        
+        /*--- Turbulent kinetic energy ---*/
+        if (config->GetKind_Turb_Model() == SST)
+          turb_ke = solver_container[TURB_SOL]->node[iPoint]->GetSolution(0);
+        else
+          turb_ke = 0.0;
+        
+        /*--- Divergence of the velocity ---*/
+        div_vel = 0.0;
+        for (iDim = 0 ; iDim < nDim; iDim++)
+          div_vel += grad_primvar[iDim+1][iDim];
+        
+        /*--- Compute the viscous stress tensor ---*/
+        for (iDim = 0; iDim < nDim; iDim++)
+          for (jDim = 0; jDim < nDim; jDim++) {
+            tau[iDim][jDim] = total_viscosity*( grad_primvar[jDim+1][iDim]
+                                               +grad_primvar[iDim+1][jDim] )
+            - TWO3*total_viscosity*div_vel*delta[iDim][jDim]
+            - TWO3*Density*turb_ke*delta[iDim][jDim];
+          }
+        
+        /*--- Dot product of the stress tensor with the grid velocity ---*/
+        for (iDim = 0 ; iDim < nDim; iDim++) {
+          tau_vel[iDim] = 0.0;
+          for (jDim = 0 ; jDim < nDim; jDim++)
+            tau_vel[iDim] += tau[iDim][jDim]*GridVel[jDim];
+        }
+        
+        /*--- Compute the convective and viscous residuals (energy eqn.) ---*/
+        Res_Conv[nDim+1] = Pressure*ProjGridVel;
+        for (iDim = 0 ; iDim < nDim; iDim++)
+          Res_Visc[nDim+1] += tau_vel[iDim]*UnitNormal[iDim]*Area;
+        
+        /*--- Implicit Jacobian contributions due to moving walls ---*/
+        if (implicit) {
+          
+          /*--- Jacobian contribution related to the pressure term ---*/
+          GridVel2 = 0.0;
+          for (iDim = 0; iDim < nDim; iDim++)
+            GridVel2 += GridVel[iDim]*GridVel[iDim];
+          for (iVar = 0; iVar < nVar; iVar++)
+            for (jVar = 0; jVar < nVar; jVar++)
+              Jacobian_i[iVar][jVar] = 0.0;
+          Jacobian_i[nDim+1][0] = 0.5*(Gamma-1.0)*GridVel2*ProjGridVel;
+          for (jDim = 0; jDim < nDim; jDim++)
+            Jacobian_i[nDim+1][jDim+1] = -(Gamma-1.0)*GridVel[jDim]*ProjGridVel;
+          Jacobian_i[nDim+1][nDim+1] = (Gamma-1.0)*ProjGridVel;
+          
+          /*--- Add the block to the Global Jacobian structure ---*/
+          Jacobian.AddBlock(iPoint, iPoint, Jacobian_i);
+          
+          /*--- Now the Jacobian contribution related to the shear stress ---*/
+          for (iVar = 0; iVar < nVar; iVar++)
+            for (jVar = 0; jVar < nVar; jVar++)
+              Jacobian_i[iVar][jVar] = 0.0;
+          
+          /*--- Compute closest normal neighbor ---*/
+          Point_Normal = geometry->vertex[val_marker][iVertex]->GetNormal_Neighbor();
+          
+          /*--- Get coordinates of i & nearest normal and compute distance ---*/
+          Coord_i = geometry->node[iPoint]->GetCoord();
+          Coord_j = geometry->node[Point_Normal]->GetCoord();
+          dist_ij = 0;
+          for (iDim = 0; iDim < nDim; iDim++)
+            dist_ij += (Coord_j[iDim]-Coord_i[iDim])*(Coord_j[iDim]-Coord_i[iDim]);
+          dist_ij = sqrt(dist_ij);
+          
+          theta2 = 0.0;
+          for (iDim = 0; iDim < nDim; iDim++)
+            theta2 += UnitNormal[iDim]*UnitNormal[iDim];
+          
+          factor = total_viscosity*Area/(Density*dist_ij);
+          
+          if (nDim == 2) {
+            thetax = theta2 + UnitNormal[0]*UnitNormal[0]/3.0;
+            thetay = theta2 + UnitNormal[1]*UnitNormal[1]/3.0;
+            
+            etaz   = UnitNormal[0]*UnitNormal[1]/3.0;
+            
+            pix = GridVel[0]*thetax + GridVel[1]*etaz;
+            piy = GridVel[0]*etaz   + GridVel[1]*thetay;
+            
+            Jacobian_i[nDim+1][0] -= factor*(-pix*GridVel[0]+piy*GridVel[1]);
+            Jacobian_i[nDim+1][1] -= factor*pix;
+            Jacobian_i[nDim+1][2] -= factor*piy;
+          } else {
+            thetax = theta2 + UnitNormal[0]*UnitNormal[0]/3.0;
+            thetay = theta2 + UnitNormal[1]*UnitNormal[1]/3.0;
+            thetaz = theta2 + UnitNormal[2]*UnitNormal[2]/3.0;
+            
+            etaz = UnitNormal[0]*UnitNormal[1]/3.0;
+            etax = UnitNormal[1]*UnitNormal[2]/3.0;
+            etay = UnitNormal[0]*UnitNormal[2]/3.0;
+            
+            pix = GridVel[0]*thetax + GridVel[1]*etaz   + GridVel[2]*etay;
+            piy = GridVel[0]*etaz   + GridVel[1]*thetay + GridVel[2]*etax;
+            piz = GridVel[0]*etay   + GridVel[1]*etax   + GridVel[2]*thetaz;
+            
+            Jacobian_i[nDim+1][0] -= factor*(-pix*GridVel[0]+piy*GridVel[1]+piz*GridVel[2]);
+            Jacobian_i[nDim+1][1] -= factor*pix;
+            Jacobian_i[nDim+1][2] -= factor*piy;
+            Jacobian_i[nDim+1][3] -= factor*piz;
+          }
+          
+          /*--- Subtract the block from the Global Jacobian structure ---*/
+          Jacobian.SubtractBlock(iPoint, iPoint, Jacobian_i);
+        }
+      }
+      
+      /*--- Convective contribution to the residual at the wall ---*/
+      LinSysRes.AddBlock(iPoint, Res_Conv);
+      
+      /*--- Viscous contribution to the residual at the wall ---*/
+      LinSysRes.SubtractBlock(iPoint, Res_Visc);
+      
+      /*--- Enforce the no-slip boundary condition in a strong way by
+       modifying the velocity-rows of the Jacobian (1 on the diagonal). ---*/
+      if (implicit) {
+        for (iVar = 1; iVar <= nDim; iVar++) {
+          total_index = iPoint*nVar+iVar;
+          Jacobian.DeleteValsRowi(total_index);
+        }
+      }
+      
+    }
+  }
+  
+  /*--- Apply the wall functions boundary condition ---*/
+  if (config->GetWall_Functions() && config->GetExtIter() > 0)
+    Compute_Wall_Functions(geometry, solver_container, conv_numerics, visc_numerics, config, val_marker);
+  
+}
+
+void CNSSolver::BC_Isothermal_Wall(CGeometry *geometry, CSolver **solver_container, CNumerics *conv_numerics, CNumerics *visc_numerics, CConfig *config, unsigned short val_marker) {
+  
+  unsigned short iVar, jVar, iDim, jDim;
+  unsigned long iVertex, iPoint, Point_Normal, total_index;
+  
+  double *Normal, *Coord_i, *Coord_j, Area, dist_ij, theta2;
+  double Twall, Temperature, dTdn, dTdrho, thermal_conductivity;
+  double thetax, thetay, thetaz, etax, etay, etaz, pix, piy, piz, factor;
+  double ProjGridVel, *GridVel, GridVel2, Pressure, Density, Vel2, Energy;
+  double total_viscosity, div_vel, turb_ke, tau_vel[3], UnitNormal[3];
+  double laminar_viscosity, eddy_viscosity, **grad_primvar, tau[3][3];
+  double delta[3][3] = {{1.0, 0.0, 0.0},{0.0,1.0,0.0},{0.0,0.0,1.0}};
+  
+  double Prandtl_Lam  = config->GetPrandtl_Lam();
+  double Prandtl_Turb = config->GetPrandtl_Turb();
+  double Gas_Constant = config->GetGas_ConstantND();
+  double cp = (Gamma / Gamma_Minus_One) * Gas_Constant;
+  
+  bool implicit = (config->GetKind_TimeIntScheme_Flow() == EULER_IMPLICIT);
+  bool compressible   = (config->GetKind_Regime() == COMPRESSIBLE);
+  bool incompressible = (config->GetKind_Regime() == INCOMPRESSIBLE);
+  bool freesurface    = (config->GetKind_Regime() == FREESURFACE);
+  bool grid_movement  = config->GetGrid_Movement();
+  
+  Point_Normal = 0;
+  
+  /*--- Identify the boundary ---*/
+  
+  string Marker_Tag = config->GetMarker_All_Tag(val_marker);
+  
+  /*--- Retrieve the specified wall temperature ---*/
+  
+  Twall = config->GetIsothermal_Temperature(Marker_Tag);
+  
+  /*--- Loop over boundary points ---*/
+  
+  for(iVertex = 0; iVertex < geometry->nVertex[val_marker]; iVertex++) {
+    
+    iPoint = geometry->vertex[val_marker][iVertex]->GetNode();
+    
+    if (geometry->node[iPoint]->GetDomain()) {
+      
+      /*--- Compute dual-grid area and boundary normal ---*/
+      
+      Normal = geometry->vertex[val_marker][iVertex]->GetNormal();
+      Area = 0.0; for (iDim = 0; iDim < nDim; iDim++) Area += Normal[iDim]*Normal[iDim]; Area = sqrt (Area);
+      for (iDim = 0; iDim < nDim; iDim++)
+        UnitNormal[iDim] = -Normal[iDim]/Area;
+      
+      /*--- Calculate useful quantities ---*/
+      
+      theta2 = 0.0;
+      for (iDim = 0; iDim < nDim; iDim++)
+        theta2 += UnitNormal[iDim]*UnitNormal[iDim];
+      
+      /*--- Compute closest normal neighbor ---*/
+      
+      Point_Normal = geometry->vertex[val_marker][iVertex]->GetNormal_Neighbor();
+      
+      /*--- Get coordinates of i & nearest normal and compute distance ---*/
+      
+      Coord_i = geometry->node[iPoint]->GetCoord();
+      Coord_j = geometry->node[Point_Normal]->GetCoord();
+      dist_ij = 0;
+      for (iDim = 0; iDim < nDim; iDim++)
+        dist_ij += (Coord_j[iDim]-Coord_i[iDim])*(Coord_j[iDim]-Coord_i[iDim]);
+      dist_ij = sqrt(dist_ij);
+      
+      /*--- Store the corrected velocity at the wall which will
+       be zero (v = 0), unless there is grid motion (v = u_wall)---*/
+      
+      if (grid_movement) {
+        GridVel = geometry->node[iPoint]->GetGridVel();
+        for (iDim = 0; iDim < nDim; iDim++) Vector[iDim] = GridVel[iDim];
+      }
+      else {
+        for (iDim = 0; iDim < nDim; iDim++) Vector[iDim] = 0.0;
+      }
+      
+      /*--- Initialize the convective & viscous residuals to zero ---*/
+      
+      for (iVar = 0; iVar < nVar; iVar++) {
+        Res_Conv[iVar] = 0.0;
+        Res_Visc[iVar] = 0.0;
+      }
+      
+      /*--- Set the residual, truncation error and velocity value on the boundary ---*/
+      
+      if (compressible) node[iPoint]->SetVelocity_Old(Vector);
+      if (incompressible || freesurface) node[iPoint]->SetVelocityInc_Old(Vector);
+      
+      for (iDim = 0; iDim < nDim; iDim++)
+        LinSysRes.SetBlock_Zero(iPoint, iDim+1);
+      node[iPoint]->SetVel_ResTruncError_Zero();
+      
+      /*--- Compute the normal gradient in temperature using Twall ---*/
+      
+      dTdn = -(node[Point_Normal]->GetPrimVar(0) - Twall)/dist_ij;
+      
+      /*--- Get transport coefficients ---*/
+      
+      laminar_viscosity    = node[iPoint]->GetLaminarViscosity();
+      eddy_viscosity       = node[iPoint]->GetEddyViscosity();
+      thermal_conductivity = cp * ( laminar_viscosity/Prandtl_Lam + eddy_viscosity/Prandtl_Turb);
+      
+      /*--- Apply a weak boundary condition for the energy equation.
+       Compute the residual due to the prescribed heat flux. ---*/
+      
+      Res_Visc[nDim+1] = thermal_conductivity * dTdn * Area;
+      
+      /*--- Calculate Jacobian for implicit time stepping ---*/
+      
+      if (implicit) {
+        
+        for (iVar = 0; iVar < nVar; iVar ++)
+          for (jVar = 0; jVar < nVar; jVar ++)
+            Jacobian_i[iVar][jVar] = 0.0;
+        
+        /*--- Calculate useful quantities ---*/
+        
+        Density = node[iPoint]->GetPrimVar(nDim+2);
+        Energy  = node[iPoint]->GetSolution(nDim+1);
+        Temperature = node[iPoint]->GetPrimVar(0);
+        Vel2 = 0.0;
+        for (iDim = 0; iDim < nDim; iDim++)
+          Vel2 += node[iPoint]->GetPrimVar(iDim+1) * node[iPoint]->GetPrimVar(iDim+1);
+        dTdrho = 1.0/Density * ( -Twall + (Gamma-1.0)/Gas_Constant*(Vel2/2.0) );
+        
+        /*--- Enforce the no-slip boundary condition in a strong way ---*/
+        
+        for (iVar = 1; iVar <= nDim; iVar++) {
+          total_index = iPoint*nVar+iVar;
+          Jacobian.DeleteValsRowi(total_index);
+        }
+        
+        /*--- Add contributions to the Jacobian from the weak enforcement of the energy equations ---*/
+        
+        Jacobian_i[nDim+1][0]      = -thermal_conductivity*theta2/dist_ij * dTdrho * Area;
+        Jacobian_i[nDim+1][nDim+1] = -thermal_conductivity*theta2/dist_ij * (Gamma-1.0)/(Gas_Constant*Density) * Area;
+        
+        /*--- Subtract the block from the Global Jacobian structure ---*/
+        
+        Jacobian.SubtractBlock(iPoint, iPoint, Jacobian_i);
+        
+      }
+      
+      /*--- If the wall is moving, there are additional residual contributions
+       due to pressure (p v_wall.n) and shear stress (tau.v_wall.n). ---*/
+      
+      if (grid_movement) {
+        
+        /*--- Get the grid velocity at the current boundary node ---*/
+        
+        GridVel = geometry->node[iPoint]->GetGridVel();
+        ProjGridVel = 0.0;
+        for (iDim = 0; iDim < nDim; iDim++)
+          ProjGridVel += GridVel[iDim]*UnitNormal[iDim]*Area;
+        
+        /*--- Retrieve other primitive quantities and viscosities ---*/
+        
+        Density  = node[iPoint]->GetSolution(0);
+        if (compressible) {
+          Pressure = node[iPoint]->GetPressure();
+          laminar_viscosity = node[iPoint]->GetLaminarViscosity();
+          eddy_viscosity    = node[iPoint]->GetEddyViscosity();
+        }
+        if (incompressible || freesurface) {
+          Pressure = node[iPoint]->GetPressureInc();
+          laminar_viscosity = node[iPoint]->GetLaminarViscosityInc();
+          eddy_viscosity    = node[iPoint]->GetEddyViscosityInc();
+        }
+        
+        total_viscosity   = laminar_viscosity + eddy_viscosity;
+        grad_primvar      = node[iPoint]->GetGradient_Primitive();
+        
+        /*--- Turbulent kinetic energy ---*/
+        
+        if (config->GetKind_Turb_Model() == SST)
+          turb_ke = solver_container[TURB_SOL]->node[iPoint]->GetSolution(0);
+        else
+          turb_ke = 0.0;
+        
+        /*--- Divergence of the velocity ---*/
+        
+        div_vel = 0.0;
+        for (iDim = 0 ; iDim < nDim; iDim++)
+          div_vel += grad_primvar[iDim+1][iDim];
+        
+        /*--- Compute the viscous stress tensor ---*/
+        
+        for (iDim = 0; iDim < nDim; iDim++)
+          for (jDim = 0; jDim < nDim; jDim++) {
+            tau[iDim][jDim] = total_viscosity*( grad_primvar[jDim+1][iDim]
+                                               +grad_primvar[iDim+1][jDim] )
+            - TWO3*total_viscosity*div_vel*delta[iDim][jDim]
+            - TWO3*Density*turb_ke*delta[iDim][jDim];
+          }
+        
+        /*--- Dot product of the stress tensor with the grid velocity ---*/
+        
+        for (iDim = 0 ; iDim < nDim; iDim++) {
+          tau_vel[iDim] = 0.0;
+          for (jDim = 0 ; jDim < nDim; jDim++)
+            tau_vel[iDim] += tau[iDim][jDim]*GridVel[jDim];
+        }
+        
+        /*--- Compute the convective and viscous residuals (energy eqn.) ---*/
+        
+        Res_Conv[nDim+1] = Pressure*ProjGridVel;
+        for (iDim = 0 ; iDim < nDim; iDim++)
+          Res_Visc[nDim+1] += tau_vel[iDim]*UnitNormal[iDim]*Area;
+        
+        /*--- Implicit Jacobian contributions due to moving walls ---*/
+        
+        if (implicit) {
+          
+          /*--- Jacobian contribution related to the pressure term ---*/
+          
+          GridVel2 = 0.0;
+          for (iDim = 0; iDim < nDim; iDim++)
+            GridVel2 += GridVel[iDim]*GridVel[iDim];
+          for (iVar = 0; iVar < nVar; iVar++)
+            for (jVar = 0; jVar < nVar; jVar++)
+              Jacobian_i[iVar][jVar] = 0.0;
+          
+          Jacobian_i[nDim+1][0] = 0.5*(Gamma-1.0)*GridVel2*ProjGridVel;
+          for (jDim = 0; jDim < nDim; jDim++)
+            Jacobian_i[nDim+1][jDim+1] = -(Gamma-1.0)*GridVel[jDim]*ProjGridVel;
+          Jacobian_i[nDim+1][nDim+1] = (Gamma-1.0)*ProjGridVel;
+          
+          /*--- Add the block to the Global Jacobian structure ---*/
+          
+          Jacobian.AddBlock(iPoint, iPoint, Jacobian_i);
+          
+          /*--- Now the Jacobian contribution related to the shear stress ---*/
+          
+          for (iVar = 0; iVar < nVar; iVar++)
+            for (jVar = 0; jVar < nVar; jVar++)
+              Jacobian_i[iVar][jVar] = 0.0;
+          
+          factor = total_viscosity*Area/(Density*dist_ij);
+          
+          if (nDim == 2) {
+            thetax = theta2 + UnitNormal[0]*UnitNormal[0]/3.0;
+            thetay = theta2 + UnitNormal[1]*UnitNormal[1]/3.0;
+            
+            etaz   = UnitNormal[0]*UnitNormal[1]/3.0;
+            
+            pix = GridVel[0]*thetax + GridVel[1]*etaz;
+            piy = GridVel[0]*etaz   + GridVel[1]*thetay;
+            
+            Jacobian_i[nDim+1][0] -= factor*(-pix*GridVel[0]+piy*GridVel[1]);
+            Jacobian_i[nDim+1][1] -= factor*pix;
+            Jacobian_i[nDim+1][2] -= factor*piy;
+          }
+          else {
+            thetax = theta2 + UnitNormal[0]*UnitNormal[0]/3.0;
+            thetay = theta2 + UnitNormal[1]*UnitNormal[1]/3.0;
+            thetaz = theta2 + UnitNormal[2]*UnitNormal[2]/3.0;
+            
+            etaz = UnitNormal[0]*UnitNormal[1]/3.0;
+            etax = UnitNormal[1]*UnitNormal[2]/3.0;
+            etay = UnitNormal[0]*UnitNormal[2]/3.0;
+            
+            pix = GridVel[0]*thetax + GridVel[1]*etaz   + GridVel[2]*etay;
+            piy = GridVel[0]*etaz   + GridVel[1]*thetay + GridVel[2]*etax;
+            piz = GridVel[0]*etay   + GridVel[1]*etax   + GridVel[2]*thetaz;
+            
+            Jacobian_i[nDim+1][0] -= factor*(-pix*GridVel[0]+piy*GridVel[1]+piz*GridVel[2]);
+            Jacobian_i[nDim+1][1] -= factor*pix;
+            Jacobian_i[nDim+1][2] -= factor*piy;
+            Jacobian_i[nDim+1][3] -= factor*piz;
+          }
+          
+          /*--- Subtract the block from the Global Jacobian structure ---*/
+          
+          Jacobian.SubtractBlock(iPoint, iPoint, Jacobian_i);
+        }
+        
+      }
+      
+      /*--- Convective contribution to the residual at the wall ---*/
+      
+      LinSysRes.AddBlock(iPoint, Res_Conv);
+      
+      /*--- Viscous contribution to the residual at the wall ---*/
+      
+      LinSysRes.SubtractBlock(iPoint, Res_Visc);
+      
+      /*--- Enforce the no-slip boundary condition in a strong way by
+       modifying the velocity-rows of the Jacobian (1 on the diagonal). ---*/
+      
+      if (implicit) {
+        for (iVar = 1; iVar <= nDim; iVar++) {
+          total_index = iPoint*nVar+iVar;
+          Jacobian.DeleteValsRowi(total_index);
+        }
+      }
+      
+    }
+  }
+}
+
+void CNSSolver::Compute_Wall_Functions(CGeometry *geometry, CSolver **solver_container, CNumerics *conv_numerics,
+                                       CNumerics *visc_numerics, CConfig *config, unsigned short val_marker) {
+  
+  /*--- Local variables ---*/
+  
+  unsigned short iDim, jDim, iVar, jVar;
+  unsigned long iVertex, iPoint, jPoint, Point_Normal, counter;
+  
+  double Wall_HeatFlux, dist_ij, *Coord_i, *Coord_j, theta2;
+  double thetax, thetay, thetaz, etax, etay, etaz, pix, piy, piz, factor;
+  double ProjGridVel, *GridVel, GridVel2, *Normal, Area, Pressure;
+  double total_viscosity, div_vel, Density, turb_ke, tau_vel[3], UnitNormal[3];
+  double **grad_primvar, tau[3][3];
+  
+  double Vel[3], VelNormal, VelTang[3], VelTangMod, VelInfMod, WallDist[3], WallDistMod;
+  double T_Normal, P_Normal;
+  double Density_Wall, T_Wall, P_Wall, Lam_Visc_Wall, Tau_Wall, Tau_Wall_Old;
+  double *Coord, *Coord_Normal;
+  double diff, tol = 1e-10, Delta;
+  double U_Tau, U_Plus, Gam, Beta, Phi, Q, Y_Plus_White, Y_Plus;
+  double TauElem[3], TauNormal, TauTangent[3], WallShearStress;
+  double Gas_Constant = config->GetGas_ConstantND();
+  double Cp = (Gamma / Gamma_Minus_One) * Gas_Constant;
+  
+  /*--- Get the freestream velocity magnitude for non-dim. purposes ---*/
+  
+  double *VelInf = config->GetVelocity_FreeStreamND();
+  VelInfMod = 0.0;
+  for (iDim = 0; iDim < nDim; iDim++)
+    VelInfMod += VelInf[iDim];
+  VelInfMod = sqrt(VelInfMod);
+  
+  /*--- Compute the recovery factor ---*/
+  // Double-check: laminar or turbulent Pr for this?
+  double Recovery = pow(config->GetPrandtl_Lam(),(1.0/3.0));
+  
+  /*--- Typical constants from boundary layer theory ---*/
+  
+  double kappa = 0.4;
+  double B = 5.5;
+  
+  /*--- Identify the boundary by string name ---*/
+  
+  string Marker_Tag = config->GetMarker_All_Tag(val_marker);
+  
+  /*--- Get the specified wall heat flux from config ---*/
+  
+  Wall_HeatFlux = config->GetWall_HeatFlux(Marker_Tag);
+  
+  /*--- Loop over all of the vertices on this boundary marker ---*/
+  
+  for(iVertex = 0; iVertex < geometry->nVertex[val_marker]; iVertex++) {
+    iPoint = geometry->vertex[val_marker][iVertex]->GetNode();
+    Point_Normal = geometry->vertex[val_marker][iVertex]->GetNormal_Neighbor();
+    
+    /*--- Check if the node belongs to the domain (i.e, not a halo node) ---*/
+    
+    if (geometry->node[iPoint]->GetDomain()) {
+      
+      /*--- Get coordinates of the current vertex and nearest normal point ---*/
+      
+      Coord = geometry->node[iPoint]->GetCoord();
+      Coord_Normal = geometry->node[Point_Normal]->GetCoord();
+      
+      /*--- Compute dual-grid area and boundary normal ---*/
+      
+      Normal = geometry->vertex[val_marker][iVertex]->GetNormal();
+      
+      Area = 0.0;
+      for (iDim = 0; iDim < nDim; iDim++)
+        Area += Normal[iDim]*Normal[iDim];
+      Area = sqrt (Area);
+      
+      for (iDim = 0; iDim < nDim; iDim++)
+        UnitNormal[iDim] = -Normal[iDim]/Area;
+      
+      /*--- Get the velocity, pressure, and temperature at the nearest
+       (normal) interior point. ---*/
+      
+      for (iDim = 0; iDim < nDim; iDim++)
+        Vel[iDim] = node[Point_Normal]->GetVelocity(iDim);
+      P_Normal = node[Point_Normal]->GetPressure();
+      T_Normal = node[Point_Normal]->GetTemperature();
+      
+      /*--- Compute the wall-parallel velocity at first point off the wall ---*/
+      
+      VelNormal = 0.0;
+      for (iDim = 0; iDim < nDim; iDim++)
+        VelNormal += Vel[iDim] * UnitNormal[iDim];
+      for (iDim = 0; iDim < nDim; iDim++)
+        VelTang[iDim] = Vel[iDim] - VelNormal*UnitNormal[iDim];
+      
+      VelTangMod = 0.0;
+      for (iDim = 0; iDim < nDim; iDim++)
+        VelTangMod += VelTang[iDim]*VelTang[iDim];
+      VelTangMod = sqrt(VelTangMod);
+      
+      /*--- Compute normal distance of the interior point from the wall ---*/
+      
+      for (iDim = 0; iDim < nDim; iDim++)
+        WallDist[iDim] = (Coord[iDim] - Coord_Normal[iDim]);
+      
+      WallDistMod = 0.0;
+      for (iDim = 0; iDim < nDim; iDim++)
+        WallDistMod += WallDist[iDim]*WallDist[iDim];
+      WallDistMod = sqrt(WallDistMod);
+      
+      /*--- Compute the wall temperature using the Crocco-Buseman equation ---*/
+      
+      T_Wall = T_Normal/(1.0 + (0.5*Gamma_Minus_One*Recovery)
+                         *(VelTangMod*VelTangMod)/(VelInfMod*VelInfMod));
+      
+      /*--- Extrapolate the pressure from the interior & compute the
+       wall density using the equation of state ---*/
+      
+      P_Wall = P_Normal;
+      Density_Wall = P_Wall/(Gas_Constant*T_Wall);
+      
+      /*--- Compute the shear stress at the wall in the regular fashion
+       by using the stress tensor on the surface ---*/
+      
+      Lam_Visc_Wall = node[iPoint]->GetLaminarViscosity();
+      grad_primvar  = node[iPoint]->GetGradient_Primitive();
+      
+      div_vel = 0.0;
+      for (iDim = 0; iDim < nDim; iDim++)
+        div_vel += grad_primvar[iDim+1][iDim];
+      
+      for (iDim = 0; iDim < nDim; iDim++) {
+        for (jDim = 0 ; jDim < nDim; jDim++) {
+          Delta = 0.0; if (iDim == jDim) Delta = 1.0;
+          tau[iDim][jDim] = Lam_Visc_Wall*(  grad_primvar[jDim+1][iDim]
+                                           + grad_primvar[iDim+1][jDim]) -
+          TWO3*Lam_Visc_Wall*div_vel*Delta;
+        }
+        TauElem[iDim] = 0.0;
+        for (jDim = 0; jDim < nDim; jDim++)
+          TauElem[iDim] += tau[iDim][jDim]*UnitNormal[jDim];
+      }
+      
+      /*--- Compute wall shear stress as the magnitude of the wall-tangential
+       component of the shear stress tensor---*/
+      
+      TauNormal = 0.0;
+      for (iDim = 0; iDim < nDim; iDim++)
+        TauNormal += TauElem[iDim] * UnitNormal[iDim];
+      
+      for (iDim = 0; iDim < nDim; iDim++)
+        TauTangent[iDim] = TauElem[iDim] - TauNormal * UnitNormal[iDim];
+      
+      WallShearStress = 0.0;
+      for (iDim = 0; iDim < nDim; iDim++)
+        WallShearStress += TauTangent[iDim]*TauTangent[iDim];
+      WallShearStress = sqrt(WallShearStress);
+      
+      //cout << iVertex << "   " << T_Wall << "  " << T_Normal << "  " << VelTangMod << "   " <<  P_Wall << "  " << Density_Wall << "   " << WallShearStress << endl;
+      
+      /*--- Calculate the quantities from boundary layer theory and
+       iteratively solve for a new wall shear stress. Use the current wall
+       shear stress as a starting guess for the wall function. ---*/
+      
+      Tau_Wall_Old = WallShearStress;
+      counter = 0; diff = 1.0;
+      
+      while (diff > tol) {
+        
+        /*--- Friction velocity and u+ ---*/
+        
+        U_Tau = sqrt(Tau_Wall_Old/Density_Wall);
+        U_Plus = VelTangMod/U_Tau;
+        
+        /*--- Gamma, Beta, Q, and Phi, defined by Nichols & Nelson (2004) ---*/
+        
+        Gam  = Recovery*U_Tau*U_Tau/(2.0*Cp*T_Wall);
+        Beta = 0.0; // For adiabatic flows only
+        Q    = sqrt(Beta*Beta + 4.0*Gam);
+        Phi  = asin(-1.0*Beta/Q);
+        
+        /*--- Y+ defined by White & Christoph (compressibility and heat transfer) ---*/
+        
+        Y_Plus_White = exp((kappa/sqrt(Gam))*(asin((2.0*Gam*U_Plus - Beta)/Q) - Phi))*exp(-1.0*kappa*B);
+        
+        /*--- Spalding's universal form for the BL velocity with the
+         outer velocity form of White & Christoph above. ---*/
+        
+        Y_Plus = U_Plus + Y_Plus_White - (exp(-1.0*kappa*B)*
+                                          (1.0 + kappa*U_Plus
+                                           + kappa*kappa*U_Plus*U_Plus/2.0
+                                           + kappa*kappa*kappa*U_Plus*U_Plus*U_Plus/6.0));
+        
+        /*--- Calculate an updated value for the wall shear stress
+         using the y+ value, the definition of y+, and the definition of
+         the friction velocity. ---*/
+        
+        Tau_Wall = (1.0/Density_Wall)*pow(Y_Plus*Lam_Visc_Wall/WallDistMod,2.0);
+        
+        /*--- Difference between the old and new Tau. Update old value. ---*/
+        
+        diff = fabs(Tau_Wall-Tau_Wall_Old);
+        Tau_Wall_Old += 0.25*(Tau_Wall-Tau_Wall_Old);
+        
+        counter++;
+        if (counter > 100) break;
+        
+      }
+      
+      //cout << Y_Plus << "  " << Tau_Wall << "    " << WallShearStress << "   Ratio: "<< Tau_Wall/WallShearStress <<  "   " << counter << endl;
+      
+      /*--- Now modify the viscous fluxes for all of the nearest neighbors
+       one point off of the wall. ---*/
+      
+      
+    }
+  }
+}