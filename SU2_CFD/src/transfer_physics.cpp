/*!
 * \file transfer_structure.cpp
 * \brief Main subroutines for physics of the information transfer between zones
 * \author R. Sanchez
 * \version 5.0.0 "Raven"
 *
 * SU2 Lead Developers: Dr. Francisco Palacios (Francisco.D.Palacios@boeing.com).
 *                      Dr. Thomas D. Economon (economon@stanford.edu).
 *
 * SU2 Developers: Prof. Juan J. Alonso's group at Stanford University.
 *                 Prof. Piero Colonna's group at Delft University of Technology.
 *                 Prof. Nicolas R. Gauger's group at Kaiserslautern University of Technology.
 *                 Prof. Alberto Guardone's group at Polytechnic University of Milan.
 *                 Prof. Rafael Palacios' group at Imperial College London.
 *                 Prof. Edwin van der Weide's group at the University of Twente.
 *                 Prof. Vincent Terrapon's group at the University of Liege.
 *
 * Copyright (C) 2012-2017 SU2, the open-source CFD code.
 *
 * SU2 is free software; you can redistribute it and/or
 * modify it under the terms of the GNU Lesser General Public
 * License as published by the Free Software Foundation; either
 * version 2.1 of the License, or (at your option) any later version.
 *
 * SU2 is distributed in the hope that it will be useful,
 * but WITHOUT ANY WARRANTY; without even the implied warranty of
 * MERCHANTABILITY or FITNESS FOR A PARTICULAR PURPOSE. See the GNU
 * Lesser General Public License for more details.
 *
 * You should have received a copy of the GNU Lesser General Public
 * License along with SU2. If not, see <http://www.gnu.org/licenses/>.
 */

#include "../include/transfer_structure.hpp"

CTransfer_FlowTraction::CTransfer_FlowTraction(void) : CTransfer() {

}

CTransfer_FlowTraction::CTransfer_FlowTraction(unsigned short val_nVar, unsigned short val_nConst, CConfig *config) : CTransfer(val_nVar, val_nConst, config) {

}

CTransfer_FlowTraction::~CTransfer_FlowTraction(void) {

}

void CTransfer_FlowTraction::GetPhysical_Constants(CSolver *flow_solution, CSolver *struct_solution,
                                                         CGeometry *flow_geometry, CGeometry *struct_geometry,
                           CConfig *flow_config, CConfig *struct_config) {

  unsigned short iVar;

  /*--- We have to clear the traction before applying it, because we are "adding" to node and not "setting" ---*/

  for (unsigned long iPoint = 0; iPoint < struct_geometry->GetnPoint(); iPoint++) 
    struct_solution->node[iPoint]->Clear_FlowTraction();

  /*--- Redimensionalize the pressure ---*/

  su2double *Velocity_ND, *Velocity_Real;
  su2double Density_ND,  Density_Real, Velocity2_Real, Velocity2_ND;

  Velocity_Real = flow_config->GetVelocity_FreeStream();
  Density_Real  = flow_config->GetDensity_FreeStream();

  Velocity_ND = flow_config->GetVelocity_FreeStreamND();
  Density_ND  = flow_config->GetDensity_FreeStreamND();

  Velocity2_Real = 0.0;
  Velocity2_ND   = 0.0;
  for (iVar = 0; iVar < nVar; iVar++) {
    Velocity2_Real += Velocity_Real[iVar]*Velocity_Real[iVar];
    Velocity2_ND   += Velocity_ND[iVar]*Velocity_ND[iVar];
  }

  Physical_Constants[0] = Density_Real * Velocity2_Real / ( Density_ND * Velocity2_ND );

  /*--- Apply a ramp to the transfer of the fluid loads ---*/

  su2double ModAmpl;
  su2double CurrentTime = struct_config->GetCurrent_DynTime();
  su2double Static_Time = struct_config->GetStatic_Time();

  bool Ramp_Load = struct_config->GetRamp_Load();
  su2double Ramp_Time = struct_config->GetRamp_Time();

  bool Sigmoid_Load = struct_config->GetSigmoid_Load();
  su2double Sigmoid_Time = struct_config->GetSigmoid_Time();
  su2double Sigmoid_K = struct_config->GetSigmoid_K();
  su2double SigAux = 0.0;

  if (CurrentTime <= Static_Time)
    ModAmpl=0.0;
  else if((CurrentTime > Static_Time) &&
  (CurrentTime <= (Static_Time + Ramp_Time)) && (Ramp_Load)) {
    ModAmpl = (CurrentTime-Static_Time) / Ramp_Time;
    ModAmpl = max(ModAmpl,0.0);
    ModAmpl = min(ModAmpl,1.0);
    Physical_Constants[1] = ModAmpl;
  }
  else if((CurrentTime > Static_Time) &&
  (CurrentTime <= (Static_Time + Sigmoid_Time)) && (Sigmoid_Load)) {
    SigAux = (CurrentTime-Static_Time) / Sigmoid_Time;
    ModAmpl = (1 / (1+exp(-1*Sigmoid_K*(SigAux - 0.5)) ) );
    ModAmpl = max(ModAmpl,0.0);
    ModAmpl = min(ModAmpl,1.0);
    Physical_Constants[1] = ModAmpl;
  }
  else 
    Physical_Constants[1] = 1.0;
}

void CTransfer_FlowTraction::GetDonor_Variable(CSolver *flow_solution, CGeometry *flow_geometry, CConfig *flow_config,
                                           unsigned long Marker_Flow, unsigned long Vertex_Flow, unsigned long Point_Struct) {


  unsigned short iVar, jVar;
  unsigned long Point_Flow;
  su2double *Normal_Flow;

  // Check the kind of fluid problem
  bool compressible       = (flow_config->GetKind_Regime() == COMPRESSIBLE);
  bool incompressible     = (flow_config->GetKind_Regime() == INCOMPRESSIBLE);
  bool viscous_flow       = ((flow_config->GetKind_Solver() == NAVIER_STOKES) || (flow_config->GetKind_Solver() == RANS) );

  // Parameters for the calculations
  // Pn: Pressure
  // Pinf: Pressure_infinite
  // div_vel: Velocity divergence
  // Dij: Dirac delta
  su2double Pn = 0.0, div_vel = 0.0, Dij = 0.0;
  su2double Viscosity = 0.0;
  su2double **Grad_PrimVar = NULL;
  su2double Tau[3][3] = { {0.0, 0.0, 0.0} ,
  {0.0, 0.0, 0.0} ,
  {0.0, 0.0, 0.0} } ;

  su2double Pinf = flow_solution->GetPressure_Inf();

  Point_Flow = flow_geometry->vertex[Marker_Flow][Vertex_Flow]->GetNode();
  // Get the normal at the vertex: this normal goes inside the fluid domain.
  Normal_Flow = flow_geometry->vertex[Marker_Flow][Vertex_Flow]->GetNormal();

  // Retrieve the values of pressure and viscosity

  Pn = flow_solution->node[Point_Flow]->GetPressure();

  if (viscous_flow) {
    Grad_PrimVar = flow_solution->node[Point_Flow]->GetGradient_Primitive();
    Viscosity = flow_solution->node[Point_Flow]->GetLaminarViscosity();
  }

  // Calculate tn in the fluid nodes for the inviscid term --> Units of force (non-dimensional).
  for (iVar = 0; iVar < nVar; iVar++) 
    Donor_Variable[iVar] = -(Pn-Pinf)*Normal_Flow[iVar];

  // Calculate tn in the fluid nodes for the viscous term

  if ((incompressible || compressible) && viscous_flow) {

    // Divergence of the velocity
    div_vel = 0.0; for (iVar = 0; iVar < nVar; iVar++) div_vel += Grad_PrimVar[iVar+1][iVar];
    if (incompressible) div_vel = 0.0;

    for (iVar = 0; iVar < nVar; iVar++) {

      for (jVar = 0 ; jVar < nVar; jVar++) {
        // Dirac delta
        Dij = 0.0; if (iVar == jVar) Dij = 1.0;

        // Viscous stress
        Tau[iVar][jVar] = Viscosity*(Grad_PrimVar[jVar+1][iVar] + Grad_PrimVar[iVar+1][jVar]) -
        TWO3*Viscosity*div_vel*Dij;

        // Viscous component in the tn vector --> Units of force (non-dimensional).
        Donor_Variable[iVar] += Tau[iVar][jVar]*Normal_Flow[jVar];
      }
    }
  }

  // Redimensionalize and take into account ramp transfer of the loads
  for (iVar = 0; iVar < nVar; iVar++) {
    Donor_Variable[iVar] = Donor_Variable[iVar] * Physical_Constants[0] * Physical_Constants[1];
  }

}

void CTransfer_FlowTraction::SetTarget_Variable(CSolver *fea_solution, CGeometry *fea_geometry,
                        CConfig *fea_config, unsigned long Marker_Struct,
                        unsigned long Vertex_Struct, unsigned long Point_Struct) {

  /*--- Add to the Flow traction ---*/
  fea_solution->node[Point_Struct]->Add_FlowTraction(Target_Variable);

}



CTransfer_StructuralDisplacements::CTransfer_StructuralDisplacements(void) : CTransfer() {

}

CTransfer_StructuralDisplacements::CTransfer_StructuralDisplacements(unsigned short val_nVar, unsigned short val_nConst, CConfig *config) : CTransfer(val_nVar, val_nConst, config) {

}

CTransfer_StructuralDisplacements::~CTransfer_StructuralDisplacements(void) {

}


void CTransfer_StructuralDisplacements::GetPhysical_Constants(CSolver *struct_solution, CSolver *flow_solution,
                                                         CGeometry *struct_geometry, CGeometry *flow_geometry,
                           CConfig *struct_config, CConfig *flow_config) {

}

void CTransfer_StructuralDisplacements::GetDonor_Variable(CSolver *struct_solution, CGeometry *struct_geometry, CConfig *struct_config,
                                                       unsigned long Marker_Struct, unsigned long Vertex_Struct, unsigned long Point_Struct) {

  su2double *DisplacementDonor, *DisplacementDonor_Prev;
  unsigned short iVar;

  /*--- The displacements come from the predicted solution ---*/
  DisplacementDonor = struct_solution->node[Point_Struct]->GetSolution_Pred();

  DisplacementDonor_Prev = struct_solution->node[Point_Struct]->GetSolution_Pred_Old();

  for (iVar = 0; iVar < nVar; iVar++) 
  Donor_Variable[iVar] = DisplacementDonor[iVar] - DisplacementDonor_Prev[iVar];
}

void CTransfer_StructuralDisplacements::SetTarget_Variable(CSolver *flow_solution, CGeometry *flow_geometry,
                               CConfig *flow_config, unsigned long Marker_Flow,
                               unsigned long Vertex_Flow, unsigned long Point_Flow) {

  su2double VarCoord[3] = {0.0, 0.0, 0.0};
  unsigned short iVar;

  for (iVar = 0; iVar < nVar; iVar++)
    VarCoord[iVar] = Target_Variable[iVar];

  flow_geometry->vertex[Marker_Flow][Vertex_Flow]->SetVarCoord(VarCoord);
}

CTransfer_StructuralDisplacements_Original::CTransfer_StructuralDisplacements_Original(void) : CTransfer() {

}

CTransfer_StructuralDisplacements_Original::CTransfer_StructuralDisplacements_Original(unsigned short val_nVar, unsigned short val_nConst, CConfig *config) : CTransfer(val_nVar, val_nConst, config) {

}

CTransfer_StructuralDisplacements_Original::~CTransfer_StructuralDisplacements_Original(void) {

}


void CTransfer_StructuralDisplacements_Original::GetPhysical_Constants(CSolver *struct_solution, CSolver *flow_solution,
                                                         CGeometry *struct_geometry, CGeometry *flow_geometry,
                           CConfig *struct_config, CConfig *flow_config) {

}

void CTransfer_StructuralDisplacements_Original::GetDonor_Variable(CSolver *struct_solution, CGeometry *struct_geometry, CConfig *struct_config,
                                                       unsigned long Marker_Struct, unsigned long Vertex_Struct, unsigned long Point_Struct) {


  su2double *Coord_Struct, *Displacement_Struct;
  unsigned short iVar;

  Coord_Struct = struct_geometry->node[Point_Struct]->GetCoord();

  /*--- The displacements come from the predicted solution ---*/
  Displacement_Struct = struct_solution->node[Point_Struct]->GetSolution_Pred();

  for (iVar = 0; iVar < nVar; iVar++) 
    Donor_Variable[iVar] = Coord_Struct[iVar] + Displacement_Struct[iVar];
}

void CTransfer_StructuralDisplacements_Original::SetTarget_Variable(CSolver *flow_solution, CGeometry *flow_geometry,
                               CConfig *flow_config, unsigned long Marker_Flow,
                               unsigned long Vertex_Flow, unsigned long Point_Flow) {

  su2double *Coord, VarCoord[3] = {0.0, 0.0, 0.0};
  unsigned short iVar;

  Coord = flow_geometry->node[Point_Flow]->GetCoord();

  for (iVar = 0; iVar < nVar; iVar++)
    VarCoord[iVar] = Target_Variable[iVar]-Coord[iVar];

  flow_geometry->vertex[Marker_Flow][Vertex_Flow]->SetVarCoord(VarCoord);
}




CTransfer_ConservativeVars::CTransfer_ConservativeVars(void) : CTransfer() {

}

CTransfer_ConservativeVars::CTransfer_ConservativeVars(unsigned short val_nVar, unsigned short val_nConst, CConfig *config) : CTransfer(val_nVar, val_nConst, config) {

}

CTransfer_ConservativeVars::~CTransfer_ConservativeVars(void) {

}


void CTransfer_ConservativeVars::GetPhysical_Constants(CSolver *donor_solution, CSolver *target_solution,
                                                             CGeometry *donor_geometry, CGeometry *target_geometry,
                             CConfig *donor_config, CConfig *target_config) {

}

void CTransfer_ConservativeVars::GetDonor_Variable(CSolver *donor_solution, CGeometry *donor_geometry, CConfig *donor_config,
                                                unsigned long Marker_Donor, unsigned long Vertex_Donor, unsigned long Point_Donor) {

  su2double *Solution;
  unsigned short iVar;

  /*--- Retrieve solution and set it as the donor variable ---*/
  Solution = donor_solution->node[Point_Donor]->GetSolution();

  for (iVar = 0; iVar < nVar; iVar++)
    Donor_Variable[iVar] = Solution[iVar];
}

void CTransfer_ConservativeVars::SetTarget_Variable(CSolver *target_solution, CGeometry *target_geometry,
                          CConfig *target_config, unsigned long Marker_Target,
                          unsigned long Vertex_Target, unsigned long Point_Target) {

  /*--- Set the target solution with the value of the Target Variable ---*/
  target_solution->node[Point_Target]->SetSolution(Target_Variable);

}

CTransfer_MixingPlaneInterface::CTransfer_MixingPlaneInterface(void) : CTransfer() {

}

CTransfer_MixingPlaneInterface::CTransfer_MixingPlaneInterface(unsigned short val_nVar, unsigned short val_nConst, CConfig *donor_config, CConfig *target_config){
  unsigned short iVar;
  nVar = val_nVar;


  Donor_Variable     = new su2double[nVar + 5];
  Target_Variable    = new su2double[nVar + 5];



  for (iVar = 0; iVar < nVar + 5; iVar++){
    Donor_Variable[iVar]  = 0.0;
    Target_Variable[iVar] = 0.0;
  }
}

CTransfer_MixingPlaneInterface::~CTransfer_MixingPlaneInterface(void) {
}



void CTransfer_MixingPlaneInterface::SetSpanWiseLevels(CConfig *donor_config, CConfig *target_config){

  unsigned short iSpan;
  nSpanMaxAllZones = donor_config->GetnSpanMaxAllZones();


  SpanValueCoeffTarget = new su2double[target_config->GetnSpanWiseSections() + 1];
  SpanLevelDonor       = new unsigned short[target_config->GetnSpanWiseSections() + 1];


  for (iSpan = 0; iSpan < target_config->GetnSpanWiseSections() + 1;iSpan++){
    SpanValueCoeffTarget[iSpan] = 0.0;
    SpanLevelDonor[iSpan]       = 1;
  }

}

void CTransfer_MixingPlaneInterface::GetDonor_Variable(CSolver *donor_solution, CGeometry *donor_geometry,
    CConfig *donor_config, unsigned long Marker_Donor,
    unsigned long iSpan, unsigned long rank) {

  unsigned short nDim = nVar - 2;
  bool turbulent = ((donor_config->GetKind_Solver() == RANS) || (donor_config->GetKind_Solver() == DISC_ADJ_RANS));



  Donor_Variable[0] = donor_solution->GetAverageDensity(Marker_Donor, iSpan);
  Donor_Variable[1]	= donor_solution->GetAveragePressure(Marker_Donor, iSpan);
  Donor_Variable[2] = donor_solution->GetAverageTurboVelocity(Marker_Donor, iSpan)[0];
  Donor_Variable[3] = donor_solution->GetAverageTurboVelocity(Marker_Donor, iSpan)[1];

  if(nDim == 3){
    Donor_Variable[4] = donor_solution->GetAverageTurboVelocity(Marker_Donor, iSpan)[2];
  }
  else{
    Donor_Variable[4] = -1.0;
  }

  if(turbulent){
    Donor_Variable[5] = donor_solution->GetAverageNu(Marker_Donor, iSpan);
    Donor_Variable[6] = donor_solution->GetAverageKine(Marker_Donor, iSpan);
    Donor_Variable[7] = donor_solution->GetAverageOmega(Marker_Donor, iSpan);
  }
  else{
    Donor_Variable[5] = -1.0;
    Donor_Variable[6] = -1.0;
    Donor_Variable[7] = -1.0;
  }

}


void CTransfer_MixingPlaneInterface::SetTarget_Variable(CSolver *target_solution, CGeometry *target_geometry,
    CConfig *target_config, unsigned long Marker_Target,
    unsigned long iSpan, unsigned long rank) {

  unsigned short nDim = nVar - 2;
  bool turbulent = ((target_config->GetKind_Solver() == RANS) || (target_config->GetKind_Solver() == DISC_ADJ_RANS));


  target_solution->SetExtAverageDensity(Marker_Target, iSpan, Target_Variable[0]);
  target_solution->SetExtAveragePressure(Marker_Target, iSpan, Target_Variable[1]);
  target_solution->SetExtAverageTurboVelocity(Marker_Target, iSpan, 0, Target_Variable[2]);
  target_solution->SetExtAverageTurboVelocity(Marker_Target, iSpan, 1, Target_Variable[3]);

  if(nDim == 3){
    target_solution->SetExtAverageTurboVelocity(Marker_Target, iSpan, 2, Target_Variable[4]);
  }

  if(turbulent){
    target_solution->SetExtAverageNu(Marker_Target, iSpan, Target_Variable[5]);
    target_solution->SetExtAverageKine(Marker_Target, iSpan, Target_Variable[6]);
    target_solution->SetExtAverageOmega(Marker_Target, iSpan,  Target_Variable[7]);
  }

}

void CTransfer_MixingPlaneInterface::SetAverageValues(CSolver *donor_solution, CSolver *target_solution, unsigned short donorZone){
  unsigned short iSpan;

  for(iSpan = 0; iSpan<nSpanMaxAllZones +1; iSpan++){
    /*--- trnasfer inviscid quantities ---*/
    target_solution->SetDensityIn(donor_solution->GetDensityIn(donorZone, iSpan), donorZone, iSpan);
    target_solution->SetPressureIn(donor_solution->GetPressureIn(donorZone, iSpan), donorZone, iSpan);
    target_solution->SetTurboVelocityIn(donor_solution->GetTurboVelocityIn(donorZone, iSpan), donorZone, iSpan);
    target_solution->SetDensityOut(donor_solution->GetDensityOut(donorZone, iSpan), donorZone, iSpan);
    target_solution->SetPressureOut(donor_solution->GetPressureOut(donorZone, iSpan), donorZone, iSpan);
    target_solution->SetTurboVelocityOut(donor_solution->GetTurboVelocityOut(donorZone, iSpan), donorZone, iSpan);

    /*--- transfer turbulent quantities ---*/
    target_solution->SetKineIn(donor_solution->GetKineIn(donorZone, iSpan), donorZone, iSpan);
    target_solution->SetOmegaIn(donor_solution->GetOmegaIn(donorZone, iSpan), donorZone, iSpan);
    target_solution->SetNuIn(donor_solution->GetNuIn(donorZone, iSpan), donorZone, iSpan);
    target_solution->SetKineOut(donor_solution->GetKineOut(donorZone, iSpan), donorZone, iSpan);
    target_solution->SetOmegaOut(donor_solution->GetOmegaOut(donorZone, iSpan), donorZone, iSpan);
    target_solution->SetNuOut(donor_solution->GetNuOut(donorZone, iSpan), donorZone, iSpan);

  }
}

void CTransfer_MixingPlaneInterface::SetAverageTurboGeoValues(CGeometry *donor_geometry, CGeometry *target_geometry, unsigned short donorZone){
  unsigned short iSpan;

  for(iSpan = 0; iSpan<nSpanMaxAllZones+1; iSpan++){
    target_geometry->SetTurboRadiusIn(donor_geometry->GetTurboRadiusIn(donorZone, iSpan), donorZone, iSpan);
    target_geometry->SetSpanAreaIn(donor_geometry->GetSpanAreaIn(donorZone, iSpan), donorZone, iSpan);
    target_geometry->SetTangGridVelIn(donor_geometry->GetTangGridVelIn(donorZone, iSpan), donorZone, iSpan);
    target_geometry->SetTurboRadiusOut(donor_geometry->GetTurboRadiusOut(donorZone, iSpan), donorZone, iSpan);
    target_geometry->SetSpanAreaOut(donor_geometry->GetSpanAreaOut(donorZone, iSpan), donorZone, iSpan);
    target_geometry->SetTangGridVelOut(donor_geometry->GetTangGridVelOut(donorZone, iSpan), donorZone, iSpan);
  }

}



CTransfer_SlidingInterface::CTransfer_SlidingInterface(void) : CTransfer() {

}

CTransfer_SlidingInterface::CTransfer_SlidingInterface(unsigned short val_nVar, unsigned short val_nConst, CConfig *config) : CTransfer(val_nVar, val_nConst, config) {

}

CTransfer_SlidingInterface::~CTransfer_SlidingInterface(void) {

}


void CTransfer_SlidingInterface::GetPhysical_Constants(CSolver *donor_solution, CSolver *target_solution,
                                                             CGeometry *donor_geometry, CGeometry *target_geometry,
                             CConfig *donor_config, CConfig *target_config) {

}

void CTransfer_SlidingInterface::GetDonor_Variable(CSolver *donor_solution, CGeometry *donor_geometry, CConfig *donor_config,
                                                unsigned long Marker_Donor, unsigned long Vertex_Donor, unsigned long Point_Donor) {

<<<<<<< HEAD
  unsigned short iVar;
  su2double nVar = donor_solution->GetnPrimVar();

  /*---  the number of primitive variables is set to two by default for the turbulent solver ---*/
  bool turbulent = (nVar == 2) ;
=======
  unsigned short iVar, nDonorVar;
  nDonorVar = donor_solution->GetnPrimVar();

  /*---  the number of primitive variables is set to two by default for the turbulent solver ---*/
  bool turbulent = (nDonorVar == 2) ;
>>>>>>> adb9b80b

  if (turbulent){

    /*---  for turbulent solver retrieve solution and set it as the donor variable ---*/
    Donor_Variable[0] = donor_solution->node[Point_Donor]->GetSolution(0);
    Donor_Variable[1] = donor_solution->node[Point_Donor]->GetSolution(1);

  } else{

    /*---  Retrieve primitive variables and set them as the donor variables ---*/
<<<<<<< HEAD
    for (iVar = 0; iVar < nVar; iVar++)
=======
    for (iVar = 0; iVar < nDonorVar; iVar++)
>>>>>>> adb9b80b
      Donor_Variable[iVar] = donor_solution->node[Point_Donor]->GetPrimitive(iVar);

  }
}

void CTransfer_SlidingInterface::SetTarget_Variable(CSolver *target_solution, CGeometry *target_geometry,
                          CConfig *target_config, unsigned long Marker_Target,
                          unsigned long Vertex_Target, unsigned long Point_Target) {

<<<<<<< HEAD
  unsigned short iVar;
  su2double nVar = target_solution->GetnPrimVar();
=======
  unsigned short iVar, iDonorVertex, nTargetVar;
  nTargetVar = target_solution->GetnPrimVar();
>>>>>>> adb9b80b
  /*--- Set the Sliding solution with the value of the Target Variable ---*/

  iDonorVertex = target_solution->GetnSlidingStates(Marker_Target, Vertex_Target);

  for (iVar = 0; iVar < nTargetVar+1; iVar++)
    target_solution->SetSlidingState(Marker_Target, Vertex_Target, iVar, iDonorVertex, Target_Variable[iVar]);

<<<<<<< HEAD
}
=======
  target_solution->SetnSlidingStates( Marker_Target, Vertex_Target, iDonorVertex + 1 );
}
>>>>>>> adb9b80b
<|MERGE_RESOLUTION|>--- conflicted
+++ resolved
@@ -501,19 +501,11 @@
 void CTransfer_SlidingInterface::GetDonor_Variable(CSolver *donor_solution, CGeometry *donor_geometry, CConfig *donor_config,
                                                 unsigned long Marker_Donor, unsigned long Vertex_Donor, unsigned long Point_Donor) {
 
-<<<<<<< HEAD
-  unsigned short iVar;
-  su2double nVar = donor_solution->GetnPrimVar();
-
-  /*---  the number of primitive variables is set to two by default for the turbulent solver ---*/
-  bool turbulent = (nVar == 2) ;
-=======
   unsigned short iVar, nDonorVar;
   nDonorVar = donor_solution->GetnPrimVar();
 
   /*---  the number of primitive variables is set to two by default for the turbulent solver ---*/
   bool turbulent = (nDonorVar == 2) ;
->>>>>>> adb9b80b
 
   if (turbulent){
 
@@ -524,11 +516,7 @@
   } else{
 
     /*---  Retrieve primitive variables and set them as the donor variables ---*/
-<<<<<<< HEAD
-    for (iVar = 0; iVar < nVar; iVar++)
-=======
     for (iVar = 0; iVar < nDonorVar; iVar++)
->>>>>>> adb9b80b
       Donor_Variable[iVar] = donor_solution->node[Point_Donor]->GetPrimitive(iVar);
 
   }
@@ -538,13 +526,8 @@
                           CConfig *target_config, unsigned long Marker_Target,
                           unsigned long Vertex_Target, unsigned long Point_Target) {
 
-<<<<<<< HEAD
-  unsigned short iVar;
-  su2double nVar = target_solution->GetnPrimVar();
-=======
   unsigned short iVar, iDonorVertex, nTargetVar;
   nTargetVar = target_solution->GetnPrimVar();
->>>>>>> adb9b80b
   /*--- Set the Sliding solution with the value of the Target Variable ---*/
 
   iDonorVertex = target_solution->GetnSlidingStates(Marker_Target, Vertex_Target);
@@ -552,9 +535,5 @@
   for (iVar = 0; iVar < nTargetVar+1; iVar++)
     target_solution->SetSlidingState(Marker_Target, Vertex_Target, iVar, iDonorVertex, Target_Variable[iVar]);
 
-<<<<<<< HEAD
-}
-=======
   target_solution->SetnSlidingStates( Marker_Target, Vertex_Target, iDonorVertex + 1 );
 }
->>>>>>> adb9b80b
