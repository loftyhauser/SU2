--- conflicted
+++ resolved
@@ -2878,118 +2878,6 @@
     integration_container[val_iZone][val_iInst][ADJFEA_SOL]->SetConvergence(false);
   }
 
-<<<<<<< HEAD
-  /*--- Global sensitivities ---*/
-  solver_container[val_iZone][val_iInst][MESH_0][ADJFEA_SOL]->SetSensitivity(geometry_container[val_iZone][val_iInst][MESH_0],config_container[val_iZone]);
-
-  // TEMPORARY output only for standalone structural problems
-  if ((!config_container[val_iZone]->GetFSI_Simulation()) && (rank == MASTER_NODE)){
-
-    unsigned short iVar;
-
-    bool de_effects = config_container[val_iZone]->GetDE_Effects();
-
-    /*--- Header of the temporary output file ---*/
-    ofstream myfile_res;
-    myfile_res.open ("Results_Reverse_Adjoint.txt", ios::app);
-
-    myfile_res.precision(15);
-
-    myfile_res << config_container[val_iZone]->GetExtIter() << "\t";
-
-    switch (config_container[val_iZone]->GetKind_ObjFunc()){
-    case REFERENCE_GEOMETRY:
-      myfile_res << scientific << solver_container[val_iZone][val_iInst][MESH_0][FEA_SOL]->GetTotal_OFRefGeom() << "\t";
-      break;
-    case REFERENCE_NODE:
-      myfile_res << scientific << solver_container[val_iZone][val_iInst][MESH_0][FEA_SOL]->GetTotal_OFRefNode() << "\t";
-      break;
-    case VOLUME_FRACTION:
-    case TOPOL_DISCRETENESS:
-      myfile_res << scientific << solver_container[val_iZone][val_iInst][MESH_0][FEA_SOL]->GetTotal_OFVolFrac() << "\t";
-      break;
-    case TOPOL_COMPLIANCE:
-      myfile_res << scientific << solver_container[val_iZone][val_iInst][MESH_0][FEA_SOL]->GetTotal_OFCompliance() << "\t";
-      break;
-    }
-
-    for (iVar = 0; iVar < config_container[val_iZone]->GetnElasticityMod(); iVar++)
-        myfile_res << scientific << solver_container[ZONE_0][val_iInst][MESH_0][ADJFEA_SOL]->GetTotal_Sens_E(iVar) << "\t";
-    for (iVar = 0; iVar < config_container[val_iZone]->GetnPoissonRatio(); iVar++)
-        myfile_res << scientific << solver_container[ZONE_0][val_iInst][MESH_0][ADJFEA_SOL]->GetTotal_Sens_Nu(iVar) << "\t";
-    if (dynamic){
-        for (iVar = 0; iVar < config_container[val_iZone]->GetnMaterialDensity(); iVar++)
-            myfile_res << scientific << solver_container[ZONE_0][val_iInst][MESH_0][ADJFEA_SOL]->GetTotal_Sens_Rho(iVar) << "\t";
-    }
-
-    if (de_effects){
-        for (iVar = 0; iVar < config_container[val_iZone]->GetnElectric_Field(); iVar++)
-          myfile_res << scientific << solver_container[val_iZone][val_iInst][MESH_0][ADJFEA_SOL]->GetTotal_Sens_EField(iVar) << "\t";
-    }
-
-    for (iVar = 0; iVar < solver_container[val_iZone][val_iInst][MESH_0][ADJFEA_SOL]->GetnDVFEA(); iVar++){
-      myfile_res << scientific << solver_container[val_iZone][val_iInst][MESH_0][ADJFEA_SOL]->GetTotal_Sens_DVFEA(iVar) << "\t";
-    }
-
-    myfile_res << endl;
-
-    myfile_res.close();
-  }
-
-  // TEST: for implementation of python framework in standalone structural problems
-  if ((!config_container[val_iZone]->GetFSI_Simulation()) && (rank == MASTER_NODE)){
-
-    /*--- Header of the temporary output file ---*/
-    ofstream myfile_res;
-    bool outputDVFEA = false;
-
-    switch (config_container[val_iZone]->GetDV_FEA()) {
-      case YOUNG_MODULUS:
-        myfile_res.open("grad_young.opt");
-        outputDVFEA = true;
-        break;
-      case POISSON_RATIO:
-        myfile_res.open("grad_poisson.opt");
-        outputDVFEA = true;
-        break;
-      case DENSITY_VAL:
-      case DEAD_WEIGHT:
-        myfile_res.open("grad_density.opt");
-        outputDVFEA = true;
-        break;
-      case ELECTRIC_FIELD:
-        myfile_res.open("grad_efield.opt");
-        outputDVFEA = true;
-        break;
-      default:
-        outputDVFEA = false;
-        break;
-    }
-
-    if (outputDVFEA){
-
-      unsigned short iDV;
-      unsigned short nDV = solver_container[val_iZone][val_iInst][MESH_0][ADJFEA_SOL]->GetnDVFEA();
-
-      myfile_res << "INDEX" << "\t" << "GRAD" << endl;
-
-      myfile_res.precision(15);
-
-      for (iDV = 0; iDV < nDV; iDV++){
-        myfile_res << iDV;
-        myfile_res << "\t";
-        myfile_res << scientific << solver_container[val_iZone][val_iInst][MESH_0][ADJFEA_SOL]->GetTotal_Sens_DVFEA(iDV);
-        myfile_res << endl;
-      }
-
-      myfile_res.close();
-
-    }
-
-  }
-
-=======
->>>>>>> 604a861c
 }
 
 void CDiscAdjFEAIteration::SetRecording(COutput *output,
@@ -3326,7 +3214,11 @@
       myfile_res << scientific << solver_container[val_iZone][val_iInst][MESH_0][FEA_SOL]->GetTotal_OFRefNode() << "\t";
       break;
     case VOLUME_FRACTION:
+    case TOPOL_DISCRETENESS:
       myfile_res << scientific << solver_container[val_iZone][val_iInst][MESH_0][FEA_SOL]->GetTotal_OFVolFrac() << "\t";
+      break;
+    case TOPOL_COMPLIANCE:
+      myfile_res << scientific << solver_container[val_iZone][val_iInst][MESH_0][FEA_SOL]->GetTotal_OFCompliance() << "\t";
       break;
     }
 
