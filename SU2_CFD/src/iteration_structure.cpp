--- conflicted
+++ resolved
@@ -69,7 +69,7 @@
   bool Screen_Output = config->GetDeform_Output();
   
   unsigned short val_iZone = config->GetiZone();
-
+  
   /*--- Perform mesh movement depending on specified type ---*/
   switch (Kind_Grid_Movement) {
 
@@ -279,8 +279,7 @@
     if ((rank == MASTER_NODE) && (!discrete_adjoint)&& Screen_Output)
         cout << "Deforming the volume grid." << endl;
 
-      grid_movement->SetVolume_Deformation_Elas(geometry[MESH_0],
-                                                                    config, true, false);
+      grid_movement->SetVolume_Deformation_Elas(geometry[MESH_0], config, true, false);
 
     if ((rank == MASTER_NODE) && (!discrete_adjoint)&& Screen_Output)
         cout << "There is no grid velocity." << endl;
@@ -2190,7 +2189,6 @@
         /*--- Push solution back to correct array ---*/
 
         for (iMesh=0; iMesh<=config[val_iZone]->GetnMGLevels();iMesh++) {
-<<<<<<< HEAD
           solver[val_iZone][val_iInst][iMesh][FLOW_SOL]->node->Set_Solution_time_n();
           solver[val_iZone][val_iInst][iMesh][FLOW_SOL]->node->Set_Solution_time_n1();
           if (turbulent) {
@@ -2200,23 +2198,12 @@
           if (heat) {
             solver[val_iZone][val_iInst][iMesh][HEAT_SOL]->node->Set_Solution_time_n();
             solver[val_iZone][val_iInst][iMesh][HEAT_SOL]->node->Set_Solution_time_n1();
-=======
-          for(iPoint=0; iPoint<geometry[val_iZone][val_iInst][iMesh]->GetnPoint();iPoint++) {
-            solver[val_iZone][val_iInst][iMesh][FLOW_SOL]->node[iPoint]->Set_Solution_time_n();
-            solver[val_iZone][val_iInst][iMesh][FLOW_SOL]->node[iPoint]->Set_Solution_time_n1();
-            if (grid_IsMoving) {
+          }
+          if (grid_IsMoving) {
+            for(iPoint=0; iPoint<geometry[val_iZone][val_iInst][iMesh]->GetnPoint();iPoint++) {
               geometry[val_iZone][val_iInst][iMesh]->node[iPoint]->SetCoord_n();
               geometry[val_iZone][val_iInst][iMesh]->node[iPoint]->SetCoord_n1();
             }
-            if (turbulent) {
-              solver[val_iZone][val_iInst][iMesh][TURB_SOL]->node[iPoint]->Set_Solution_time_n();
-              solver[val_iZone][val_iInst][iMesh][TURB_SOL]->node[iPoint]->Set_Solution_time_n1();
-            }
-            if (heat) {
-              solver[val_iZone][val_iInst][iMesh][HEAT_SOL]->node[iPoint]->Set_Solution_time_n();
-              solver[val_iZone][val_iInst][iMesh][HEAT_SOL]->node[iPoint]->Set_Solution_time_n1();
-            }
->>>>>>> 52416131
           }
         }
       }
@@ -2228,26 +2215,17 @@
         /*--- Push solution back to correct array ---*/
 
         for (iMesh=0; iMesh<=config[val_iZone]->GetnMGLevels();iMesh++) {
-<<<<<<< HEAD
           solver[val_iZone][val_iInst][iMesh][FLOW_SOL]->node->Set_Solution_time_n();
           if (turbulent) {
             solver[val_iZone][val_iInst][iMesh][TURB_SOL]->node->Set_Solution_time_n();
           }
           if (heat) {
             solver[val_iZone][val_iInst][iMesh][HEAT_SOL]->node->Set_Solution_time_n();
-=======
-          for(iPoint=0; iPoint<geometry[val_iZone][val_iInst][iMesh]->GetnPoint();iPoint++) {
-            solver[val_iZone][val_iInst][iMesh][FLOW_SOL]->node[iPoint]->Set_Solution_time_n();
-            if (grid_IsMoving) {
+          }
+          if (grid_IsMoving) {
+            for(iPoint=0; iPoint<geometry[val_iZone][val_iInst][iMesh]->GetnPoint();iPoint++) {
               geometry[val_iZone][val_iInst][iMesh]->node[iPoint]->SetCoord_n();
             }
-            if (turbulent) {
-              solver[val_iZone][val_iInst][iMesh][TURB_SOL]->node[iPoint]->Set_Solution_time_n();
-            }
-            if (heat) {
-              solver[val_iZone][val_iInst][iMesh][HEAT_SOL]->node[iPoint]->Set_Solution_time_n();
-            }
->>>>>>> 52416131
           }
         }
       }
@@ -2276,26 +2254,17 @@
       /*--- Temporarily store the loaded solution in the Solution_Old array ---*/
 
       for (iMesh=0; iMesh<=config[val_iZone]->GetnMGLevels();iMesh++) {
-<<<<<<< HEAD
         solver[val_iZone][val_iInst][iMesh][FLOW_SOL]->node->Set_OldSolution();
-        if (turbulent){
-         solver[val_iZone][val_iInst][iMesh][TURB_SOL]->node->Set_OldSolution();
+        if (turbulent) {
+          solver[val_iZone][val_iInst][iMesh][TURB_SOL]->node->Set_OldSolution();
         }
-        if (heat){
-         solver[val_iZone][val_iInst][iMesh][HEAT_SOL]->node->Set_OldSolution();
-=======
-        for(iPoint=0; iPoint<geometry[val_iZone][val_iInst][iMesh]->GetnPoint();iPoint++) {
-          solver[val_iZone][val_iInst][iMesh][FLOW_SOL]->node[iPoint]->Set_OldSolution();
-          if (grid_IsMoving) {
+        if (heat) {
+          solver[val_iZone][val_iInst][iMesh][HEAT_SOL]->node->Set_OldSolution();
+        }
+        if (grid_IsMoving) {
+          for(iPoint=0; iPoint<geometry[val_iZone][val_iInst][iMesh]->GetnPoint();iPoint++) {
             geometry[val_iZone][val_iInst][iMesh]->node[iPoint]->SetCoord_Old();
           }
-          if (turbulent){
-            solver[val_iZone][val_iInst][iMesh][TURB_SOL]->node[iPoint]->Set_OldSolution();
-          }
-          if (heat){
-            solver[val_iZone][val_iInst][iMesh][HEAT_SOL]->node[iPoint]->Set_OldSolution();
-          }
->>>>>>> 52416131
         }
       }
 
@@ -2303,14 +2272,11 @@
 
       for (iMesh=0; iMesh<=config[val_iZone]->GetnMGLevels();iMesh++) {
         for(iPoint=0; iPoint<geometry[val_iZone][val_iInst][iMesh]->GetnPoint();iPoint++) {
-<<<<<<< HEAD
           solver[val_iZone][val_iInst][iMesh][FLOW_SOL]->node->SetSolution(iPoint, solver[val_iZone][val_iInst][iMesh][FLOW_SOL]->node->GetSolution_time_n(iPoint));
-=======
-          solver[val_iZone][val_iInst][iMesh][FLOW_SOL]->node[iPoint]->SetSolution(solver[val_iZone][val_iInst][iMesh][FLOW_SOL]->node[iPoint]->GetSolution_time_n());
+
           if (grid_IsMoving) {
             geometry[val_iZone][val_iInst][iMesh]->node[iPoint]->SetCoord(geometry[val_iZone][val_iInst][iMesh]->node[iPoint]->GetCoord_n());
           }
->>>>>>> 52416131
           if (turbulent) {
             solver[val_iZone][val_iInst][iMesh][TURB_SOL]->node->SetSolution(iPoint, solver[val_iZone][val_iInst][iMesh][TURB_SOL]->node->GetSolution_time_n(iPoint));
           }
@@ -2323,14 +2289,11 @@
         /*--- Set Solution at timestep n-1 to the previously loaded solution ---*/
         for (iMesh=0; iMesh<=config[val_iZone]->GetnMGLevels();iMesh++) {
           for(iPoint=0; iPoint<geometry[val_iZone][val_iInst][iMesh]->GetnPoint();iPoint++) {
-<<<<<<< HEAD
             solver[val_iZone][val_iInst][iMesh][FLOW_SOL]->node->Set_Solution_time_n(iPoint, solver[val_iZone][val_iInst][iMesh][FLOW_SOL]->node->GetSolution_Old(iPoint));
-=======
-            solver[val_iZone][val_iInst][iMesh][FLOW_SOL]->node[iPoint]->Set_Solution_time_n(solver[val_iZone][val_iInst][iMesh][FLOW_SOL]->node[iPoint]->GetSolution_Old());
+
             if (grid_IsMoving) {
               geometry[val_iZone][val_iInst][iMesh]->node[iPoint]->SetCoord_n(geometry[val_iZone][val_iInst][iMesh]->node[iPoint]->GetCoord_Old());
             }
->>>>>>> 52416131
             if (turbulent) {
               solver[val_iZone][val_iInst][iMesh][TURB_SOL]->node->Set_Solution_time_n(iPoint, solver[val_iZone][val_iInst][iMesh][TURB_SOL]->node->GetSolution_Old(iPoint));
             }
@@ -2344,14 +2307,11 @@
         /*--- Set Solution at timestep n-1 to solution at n-2 ---*/
         for (iMesh=0; iMesh<=config[val_iZone]->GetnMGLevels();iMesh++) {
           for(iPoint=0; iPoint<geometry[val_iZone][val_iInst][iMesh]->GetnPoint();iPoint++) {
-<<<<<<< HEAD
             solver[val_iZone][val_iInst][iMesh][FLOW_SOL]->node->Set_Solution_time_n(iPoint, solver[val_iZone][val_iInst][iMesh][FLOW_SOL]->node->GetSolution_time_n1(iPoint));
-=======
-            solver[val_iZone][val_iInst][iMesh][FLOW_SOL]->node[iPoint]->Set_Solution_time_n(solver[val_iZone][val_iInst][iMesh][FLOW_SOL]->node[iPoint]->GetSolution_time_n1());
+
             if (grid_IsMoving) {
               geometry[val_iZone][val_iInst][iMesh]->node[iPoint]->SetCoord_n(geometry[val_iZone][val_iInst][iMesh]->node[iPoint]->GetCoord_n1());
             }
->>>>>>> 52416131
             if (turbulent) {
               solver[val_iZone][val_iInst][iMesh][TURB_SOL]->node->Set_Solution_time_n(iPoint, solver[val_iZone][val_iInst][iMesh][TURB_SOL]->node->GetSolution_time_n1(iPoint));
             }
@@ -2363,14 +2323,11 @@
         /*--- Set Solution at timestep n-2 to the previously loaded solution ---*/
         for (iMesh=0; iMesh<=config[val_iZone]->GetnMGLevels();iMesh++) {
           for(iPoint=0; iPoint<geometry[val_iZone][val_iInst][iMesh]->GetnPoint();iPoint++) {
-<<<<<<< HEAD
             solver[val_iZone][val_iInst][iMesh][FLOW_SOL]->node->Set_Solution_time_n1(iPoint, solver[val_iZone][val_iInst][iMesh][FLOW_SOL]->node->GetSolution_Old(iPoint));
-=======
-            solver[val_iZone][val_iInst][iMesh][FLOW_SOL]->node[iPoint]->Set_Solution_time_n1(solver[val_iZone][val_iInst][iMesh][FLOW_SOL]->node[iPoint]->GetSolution_Old());
+
             if (grid_IsMoving) {
               geometry[val_iZone][val_iInst][iMesh]->node[iPoint]->SetCoord_n1(geometry[val_iZone][val_iInst][iMesh]->node[iPoint]->GetCoord_Old());
             }
->>>>>>> 52416131
             if (turbulent) {
               solver[val_iZone][val_iInst][iMesh][TURB_SOL]->node->Set_Solution_time_n1(iPoint, solver[val_iZone][val_iInst][iMesh][TURB_SOL]->node->GetSolution_Old(iPoint));
             }
