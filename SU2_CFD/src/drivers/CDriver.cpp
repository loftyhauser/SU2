/*!
 * \file driver_structure.cpp
 * \brief The main subroutines for driving single or multi-zone problems.
 * \author T. Economon, H. Kline, R. Sanchez, F. Palacios
 * \version 7.0.4 "Blackbird"
 *
 * SU2 Project Website: https://su2code.github.io
 *
 * The SU2 Project is maintained by the SU2 Foundation
 * (http://su2foundation.org)
 *
 * Copyright 2012-2020, SU2 Contributors (cf. AUTHORS.md)
 *
 * SU2 is free software; you can redistribute it and/or
 * modify it under the terms of the GNU Lesser General Public
 * License as published by the Free Software Foundation; either
 * version 2.1 of the License, or (at your option) any later version.
 *
 * SU2 is distributed in the hope that it will be useful,
 * but WITHOUT ANY WARRANTY; without even the implied warranty of
 * MERCHANTABILITY or FITNESS FOR A PARTICULAR PURPOSE. See the GNU
 * Lesser General Public License for more details.
 *
 * You should have received a copy of the GNU Lesser General Public
 * License along with SU2. If not, see <http://www.gnu.org/licenses/>.
 */

#include "../../include/drivers/CDriver.hpp"
#include "../../include/definition_structure.hpp"

#include "../../../Common/include/geometry/CDummyGeometry.hpp"
#include "../../../Common/include/geometry/CPhysicalGeometry.hpp"
#include "../../../Common/include/geometry/CMultiGridGeometry.hpp"

#include "../../include/solvers/CSolverFactory.hpp"
#include "../../include/solvers/CFEM_DG_EulerSolver.hpp"

#include "../../include/output/COutputFactory.hpp"
#include "../../include/output/COutputLegacy.hpp"

#include "../../../Common/include/interface_interpolation/CInterpolator.hpp"
#include "../../../Common/include/interface_interpolation/CInterpolatorFactory.hpp"

#include "../../include/interfaces/cfd/CConservativeVarsInterface.hpp"
#include "../../include/interfaces/cfd/CMixingPlaneInterface.hpp"
#include "../../include/interfaces/cfd/CSlidingInterface.hpp"
#include "../../include/interfaces/cht/CConjugateHeatInterface.hpp"
#include "../../include/interfaces/fsi/CDisplacementsInterface.hpp"
#include "../../include/interfaces/fsi/CFlowTractionInterface.hpp"
#include "../../include/interfaces/fsi/CDiscAdjFlowTractionInterface.hpp"

#include "../../include/numerics/template.hpp"
#include "../../include/numerics/transition.hpp"
#include "../../include/numerics/radiation.hpp"
#include "../../include/numerics/heat.hpp"
#include "../../include/numerics/flow/convection/roe.hpp"
#include "../../include/numerics/flow/convection/fds.hpp"
#include "../../include/numerics/flow/convection/fvs.hpp"
#include "../../include/numerics/flow/convection/cusp.hpp"
#include "../../include/numerics/flow/convection/hllc.hpp"
#include "../../include/numerics/flow/convection/ausm_slau.hpp"
#include "../../include/numerics/flow/convection/centered.hpp"
#include "../../include/numerics/flow/flow_diffusion.hpp"
#include "../../include/numerics/flow/flow_sources.hpp"
#include "../../include/numerics/continuous_adjoint/adj_convection.hpp"
#include "../../include/numerics/continuous_adjoint/adj_diffusion.hpp"
#include "../../include/numerics/continuous_adjoint/adj_sources.hpp"
#include "../../include/numerics/turbulent/turb_convection.hpp"
#include "../../include/numerics/turbulent/turb_diffusion.hpp"
#include "../../include/numerics/turbulent/turb_sources.hpp"
#include "../../include/numerics/elasticity/CFEAElasticity.hpp"
#include "../../include/numerics/elasticity/CFEALinearElasticity.hpp"
#include "../../include/numerics/elasticity/CFEANonlinearElasticity.hpp"
#include "../../include/numerics/elasticity/nonlinear_models.hpp"

#include "../../include/integration/CIntegrationFactory.hpp"

#include "../../../Common/include/omp_structure.hpp"

#include <cassert>

#ifdef VTUNEPROF
#include <ittnotify.h>
#endif
#include <fenv.h>

CDriver::CDriver(char* confFile, unsigned short val_nZone, SU2_Comm MPICommunicator, bool dummy_geo) :
  config_file_name(confFile), StartTime(0.0), StopTime(0.0), UsedTime(0.0),
  TimeIter(0), nZone(val_nZone), StopCalc(false), fsi(false), fem_solver(false), dry_run(dummy_geo) {

  /*--- Initialize Medipack (must also be here so it is initialized from python) ---*/
#ifdef HAVE_MPI
  #if defined(CODI_REVERSE_TYPE) || defined(CODI_FORWARD_TYPE)
    SU2_MPI::Init_AMPI();
  #endif
#endif

  SU2_MPI::SetComm(MPICommunicator);

  rank = SU2_MPI::GetRank();
  size = SU2_MPI::GetSize();

  /*--- Start timer to track preprocessing for benchmarking. ---*/

  StartTime = SU2_MPI::Wtime();

  /*--- Initialize containers with null --- */

  SetContainers_Null();

  /*--- Preprocessing of the config files. In this routine, the config file is read
   and it is determined whether a problem is single physics or multiphysics. . ---*/

  Input_Preprocessing(config_container, driver_config);

  /*--- Retrieve dimension from mesh file ---*/

  nDim = CConfig::GetnDim(config_container[ZONE_0]->GetMesh_FileName(),
                          config_container[ZONE_0]->GetMesh_FileFormat());

  /*--- Output preprocessing ---*/

  Output_Preprocessing(config_container, driver_config, output_container, driver_output);


  for (iZone = 0; iZone < nZone; iZone++) {

    /*--- Read the number of instances for each zone ---*/

    nInst[iZone] = config_container[iZone]->GetnTimeInstances();

    geometry_container[iZone]    = new CGeometry**    [nInst[iZone]];
    iteration_container[iZone]   = new CIteration*    [nInst[iZone]];
    solver_container[iZone]      = new CSolver***     [nInst[iZone]];
    integration_container[iZone] = new CIntegration** [nInst[iZone]];
    numerics_container[iZone]    = new CNumerics****  [nInst[iZone]];
    grid_movement[iZone]         = new CVolumetricMovement* [nInst[iZone]];

    /*--- Allocate transfer and interpolation container --- */

    interface_container[iZone]    = new CInterface*[nZone] ();
    interpolator_container[iZone] = new CInterpolator*[nZone] ();

    for (iInst = 0; iInst < nInst[iZone]; iInst++){

      config_container[iZone]->SetiInst(iInst);

      geometry_container[iZone][iInst]    = NULL;
      iteration_container[iZone][iInst]   = NULL;
      solver_container[iZone][iInst]      = NULL;
      integration_container[iZone][iInst] = NULL;
      grid_movement[iZone][iInst]         = NULL;

      /*--- Preprocessing of the geometry for all zones. In this routine, the edge-
       based data structure is constructed, i.e. node and cell neighbors are
       identified and linked, face areas and volumes of the dual mesh cells are
       computed, and the multigrid levels are created using an agglomeration procedure. ---*/

      Geometrical_Preprocessing(config_container[iZone], geometry_container[iZone][iInst], dry_run);

    }
  }

  /*--- Before we proceed with the zone loop we have to compute the wall distances.
     * This computation depends on all zones at once. ---*/
  if (rank == MASTER_NODE)
    cout << "Computing wall distances." << endl;

  CGeometry::ComputeWallDistance(config_container, geometry_container);

  for (iZone = 0; iZone < nZone; iZone++) {

    for (iInst = 0; iInst < nInst[iZone]; iInst++){

      /*--- Definition of the solver class: solver_container[#ZONES][#INSTANCES][#MG_GRIDS][#EQ_SYSTEMS].
       The solver classes are specific to a particular set of governing equations,
       and they contain the subroutines with instructions for computing each spatial
       term of the PDE, i.e. loops over the edges to compute convective and viscous
       fluxes, loops over the nodes to compute source terms, and routines for
       imposing various boundary condition type for the PDE. ---*/

      Solver_Preprocessing(config_container[iZone], geometry_container[iZone][iInst], solver_container[iZone][iInst]);

      /*--- Definition of the numerical method class:
       numerics_container[#ZONES][#INSTANCES][#MG_GRIDS][#EQ_SYSTEMS][#EQ_TERMS].
       The numerics class contains the implementation of the numerical methods for
       evaluating convective or viscous fluxes between any two nodes in the edge-based
       data structure (centered, upwind, galerkin), as well as any source terms
       (piecewise constant reconstruction) evaluated in each dual mesh volume. ---*/

      Numerics_Preprocessing(config_container[iZone], geometry_container[iZone][iInst],
                             solver_container[iZone][iInst], numerics_container[iZone][iInst]);

      /*--- Definition of the integration class: integration_container[#ZONES][#INSTANCES][#EQ_SYSTEMS].
       The integration class orchestrates the execution of the spatial integration
       subroutines contained in the solver class (including multigrid) for computing
       the residual at each node, R(U) and then integrates the equations to a
       steady state or time-accurately. ---*/

      Integration_Preprocessing(config_container[iZone], solver_container[iZone][iInst][MESH_0],
                                integration_container[iZone][iInst]);

      /*--- Instantiate the type of physics iteration to be executed within each zone. For
       example, one can execute the same physics across multiple zones (mixing plane),
       different physics in different zones (fluid-structure interaction), or couple multiple
       systems tightly within a single zone by creating a new iteration class (e.g., RANS). ---*/

      Iteration_Preprocessing(config_container[iZone], iteration_container[iZone][iInst]);

      /*--- Dynamic mesh processing.  ---*/

      DynamicMesh_Preprocessing(config_container[iZone], geometry_container[iZone][iInst], solver_container[iZone][iInst],
                                iteration_container[iZone][iInst], grid_movement[iZone][iInst], surface_movement[iZone]);
      /*--- Static mesh processing.  ---*/

      StaticMesh_Preprocessing(config_container[iZone], geometry_container[iZone][iInst], surface_movement[iZone]);

    }

  }

  /*! --- Compute the wall distance again to correctly compute the derivatives if we are running direct diff mode --- */
  if (driver_config->GetDirectDiff() == D_DESIGN){
    CGeometry::ComputeWallDistance(config_container, geometry_container);
  }


  /*--- Definition of the interface and transfer conditions between different zones.
   *--- The transfer container is defined for zones paired one to one.
   *--- This only works for a multizone FSI problem (nZone > 1).
   *--- Also, at the moment this capability is limited to two zones (nZone < 3).
   *--- This will change in the future. ---*/

  if ( nZone > 1 ) {
    if (rank == MASTER_NODE)
      cout << endl <<"------------------- Multizone Interface Preprocessing -------------------" << endl;

    Interface_Preprocessing(config_container, solver_container, geometry_container,
                            interface_types, interface_container, interpolator_container);
  }

  if(fsi && (config_container[ZONE_0]->GetRestart() || config_container[ZONE_0]->GetDiscrete_Adjoint())){
    if (rank == MASTER_NODE)cout << endl <<"Restarting Fluid and Structural Solvers." << endl;

    for (iZone = 0; iZone < nZone; iZone++) {
      for (iInst = 0; iInst < nInst[iZone]; iInst++){
        Solver_Restart(solver_container[iZone][iInst], geometry_container[iZone][iInst],
                       config_container[iZone], true);
      }
    }
  }

  if (config_container[ZONE_0]->GetBoolTurbomachinery()){
    if (rank == MASTER_NODE)cout << endl <<"---------------------- Turbomachinery Preprocessing ---------------------" << endl;
    Turbomachinery_Preprocessing(config_container, geometry_container, solver_container, interface_container);
  }


  PythonInterface_Preprocessing(config_container, geometry_container, solver_container);


  /*--- Preprocessing time is reported now, but not included in the next compute portion. ---*/

  StopTime = SU2_MPI::Wtime();

  /*--- Compute/print the total time for performance benchmarking. ---*/

  UsedTime = StopTime-StartTime;
  UsedTimePreproc    = UsedTime;
  UsedTimeCompute    = 0.0;
  UsedTimeOutput     = 0.0;
  IterCount          = 0;
  OutputCount        = 0;
  MDOFs              = 0.0;
  MDOFsDomain        = 0.0;
  Mpoints            = 0.0;
  MpointsDomain      = 0.0;
  for (iZone = 0; iZone < nZone; iZone++) {
    Mpoints       +=(su2double)geometry_container[iZone][INST_0][MESH_0]->GetGlobal_nPoint()/(1.0e6);
    MpointsDomain +=(su2double)geometry_container[iZone][INST_0][MESH_0]->GetGlobal_nPointDomain()/(1.0e6);
    MDOFs         += (su2double)DOFsPerPoint*(su2double)geometry_container[iZone][INST_0][MESH_0]->GetGlobal_nPoint()/(1.0e6);
    MDOFsDomain   += (su2double)DOFsPerPoint*(su2double)geometry_container[iZone][INST_0][MESH_0]->GetGlobal_nPointDomain()/(1.0e6);
  }

  /*--- Reset timer for compute/output performance benchmarking. ---*/

  StopTime = SU2_MPI::Wtime();

  /*--- Compute/print the total time for performance benchmarking. ---*/

  UsedTime = StopTime-StartTime;
  UsedTimePreproc = UsedTime;

  /*--- Reset timer for compute performance benchmarking. ---*/

  StartTime = SU2_MPI::Wtime();

}

void CDriver::SetContainers_Null(){

  /*--- Create pointers to all of the classes that may be used throughout
   the SU2_CFD code. In general, the pointers are instantiated down a
   hierarchy over all zones, multigrid levels, equation sets, and equation
   terms as described in the comments below. ---*/

  ConvHist_file                  = NULL;
  iteration_container            = NULL;
  output_container               = NULL;
  integration_container          = NULL;
  geometry_container             = NULL;
  solver_container               = NULL;
  numerics_container             = NULL;
  config_container               = NULL;
  surface_movement               = NULL;
  grid_movement                  = NULL;
  FFDBox                         = NULL;
  interpolator_container         = NULL;
  interface_container            = NULL;
  interface_types                = NULL;
  nInst                          = NULL;


  /*--- Definition and of the containers for all possible zones. ---*/

  iteration_container            = new CIteration**[nZone];
  solver_container               = new CSolver****[nZone];
  integration_container          = new CIntegration***[nZone];
  numerics_container             = new CNumerics*****[nZone];
  config_container               = new CConfig*[nZone];
  geometry_container             = new CGeometry***[nZone];
  surface_movement               = new CSurfaceMovement*[nZone];
  grid_movement                  = new CVolumetricMovement**[nZone];
  FFDBox                         = new CFreeFormDefBox**[nZone];
  interpolator_container         = new CInterpolator**[nZone];
  interface_container            = new CInterface**[nZone];
  interface_types                = new unsigned short*[nZone];
  output_container               = new COutput*[nZone];
  nInst                          = new unsigned short[nZone];
  driver_config                  = NULL;
  driver_output                  = NULL;


  for (iZone = 0; iZone < nZone; iZone++) {
    solver_container[iZone]               = NULL;
    integration_container[iZone]          = NULL;
    numerics_container[iZone]             = NULL;
    config_container[iZone]               = NULL;
    geometry_container[iZone]             = NULL;
    surface_movement[iZone]               = NULL;
    grid_movement[iZone]                  = NULL;
    FFDBox[iZone]                         = NULL;
    interpolator_container[iZone]         = NULL;
    interface_container[iZone]            = NULL;
    interface_types[iZone]                = new unsigned short[nZone];
    output_container[iZone]               = NULL;
    nInst[iZone]                          = 1;
  }

  strcpy(runtime_file_name, "runtime.dat");

}


void CDriver::Postprocessing() {

  bool isBinary = config_container[ZONE_0]->GetWrt_Binary_Restart();
  bool wrt_perf = config_container[ZONE_0]->GetWrt_Performance();

    /*--- Output some information to the console. ---*/

  if (rank == MASTER_NODE) {

    /*--- Print out the number of non-physical points and reconstructions ---*/

    if (config_container[ZONE_0]->GetNonphysical_Points() > 0)
      cout << "Warning: there are " << config_container[ZONE_0]->GetNonphysical_Points() << " non-physical points in the solution." << endl;
    if (config_container[ZONE_0]->GetNonphysical_Reconstr() > 0)
      cout << "Warning: " << config_container[ZONE_0]->GetNonphysical_Reconstr() << " reconstructed states for upwinding are non-physical." << endl;
  }

  if (rank == MASTER_NODE)
    cout << endl <<"------------------------- Solver Postprocessing -------------------------" << endl;

  for (iZone = 0; iZone < nZone; iZone++) {
    for (iInst = 0; iInst < nInst[iZone]; iInst++){
      Numerics_Postprocessing(numerics_container[iZone], solver_container[iZone][iInst],
          geometry_container[iZone][iInst], config_container[iZone], iInst);
    }
    delete [] numerics_container[iZone];
  }
  delete [] numerics_container;
  if (rank == MASTER_NODE) cout << "Deleted CNumerics container." << endl;

  for (iZone = 0; iZone < nZone; iZone++) {
    for (iInst = 0; iInst < nInst[iZone]; iInst++){
      Integration_Postprocessing(integration_container[iZone],
          geometry_container[iZone][iInst],
          config_container[iZone],
          iInst);
    }
    delete [] integration_container[iZone];
  }
  delete [] integration_container;
  if (rank == MASTER_NODE) cout << "Deleted CIntegration container." << endl;

  for (iZone = 0; iZone < nZone; iZone++) {
    for (iInst = 0; iInst < nInst[iZone]; iInst++){
      Solver_Postprocessing(solver_container[iZone],
          geometry_container[iZone][iInst],
          config_container[iZone],
          iInst);
    }
    delete [] solver_container[iZone];
  }
  delete [] solver_container;
  if (rank == MASTER_NODE) cout << "Deleted CSolver container." << endl;

  for (iZone = 0; iZone < nZone; iZone++) {
    for (iInst = 0; iInst < nInst[iZone]; iInst++)
      delete iteration_container[iZone][iInst];
    delete [] iteration_container[iZone];
  }
  delete [] iteration_container;
  if (rank == MASTER_NODE) cout << "Deleted CIteration container." << endl;

  if (interpolator_container != NULL) {
    for (iZone = 0; iZone < nZone; iZone++) {
      if (interpolator_container[iZone] != NULL) {
        for (unsigned short jZone = 0; jZone < nZone; jZone++)
          if (interpolator_container[iZone][jZone] != NULL)
            delete interpolator_container[iZone][jZone];
        delete [] interpolator_container[iZone];
      }
    }
    delete [] interpolator_container;
    if (rank == MASTER_NODE) cout << "Deleted CInterpolator container." << endl;
  }

  if (interface_container != NULL) {
    for (iZone = 0; iZone < nZone; iZone++) {
      if (interface_container[iZone] != NULL) {
        for (unsigned short jZone = 0; jZone < nZone; jZone++)
          if (interface_container[iZone][jZone] != NULL)
            delete interface_container[iZone][jZone];
        delete [] interface_container[iZone];
      }
    }
    delete [] interface_container;
    if (rank == MASTER_NODE) cout << "Deleted CInterface container." << endl;
  }

  if (interface_types != NULL) {
    for (iZone = 0; iZone < nZone; iZone++) {
      if (interface_types[iZone] != NULL)
      delete [] interface_types[iZone];
    }
    delete [] interface_types;
  }

  for (iZone = 0; iZone < nZone; iZone++) {
    if (geometry_container[iZone] != NULL) {
      for (iInst = 0; iInst < nInst[iZone]; iInst++){
        for (unsigned short iMGlevel = 0; iMGlevel < config_container[iZone]->GetnMGLevels()+1; iMGlevel++) {
          if (geometry_container[iZone][iInst][iMGlevel] != NULL) delete geometry_container[iZone][iInst][iMGlevel];
        }
        if (geometry_container[iZone][iInst] != NULL) delete [] geometry_container[iZone][iInst];
      }
      delete [] geometry_container[iZone];
    }
  }
  delete [] geometry_container;
  if (rank == MASTER_NODE) cout << "Deleted CGeometry container." << endl;

  for (iZone = 0; iZone < nZone; iZone++) {
    delete [] FFDBox[iZone];
  }
  delete [] FFDBox;
  if (rank == MASTER_NODE) cout << "Deleted CFreeFormDefBox class." << endl;

  for (iZone = 0; iZone < nZone; iZone++) {
    delete surface_movement[iZone];
  }
  delete [] surface_movement;
  if (rank == MASTER_NODE) cout << "Deleted CSurfaceMovement class." << endl;

  for (iZone = 0; iZone < nZone; iZone++) {
    for (iInst = 0; iInst < nInst[iZone]; iInst++){
      if (grid_movement[iZone][iInst] != NULL) delete grid_movement[iZone][iInst];
    }
    if (grid_movement[iZone] != NULL) delete [] grid_movement[iZone];
  }
  delete [] grid_movement;
  if (rank == MASTER_NODE) cout << "Deleted CVolumetricMovement class." << endl;

  /*--- Output profiling information ---*/
  // Note that for now this is called only by a single thread, but all
  // necessary variables have been made thread private for safety (tick/tock)!!

  config_container[ZONE_0]->SetProfilingCSV();
  config_container[ZONE_0]->GEMMProfilingCSV();

  /*--- Deallocate config container ---*/
  if (config_container!= NULL) {
    for (iZone = 0; iZone < nZone; iZone++) {
      if (config_container[iZone] != NULL) {
        delete config_container[iZone];
      }
    }
    delete [] config_container;
  }
  if (driver_config != NULL) delete driver_config;
  if (rank == MASTER_NODE) cout << "Deleted CConfig container." << endl;

  if (nInst != NULL) delete [] nInst;
  if (rank == MASTER_NODE) cout << "Deleted nInst container." << endl;

  /*--- Deallocate output container ---*/

  if (output_container!= NULL) {
    for (iZone = 0; iZone < nZone; iZone++) {
      if (output_container[iZone] != NULL) {
        delete output_container[iZone];
      }
    }
    delete [] output_container;
  }

  if(driver_output != NULL){
    delete driver_output;
  }

  if (rank == MASTER_NODE) cout << "Deleted COutput class." << endl;

  if (rank == MASTER_NODE) cout << "-------------------------------------------------------------------------" << endl;


  /*--- Stop the timer and output the final performance summary. ---*/

  StopTime = SU2_MPI::Wtime();

  UsedTime = StopTime-StartTime;
  UsedTimeCompute += UsedTime;

  if ((rank == MASTER_NODE) && (wrt_perf)) {
    su2double TotalTime = UsedTimePreproc + UsedTimeCompute + UsedTimeOutput;
    cout.precision(6);
    cout << endl << endl <<"-------------------------- Performance Summary --------------------------" << endl;
    cout << "Simulation totals:" << endl;
    cout << setw(25) << "Wall-clock time (hrs):" << setw(12) << (TotalTime)/(60.0*60.0) << " | ";
    cout << setw(20) << "Core-hrs:" << setw(12) << (su2double)size*(TotalTime)/(60.0*60.0) << endl;
    cout << setw(25) << "Cores:" << setw(12) << size << " | ";
    cout << setw(20) << "DOFs/point:" << setw(12) << (su2double)DOFsPerPoint << endl;
    cout << setw(25) << "Points/core:" << setw(12) << 1.0e6*MpointsDomain/(su2double)size << " | ";
    cout << setw(20) << "Ghost points/core:" << setw(12) << 1.0e6*(Mpoints-MpointsDomain)/(su2double)size << endl;
    cout << setw(25) << "Ghost/Owned Point Ratio:" << setw(12) << (Mpoints-MpointsDomain)/MpointsDomain << " | " << endl;
    cout << endl;
    cout << "Preprocessing phase:" << endl;
    cout << setw(25) << "Preproc. Time (s):"  << setw(12)<< UsedTimePreproc << " | ";
    cout << setw(20) << "Preproc. Time (%):" << setw(12)<< ((UsedTimePreproc * 100.0) / (TotalTime)) << endl;
    cout << endl;
    cout << "Compute phase:" << endl;
    cout << setw(25) << "Compute Time (s):"  << setw(12)<< UsedTimeCompute << " | ";
    cout << setw(20) << "Compute Time (%):" << setw(12)<< ((UsedTimeCompute * 100.0) / (TotalTime)) << endl;
    cout << setw(25) << "Iteration count:"  << setw(12)<< IterCount << " | ";
    if (IterCount != 0) {
      cout << setw(20) << "Avg. s/iter:" << setw(12)<< UsedTimeCompute/(su2double)IterCount << endl;
      cout << setw(25) << "Core-s/iter/Mpoints:" << setw(12)<< (su2double)size*UsedTimeCompute/(su2double)IterCount/Mpoints << " | ";
      cout << setw(20) << "Mpoints/s:" << setw(12)<< Mpoints*(su2double)IterCount/UsedTimeCompute << endl;
    } else cout << endl;
    cout << endl;
    cout << "Output phase:" << endl;
    cout << setw(25) << "Output Time (s):"  << setw(12)<< UsedTimeOutput << " | ";
    cout << setw(20) << "Output Time (%):" << setw(12)<< ((UsedTimeOutput * 100.0) / (TotalTime)) << endl;
    cout << setw(25) << "Output count:" << setw(12)<< OutputCount << " | ";
    if (OutputCount != 0) {
      cout << setw(20)<< "Avg. s/output:" << setw(12)<< UsedTimeOutput/(su2double)OutputCount << endl;
      if (isBinary) {
        cout << setw(25)<< "Restart Aggr. BW (MB/s):" << setw(12)<< BandwidthSum/(su2double)OutputCount << " | ";
        cout << setw(20)<< "MB/s/core:" << setw(12)<< BandwidthSum/(su2double)OutputCount/(su2double)size << endl;
      }
    } else cout << endl;
    cout << "-------------------------------------------------------------------------" << endl;
    cout << endl;
  }

  /*--- Exit the solver cleanly ---*/

  if (rank == MASTER_NODE)
    cout << endl <<"------------------------- Exit Success (SU2_CFD) ------------------------" << endl << endl;

}


void CDriver::Input_Preprocessing(CConfig **&config, CConfig *&driver_config) {

  char zone_file_name[MAX_STRING_SIZE];

  /*--- Initialize the configuration of the driver ---*/

  driver_config = new CConfig(config_file_name, SU2_CFD, false);

  for (iZone = 0; iZone < nZone; iZone++) {

    if (rank == MASTER_NODE){
      cout  << endl << "Parsing config file for zone " << iZone << endl;
    }
    /*--- Definition of the configuration option class for all zones. In this
     constructor, the input configuration file is parsed and all options are
     read and stored. ---*/

    if (driver_config->GetnConfigFiles() > 0){

      strcpy(zone_file_name, driver_config->GetConfigFilename(iZone).c_str());
      config[iZone] = new CConfig(driver_config, zone_file_name, SU2_CFD, iZone, nZone, true);
    }
    else{
      config[iZone] = new CConfig(driver_config, config_file_name, SU2_CFD, iZone, nZone, true);
    }

    /*--- Set the MPI communicator ---*/

    config[iZone]->SetMPICommunicator(SU2_MPI::GetComm());
  }


  /*--- Set the multizone part of the problem. ---*/
  if (driver_config->GetMultizone_Problem()){
    for (iZone = 0; iZone < nZone; iZone++) {
      /*--- Set the interface markers for multizone ---*/
      config_container[iZone]->SetMultizone(driver_config, config_container);
    }
  }

  /*--- Determine whether or not the FEM solver is used, which decides the type of
   *    geometry classes that are instantiated. Only adapted for single-zone problems ---*/

  fem_solver = config_container[ZONE_0]->GetFEMSolver();

  fsi = config_container[ZONE_0]->GetFSI_Simulation();
}

void CDriver::Geometrical_Preprocessing(CConfig* config, CGeometry **&geometry, bool dummy){

  if (!dummy){
    if (rank == MASTER_NODE)
      cout << endl <<"------------------- Geometry Preprocessing ( Zone " << config->GetiZone() <<" ) -------------------" << endl;

    if( fem_solver ) {
      switch( config->GetKind_FEM_Flow() ) {
        case DG: {
            Geometrical_Preprocessing_DGFEM(config, geometry);
            break;
          }
      }
    }
    else {
      Geometrical_Preprocessing_FVM(config, geometry);
    }
  } else {
    if (rank == MASTER_NODE)
      cout << endl <<"-------------------------- Using Dummy Geometry -------------------------" << endl;

    unsigned short iMGlevel;

    geometry = new CGeometry*[config->GetnMGLevels()+1];

    if (!fem_solver){
      for (iMGlevel = 0; iMGlevel <= config->GetnMGLevels(); iMGlevel++) {
        geometry[iMGlevel] = new CDummyGeometry(config);
      }
    } else {
      geometry[MESH_0] = new CDummyMeshFEM_DG(config);
    }

    nDim = geometry[MESH_0]->GetnDim();
  }

  /*--- Computation of positive surface area in the z-plane which is used for
     the calculation of force coefficient (non-dimensionalization). ---*/

  geometry[MESH_0]->SetPositive_ZArea(config);

  /*--- Set the near-field, interface and actuator disk boundary conditions, if necessary. ---*/

  for (iMesh = 0; iMesh <= config->GetnMGLevels(); iMesh++) {
    geometry[iMesh]->MatchNearField(config);
    geometry[iMesh]->MatchActuator_Disk(config);
  }

  /*--- If we have any periodic markers in this calculation, we must
       match the periodic points found on both sides of the periodic BC.
       Note that the current implementation requires a 1-to-1 matching of
       periodic points on the pair of periodic faces after the translation
       or rotation is taken into account. ---*/

  if ((config->GetnMarker_Periodic() != 0) && !fem_solver) {
    for (iMesh = 0; iMesh <= config->GetnMGLevels(); iMesh++) {

      /*--- Note that we loop over pairs of periodic markers individually
           so that repeated nodes on adjacent periodic faces are properly
           accounted for in multiple places. ---*/

      for (unsigned short iPeriodic = 1; iPeriodic <= config->GetnMarker_Periodic()/2; iPeriodic++) {
        geometry[iMesh]->MatchPeriodic(config, iPeriodic);
      }

      /*--- Initialize the communication framework for the periodic BCs. ---*/
      geometry[iMesh]->PreprocessPeriodicComms(geometry[iMesh], config);

    }
  }

  /*--- If activated by the compile directive, perform a partition analysis. ---*/
#if PARTITION
  if (!dummy){
    if( fem_solver ) Partition_Analysis_FEM(geometry[MESH_0], config);
    else Partition_Analysis(geometry[MESH_0], config);
  }
#endif

  /*--- Check if Euler & Symmetry markers are straight/plane. This information
        is used in the Euler & Symmetry boundary routines. ---*/
  if((config_container[iZone]->GetnMarker_Euler() != 0 ||
     config_container[iZone]->GetnMarker_SymWall() != 0) &&
     !fem_solver) {

    if (rank == MASTER_NODE)
      cout << "Checking if Euler & Symmetry markers are straight/plane:" << endl;

    for (iMesh = 0; iMesh <= config_container[iZone]->GetnMGLevels(); iMesh++)
      geometry_container[iZone][iInst][iMesh]->ComputeSurf_Straightness(config_container[iZone], (iMesh==MESH_0) );

  }

}

void CDriver::Geometrical_Preprocessing_FVM(CConfig *config, CGeometry **&geometry) {

  unsigned short iZone = config->GetiZone(), iMGlevel;
  unsigned short requestedMGlevels = config->GetnMGLevels();
  unsigned long iPoint;
  bool fea = false;

  /*--- Definition of the geometry class to store the primal grid in the
     partitioning process. ---*/

  CGeometry *geometry_aux = NULL;

  /*--- All ranks process the grid and call ParMETIS for partitioning ---*/

  geometry_aux = new CPhysicalGeometry(config, iZone, nZone);

  /*--- Set the dimension --- */

  nDim = geometry_aux->GetnDim();

  /*--- Color the initial grid and set the send-receive domains (ParMETIS) ---*/

  geometry_aux->SetColorGrid_Parallel(config);

  /*--- Allocate the memory of the current domain, and divide the grid
     between the ranks. ---*/

  geometry = NULL;
  geometry = new CGeometry *[config->GetnMGLevels()+1];

  /*--- Build the grid data structures using the ParMETIS coloring. ---*/

  geometry[MESH_0] = new CPhysicalGeometry(geometry_aux, config);

  /*--- Deallocate the memory of geometry_aux and solver_aux ---*/

  delete geometry_aux;

  /*--- Add the Send/Receive boundaries ---*/
  geometry[MESH_0]->SetSendReceive(config);

  /*--- Add the Send/Receive boundaries ---*/
  geometry[MESH_0]->SetBoundaries(config);

  fea = ((config->GetKind_Solver() == FEM_ELASTICITY) ||
         (config->GetKind_Solver() == DISC_ADJ_FEM));

  /*--- Compute elements surrounding points, points surrounding points ---*/

  if (rank == MASTER_NODE) cout << "Setting point connectivity." << endl;
  geometry[MESH_0]->SetPoint_Connectivity();

  /*--- Renumbering points using Reverse Cuthill McKee ordering ---*/

  if (rank == MASTER_NODE) cout << "Renumbering points (Reverse Cuthill McKee Ordering)." << endl;
  geometry[MESH_0]->SetRCM_Ordering(config);

  /*--- recompute elements surrounding points, points surrounding points ---*/

  if (rank == MASTER_NODE) cout << "Recomputing point connectivity." << endl;
  geometry[MESH_0]->SetPoint_Connectivity();

  /*--- Compute elements surrounding elements ---*/

  if (rank == MASTER_NODE) cout << "Setting element connectivity." << endl;
  geometry[MESH_0]->SetElement_Connectivity();

  /*--- Check the orientation before computing geometrical quantities ---*/

  geometry[MESH_0]->SetBoundVolume();
  if (config->GetReorientElements()) {
    if (rank == MASTER_NODE) cout << "Checking the numerical grid orientation." << endl;
    geometry[MESH_0]->Check_IntElem_Orientation(config);
    geometry[MESH_0]->Check_BoundElem_Orientation(config);
  }

  /*--- Create the edge structure ---*/

  if (rank == MASTER_NODE) cout << "Identifying edges and vertices." << endl;
  geometry[MESH_0]->SetEdges();
  geometry[MESH_0]->SetVertex(config);

  /*--- Compute cell center of gravity ---*/

  if ((rank == MASTER_NODE) && (!fea)) cout << "Computing centers of gravity." << endl;
  geometry[MESH_0]->SetCoord_CG();

  /*--- Create the control volume structures ---*/

  if ((rank == MASTER_NODE) && (!fea)) cout << "Setting the control volume structure." << endl;
  geometry[MESH_0]->SetControlVolume(config, ALLOCATE);
  geometry[MESH_0]->SetBoundControlVolume(config, ALLOCATE);

  /*--- Visualize a dual control volume if requested ---*/

  if ((config->GetVisualize_CV() >= 0) &&
      (config->GetVisualize_CV() < (long)geometry[MESH_0]->GetnPointDomain()))
    geometry[MESH_0]->VisualizeControlVolume(config, UPDATE);

  /*--- Identify closest normal neighbor ---*/

  if (rank == MASTER_NODE) cout << "Searching for the closest normal neighbors to the surfaces." << endl;
  geometry[MESH_0]->FindNormal_Neighbor(config);

  /*--- Store the global to local mapping. ---*/

  if (rank == MASTER_NODE) cout << "Storing a mapping from global to local point index." << endl;
  geometry[MESH_0]->SetGlobal_to_Local_Point();

  /*--- Compute the surface curvature ---*/

  if ((rank == MASTER_NODE) && (!fea)) cout << "Compute the surface curvature." << endl;
  geometry[MESH_0]->ComputeSurf_Curvature(config);

  /*--- Check for periodicity and disable MG if necessary. ---*/

  if (rank == MASTER_NODE) cout << "Checking for periodicity." << endl;
  geometry[MESH_0]->Check_Periodicity(config);

  /*--- Compute mesh quality statistics on the fine grid. ---*/

  if (!fea) {
    if (rank == MASTER_NODE)
      cout << "Computing mesh quality statistics for the dual control volumes." << endl;
    geometry[MESH_0]->ComputeMeshQualityStatistics(config);
  }

  geometry[MESH_0]->SetMGLevel(MESH_0);
  if ((config->GetnMGLevels() != 0) && (rank == MASTER_NODE))
    cout << "Setting the multigrid structure." << endl;

  /*--- Loop over all the new grid ---*/

  for (iMGlevel = 1; iMGlevel <= config->GetnMGLevels(); iMGlevel++) {

    /*--- Create main agglomeration structure ---*/

    geometry[iMGlevel] = new CMultiGridGeometry(geometry, config, iMGlevel);

    /*--- Compute points surrounding points. ---*/

    geometry[iMGlevel]->SetPoint_Connectivity(geometry[iMGlevel-1]);

    /*--- Create the edge structure ---*/

    geometry[iMGlevel]->SetEdges();
    geometry[iMGlevel]->SetVertex(geometry[iMGlevel-1], config);

    /*--- Create the control volume structures ---*/

    geometry[iMGlevel]->SetControlVolume(config, geometry[iMGlevel-1], ALLOCATE);
    geometry[iMGlevel]->SetBoundControlVolume(config, geometry[iMGlevel-1], ALLOCATE);
    geometry[iMGlevel]->SetCoord(geometry[iMGlevel-1]);

    /*--- Find closest neighbor to a surface point ---*/

    geometry[iMGlevel]->FindNormal_Neighbor(config);

    /*--- Store our multigrid index. ---*/

    geometry[iMGlevel]->SetMGLevel(iMGlevel);

    /*--- Protect against the situation that we were not able to complete
       the agglomeration for this level, i.e., there weren't enough points.
       We need to check if we changed the total number of levels and delete
       the incomplete CMultiGridGeometry object. ---*/

    if (config->GetnMGLevels() != requestedMGlevels) {
      delete geometry[iMGlevel];
      break;
    }

  }

  /*--- For unsteady simulations, initialize the grid volumes
   and coordinates for previous solutions. Loop over all zones/grids ---*/

  if (config->GetTime_Marching() && config->GetGrid_Movement()) {
    for (iMGlevel = 0; iMGlevel <= config->GetnMGLevels(); iMGlevel++) {
      for (iPoint = 0; iPoint < geometry[iMGlevel]->GetnPoint(); iPoint++) {

        /*--- Update cell volume ---*/

        geometry[iMGlevel]->node[iPoint]->SetVolume_n();
        geometry[iMGlevel]->node[iPoint]->SetVolume_nM1();

        /*--- Update point coordinates ---*/
        geometry[iMGlevel]->node[iPoint]->SetCoord_n();
        geometry[iMGlevel]->node[iPoint]->SetCoord_n1();

      }
    }
  }


  /*--- Create the data structure for MPI point-to-point communications. ---*/

  for (iMGlevel = 0; iMGlevel <= config->GetnMGLevels(); iMGlevel++)
    geometry[iMGlevel]->PreprocessP2PComms(geometry[iMGlevel], config);


  /*--- Perform a few preprocessing routines and communications. ---*/

  for (iMGlevel = 0; iMGlevel <= config->GetnMGLevels(); iMGlevel++) {

    /*--- Compute the max length. ---*/

    if ((rank == MASTER_NODE) && (!fea) && (iMGlevel == MESH_0)) cout << "Finding max control volume width." << endl;
    geometry[iMGlevel]->SetMaxLength(config);

    /*--- Communicate the number of neighbors. This is needed for
         some centered schemes and for multigrid in parallel. ---*/

    if ((rank == MASTER_NODE) && (size > SINGLE_NODE) && (!fea) && (iMGlevel == MESH_0)) cout << "Communicating number of neighbors." << endl;
    geometry[iMGlevel]->InitiateComms(geometry[iMGlevel], config, NEIGHBORS);
    geometry[iMGlevel]->CompleteComms(geometry[iMGlevel], config, NEIGHBORS);
  }

}

void CDriver::Geometrical_Preprocessing_DGFEM(CConfig* config, CGeometry **&geometry) {

  /*--- Definition of the geometry class to store the primal grid in the
     partitioning process. ---*/

  CGeometry *geometry_aux = NULL;

  /*--- All ranks process the grid and call ParMETIS for partitioning ---*/

  geometry_aux = new CPhysicalGeometry(config, iZone, nZone);

  /*--- Set the dimension --- */

  nDim = geometry_aux->GetnDim();

  /*--- For the FEM solver with time-accurate local time-stepping, use
       a dummy solver class to retrieve the initial flow state. ---*/

  CSolver *solver_aux = NULL;
  solver_aux = new CFEM_DG_EulerSolver(config, nDim, MESH_0);

  /*--- Color the initial grid and set the send-receive domains (ParMETIS) ---*/

  geometry_aux->SetColorFEMGrid_Parallel(config);

  /*--- Allocate the memory of the current domain, and divide the grid
     between the ranks. ---*/

  geometry = NULL;
  geometry = new CGeometry *[config->GetnMGLevels()+1];

  geometry[MESH_0] = new CMeshFEM_DG(geometry_aux, config);

  /*--- Deallocate the memory of geometry_aux and solver_aux ---*/

  delete geometry_aux;
  if (solver_aux != NULL) delete solver_aux;

  /*--- Add the Send/Receive boundaries ---*/
  geometry[MESH_0]->SetSendReceive(config);

  /*--- Add the Send/Receive boundaries ---*/
  geometry[MESH_0]->SetBoundaries(config);

  /*--- Carry out a dynamic cast to CMeshFEM_DG, such that it is not needed to
       define all virtual functions in the base class CGeometry. ---*/
  CMeshFEM_DG *DGMesh = dynamic_cast<CMeshFEM_DG *>(geometry[MESH_0]);

  /*--- Determine the standard elements for the volume elements. ---*/
  if (rank == MASTER_NODE) cout << "Creating standard volume elements." << endl;
  DGMesh->CreateStandardVolumeElements(config);

  /*--- Create the face information needed to compute the contour integral
       for the elements in the Discontinuous Galerkin formulation. ---*/
  if (rank == MASTER_NODE) cout << "Creating face information." << endl;
  DGMesh->CreateFaces(config);

  /*--- Compute the metric terms of the volume elements. ---*/
  if (rank == MASTER_NODE) cout << "Computing metric terms volume elements." << endl;
  DGMesh->MetricTermsVolumeElements(config);

  /*--- Compute the metric terms of the surface elements. ---*/
  if (rank == MASTER_NODE) cout << "Computing metric terms surface elements." << endl;
  DGMesh->MetricTermsSurfaceElements(config);

  /*--- Compute a length scale of the volume elements. ---*/
  if (rank == MASTER_NODE) cout << "Computing length scale volume elements." << endl;
  DGMesh->LengthScaleVolumeElements();

  /*--- Compute the coordinates of the integration points. ---*/
  if (rank == MASTER_NODE) cout << "Computing coordinates of the integration points." << endl;
  DGMesh->CoordinatesIntegrationPoints();

  /*--- Compute the coordinates of the location of the solution DOFs. This is different
            from the grid points when a different polynomial degree is used to represent the
            geometry and solution. ---*/
  if (rank == MASTER_NODE) cout << "Computing coordinates of the solution DOFs." << endl;
  DGMesh->CoordinatesSolDOFs();

  /*--- Perform the preprocessing tasks when wall functions are used. ---*/
  if (rank == MASTER_NODE) cout << "Preprocessing for the wall functions. " << endl;
  DGMesh->WallFunctionPreprocessing(config);

  /*--- Store the global to local mapping. ---*/
  if (rank == MASTER_NODE) cout << "Storing a mapping from global to local DOF index." << endl;
  geometry[MESH_0]->SetGlobal_to_Local_Point();


  /*--- Loop to create the coarser grid levels. ---*/

  for(unsigned short iMGlevel=1; iMGlevel<=config->GetnMGLevels(); iMGlevel++) {

    SU2_MPI::Error("Geometrical_Preprocessing_DGFEM: Coarse grid levels not implemented yet.",
                   CURRENT_FUNCTION);
  }

}

void CDriver::Solver_Preprocessing(CConfig* config, CGeometry** geometry, CSolver ***&solver) {

  ENUM_MAIN_SOLVER kindSolver = static_cast<ENUM_MAIN_SOLVER>(config->GetKind_Solver());

  if (rank == MASTER_NODE)
    cout << endl <<"-------------------- Solver Preprocessing ( Zone " << config->GetiZone() <<" ) --------------------" << endl;

  solver = new CSolver**[config->GetnMGLevels()+1];

  for (iMesh = 0; iMesh <= config->GetnMGLevels(); iMesh++){
    solver[iMesh] = CSolverFactory::createSolverContainer(kindSolver, config, geometry[iMesh], iMesh);
  }

  /*--- Count the number of DOFs per solution point. ---*/

  DOFsPerPoint = 0;

  for (unsigned int iSol = 0; iSol < MAX_SOLS; iSol++){
    if (solver[MESH_0][iSol] != nullptr){
      DOFsPerPoint += solver[MESH_0][iSol]->GetnVar();
    }
  }

  bool update_geo = true;
  if (config->GetFSI_Simulation()) update_geo = false;

  Solver_Restart(solver, geometry, config, update_geo);

  /*--- Set up any necessary inlet profiles ---*/

  Inlet_Preprocessing(solver, geometry, config);

}

void CDriver::Inlet_Preprocessing(CSolver ***solver, CGeometry **geometry,
                                  CConfig *config) {

  bool euler, ns, turbulent,
  adj_euler, adj_ns, adj_turb,
  heat,
  fem,
  template_solver, disc_adj, disc_adj_fem, disc_adj_turb;
  int val_iter = 0;
  unsigned short iMesh;

  /*--- Initialize some useful booleans ---*/

  euler            = false;  ns              = false;  turbulent = false;
  adj_euler        = false;  adj_ns          = false;  adj_turb  = false;
  disc_adj         = false;
  fem              = false;  disc_adj_fem     = false;
  heat             = false;  disc_adj_turb    = false;
  template_solver  = false;

  /*--- Adjust iteration number for unsteady restarts. ---*/

  bool dual_time = ((config->GetTime_Marching() == DT_STEPPING_1ST) ||
                    (config->GetTime_Marching() == DT_STEPPING_2ND));
  bool time_stepping = config->GetTime_Marching() == TIME_STEPPING;
  bool adjoint = (config->GetDiscrete_Adjoint() || config->GetContinuous_Adjoint());

  if (dual_time) {
    if (adjoint) val_iter = SU2_TYPE::Int(config->GetUnst_AdjointIter())-1;
    else if (config->GetTime_Marching() == DT_STEPPING_1ST)
      val_iter = SU2_TYPE::Int(config->GetRestart_Iter())-1;
    else val_iter = SU2_TYPE::Int(config->GetRestart_Iter())-2;
  }

  if (time_stepping) {
    if (adjoint) val_iter = SU2_TYPE::Int(config->GetUnst_AdjointIter())-1;
    else val_iter = SU2_TYPE::Int(config->GetRestart_Iter())-1;
  }

  /*--- Assign booleans ---*/

  switch (config->GetKind_Solver()) {
    case TEMPLATE_SOLVER: template_solver = true; break;
    case EULER : case INC_EULER: euler = true; break;
    case NAVIER_STOKES: case INC_NAVIER_STOKES: ns = true; break;
    case RANS : case INC_RANS: ns = true; turbulent = true; break;
    case HEAT_EQUATION: heat = true; break;
    case FEM_ELASTICITY: fem = true; break;
    case ADJ_EULER : euler = true; adj_euler = true; break;
    case ADJ_NAVIER_STOKES : ns = true; turbulent = (config->GetKind_Turb_Model() != NONE); adj_ns = true; break;
    case ADJ_RANS : ns = true; turbulent = true; adj_ns = true; adj_turb = (!config->GetFrozen_Visc_Cont()); break;
    case DISC_ADJ_EULER: case DISC_ADJ_INC_EULER: euler = true; disc_adj = true; break;
    case DISC_ADJ_NAVIER_STOKES: case DISC_ADJ_INC_NAVIER_STOKES: ns = true; disc_adj = true; break;
    case DISC_ADJ_RANS: case DISC_ADJ_INC_RANS: ns = true; turbulent = true; disc_adj = true; disc_adj_turb = (!config->GetFrozen_Visc_Disc()); break;
    case DISC_ADJ_FEM: fem = true; disc_adj_fem = true; break;
  }


  /*--- Load inlet profile files for any of the active solver containers.
   Note that these routines fill the fine grid data structures for the markers
   and restrict values down to all coarser MG levels. ---*/

  if (config->GetInlet_Profile_From_File()) {

    /*--- Use LoadInletProfile() routines for the particular solver. ---*/

    if (rank == MASTER_NODE) {
      cout << endl;
      cout << "Reading inlet profile from file: ";
      cout << config->GetInlet_FileName() << endl;
    }

    bool no_profile = false;

    if (euler || ns || adj_euler || adj_ns || disc_adj) {
      solver[MESH_0][FLOW_SOL]->LoadInletProfile(geometry, solver, config, val_iter, FLOW_SOL, INLET_FLOW);
    }
    if (turbulent || adj_turb || disc_adj_turb) {
      solver[MESH_0][TURB_SOL]->LoadInletProfile(geometry, solver, config, val_iter, TURB_SOL, INLET_FLOW);
    }

    if (template_solver) {
      no_profile = true;
    }
    if (heat) {
      no_profile = true;
    }
    if (fem) {
      no_profile = true;
    }
    if (disc_adj_fem) {
      no_profile = true;
    }

    /*--- Exit if profiles were requested for a solver that is not available. ---*/

    if (no_profile) {
      SU2_MPI::Error(string("Inlet profile specification via file (C++) has not been \n") +
                     string("implemented yet for this solver.\n") +
                     string("Please set SPECIFIED_INLET_PROFILE= NO and try again."), CURRENT_FUNCTION);
    }

  } else {

    /*--- Uniform inlets or python-customized inlets ---*/

    /* --- Initialize quantities for inlet boundary
     * This routine does not check if they python wrapper is being used to
     * set custom boundary conditions.  This is intentional; the
     * default values for python custom BCs are initialized with the default
     * values specified in the config (avoiding non physical values) --- */

    for (iMesh = 0; iMesh <= config->GetnMGLevels(); iMesh++) {
      for(unsigned short iMarker=0; iMarker < config->GetnMarker_All(); iMarker++) {
        if (euler || ns || adj_euler || adj_ns || disc_adj)
          solver[iMesh][FLOW_SOL]->SetUniformInlet(config, iMarker);
        if (turbulent)
          solver[iMesh][TURB_SOL]->SetUniformInlet(config, iMarker);
      }
    }

  }

}

void CDriver::Solver_Restart(CSolver ***solver, CGeometry **geometry,
                             CConfig *config, bool update_geo) {

  bool euler, ns, turbulent,
  adj_euler, adj_ns, adj_turb,
  heat, fem, fem_euler, fem_ns, fem_dg_flow,
  template_solver, disc_adj, disc_adj_fem, disc_adj_turb, disc_adj_heat;
  int val_iter = 0;

  /*--- Initialize some useful booleans ---*/

  euler            = false;  ns           = false;  turbulent   = false;
  adj_euler        = false;  adj_ns       = false;  adj_turb    = false;
  fem_euler        = false;  fem_ns       = false;  fem_dg_flow = false;
  disc_adj         = false;
  fem              = false;  disc_adj_fem     = false;
  disc_adj_turb    = false;
  heat             = false;  disc_adj_heat    = false;
  template_solver  = false;

  /*--- Check for restarts and use the LoadRestart() routines. ---*/

  bool restart      = config->GetRestart();
  bool restart_flow = config->GetRestart_Flow();
  bool no_restart   = false;

  /*--- Adjust iteration number for unsteady restarts. ---*/

  bool dual_time = ((config->GetTime_Marching() == DT_STEPPING_1ST) ||
                    (config->GetTime_Marching() == DT_STEPPING_2ND));
  bool time_stepping = config->GetTime_Marching() == TIME_STEPPING;
  bool adjoint = (config->GetDiscrete_Adjoint() || config->GetContinuous_Adjoint());
  bool time_domain = (config->GetTime_Domain()); // Dynamic simulation (FSI).

  if (dual_time) {
    if (adjoint) val_iter = SU2_TYPE::Int(config->GetUnst_AdjointIter())-1;
    else if (config->GetTime_Marching() == DT_STEPPING_1ST)
      val_iter = SU2_TYPE::Int(config->GetRestart_Iter())-1;
    else val_iter = SU2_TYPE::Int(config->GetRestart_Iter())-2;
  }

  if (time_stepping) {
    if (adjoint) val_iter = SU2_TYPE::Int(config->GetUnst_AdjointIter())-1;
    else val_iter = SU2_TYPE::Int(config->GetRestart_Iter())-1;
  }

  /*--- Assign booleans ---*/

  switch (config->GetKind_Solver()) {
    case TEMPLATE_SOLVER: template_solver = true; break;
    case EULER : case INC_EULER: euler = true; break;
    case NAVIER_STOKES: case INC_NAVIER_STOKES: ns = true; heat = config->GetWeakly_Coupled_Heat(); break;
    case RANS : case INC_RANS: ns = true; turbulent = true; heat = config->GetWeakly_Coupled_Heat(); break;
    case FEM_EULER : fem_euler = true; break;
    case FEM_NAVIER_STOKES: fem_ns = true; break;
    case FEM_RANS : fem_ns = true; break;
    case FEM_LES : fem_ns = true; break;
    case HEAT_EQUATION: heat = true; break;
    case FEM_ELASTICITY: fem = true; break;
    case ADJ_EULER : euler = true; adj_euler = true; break;
    case ADJ_NAVIER_STOKES : ns = true; turbulent = (config->GetKind_Turb_Model() != NONE); adj_ns = true; break;
    case ADJ_RANS : ns = true; turbulent = true; adj_ns = true; adj_turb = (!config->GetFrozen_Visc_Cont()); break;
    case DISC_ADJ_EULER: case DISC_ADJ_INC_EULER: euler = true; disc_adj = true; break;
    case DISC_ADJ_NAVIER_STOKES: case DISC_ADJ_INC_NAVIER_STOKES: ns = true; disc_adj = true; heat = config->GetWeakly_Coupled_Heat(); break;
    case DISC_ADJ_RANS: case DISC_ADJ_INC_RANS: ns = true; turbulent = true; disc_adj = true; disc_adj_turb = (!config->GetFrozen_Visc_Disc()); heat = config->GetWeakly_Coupled_Heat(); break;
    case DISC_ADJ_FEM_EULER: fem_euler = true; disc_adj = true; break;
    case DISC_ADJ_FEM_NS: fem_ns = true; disc_adj = true; break;
    case DISC_ADJ_FEM_RANS: fem_ns = true; turbulent = true; disc_adj = true; disc_adj_turb = (!config->GetFrozen_Visc_Disc()); break;
    case DISC_ADJ_FEM: fem = true; disc_adj_fem = true; break;
    case DISC_ADJ_HEAT: heat = true; disc_adj_heat = true; break;

  }

  /*--- Determine the kind of FEM solver used for the flow. ---*/

  switch( config->GetKind_FEM_Flow() ) {
    case DG: fem_dg_flow = true; break;
  }

  /*--- Load restarts for any of the active solver containers. Note that
   these restart routines fill the fine grid and interpolate to all MG levels. ---*/

  if (restart || restart_flow) {
    if (euler || ns) {
      SU2_OMP_PARALLEL_(if(solver[MESH_0][FLOW_SOL]->GetHasHybridParallel()))
      solver[MESH_0][FLOW_SOL]->LoadRestart(geometry, solver, config, val_iter, update_geo);
    }
    if (turbulent) {
      SU2_OMP_PARALLEL_(if(solver[MESH_0][TURB_SOL]->GetHasHybridParallel()))
      solver[MESH_0][TURB_SOL]->LoadRestart(geometry, solver, config, val_iter, update_geo);
    }
    if (config->AddRadiation()) {
      solver[MESH_0][RAD_SOL]->LoadRestart(geometry, solver, config, val_iter, update_geo);
    }
    if (fem) {
      if (time_domain) val_iter = SU2_TYPE::Int(config->GetRestart_Iter())-1;
      solver[MESH_0][FEA_SOL]->LoadRestart(geometry, solver, config, val_iter, update_geo);
    }
    if (fem_euler || fem_ns) {
      if (fem_dg_flow)
        solver[MESH_0][FLOW_SOL]->LoadRestart(geometry, solver, config, val_iter, update_geo);
    }
    if (heat) {
      solver[MESH_0][HEAT_SOL]->LoadRestart(geometry, solver, config, val_iter, update_geo);
    }
  }

  if (restart) {
    if (template_solver) {
      no_restart = true;
    }
    if (heat) {
      solver[MESH_0][HEAT_SOL]->LoadRestart(geometry, solver, config, val_iter, update_geo);
    }
    if (adj_euler || adj_ns) {
      solver[MESH_0][ADJFLOW_SOL]->LoadRestart(geometry, solver, config, val_iter, update_geo);
    }
    if (adj_turb) {
      no_restart = true;
    }
    if (disc_adj) {
      solver[MESH_0][ADJFLOW_SOL]->LoadRestart(geometry, solver, config, val_iter, update_geo);
      if (disc_adj_turb)
        solver[MESH_0][ADJTURB_SOL]->LoadRestart(geometry, solver, config, val_iter, update_geo);
      if (disc_adj_heat)
        solver[MESH_0][ADJHEAT_SOL]->LoadRestart(geometry, solver, config, val_iter, update_geo);
      if (config->AddRadiation())
        solver[MESH_0][ADJRAD_SOL]->LoadRestart(geometry, solver, config, val_iter, update_geo);
    }
    if (disc_adj_fem) {
        if (time_domain) val_iter = SU2_TYPE::Int(config->GetRestart_Iter())-1;
        solver[MESH_0][ADJFEA_SOL]->LoadRestart(geometry, solver, config, val_iter, update_geo);
    }
    if (disc_adj_heat) {
      solver[MESH_0][ADJHEAT_SOL]->LoadRestart(geometry, solver, config, val_iter, update_geo);
    }
  }

  if ((restart || restart_flow) && config->GetDeform_Mesh() && update_geo){
    /*--- Always restart with the last state ---*/
    val_iter = SU2_TYPE::Int(config->GetRestart_Iter())-1;
    solver[MESH_0][MESH_SOL]->LoadRestart(geometry, solver, config, val_iter, update_geo);
  }

  /*--- Exit if a restart was requested for a solver that is not available. ---*/

  if (no_restart) {
    SU2_MPI::Error(string("A restart capability has not been implemented yet for this solver.\n") +
                   string("Please set RESTART_SOL= NO and try again."), CURRENT_FUNCTION);
  }

  /*--- Think about calls to pre / post-processing here, plus realizability checks. ---*/


}

void CDriver::Solver_Postprocessing(CSolver ****solver, CGeometry **geometry,
                                    CConfig *config, unsigned short val_iInst) {

  for (int iMGlevel = 0; iMGlevel <= config->GetnMGLevels(); iMGlevel++) {
    for (unsigned int iSol = 0; iSol < MAX_SOLS; iSol++){
      delete solver[val_iInst][iMGlevel][iSol];
    }
    delete [] solver[val_iInst][iMGlevel];
  }
  delete [] solver[val_iInst];

  CSolverFactory::ClearSolverMeta();

}

void CDriver::Integration_Preprocessing(CConfig *config, CSolver **solver, CIntegration **&integration) {

  if (rank == MASTER_NODE)
    cout << endl <<"----------------- Integration Preprocessing ( Zone " << config->GetiZone() <<" ) ------------------" << endl;

  ENUM_MAIN_SOLVER kindMainSolver = static_cast<ENUM_MAIN_SOLVER>(config->GetKind_Solver());

  integration = CIntegrationFactory::createIntegrationContainer(kindMainSolver, solver);

}

void CDriver::Integration_Postprocessing(CIntegration ***integration, CGeometry **geometry, CConfig *config, unsigned short val_iInst) {

  for (unsigned int iSol = 0; iSol < MAX_SOLS; iSol++){
    delete integration[val_iInst][iSol];
  }

  delete [] integration[val_iInst];

}

void CDriver::Numerics_Preprocessing(CConfig *config, CGeometry **geometry, CSolver ***solver, CNumerics ****&numerics) {

  if (rank == MASTER_NODE)
    cout << endl <<"------------------- Numerics Preprocessing ( Zone " << config->GetiZone() <<" ) -------------------" << endl;

  unsigned short iMGlevel, iSol,

  nVar_Template         = 0,
  nVar_Flow             = 0,
  nVar_Trans            = 0,
  nVar_Turb             = 0,
  nVar_Adj_Flow         = 0,
  nVar_Adj_Turb         = 0,
  nVar_FEM              = 0,
  nVar_Rad              = 0,
  nVar_Heat             = 0;

  numerics = new CNumerics***[config->GetnMGLevels()+1];

  const su2double *constants = nullptr;
  su2double kine_Inf = 0.0, omega_Inf = 0.0;

  bool compressible = false;
  bool incompressible = false;
  bool ideal_gas = (config->GetKind_FluidModel() == STANDARD_AIR) || (config->GetKind_FluidModel() == IDEAL_GAS);
  bool roe_low_dissipation = (config->GetKind_RoeLowDiss() != NO_ROELOWDISS);

  /*--- Initialize some useful booleans ---*/
  bool euler, ns, turbulent, adj_euler, adj_ns, adj_turb, fem_euler, fem_ns, fem_turbulent;
  bool spalart_allmaras, neg_spalart_allmaras, e_spalart_allmaras, comp_spalart_allmaras, e_comp_spalart_allmaras, menter_sst;
  bool fem, heat, transition, template_solver;

  euler = ns = turbulent = adj_euler = adj_ns = adj_turb = fem_euler = fem_ns = fem_turbulent = false;
  spalart_allmaras = neg_spalart_allmaras = e_spalart_allmaras = comp_spalart_allmaras = e_comp_spalart_allmaras = menter_sst = false;
  fem = heat = transition = template_solver = false;

  /*--- Assign booleans ---*/
  switch (config->GetKind_Solver()) {
    case TEMPLATE_SOLVER:
      template_solver = true; break;

    case EULER :
    case DISC_ADJ_EULER:
      euler = compressible = true; break;

    case NAVIER_STOKES:
    case DISC_ADJ_NAVIER_STOKES:
      ns = compressible = true; break;

    case RANS:
    case DISC_ADJ_RANS:
      ns = compressible = turbulent = true;
      transition = (config->GetKind_Trans_Model() == LM); break;

    case INC_EULER:
    case DISC_ADJ_INC_EULER:
      euler = incompressible = true; break;

    case INC_NAVIER_STOKES:
    case DISC_ADJ_INC_NAVIER_STOKES:
      ns = incompressible = true;
      heat = config->GetWeakly_Coupled_Heat(); break;

    case INC_RANS:
    case DISC_ADJ_INC_RANS:
      ns = incompressible = turbulent = true;
      heat = config->GetWeakly_Coupled_Heat();
      transition = (config->GetKind_Trans_Model() == LM); break;

    case FEM_EULER:
    case DISC_ADJ_FEM_EULER:
      fem_euler = compressible = true; break;

    case FEM_NAVIER_STOKES:
    case DISC_ADJ_FEM_NS:
      fem_ns = compressible = true; break;

    case FEM_RANS:
    case DISC_ADJ_FEM_RANS:
      fem_ns = compressible = fem_turbulent = true; break;

    case FEM_LES:
      fem_ns = compressible = true; break;

    case HEAT_EQUATION:
    case DISC_ADJ_HEAT:
      heat = true; break;

    case FEM_ELASTICITY:
    case DISC_ADJ_FEM:
      fem = true; break;

    case ADJ_EULER:
      adj_euler = euler = compressible = true; break;

    case ADJ_NAVIER_STOKES:
      adj_ns = ns = compressible = true;
      turbulent = (config->GetKind_Turb_Model() != NONE); break;

    case ADJ_RANS:
      adj_ns = ns = compressible = turbulent = true;
      adj_turb = !config->GetFrozen_Visc_Cont(); break;

  }

  /*--- Assign turbulence model booleans ---*/

  if (turbulent || fem_turbulent)
    switch (config->GetKind_Turb_Model()) {
      case SA:        spalart_allmaras = true;        break;
      case SA_NEG:    neg_spalart_allmaras = true;    break;
      case SA_E:      e_spalart_allmaras = true;      break;
      case SA_COMP:   comp_spalart_allmaras = true;   break;
      case SA_E_COMP: e_comp_spalart_allmaras = true; break;
      case SST:       menter_sst = true;              break;
      case SST_SUST:  menter_sst = true;              break;
      default:
        SU2_MPI::Error("Specified turbulence model unavailable or none selected", CURRENT_FUNCTION);
        break;
    }

  /*--- If the Menter SST model is used, store the constants of the model and determine the
        free stream values of the turbulent kinetic energy and dissipation rate. ---*/

  if (menter_sst) {
    constants = solver[MESH_0][TURB_SOL]->GetConstants();
    kine_Inf  = solver[MESH_0][TURB_SOL]->GetTke_Inf();
    omega_Inf = solver[MESH_0][TURB_SOL]->GetOmega_Inf();
  }

  /*--- Number of variables for the template ---*/

  if (template_solver) nVar_Flow = solver[MESH_0][FLOW_SOL]->GetnVar();

  /*--- Number of variables for direct problem ---*/

  if (euler)        nVar_Flow = solver[MESH_0][FLOW_SOL]->GetnVar();
  if (ns)           nVar_Flow = solver[MESH_0][FLOW_SOL]->GetnVar();
  if (turbulent)    nVar_Turb = solver[MESH_0][TURB_SOL]->GetnVar();
  if (transition)   nVar_Trans = solver[MESH_0][TRANS_SOL]->GetnVar();

  if (fem_euler)    nVar_Flow = solver[MESH_0][FLOW_SOL]->GetnVar();
  if (fem_ns)       nVar_Flow = solver[MESH_0][FLOW_SOL]->GetnVar();
  //if (fem_turbulent)    nVar_Turb = solver_container[MESH_0][FEM_TURB_SOL]->GetnVar();

  if (fem)          nVar_FEM = solver[MESH_0][FEA_SOL]->GetnVar();
  if (heat)     nVar_Heat = solver[MESH_0][HEAT_SOL]->GetnVar();

  if (config->AddRadiation())    nVar_Rad = solver[MESH_0][RAD_SOL]->GetnVar();

  /*--- Number of variables for adjoint problem ---*/

  if (adj_euler)    nVar_Adj_Flow = solver[MESH_0][ADJFLOW_SOL]->GetnVar();
  if (adj_ns)       nVar_Adj_Flow = solver[MESH_0][ADJFLOW_SOL]->GetnVar();
  if (adj_turb)     nVar_Adj_Turb = solver[MESH_0][ADJTURB_SOL]->GetnVar();

  /*--- Definition of the Class for the numerical method: numerics_container[INSTANCE_LEVEL][MESH_LEVEL][EQUATION][EQ_TERM] ---*/

  for (iMGlevel = 0; iMGlevel <= config->GetnMGLevels(); iMGlevel++) {
    numerics[iMGlevel] = new CNumerics** [MAX_SOLS];
    for (iSol = 0; iSol < MAX_SOLS; iSol++)
      numerics[iMGlevel][iSol] = new CNumerics* [MAX_TERMS*omp_get_max_threads()]();
  }

  /*--- Instantiate one numerics object per thread for each required term. ---*/

  for (int thread = 0; thread < omp_get_max_threads(); ++thread)
  {
  const int offset = thread * MAX_TERMS;

  const int conv_term = CONV_TERM + offset;
  const int visc_term = VISC_TERM + offset;

  const int source_first_term = SOURCE_FIRST_TERM + offset;
  const int source_second_term = SOURCE_SECOND_TERM + offset;

  const int conv_bound_term = CONV_BOUND_TERM + offset;
  const int visc_bound_term = VISC_BOUND_TERM + offset;

  const int fea_term = FEA_TERM + offset;

  /*--- Solver definition for the template problem ---*/
  if (template_solver) {

    /*--- Definition of the convective scheme for each equation and mesh level ---*/
    switch (config->GetKind_ConvNumScheme_Template()) {
      case SPACE_CENTERED : case SPACE_UPWIND :
        for (iMGlevel = 0; iMGlevel <= config->GetnMGLevels(); iMGlevel++)
          numerics[iMGlevel][TEMPLATE_SOL][conv_term] = new CConvective_Template(nDim, nVar_Template, config);
        break;
      default:
        SU2_OMP_MASTER
        SU2_MPI::Error("Convective scheme not implemented (template_solver).", CURRENT_FUNCTION);
        break;
    }

    /*--- Definition of the viscous scheme for each equation and mesh level ---*/
    for (iMGlevel = 0; iMGlevel <= config->GetnMGLevels(); iMGlevel++)
      numerics[iMGlevel][TEMPLATE_SOL][visc_term] = new CViscous_Template(nDim, nVar_Template, config);

    /*--- Definition of the source term integration scheme for each equation and mesh level ---*/
    for (iMGlevel = 0; iMGlevel <= config->GetnMGLevels(); iMGlevel++)
      numerics[iMGlevel][TEMPLATE_SOL][source_first_term] = new CSource_Template(nDim, nVar_Template, config);

    /*--- Definition of the boundary condition method ---*/
    for (iMGlevel = 0; iMGlevel <= config->GetnMGLevels(); iMGlevel++) {
      numerics[iMGlevel][TEMPLATE_SOL][conv_bound_term] = new CConvective_Template(nDim, nVar_Template, config);
    }

  }

  /*--- Solver definition for the Potential, Euler, Navier-Stokes problems ---*/
  if ((euler) || (ns)) {

    /*--- Definition of the convective scheme for each equation and mesh level ---*/
    switch (config->GetKind_ConvNumScheme_Flow()) {
      case NO_CONVECTIVE :
        SU2_OMP_MASTER
        SU2_MPI::Error("Config file is missing the CONV_NUM_METHOD_FLOW option.", CURRENT_FUNCTION);
        break;

      case SPACE_CENTERED :
        if (compressible) {
          /*--- Compressible flow ---*/
          switch (config->GetKind_Centered_Flow()) {
            case LAX : numerics[MESH_0][FLOW_SOL][conv_term] = new CCentLax_Flow(nDim, nVar_Flow, config); break;
            case JST : numerics[MESH_0][FLOW_SOL][conv_term] = new CCentJST_Flow(nDim, nVar_Flow, config); break;
            case JST_KE : numerics[MESH_0][FLOW_SOL][conv_term] = new CCentJST_KE_Flow(nDim, nVar_Flow, config); break;
            default:
              SU2_OMP_MASTER
              SU2_MPI::Error("Invalid centered scheme or not implemented.", CURRENT_FUNCTION);
              break;
          }

          for (iMGlevel = 1; iMGlevel <= config->GetnMGLevels(); iMGlevel++)
            numerics[iMGlevel][FLOW_SOL][conv_term] = new CCentLax_Flow(nDim, nVar_Flow, config);

          /*--- Definition of the boundary condition method ---*/
          for (iMGlevel = 0; iMGlevel <= config->GetnMGLevels(); iMGlevel++)
            numerics[iMGlevel][FLOW_SOL][conv_bound_term] = new CUpwRoe_Flow(nDim, nVar_Flow, config, false);

        }
        if (incompressible) {
          /*--- Incompressible flow, use preconditioning method ---*/
          switch (config->GetKind_Centered_Flow()) {
            case LAX : numerics[MESH_0][FLOW_SOL][conv_term] = new CCentLaxInc_Flow(nDim, nVar_Flow, config); break;
            case JST : numerics[MESH_0][FLOW_SOL][conv_term] = new CCentJSTInc_Flow(nDim, nVar_Flow, config); break;
            default:
              SU2_OMP_MASTER
              SU2_MPI::Error("Invalid centered scheme or not implemented.\n Currently, only JST and LAX-FRIEDRICH are available for incompressible flows.", CURRENT_FUNCTION);
              break;
          }
          for (iMGlevel = 1; iMGlevel <= config->GetnMGLevels(); iMGlevel++)
            numerics[iMGlevel][FLOW_SOL][conv_term] = new CCentLaxInc_Flow(nDim, nVar_Flow, config);

          /*--- Definition of the boundary condition method ---*/
          for (iMGlevel = 0; iMGlevel <= config->GetnMGLevels(); iMGlevel++)
            numerics[iMGlevel][FLOW_SOL][conv_bound_term] = new CUpwFDSInc_Flow(nDim, nVar_Flow, config);

        }
        break;
      case SPACE_UPWIND :
        if (compressible) {
          /*--- Compressible flow ---*/
          switch (config->GetKind_Upwind_Flow()) {
            case ROE:
              if (ideal_gas) {

                for (iMGlevel = 0; iMGlevel <= config->GetnMGLevels(); iMGlevel++) {
                  numerics[iMGlevel][FLOW_SOL][conv_term] = new CUpwRoe_Flow(nDim, nVar_Flow, config, roe_low_dissipation);
                  numerics[iMGlevel][FLOW_SOL][conv_bound_term] = new CUpwRoe_Flow(nDim, nVar_Flow, config, false);
                }
              } else {

                for (iMGlevel = 0; iMGlevel <= config->GetnMGLevels(); iMGlevel++) {
                  numerics[iMGlevel][FLOW_SOL][conv_term] = new CUpwGeneralRoe_Flow(nDim, nVar_Flow, config);
                  numerics[iMGlevel][FLOW_SOL][conv_bound_term] = new CUpwGeneralRoe_Flow(nDim, nVar_Flow, config);
                }
              }
              break;

            case AUSM:
              for (iMGlevel = 0; iMGlevel <= config->GetnMGLevels(); iMGlevel++) {
                numerics[iMGlevel][FLOW_SOL][conv_term] = new CUpwAUSM_Flow(nDim, nVar_Flow, config);
                numerics[iMGlevel][FLOW_SOL][conv_bound_term] = new CUpwAUSM_Flow(nDim, nVar_Flow, config);
              }
              break;

            case AUSMPLUSUP:
              for (iMGlevel = 0; iMGlevel <= config->GetnMGLevels(); iMGlevel++) {
                numerics[iMGlevel][FLOW_SOL][conv_term] = new CUpwAUSMPLUSUP_Flow(nDim, nVar_Flow, config);
                numerics[iMGlevel][FLOW_SOL][conv_bound_term] = new CUpwAUSMPLUSUP_Flow(nDim, nVar_Flow, config);
              }
              break;

            case AUSMPLUSUP2:
              for (iMGlevel = 0; iMGlevel <= config->GetnMGLevels(); iMGlevel++) {
                numerics[iMGlevel][FLOW_SOL][conv_term] = new CUpwAUSMPLUSUP2_Flow(nDim, nVar_Flow, config);
                numerics[iMGlevel][FLOW_SOL][conv_bound_term] = new CUpwAUSMPLUSUP2_Flow(nDim, nVar_Flow, config);
              }
              break;

            case TURKEL:
              for (iMGlevel = 0; iMGlevel <= config->GetnMGLevels(); iMGlevel++) {
                numerics[iMGlevel][FLOW_SOL][conv_term] = new CUpwTurkel_Flow(nDim, nVar_Flow, config);
                numerics[iMGlevel][FLOW_SOL][conv_bound_term] = new CUpwTurkel_Flow(nDim, nVar_Flow, config);
              }
              break;

            case L2ROE:
              for (iMGlevel = 0; iMGlevel <= config->GetnMGLevels(); iMGlevel++) {
                numerics[iMGlevel][FLOW_SOL][conv_term] = new CUpwL2Roe_Flow(nDim, nVar_Flow, config);
                numerics[iMGlevel][FLOW_SOL][conv_bound_term] = new CUpwL2Roe_Flow(nDim, nVar_Flow, config);
              }
              break;
            case LMROE:
              for (iMGlevel = 0; iMGlevel <= config->GetnMGLevels(); iMGlevel++) {
                numerics[iMGlevel][FLOW_SOL][conv_term] = new CUpwLMRoe_Flow(nDim, nVar_Flow, config);
                numerics[iMGlevel][FLOW_SOL][conv_bound_term] = new CUpwLMRoe_Flow(nDim, nVar_Flow, config);
              }
              break;

            case SLAU:
              for (iMGlevel = 0; iMGlevel <= config->GetnMGLevels(); iMGlevel++) {
                numerics[iMGlevel][FLOW_SOL][conv_term] = new CUpwSLAU_Flow(nDim, nVar_Flow, config, roe_low_dissipation);
                numerics[iMGlevel][FLOW_SOL][conv_bound_term] = new CUpwSLAU_Flow(nDim, nVar_Flow, config, false);
              }
              break;

            case SLAU2:
              for (iMGlevel = 0; iMGlevel <= config->GetnMGLevels(); iMGlevel++) {
                numerics[iMGlevel][FLOW_SOL][conv_term] = new CUpwSLAU2_Flow(nDim, nVar_Flow, config, roe_low_dissipation);
                numerics[iMGlevel][FLOW_SOL][conv_bound_term] = new CUpwSLAU2_Flow(nDim, nVar_Flow, config, false);
              }
              break;

            case HLLC:
              if (ideal_gas) {
                for (iMGlevel = 0; iMGlevel <= config->GetnMGLevels(); iMGlevel++) {
                  numerics[iMGlevel][FLOW_SOL][conv_term] = new CUpwHLLC_Flow(nDim, nVar_Flow, config);
                  numerics[iMGlevel][FLOW_SOL][conv_bound_term] = new CUpwHLLC_Flow(nDim, nVar_Flow, config);
                }
              }
              else {
                for (iMGlevel = 0; iMGlevel <= config->GetnMGLevels(); iMGlevel++) {
                  numerics[iMGlevel][FLOW_SOL][conv_term] = new CUpwGeneralHLLC_Flow(nDim, nVar_Flow, config);
                  numerics[iMGlevel][FLOW_SOL][conv_bound_term] = new CUpwGeneralHLLC_Flow(nDim, nVar_Flow, config);
                }
              }
              break;

            case MSW:
              for (iMGlevel = 0; iMGlevel <= config->GetnMGLevels(); iMGlevel++) {
                numerics[iMGlevel][FLOW_SOL][conv_term] = new CUpwMSW_Flow(nDim, nVar_Flow, config);
                numerics[iMGlevel][FLOW_SOL][conv_bound_term] = new CUpwMSW_Flow(nDim, nVar_Flow, config);
              }
              break;

            case CUSP:
              for (iMGlevel = 0; iMGlevel <= config->GetnMGLevels(); iMGlevel++) {
                numerics[iMGlevel][FLOW_SOL][conv_term] = new CUpwCUSP_Flow(nDim, nVar_Flow, config);
                numerics[iMGlevel][FLOW_SOL][conv_bound_term] = new CUpwCUSP_Flow(nDim, nVar_Flow, config);
              }
              break;

            default:
              SU2_OMP_MASTER
              SU2_MPI::Error("Invalid upwind scheme or not implemented.", CURRENT_FUNCTION);
              break;
          }

        }
        if (incompressible) {
          /*--- Incompressible flow, use artificial compressibility method ---*/
          switch (config->GetKind_Upwind_Flow()) {
            case FDS:
              for (iMGlevel = 0; iMGlevel <= config->GetnMGLevels(); iMGlevel++) {
                numerics[iMGlevel][FLOW_SOL][conv_term] = new CUpwFDSInc_Flow(nDim, nVar_Flow, config);
                numerics[iMGlevel][FLOW_SOL][conv_bound_term] = new CUpwFDSInc_Flow(nDim, nVar_Flow, config);
              }
              break;
            default:
              SU2_OMP_MASTER
              SU2_MPI::Error("Invalid upwind scheme or not implemented.\n Currently, only FDS is available for incompressible flows.", CURRENT_FUNCTION);
              break;
          }
        }
        break;

      default:
        SU2_OMP_MASTER
        SU2_MPI::Error("Invalid convective scheme for the Euler / Navier-Stokes equations.", CURRENT_FUNCTION);
        break;
    }

    /*--- Definition of the viscous scheme for each equation and mesh level ---*/
    if (compressible) {
      if (ideal_gas) {

        /*--- Compressible flow Ideal gas ---*/
        numerics[MESH_0][FLOW_SOL][visc_term] = new CAvgGrad_Flow(nDim, nVar_Flow, true, config);
        for (iMGlevel = 1; iMGlevel <= config->GetnMGLevels(); iMGlevel++)
          numerics[iMGlevel][FLOW_SOL][visc_term] = new CAvgGrad_Flow(nDim, nVar_Flow, false, config);

        /*--- Definition of the boundary condition method ---*/
        for (iMGlevel = 0; iMGlevel <= config->GetnMGLevels(); iMGlevel++)
          numerics[iMGlevel][FLOW_SOL][visc_bound_term] = new CAvgGrad_Flow(nDim, nVar_Flow, false, config);

      } else {

        /*--- Compressible flow Real gas ---*/
        numerics[MESH_0][FLOW_SOL][visc_term] = new CGeneralAvgGrad_Flow(nDim, nVar_Flow, true, config);
        for (iMGlevel = 1; iMGlevel <= config->GetnMGLevels(); iMGlevel++)
          numerics[iMGlevel][FLOW_SOL][visc_term] = new CGeneralAvgGrad_Flow(nDim, nVar_Flow, false, config);

        /*--- Definition of the boundary condition method ---*/
        for (iMGlevel = 0; iMGlevel <= config->GetnMGLevels(); iMGlevel++)
          numerics[iMGlevel][FLOW_SOL][visc_bound_term] = new CGeneralAvgGrad_Flow(nDim, nVar_Flow, false, config);

      }
    }
    if (incompressible) {
      /*--- Incompressible flow, use preconditioning method ---*/
      numerics[MESH_0][FLOW_SOL][visc_term] = new CAvgGradInc_Flow(nDim, nVar_Flow, true, config);
      for (iMGlevel = 1; iMGlevel <= config->GetnMGLevels(); iMGlevel++)
        numerics[iMGlevel][FLOW_SOL][visc_term] = new CAvgGradInc_Flow(nDim, nVar_Flow, false, config);

      /*--- Definition of the boundary condition method ---*/
      for (iMGlevel = 0; iMGlevel <= config->GetnMGLevels(); iMGlevel++)
        numerics[iMGlevel][FLOW_SOL][visc_bound_term] = new CAvgGradInc_Flow(nDim, nVar_Flow, false, config);
    }

    /*--- Definition of the source term integration scheme for each equation and mesh level ---*/
    for (iMGlevel = 0; iMGlevel <= config->GetnMGLevels(); iMGlevel++) {

      if (config->GetBody_Force() == YES) {
        if (incompressible)
          numerics[iMGlevel][FLOW_SOL][source_first_term] = new CSourceIncBodyForce(nDim, nVar_Flow, config);
        else
          numerics[iMGlevel][FLOW_SOL][source_first_term] = new CSourceBodyForce(nDim, nVar_Flow, config);
      }
      else if (incompressible && (config->GetKind_DensityModel() == BOUSSINESQ)) {
        numerics[iMGlevel][FLOW_SOL][source_first_term] = new CSourceBoussinesq(nDim, nVar_Flow, config);
      }
      else if (config->GetRotating_Frame() == YES) {
        if (incompressible)
          numerics[iMGlevel][FLOW_SOL][source_first_term] = new CSourceIncRotatingFrame_Flow(nDim, nVar_Flow, config);
        else
        numerics[iMGlevel][FLOW_SOL][source_first_term] = new CSourceRotatingFrame_Flow(nDim, nVar_Flow, config);
      }
      else if (config->GetAxisymmetric() == YES) {
        if (incompressible)
          numerics[iMGlevel][FLOW_SOL][source_first_term] = new CSourceIncAxisymmetric_Flow(nDim, nVar_Flow, config);
        else
          numerics[iMGlevel][FLOW_SOL][source_first_term] = new CSourceAxisymmetric_Flow(nDim, nVar_Flow, config);
      }
      else if (config->GetGravityForce() == YES) {
        numerics[iMGlevel][FLOW_SOL][source_first_term] = new CSourceGravity(nDim, nVar_Flow, config);
      }
      else if (config->GetWind_Gust() == YES) {
        numerics[iMGlevel][FLOW_SOL][source_first_term] = new CSourceWindGust(nDim, nVar_Flow, config);
      }
      else {
        numerics[iMGlevel][FLOW_SOL][source_first_term] = new CSourceNothing(nDim, nVar_Flow, config);
      }

      /*--- At the moment it is necessary to have the RHT equation in order to have a volumetric heat source. ---*/
      if (config->AddRadiation())
        numerics[iMGlevel][FLOW_SOL][source_second_term] = new CSourceRadiation(nDim, nVar_Flow, config);
      else
        numerics[iMGlevel][FLOW_SOL][source_second_term] = new CSourceNothing(nDim, nVar_Flow, config);
    }

  }

  /*--- Riemann solver definition for the Euler, Navier-Stokes problems for the FEM discretization. ---*/
  if ((fem_euler) || (fem_ns)) {

    switch (config->GetRiemann_Solver_FEM()) {
      case ROE:
      case LAX_FRIEDRICH:
        /* Hard coded optimized implementation is used in the DG solver. No need to allocate the
           corresponding entry in numerics. */
        break;

      case AUSM:
        for (iMGlevel = 0; iMGlevel <= config->GetnMGLevels(); iMGlevel++) {
          numerics[iMGlevel][FLOW_SOL][conv_term] = new CUpwAUSM_Flow(nDim, nVar_Flow, config);
          numerics[iMGlevel][FLOW_SOL][conv_bound_term] = new CUpwAUSM_Flow(nDim, nVar_Flow, config);
        }
        break;

      case TURKEL:
        for (iMGlevel = 0; iMGlevel <= config->GetnMGLevels(); iMGlevel++) {
          numerics[iMGlevel][FLOW_SOL][conv_term] = new CUpwTurkel_Flow(nDim, nVar_Flow, config);
          numerics[iMGlevel][FLOW_SOL][conv_bound_term] = new CUpwTurkel_Flow(nDim, nVar_Flow, config);
        }
        break;

      case HLLC:
          for (iMGlevel = 0; iMGlevel <= config->GetnMGLevels(); iMGlevel++) {
            numerics[iMGlevel][FLOW_SOL][conv_term] = new CUpwHLLC_Flow(nDim, nVar_Flow, config);
            numerics[iMGlevel][FLOW_SOL][conv_bound_term] = new CUpwHLLC_Flow(nDim, nVar_Flow, config);
          }
        break;

      case MSW:
        for (iMGlevel = 0; iMGlevel <= config->GetnMGLevels(); iMGlevel++) {
          numerics[iMGlevel][FLOW_SOL][conv_term] = new CUpwMSW_Flow(nDim, nVar_Flow, config);
          numerics[iMGlevel][FLOW_SOL][conv_bound_term] = new CUpwMSW_Flow(nDim, nVar_Flow, config);
        }
        break;

      case CUSP:
        for (iMGlevel = 0; iMGlevel <= config->GetnMGLevels(); iMGlevel++) {
          numerics[iMGlevel][FLOW_SOL][conv_term] = new CUpwCUSP_Flow(nDim, nVar_Flow, config);
          numerics[iMGlevel][FLOW_SOL][conv_bound_term] = new CUpwCUSP_Flow(nDim, nVar_Flow, config);
        }
        break;

      default:
        SU2_OMP_MASTER
        SU2_MPI::Error("Riemann solver not implemented.", CURRENT_FUNCTION);
        break;
    }

  }

  /*--- Solver definition for the turbulent model problem ---*/

  if (turbulent) {

    /*--- Definition of the convective scheme for each equation and mesh level ---*/

    switch (config->GetKind_ConvNumScheme_Turb()) {
      case NO_UPWIND:
        SU2_OMP_MASTER
        SU2_MPI::Error("Config file is missing the CONV_NUM_METHOD_TURB option.", CURRENT_FUNCTION);
        break;
      case SPACE_UPWIND :
        for (iMGlevel = 0; iMGlevel <= config->GetnMGLevels(); iMGlevel++) {
          if (spalart_allmaras || neg_spalart_allmaras || e_spalart_allmaras || comp_spalart_allmaras || e_comp_spalart_allmaras ) {
            numerics[iMGlevel][TURB_SOL][conv_term] = new CUpwSca_TurbSA(nDim, nVar_Turb, config);
          }
          else if (menter_sst) numerics[iMGlevel][TURB_SOL][conv_term] = new CUpwSca_TurbSST(nDim, nVar_Turb, config);
        }
        break;
      default:
        SU2_OMP_MASTER
        SU2_MPI::Error("Invalid convective scheme for the turbulence equations.", CURRENT_FUNCTION);
        break;
    }

    /*--- Definition of the viscous scheme for each equation and mesh level ---*/

    for (iMGlevel = 0; iMGlevel <= config->GetnMGLevels(); iMGlevel++) {
      if (spalart_allmaras || e_spalart_allmaras || comp_spalart_allmaras || e_comp_spalart_allmaras){
        numerics[iMGlevel][TURB_SOL][visc_term] = new CAvgGrad_TurbSA(nDim, nVar_Turb, true, config);
      }
      else if (neg_spalart_allmaras) numerics[iMGlevel][TURB_SOL][visc_term] = new CAvgGrad_TurbSA_Neg(nDim, nVar_Turb, true, config);
      else if (menter_sst) numerics[iMGlevel][TURB_SOL][visc_term] = new CAvgGrad_TurbSST(nDim, nVar_Turb, constants, true, config);
    }

    /*--- Definition of the source term integration scheme for each equation and mesh level ---*/

    for (iMGlevel = 0; iMGlevel <= config->GetnMGLevels(); iMGlevel++) {
      if (spalart_allmaras) numerics[iMGlevel][TURB_SOL][source_first_term] = new CSourcePieceWise_TurbSA(nDim, nVar_Turb, config);
      else if (e_spalart_allmaras) numerics[iMGlevel][TURB_SOL][source_first_term] = new CSourcePieceWise_TurbSA_E(nDim, nVar_Turb, config);
      else if (comp_spalart_allmaras) numerics[iMGlevel][TURB_SOL][source_first_term] = new CSourcePieceWise_TurbSA_COMP(nDim, nVar_Turb, config);
      else if (e_comp_spalart_allmaras) numerics[iMGlevel][TURB_SOL][source_first_term] = new CSourcePieceWise_TurbSA_E_COMP(nDim, nVar_Turb, config);
      else if (neg_spalart_allmaras) numerics[iMGlevel][TURB_SOL][source_first_term] = new CSourcePieceWise_TurbSA_Neg(nDim, nVar_Turb, config);
      else if (menter_sst) numerics[iMGlevel][TURB_SOL][source_first_term] = new CSourcePieceWise_TurbSST(nDim, nVar_Turb, constants, kine_Inf, omega_Inf, config);
      numerics[iMGlevel][TURB_SOL][source_second_term] = new CSourceNothing(nDim, nVar_Turb, config);
    }

    /*--- Definition of the boundary condition method ---*/

    for (iMGlevel = 0; iMGlevel <= config->GetnMGLevels(); iMGlevel++) {
      if (spalart_allmaras || e_spalart_allmaras || comp_spalart_allmaras || e_comp_spalart_allmaras) {
        numerics[iMGlevel][TURB_SOL][conv_bound_term] = new CUpwSca_TurbSA(nDim, nVar_Turb, config);
        numerics[iMGlevel][TURB_SOL][visc_bound_term] = new CAvgGrad_TurbSA(nDim, nVar_Turb, false, config);
      }
      else if (neg_spalart_allmaras) {
        numerics[iMGlevel][TURB_SOL][conv_bound_term] = new CUpwSca_TurbSA(nDim, nVar_Turb, config);
        numerics[iMGlevel][TURB_SOL][visc_bound_term] = new CAvgGrad_TurbSA_Neg(nDim, nVar_Turb, false, config);
      }
      else if (menter_sst) {
        numerics[iMGlevel][TURB_SOL][conv_bound_term] = new CUpwSca_TurbSST(nDim, nVar_Turb, config);
        numerics[iMGlevel][TURB_SOL][visc_bound_term] = new CAvgGrad_TurbSST(nDim, nVar_Turb, constants, false, config);
      }
    }
  }

  /*--- Solver definition for the transition model problem ---*/
  if (transition) {

    /*--- Definition of the convective scheme for each equation and mesh level ---*/
    switch (config->GetKind_ConvNumScheme_Turb()) {
      case NO_UPWIND:
        SU2_OMP_MASTER
        SU2_MPI::Error("Config file is missing the CONV_NUM_METHOD_TURB option.", CURRENT_FUNCTION);
        break;
      case SPACE_UPWIND:
        for (iMGlevel = 0; iMGlevel <= config->GetnMGLevels(); iMGlevel++) {
          numerics[iMGlevel][TRANS_SOL][conv_term] = new CUpwSca_TransLM(nDim, nVar_Trans, config);
        }
        break;
      default:
        SU2_OMP_MASTER
        SU2_MPI::Error("Invalid convective scheme for the transition equations.", CURRENT_FUNCTION);
        break;
    }

    /*--- Definition of the viscous scheme for each equation and mesh level ---*/
    for (iMGlevel = 0; iMGlevel <= config->GetnMGLevels(); iMGlevel++) {
      numerics[iMGlevel][TRANS_SOL][visc_term] = new CAvgGradCorrected_TransLM(nDim, nVar_Trans, config);
    }

    /*--- Definition of the source term integration scheme for each equation and mesh level ---*/
    for (iMGlevel = 0; iMGlevel <= config->GetnMGLevels(); iMGlevel++) {
      numerics[iMGlevel][TRANS_SOL][source_first_term] = new CSourcePieceWise_TransLM(nDim, nVar_Trans, config);
      numerics[iMGlevel][TRANS_SOL][source_second_term] = new CSourceNothing(nDim, nVar_Trans, config);
    }

    /*--- Definition of the boundary condition method ---*/
    for (iMGlevel = 0; iMGlevel <= config->GetnMGLevels(); iMGlevel++) {
      numerics[iMGlevel][TRANS_SOL][conv_bound_term] = new CUpwLin_TransLM(nDim, nVar_Trans, config);
    }
  }

  /*--- Solver definition of the finite volume heat solver  ---*/
  if (heat) {

    /*--- Definition of the viscous scheme for each equation and mesh level ---*/
    for (iMGlevel = 0; iMGlevel <= config->GetnMGLevels(); iMGlevel++) {

      numerics[iMGlevel][HEAT_SOL][visc_term] = new CAvgGradCorrected_Heat(nDim, nVar_Heat, config);
      numerics[iMGlevel][HEAT_SOL][visc_bound_term] = new CAvgGrad_Heat(nDim, nVar_Heat, config);

      switch (config->GetKind_ConvNumScheme_Heat()) {

        case SPACE_UPWIND :
          numerics[iMGlevel][HEAT_SOL][conv_term] = new CUpwSca_Heat(nDim, nVar_Heat, config);
          numerics[iMGlevel][HEAT_SOL][conv_bound_term] = new CUpwSca_Heat(nDim, nVar_Heat, config);
          break;

        case SPACE_CENTERED :
          numerics[iMGlevel][HEAT_SOL][conv_term] = new CCentSca_Heat(nDim, nVar_Heat, config);
          numerics[iMGlevel][HEAT_SOL][conv_bound_term] = new CUpwSca_Heat(nDim, nVar_Heat, config);
          break;

        default:
          SU2_OMP_MASTER
          SU2_MPI::Error("Invalid convective scheme for the heat transfer equations.", CURRENT_FUNCTION);
          break;
      }
    }
  }

  /*--- Solver definition for the radiation model problem ---*/

  if (config->AddRadiation()) {
    /*--- Definition of the viscous scheme for each equation and mesh level ---*/
    numerics[MESH_0][RAD_SOL][VISC_TERM] = new CAvgGradCorrected_P1(nDim, nVar_Rad, config);

    /*--- Definition of the source term integration scheme for each equation and mesh level ---*/
    numerics[MESH_0][RAD_SOL][SOURCE_FIRST_TERM] = new CSourceP1(nDim, nVar_Rad, config);

    /*--- Definition of the boundary condition method ---*/
    numerics[MESH_0][RAD_SOL][VISC_BOUND_TERM] = new CAvgGradCorrected_P1(nDim, nVar_Rad, config);
  }

  /*--- Solver definition for the flow adjoint problem ---*/

  if (adj_euler || adj_ns) {

    if (incompressible)
      SU2_OMP_MASTER
      SU2_MPI::Error("Convective schemes not implemented for incompressible continuous adjoint.", CURRENT_FUNCTION);

    /*--- Definition of the convective scheme for each equation and mesh level ---*/

    switch (config->GetKind_ConvNumScheme_AdjFlow()) {
      case NO_CONVECTIVE:
        SU2_OMP_MASTER
        SU2_MPI::Error("Config file is missing the CONV_NUM_METHOD_ADJFLOW option.", CURRENT_FUNCTION);
        break;

      case SPACE_CENTERED :

        if (compressible) {

          /*--- Compressible flow ---*/

          switch (config->GetKind_Centered_AdjFlow()) {
            case LAX : numerics[MESH_0][ADJFLOW_SOL][conv_term] = new CCentLax_AdjFlow(nDim, nVar_Adj_Flow, config); break;
            case JST : numerics[MESH_0][ADJFLOW_SOL][conv_term] = new CCentJST_AdjFlow(nDim, nVar_Adj_Flow, config); break;
            default:
              SU2_OMP_MASTER
              SU2_MPI::Error("Centered scheme not implemented.", CURRENT_FUNCTION);
              break;
          }

          for (iMGlevel = 1; iMGlevel <= config->GetnMGLevels(); iMGlevel++)
            numerics[iMGlevel][ADJFLOW_SOL][conv_term] = new CCentLax_AdjFlow(nDim, nVar_Adj_Flow, config);

          for (iMGlevel = 0; iMGlevel <= config->GetnMGLevels(); iMGlevel++)
            numerics[iMGlevel][ADJFLOW_SOL][conv_bound_term] = new CUpwRoe_AdjFlow(nDim, nVar_Adj_Flow, config);

        }
        break;

      case SPACE_UPWIND :

        if (compressible) {

          /*--- Compressible flow ---*/

          switch (config->GetKind_Upwind_AdjFlow()) {
            case ROE:
              for (iMGlevel = 0; iMGlevel <= config->GetnMGLevels(); iMGlevel++) {
                numerics[iMGlevel][ADJFLOW_SOL][conv_term] = new CUpwRoe_AdjFlow(nDim, nVar_Adj_Flow, config);
                numerics[iMGlevel][ADJFLOW_SOL][conv_bound_term] = new CUpwRoe_AdjFlow(nDim, nVar_Adj_Flow, config);
              }
              break;
            default:
              SU2_OMP_MASTER
              SU2_MPI::Error("Upwind scheme not implemented.", CURRENT_FUNCTION);
              break;
          }
        }
        break;

      default:
        SU2_OMP_MASTER
        SU2_MPI::Error("Invalid convective scheme for the continuous adjoint Euler / Navier-Stokes equations.", CURRENT_FUNCTION);
        break;
    }

    /*--- Definition of the viscous scheme for each equation and mesh level ---*/

    if (compressible) {

      /*--- Compressible flow ---*/

      numerics[MESH_0][ADJFLOW_SOL][visc_term] = new CAvgGradCorrected_AdjFlow(nDim, nVar_Adj_Flow, config);
      numerics[MESH_0][ADJFLOW_SOL][visc_bound_term] = new CAvgGrad_AdjFlow(nDim, nVar_Adj_Flow, config);

      for (iMGlevel = 1; iMGlevel <= config->GetnMGLevels(); iMGlevel++) {
        numerics[iMGlevel][ADJFLOW_SOL][visc_term] = new CAvgGrad_AdjFlow(nDim, nVar_Adj_Flow, config);
        numerics[iMGlevel][ADJFLOW_SOL][visc_bound_term] = new CAvgGrad_AdjFlow(nDim, nVar_Adj_Flow, config);
      }

    }

    /*--- Definition of the source term integration scheme for each equation and mesh level ---*/

    for (iMGlevel = 0; iMGlevel <= config->GetnMGLevels(); iMGlevel++) {

      /*--- Note that RANS is incompatible with Axisymmetric or Rotational (Fix it!) ---*/

      if (compressible) {

        if (adj_ns) {

          numerics[iMGlevel][ADJFLOW_SOL][source_first_term] = new CSourceViscous_AdjFlow(nDim, nVar_Adj_Flow, config);

          if (config->GetRotating_Frame() == YES)
            numerics[iMGlevel][ADJFLOW_SOL][source_second_term] = new CSourceRotatingFrame_AdjFlow(nDim, nVar_Adj_Flow, config);
          else
            numerics[iMGlevel][ADJFLOW_SOL][source_second_term] = new CSourceConservative_AdjFlow(nDim, nVar_Adj_Flow, config);

        }

        else {

          if (config->GetRotating_Frame() == YES)
            numerics[iMGlevel][ADJFLOW_SOL][source_first_term] = new CSourceRotatingFrame_AdjFlow(nDim, nVar_Adj_Flow, config);
          else if (config->GetAxisymmetric() == YES)
            numerics[iMGlevel][ADJFLOW_SOL][source_first_term] = new CSourceAxisymmetric_AdjFlow(nDim, nVar_Adj_Flow, config);
          else
            numerics[iMGlevel][ADJFLOW_SOL][source_first_term] = new CSourceNothing(nDim, nVar_Adj_Flow, config);

          numerics[iMGlevel][ADJFLOW_SOL][source_second_term] = new CSourceNothing(nDim, nVar_Adj_Flow, config);

        }

      }

    }

  }

  /*--- Solver definition for the turbulent adjoint problem ---*/
  if (adj_turb) {

    if (!spalart_allmaras)
      SU2_OMP_MASTER
      SU2_MPI::Error("Only the SA turbulence model can be used with the continuous adjoint solver.", CURRENT_FUNCTION);

    /*--- Definition of the convective scheme for each equation and mesh level ---*/
    switch (config->GetKind_ConvNumScheme_AdjTurb()) {
      case NO_CONVECTIVE:
        SU2_OMP_MASTER
        SU2_MPI::Error("Config file is missing the CONV_NUM_METHOD_ADJTURB option.", CURRENT_FUNCTION);
        break;
      case SPACE_UPWIND :
        for (iMGlevel = 0; iMGlevel <= config->GetnMGLevels(); iMGlevel++)
          numerics[iMGlevel][ADJTURB_SOL][conv_term] = new CUpwSca_AdjTurb(nDim, nVar_Adj_Turb, config);
        break;
      default:
        SU2_OMP_MASTER
        SU2_MPI::Error("Convective scheme not implemented (adjoint turbulence).", CURRENT_FUNCTION);
        break;
    }

    /*--- Definition of the viscous scheme for each equation and mesh level ---*/
    for (iMGlevel = 0; iMGlevel <= config->GetnMGLevels(); iMGlevel++)
      numerics[iMGlevel][ADJTURB_SOL][visc_term] = new CAvgGradCorrected_AdjTurb(nDim, nVar_Adj_Turb, config);

    /*--- Definition of the source term integration scheme for each equation and mesh level ---*/
    for (iMGlevel = 0; iMGlevel <= config->GetnMGLevels(); iMGlevel++) {
      numerics[iMGlevel][ADJTURB_SOL][source_first_term] = new CSourcePieceWise_AdjTurb(nDim, nVar_Adj_Turb, config);
      numerics[iMGlevel][ADJTURB_SOL][source_second_term] = new CSourceConservative_AdjTurb(nDim, nVar_Adj_Turb, config);
    }

    /*--- Definition of the boundary condition method ---*/
    for (iMGlevel = 0; iMGlevel <= config->GetnMGLevels(); iMGlevel++)
      numerics[iMGlevel][ADJTURB_SOL][conv_bound_term] = new CUpwLin_AdjTurb(nDim, nVar_Adj_Turb, config);

  }

  /*--- Numerics definition for FEM-like problems. ---*/

  if (fem) {
    /*--- Initialize the container for FEA_TERM. This will be the only one for most of the cases. ---*/
    switch (config->GetGeometricConditions()) {
      case SMALL_DEFORMATIONS:
        switch (config->GetMaterialModel()) {
          case LINEAR_ELASTIC:
            numerics[MESH_0][FEA_SOL][fea_term] = new CFEALinearElasticity(nDim, nVar_FEM, config);
            break;
          case NEO_HOOKEAN:
            SU2_OMP_MASTER
            SU2_MPI::Error("Material model does not correspond to geometric conditions.", CURRENT_FUNCTION);
            break;
          default:
            SU2_OMP_MASTER
            SU2_MPI::Error("Material model not implemented.", CURRENT_FUNCTION);
            break;
        }
        break;
      case LARGE_DEFORMATIONS :
        switch (config->GetMaterialModel()) {
          case LINEAR_ELASTIC:
            SU2_OMP_MASTER
            SU2_MPI::Error("Material model does not correspond to geometric conditions.", CURRENT_FUNCTION);
            break;
          case NEO_HOOKEAN:
            if (config->GetMaterialCompressibility() == COMPRESSIBLE_MAT) {
              numerics[MESH_0][FEA_SOL][fea_term] = new CFEM_NeoHookean_Comp(nDim, nVar_FEM, config);
            } else {
              SU2_OMP_MASTER
              SU2_MPI::Error("Material model not implemented.", CURRENT_FUNCTION);
            }
            break;
          case KNOWLES:
            if (config->GetMaterialCompressibility() == NEARLY_INCOMPRESSIBLE_MAT) {
              numerics[MESH_0][FEA_SOL][fea_term] = new CFEM_Knowles_NearInc(nDim, nVar_FEM, config);
            } else {
              SU2_OMP_MASTER
              SU2_MPI::Error("Material model not implemented.", CURRENT_FUNCTION);
            }
            break;
          case IDEAL_DE:
            if (config->GetMaterialCompressibility() == NEARLY_INCOMPRESSIBLE_MAT) {
              numerics[MESH_0][FEA_SOL][fea_term] = new CFEM_IdealDE(nDim, nVar_FEM, config);
            } else {
              SU2_OMP_MASTER
              SU2_MPI::Error("Material model not implemented.", CURRENT_FUNCTION);
            }
            break;
          default:
            SU2_OMP_MASTER
            SU2_MPI::Error("Material model not implemented.", CURRENT_FUNCTION);
            break;
        }
        break;
      default:
        SU2_OMP_MASTER
        SU2_MPI::Error("Solver not implemented.", CURRENT_FUNCTION);
        break;
    }

    /*--- The following definitions only make sense if we have a non-linear solution. ---*/
    if (config->GetGeometricConditions() == LARGE_DEFORMATIONS) {

      /*--- This allocates a container for electromechanical effects. ---*/

      bool de_effects = config->GetDE_Effects();
      if (de_effects)
        numerics[MESH_0][FEA_SOL][DE_TERM+offset] = new CFEM_DielectricElastomer(nDim, nVar_FEM, config);

      ifstream properties_file;

      string filename = config->GetFEA_FileName();
      if (nZone > 1)
        filename = config->GetMultizone_FileName(filename, iZone, ".dat");

      properties_file.open(filename.data(), ios::in);

      /*--- In case there is a properties file, containers are allocated for a number of material models. ---*/

      if (!(properties_file.fail())) {
        numerics[MESH_0][FEA_SOL][MAT_NHCOMP+offset]  = new CFEM_NeoHookean_Comp(nDim, nVar_FEM, config);
        numerics[MESH_0][FEA_SOL][MAT_IDEALDE+offset] = new CFEM_IdealDE(nDim, nVar_FEM, config);
        numerics[MESH_0][FEA_SOL][MAT_KNOWLES+offset] = new CFEM_Knowles_NearInc(nDim, nVar_FEM, config);
      }
    }
  }

  /*--- Instantiate the numerics for the mesh solver. ---*/
  if (config->GetDeform_Mesh())
    numerics[MESH_0][MESH_SOL][fea_term] = new CFEAMeshElasticity(nDim, nDim, geometry[MESH_0]->GetnElem(), config);

  } // end "per-thread" allocation loop

}

void CDriver::Numerics_Postprocessing(CNumerics *****numerics, CSolver***, CGeometry**,
                                      CConfig *config, unsigned short val_iInst) {

  for (unsigned short iMGlevel = 0; iMGlevel <= config->GetnMGLevels(); iMGlevel++) {

    for (unsigned int iSol = 0; iSol < MAX_SOLS; iSol++) {

      for (unsigned int iTerm = 0; iTerm < MAX_TERMS*omp_get_max_threads(); iTerm++) {

        delete numerics[val_iInst][iMGlevel][iSol][iTerm];
      }
      delete [] numerics[val_iInst][iMGlevel][iSol];
    }
    delete[] numerics[val_iInst][iMGlevel];
  }
  delete[] numerics[val_iInst];

}

void CDriver::Iteration_Preprocessing(CConfig* config, CIteration *&iteration) {

  if (rank == MASTER_NODE)
    cout << endl <<"------------------- Iteration Preprocessing ( Zone " << config->GetiZone() <<" ) ------------------" << endl;

  /*--- Loop over all zones and instantiate the physics iteration. ---*/

  switch (config->GetKind_Solver()) {

    case EULER: case NAVIER_STOKES: case RANS:
    case INC_EULER: case INC_NAVIER_STOKES: case INC_RANS:
      if(config->GetBoolTurbomachinery()){
        if (rank == MASTER_NODE)
          cout << "Euler/Navier-Stokes/RANS turbomachinery fluid iteration." << endl;
        iteration = new CTurboIteration(config);

      }
      else{
        if (rank == MASTER_NODE)
          cout << "Euler/Navier-Stokes/RANS fluid iteration." << endl;
        iteration = new CFluidIteration(config);
      }
      break;

    case FEM_EULER: case FEM_NAVIER_STOKES: case FEM_RANS: case FEM_LES:
      if (rank == MASTER_NODE)
        cout << "Finite element Euler/Navier-Stokes/RANS/LES flow iteration." << endl;
      iteration = new CFEMFluidIteration(config);
      break;

    case HEAT_EQUATION:
      if (rank == MASTER_NODE)
        cout << "Heat iteration (finite volume method)." << endl;
      iteration = new CHeatIteration(config);
      break;

    case FEM_ELASTICITY:
      if (rank == MASTER_NODE)
        cout << "FEM iteration." << endl;
      iteration = new CFEAIteration(config);
      break;

    case ADJ_EULER: case ADJ_NAVIER_STOKES: case ADJ_RANS:
      if (rank == MASTER_NODE)
        cout << "Adjoint Euler/Navier-Stokes/RANS fluid iteration." << endl;
      iteration = new CAdjFluidIteration(config);
      break;

    case DISC_ADJ_EULER: case DISC_ADJ_NAVIER_STOKES: case DISC_ADJ_RANS:
    case DISC_ADJ_INC_EULER: case DISC_ADJ_INC_NAVIER_STOKES: case DISC_ADJ_INC_RANS:
      if (rank == MASTER_NODE)
        cout << "Discrete adjoint Euler/Navier-Stokes/RANS fluid iteration." << endl;
      iteration = new CDiscAdjFluidIteration(config);
      break;

    case DISC_ADJ_FEM_EULER : case DISC_ADJ_FEM_NS : case DISC_ADJ_FEM_RANS :
      if (rank == MASTER_NODE)
        cout << "Discrete adjoint finite element Euler/Navier-Stokes/RANS fluid iteration." << endl;
      iteration = new CDiscAdjFluidIteration(config);
      break;

    case DISC_ADJ_FEM:
      if (rank == MASTER_NODE)
        cout << "Discrete adjoint FEM structural iteration." << endl;
      iteration = new CDiscAdjFEAIteration(config);
      break;

    case DISC_ADJ_HEAT:
      if (rank == MASTER_NODE)
        cout << "Discrete adjoint heat iteration." << endl;
      iteration = new CDiscAdjHeatIteration(config);
      break;
  }
}

void CDriver::DynamicMesh_Preprocessing(CConfig *config, CGeometry **geometry, CSolver ***solver, CIteration* iteration,
                                        CVolumetricMovement *&grid_movement, CSurfaceMovement *&surface_movement){

  /*--- Instantiate the geometry movement classes for the solution of unsteady
   flows on dynamic meshes, including rigid mesh transformations, dynamically
   deforming meshes, and preprocessing of harmonic balance. ---*/

  if (!fem_solver && (config->GetGrid_Movement() || (config->GetDirectDiff() == D_DESIGN))) {
    if (rank == MASTER_NODE)
      cout << "Setting dynamic mesh structure for zone "<< iZone + 1<<"." << endl;
    grid_movement = new CVolumetricMovement(geometry[MESH_0], config);

    surface_movement = new CSurfaceMovement();
    surface_movement->CopyBoundary(geometry[MESH_0], config);
    if (config->GetTime_Marching() == HARMONIC_BALANCE){
      if (rank == MASTER_NODE) cout << endl <<  "Instance "<< iInst + 1 <<":" << endl;
      iteration->SetGrid_Movement(geometry, surface_movement, grid_movement,  solver, config, 0, iInst);
    }
  }

  if (config->GetDirectDiff() == D_DESIGN) {
    if (rank == MASTER_NODE)
      cout << "Setting surface/volume derivatives." << endl;

    /*--- Set the surface derivatives, i.e. the derivative of the surface mesh nodes with respect to the design variables ---*/

    surface_movement->SetSurface_Derivative(geometry[MESH_0],config);

    /*--- Call the volume deformation routine with derivative mode enabled.
       This computes the derivative of the volume mesh with respect to the surface nodes ---*/

    grid_movement->SetVolume_Deformation(geometry[MESH_0],config, true, true);

    /*--- Update the multi-grid structure to propagate the derivative information to the coarser levels ---*/

    geometry[MESH_0]->UpdateGeometry(geometry,config);

  }

}

void CDriver::Interface_Preprocessing(CConfig **config, CSolver***** solver, CGeometry**** geometry,
                                      unsigned short** interface_types, CInterface ***interface,
                                      CInterpolator ***interpolation) {

  /*--- Setup interpolation and transfer for all possible donor/target pairs. ---*/

  for (auto target = 0u; target < nZone; target++) {

    for (auto donor = 0u; donor < nZone; donor++) {

      /*--- Aliases to make code less verbose. ---*/
      auto& interface_type = interface_types[donor][target];

      if (donor == target) {
        interface_type = ZONES_ARE_EQUAL;
        continue;
      }
      interface_type = NO_TRANSFER;

      /*--- If there is a common interface setup the interpolation and transfer. ---*/

      if (!CInterpolator::CheckZonesInterface(config[donor], config[target])) {
        interface_type = NO_COMMON_INTERFACE;
      }
      else {
        /*--- Begin the creation of the communication pattern among zones. ---*/

        if (rank == MASTER_NODE) cout << "From zone " << donor << " to zone " << target << ":" << endl;

        /*--- Setup the interpolation. ---*/

        interpolation[donor][target] = CInterpolatorFactory::createInterpolator(geometry, config, donor, target);

        /*--- The type of variables transferred depends on the donor/target physics. ---*/

        const bool heat_target = config[target]->GetHeatProblem();
        const bool fluid_target = config[target]->GetFluidProblem();
        const bool structural_target = config[target]->GetStructuralProblem();

        const bool heat_donor = config[donor]->GetHeatProblem();
        const bool fluid_donor = config[donor]->GetFluidProblem();
        const bool structural_donor = config[donor]->GetStructuralProblem();

        /*--- Initialize the appropriate transfer strategy. ---*/

        if (rank == MASTER_NODE) cout << " Transferring ";

        if (fluid_donor && structural_target) {
          interface_type = FLOW_TRACTION;
          auto nConst = 2;
          bool conservative = config[target]->GetConservativeInterpolation();
          if(!config[ZONE_0]->GetDiscrete_Adjoint()) {
            interface[donor][target] = new CFlowTractionInterface(nDim, nConst, config[donor], conservative);
          } else {
            interface[donor][target] = new CDiscAdjFlowTractionInterface(nDim, nConst, config[donor], conservative);
          }
          if (rank == MASTER_NODE) cout << "fluid " << (conservative? "forces." : "tractions.") << endl;
        }
        else if (structural_donor && (fluid_target || heat_target)) {
          if (solver_container[target][INST_0][MESH_0][MESH_SOL] == nullptr) {
            SU2_MPI::Error("Mesh deformation was not correctly specified for the fluid/heat zone.\n"
                           "Use DEFORM_MESH=YES, and setup MARKER_DEFORM_MESH=(...)", CURRENT_FUNCTION);
          }
          interface_type = BOUNDARY_DISPLACEMENTS;
          interface[donor][target] = new CDisplacementsInterface(nDim, 0, config[donor]);
          if (rank == MASTER_NODE) cout << "boundary displacements from the structural solver." << endl;
        }
        else if (fluid_donor && fluid_target) {
          interface_type = SLIDING_INTERFACE;
          auto nVar = solver[donor][INST_0][MESH_0][FLOW_SOL]->GetnPrimVar();
          interface[donor][target] = new CSlidingInterface(nVar, 0, config[donor]);
          if (rank == MASTER_NODE) cout << "sliding interface." << endl;
        }
        else if (heat_donor || heat_target) {
          if (heat_donor && heat_target)
            SU2_MPI::Error("Conjugate heat transfer between solids is not implemented.", CURRENT_FUNCTION);

          const auto fluidZone = heat_target? donor : target;

          if (config[fluidZone]->GetEnergy_Equation() || (config[fluidZone]->GetKind_Regime() == COMPRESSIBLE))
            interface_type = heat_target? CONJUGATE_HEAT_FS : CONJUGATE_HEAT_SF;
          else if (config[fluidZone]->GetWeakly_Coupled_Heat())
            interface_type = heat_target? CONJUGATE_HEAT_WEAKLY_FS : CONJUGATE_HEAT_WEAKLY_SF;
          else
            interface_type = NO_TRANSFER;

          if (interface_type != NO_TRANSFER) {
            auto nVar = 4;
            interface[donor][target] = new CConjugateHeatInterface(nVar, 0, config[donor]);
            if (rank == MASTER_NODE) cout << "conjugate heat variables." << endl;
          }
          else {
            if (rank == MASTER_NODE) cout << "NO heat variables." << endl;
          }
        }
        else {
          if (solver[donor][INST_0][MESH_0][FLOW_SOL] == nullptr)
            SU2_MPI::Error("Could not determine the number of variables for transfer.", CURRENT_FUNCTION);

          auto nVar = solver[donor][INST_0][MESH_0][FLOW_SOL]->GetnVar();
          interface_type = CONSERVATIVE_VARIABLES;
          interface[donor][target] = new CConservativeVarsInterface(nVar, 0, config[donor]);
          if (rank == MASTER_NODE) cout << "generic conservative variables." << endl;
        }
      }

      /*--- Mixing plane for turbo machinery applications. ---*/

      if (config[donor]->GetBoolMixingPlaneInterface()) {
        interface_type = MIXING_PLANE;
        auto nVar = solver[donor][INST_0][MESH_0][FLOW_SOL]->GetnVar();
        interface[donor][target] = new CMixingPlaneInterface(nVar, 0, config[donor], config[target]);
        if (rank == MASTER_NODE) {
          cout << "Set mixing-plane interface from donor zone "
               << donor << " to target zone " << target << "." << endl;
        }
      }

    }

  }

}

void CDriver::StaticMesh_Preprocessing(CConfig *config, CGeometry** geometry, CSurfaceMovement* surface_movement){

  unsigned short iMGlevel, iMGfine;
  unsigned short Kind_Grid_Movement;

  unsigned short iZone = config->GetiZone();

  Kind_Grid_Movement = config->GetKind_GridMovement();

  if (!fem_solver) {

    switch (Kind_Grid_Movement) {

      case ROTATING_FRAME:

        /*--- Steadily rotating frame: set the grid velocities just once
         before the first iteration flow solver. ---*/

        if (rank == MASTER_NODE) {
          cout << endl << " Setting rotating frame grid velocities";
          cout << " for zone " << iZone << "." << endl;
        }

        /*--- Set the grid velocities on all multigrid levels for a steadily
           rotating reference frame. ---*/

        for (iMGlevel = 0; iMGlevel <= config_container[ZONE_0]->GetnMGLevels(); iMGlevel++){
          geometry[iMGlevel]->SetRotationalVelocity(config, true);
          geometry[iMGlevel]->SetShroudVelocity(config);
        }

        break;

      case STEADY_TRANSLATION:

        /*--- Set the translational velocity and hold the grid fixed during
         the calculation (similar to rotating frame, but there is no extra
         source term for translation). ---*/

        if (rank == MASTER_NODE)
          cout << endl << " Setting translational grid velocities." << endl;

        /*--- Set the translational velocity on all grid levels. ---*/

        for (iMGlevel = 0; iMGlevel <= config_container[ZONE_0]->GetnMGLevels(); iMGlevel++)
          geometry_container[iZone][INST_0][iMGlevel]->SetTranslationalVelocity(config, true);

        break;

      default:
        break;
    }

    if (config->GetnMarker_Moving() > 0) {

      /*--- Fixed wall velocities: set the grid velocities only one time
       before the first iteration flow solver. ---*/
      if (rank == MASTER_NODE)
        cout << endl << " Setting the moving wall velocities." << endl;

      assert(surface_movement != NULL && "A surface_movement was not instantiated.");
      surface_movement->Moving_Walls(geometry[MESH_0], config, iZone, 0);

      /*--- Update the grid velocities on the coarser multigrid levels after
        setting the moving wall velocities for the finest mesh. ---*/
      for (iMGlevel = 1; iMGlevel <= config->GetnMGLevels(); iMGlevel++){
        iMGfine = iMGlevel-1;
        geometry[iMGlevel]->SetRestricted_GridVelocity(geometry[iMGfine], config);
      }
    }
  } else {

    /*--- Carry out a dynamic cast to CMeshFEM_DG, such that it is not needed to
         define all virtual functions in the base class CGeometry. ---*/
    CMeshFEM_DG *DGMesh = dynamic_cast<CMeshFEM_DG *>(geometry[MESH_0]);

    /*--- Initialize the static mesh movement, if necessary. ---*/
    const unsigned short Kind_Grid_Movement = config->GetKind_GridMovement();
    const bool initStaticMovement = (config->GetGrid_Movement() &&
                                     (Kind_Grid_Movement == MOVING_WALL    ||
                                      Kind_Grid_Movement == ROTATING_FRAME ||
                                      Kind_Grid_Movement == STEADY_TRANSLATION));

    if(initStaticMovement){
      if (rank == MASTER_NODE) cout << "Initialize Static Mesh Movement" << endl;
      DGMesh->InitStaticMeshMovement(config, Kind_Grid_Movement, iZone);
    }
  }

}

void CDriver::Output_Preprocessing(CConfig **config, CConfig *driver_config, COutput **&output, COutput *&driver_output){

  /*--- Definition of the output class (one for each zone). The output class
   manages the writing of all restart, volume solution, surface solution,
   surface comma-separated value, and convergence history files (both in serial
   and in parallel). ---*/

  for (iZone = 0; iZone < nZone; iZone++){

    if (rank == MASTER_NODE)
      cout << endl <<"-------------------- Output Preprocessing ( Zone " << iZone <<" ) --------------------" << endl;

    ENUM_MAIN_SOLVER kindSolver = static_cast<ENUM_MAIN_SOLVER>(config[iZone]->GetKind_Solver());

    output[iZone] = COutputFactory::createOutput(kindSolver, config[iZone], nDim);

<<<<<<< HEAD
    case EULER: case NAVIER_STOKES: case RANS:
      if(config[ZONE_0]->GetBoolTurbomachinery()){
        if (rank == MASTER_NODE)
        cout << "Turbomachinery output structure." << endl;
      output[iZone] = new CTurbomachineryOutput(config[iZone], nDim);
      break;
      }
      else{
          if (rank == MASTER_NODE)
        cout << "Euler/Navier-Stokes/RANS output structure." << endl;
      output[iZone] = new CFlowCompOutput(config[iZone], nDim);
      break;
      }
    case INC_EULER: case INC_NAVIER_STOKES: case INC_RANS:
      if (rank == MASTER_NODE)
        cout << "Euler/Navier-Stokes/RANS output structure." << endl;
      output[iZone] = new CFlowIncOutput(config[iZone], nDim);
      break;
    case HEAT_EQUATION_FVM:
      if (rank == MASTER_NODE)
        cout << "Heat output structure." << endl;
      output[iZone] = new CHeatOutput(config[iZone], nDim);
      break;
    case FEM_ELASTICITY:
      if (rank == MASTER_NODE)
        cout << "FEM output structure." << endl;
      output[iZone] = new CElasticityOutput(config[iZone], nDim);
      break;
    case DISC_ADJ_EULER: case DISC_ADJ_NAVIER_STOKES: case DISC_ADJ_RANS:
    case ADJ_EULER: case ADJ_NAVIER_STOKES: case ADJ_RANS:
      if (rank == MASTER_NODE)
        cout << "Adjoint Euler/Navier-Stokes/RANS output structure." << endl;
      output[iZone] = new CAdjFlowCompOutput(config[iZone], nDim);
      break;
    case DISC_ADJ_INC_EULER: case DISC_ADJ_INC_NAVIER_STOKES: case DISC_ADJ_INC_RANS:
      if (rank == MASTER_NODE)
        cout << "Adjoint Euler/Navier-Stokes/RANS output structure." << endl;
      output[iZone] = new CAdjFlowIncOutput(config[iZone], nDim);
      break;
    case DISC_ADJ_FEM:
      if (rank == MASTER_NODE)
        cout << "Discrete adjoint FEA output structure." << endl;
      output[iZone] = new CAdjElasticityOutput(config[iZone], nDim);
      break;

    case DISC_ADJ_HEAT:
      if (rank == MASTER_NODE)
        cout << "Discrete adjoint heat output structure." << endl;
      output[iZone] = new CAdjHeatOutput(config[iZone], nDim);
      break;

    case FEM_EULER: case FEM_LES: case FEM_RANS: case FEM_NAVIER_STOKES:
      if (rank == MASTER_NODE)
        cout << "FEM output structure." << endl;
      output[iZone] = new CFlowCompFEMOutput(config[iZone], nDim);
      break;

    default:
      if (rank == MASTER_NODE)
        cout << "Default output structure." << endl;
      output[iZone] = new COutput(config[iZone], nDim, false);
      break;
    }

    output[iZone]->PreprocessHistoryOutput(config[iZone]);
=======
    /*--- If dry-run is used, do not open/overwrite history file. ---*/
    output[iZone]->PreprocessHistoryOutput(config[iZone], !dry_run);
>>>>>>> ec34588a

    output[iZone]->PreprocessVolumeOutput(config[iZone]);

  }

  if (driver_config->GetMultizone_Problem()){
    if (rank == MASTER_NODE)
      cout << endl <<"------------------- Output Preprocessing ( Multizone ) ------------------" << endl;

    driver_output = COutputFactory::createMultizoneOutput(driver_config, config, nDim);

    driver_output->PreprocessMultizoneHistoryOutput(output, config, driver_config, !dry_run);
  }


  /*--- Check for an unsteady restart. Update ExtIter if necessary. ---*/
  if (config_container[ZONE_0]->GetTime_Domain() && config_container[ZONE_0]->GetRestart())
    TimeIter = config_container[ZONE_0]->GetRestart_Iter();

  /*--- Check for a dynamic restart (structural analysis). Update ExtIter if necessary. ---*/
  if (config_container[ZONE_0]->GetKind_Solver() == FEM_ELASTICITY
      && config_container[ZONE_0]->GetWrt_Dynamic() && config_container[ZONE_0]->GetRestart())
    TimeIter = config_container[ZONE_0]->GetRestart_Iter();


}


void CDriver::Turbomachinery_Preprocessing(CConfig** config, CGeometry**** geometry, CSolver***** solver,
                                           CInterface*** interface){

  unsigned short donorZone,targetZone, nMarkerInt, iMarkerInt;
  unsigned short nSpanMax = 0;
  bool restart   = (config[ZONE_0]->GetRestart() || config[ZONE_0]->GetRestart_Flow());
  mixingplane = config[ZONE_0]->GetBoolMixingPlaneInterface();
  bool discrete_adjoint = config[ZONE_0]->GetDiscrete_Adjoint();
  su2double areaIn, areaOut, nBlades, flowAngleIn, flowAngleOut;

  /*--- Create turbovertex structure ---*/
  if (rank == MASTER_NODE) cout<<endl<<"Initialize Turbo Vertex Structure." << endl;
  for (iZone = 0; iZone < nZone; iZone++) {
    if (config[iZone]->GetBoolTurbomachinery()){
      geometry[iZone][INST_0][MESH_0]->ComputeNSpan(config[iZone], iZone, INFLOW, true);
      geometry[iZone][INST_0][MESH_0]->ComputeNSpan(config[iZone], iZone, OUTFLOW, true);
      if (rank == MASTER_NODE) cout <<"Number of span-wise sections in Zone "<< iZone<<": "<< config[iZone]->GetnSpanWiseSections() <<"."<< endl;
      if (config[iZone]->GetnSpanWiseSections() > nSpanMax){
        nSpanMax = config[iZone]->GetnSpanWiseSections();
      }

      config[ZONE_0]->SetnSpan_iZones(config[iZone]->GetnSpanWiseSections(), iZone);

      geometry[iZone][INST_0][MESH_0]->SetTurboVertex(config[iZone], iZone, INFLOW, true);
      geometry[iZone][INST_0][MESH_0]->SetTurboVertex(config[iZone], iZone, OUTFLOW, true);
    }
  }

  /*--- Set maximum number of Span among all zones ---*/
  for (iZone = 0; iZone < nZone; iZone++) {
    if (config[iZone]->GetBoolTurbomachinery()){
      config[iZone]->SetnSpanMaxAllZones(nSpanMax);
    }
  }
  if (rank == MASTER_NODE) cout<<"Max number of span-wise sections among all zones: "<< nSpanMax<<"."<< endl;


  if (rank == MASTER_NODE) cout<<"Initialize solver containers for average and performance quantities." << endl;
  for (iZone = 0; iZone < nZone; iZone++) {
    solver[iZone][INST_0][MESH_0][FLOW_SOL]->InitTurboContainers(geometry[iZone][INST_0][MESH_0],config[iZone]);
  }

//TODO(turbo) make it general for turbo HB
  if (rank == MASTER_NODE) cout<<"Compute inflow and outflow average geometric quantities." << endl;
  for (iZone = 0; iZone < nZone; iZone++) {
    geometry[iZone][INST_0][MESH_0]->SetAvgTurboValue(config[iZone], iZone, INFLOW, true);
    geometry[iZone][INST_0][MESH_0]->SetAvgTurboValue(config[iZone],iZone, OUTFLOW, true);
    geometry[iZone][INST_0][MESH_0]->GatherInOutAverageValues(config[iZone], true);
  }


  if(mixingplane){
    if (rank == MASTER_NODE) cout << "Set span-wise sections between zones on Mixing-Plane interface." << endl;
    for (donorZone = 0; donorZone < nZone; donorZone++) {
      for (targetZone = 0; targetZone < nZone; targetZone++) {
        if (targetZone != donorZone){
          interface[donorZone][targetZone]->SetSpanWiseLevels(config[donorZone], config[targetZone]);
        }
      }
    }
  }

  if (rank == MASTER_NODE) cout << "Transfer average geometric quantities to zone 0." << endl;
  for (iZone = 1; iZone < nZone; iZone++) {
    interface[iZone][ZONE_0]->GatherAverageTurboGeoValues(geometry[iZone][INST_0][MESH_0],geometry[ZONE_0][INST_0][MESH_0], iZone);
  }

  /*--- Transfer number of blade to ZONE_0 to correctly compute turbo performance---*/
  for (iZone = 1; iZone < nZone; iZone++) {
    nBlades = config[iZone]->GetnBlades(iZone);
    config[ZONE_0]->SetnBlades(iZone, nBlades);
  }

  if (rank == MASTER_NODE){
    for (iZone = 0; iZone < nZone; iZone++) {
    areaIn  = geometry[iZone][INST_0][MESH_0]->GetSpanAreaIn(iZone, config[iZone]->GetnSpanWiseSections());
    areaOut = geometry[iZone][INST_0][MESH_0]->GetSpanAreaOut(iZone, config[iZone]->GetnSpanWiseSections());
    nBlades = config[iZone]->GetnBlades(iZone);
    cout << "Inlet area for Row "<< iZone + 1<< ": " << areaIn*10000.0 <<" cm^2."  <<endl;
    cout << "Oulet area for Row "<< iZone + 1<< ": " << areaOut*10000.0 <<" cm^2."  <<endl;
    cout << "Recomputed number of blades for Row "<< iZone + 1 << ": " << nBlades<<"."  <<endl;
    }
  }


  if(mixingplane){
    if (rank == MASTER_NODE) cout<<"Preprocessing of the Mixing-Plane Interface." << endl;
    for (donorZone = 0; donorZone < nZone; donorZone++) {
      nMarkerInt     = config_container[donorZone]->GetnMarker_MixingPlaneInterface()/2;
      for (iMarkerInt = 1; iMarkerInt <= nMarkerInt; iMarkerInt++){
        for (targetZone = 0; targetZone < nZone; targetZone++) {
          if (targetZone != donorZone){
            interface[donorZone][targetZone]->PreprocessAverage(geometry[donorZone][INST_0][MESH_0], geometry[targetZone][INST_0][MESH_0],
                config[donorZone], config[targetZone],
                iMarkerInt);
          }
        }
      }
    }
  }

  if(!restart && !discrete_adjoint){
    if (rank == MASTER_NODE) cout<<"Initialize turbomachinery solution quantities." << endl;
    for(iZone = 0; iZone < nZone; iZone++) {
      solver[iZone][INST_0][MESH_0][FLOW_SOL]->SetFreeStream_TurboSolution(config[iZone]);
    }
  }

  if (rank == MASTER_NODE) cout<<"Initialize inflow and outflow average solution quantities." << endl;
  for(iZone = 0; iZone < nZone; iZone++) {
    solver[iZone][INST_0][MESH_0][FLOW_SOL]->PreprocessAverage(solver[iZone][INST_0][MESH_0], geometry[iZone][INST_0][MESH_0],config[iZone],INFLOW);
    solver[iZone][INST_0][MESH_0][FLOW_SOL]->PreprocessAverage(solver[iZone][INST_0][MESH_0], geometry[iZone][INST_0][MESH_0],config[iZone],OUTFLOW);
    solver[iZone][INST_0][MESH_0][FLOW_SOL]->TurboAverageProcess(solver[iZone][INST_0][MESH_0], geometry[iZone][INST_0][MESH_0],config[iZone],INFLOW);
    solver[iZone][INST_0][MESH_0][FLOW_SOL]->TurboAverageProcess(solver[iZone][INST_0][MESH_0], geometry[iZone][INST_0][MESH_0],config[iZone],OUTFLOW);
    solver[iZone][INST_0][MESH_0][FLOW_SOL]->GatherInOutAverageValues(config[iZone], geometry[iZone][INST_0][MESH_0]);
    if (rank == MASTER_NODE){
      flowAngleIn = solver[iZone][INST_0][MESH_0][FLOW_SOL]->GetTurboVelocityIn(iZone, config[iZone]->GetnSpanWiseSections())[1];
      flowAngleIn /= solver[iZone][INST_0][MESH_0][FLOW_SOL]->GetTurboVelocityIn(iZone, config[iZone]->GetnSpanWiseSections())[0];
      flowAngleIn = atan(flowAngleIn)*180.0/PI_NUMBER;
      cout << "Inlet flow angle for Row "<< iZone + 1<< ": "<< flowAngleIn <<"°."  <<endl;
      flowAngleOut = solver[iZone][INST_0][MESH_0][FLOW_SOL]->GetTurboVelocityOut(iZone, config[iZone]->GetnSpanWiseSections())[1];
      flowAngleOut /= solver[iZone][INST_0][MESH_0][FLOW_SOL]->GetTurboVelocityOut(iZone, config[iZone]->GetnSpanWiseSections())[0];
      flowAngleOut = atan(flowAngleOut)*180.0/PI_NUMBER;
      cout << "Outlet flow angle for Row "<< iZone + 1<< ": "<< flowAngleOut <<"°."  <<endl;

    }
  }

}

CDriver::~CDriver(void) {}


CFluidDriver::CFluidDriver(char* confFile, unsigned short val_nZone, SU2_Comm MPICommunicator) : CDriver(confFile, val_nZone, MPICommunicator, false) {
  Max_Iter = config_container[ZONE_0]->GetnInner_Iter();
}

CFluidDriver::~CFluidDriver(void) { }

void CFluidDriver::StartSolver(){

#ifdef VTUNEPROF
  __itt_resume();
#endif

  /*--- Main external loop of the solver. Within this loop, each iteration ---*/

  if (rank == MASTER_NODE)
    cout << endl <<"------------------------------ Begin Solver -----------------------------" << endl;

  unsigned long Iter = 0;
  while ( Iter < Max_Iter ) {

    /*--- Perform some external iteration preprocessing. ---*/

    Preprocess(Iter);

    /*--- Perform a dynamic mesh update if required. ---*/
    /*--- For the Disc.Adj. of a case with (rigidly) moving grid, the appropriate
          mesh cordinates are read from the restart files. ---*/
    if (!fem_solver &&
        !(config_container[ZONE_0]->GetGrid_Movement() && config_container[ZONE_0]->GetDiscrete_Adjoint())) {
      DynamicMeshUpdate(Iter);
    }

    /*--- Run a single iteration of the problem (fluid, elasticity, heat, ...). ---*/

    Run();

    /*--- Update the solution for dual time stepping strategy ---*/

    Update();

    /*--- Terminate the simulation if only the Jacobian must be computed. ---*/
    if (config_container[ZONE_0]->GetJacobian_Spatial_Discretization_Only()) break;

    /*--- Monitor the computations after each iteration. ---*/

    Monitor(Iter);

    /*--- Output the solution in files. ---*/

    Output(Iter);

    /*--- If the convergence criteria has been met, terminate the simulation. ---*/

    if (StopCalc) break;

    Iter++;

  }
#ifdef VTUNEPROF
  __itt_pause();
#endif
}


void CFluidDriver::Preprocess(unsigned long Iter) {

  /*--- Set the value of the external iteration and physical time. ---*/

  for (iZone = 0; iZone < nZone; iZone++) {
    config_container[iZone]->SetInnerIter(Iter);
    if (config_container[iZone]->GetTime_Marching())
      config_container[iZone]->SetPhysicalTime(static_cast<su2double>(Iter)*config_container[iZone]->GetDelta_UnstTimeND());
    else
      config_container[iZone]->SetPhysicalTime(0.0);

  }


//  /*--- Read the target pressure ---*/

//  if (config_container[ZONE_0]->GetInvDesign_Cp() == YES)
//    output[ZONE_0]->SetCp_InverseDesign(solver_container[ZONE_0][INST_0][MESH_0][FLOW_SOL],
//        geometry_container[ZONE_0][INST_0][MESH_0], config_container[ZONE_0], ExtIter);

//  /*--- Read the target heat flux ---*/

//  if (config_container[ZONE_0]->GetInvDesign_HeatFlux() == YES)
//    output[ZONE_0]->SetHeatFlux_InverseDesign(solver_container[ZONE_0][INST_0][MESH_0][FLOW_SOL],
//        geometry_container[ZONE_0][INST_0][MESH_0], config_container[ZONE_0], ExtIter);

  /*--- Set the initial condition for EULER/N-S/RANS and for a non FSI simulation ---*/

  if(!fsi) {
    for (iZone = 0; iZone < nZone; iZone++) {
      if ((config_container[iZone]->GetKind_Solver() ==  EULER) ||
          (config_container[iZone]->GetKind_Solver() ==  NAVIER_STOKES) ||
          (config_container[iZone]->GetKind_Solver() ==  RANS) ||
          (config_container[iZone]->GetKind_Solver() ==  INC_EULER) ||
          (config_container[iZone]->GetKind_Solver() ==  INC_NAVIER_STOKES) ||
          (config_container[iZone]->GetKind_Solver() ==  INC_RANS)) {
        for (iInst = 0; iInst < nInst[iZone]; iInst++)
          solver_container[iZone][iInst][MESH_0][FLOW_SOL]->SetInitialCondition(geometry_container[iZone][INST_0], solver_container[iZone][iInst], config_container[iZone], Iter);
      }
    }
  }

}

void CFluidDriver::Run() {

  unsigned short iZone, jZone, checkConvergence;
  unsigned long IntIter, nIntIter;
  bool unsteady;

  /*--- Run a single iteration of a multi-zone problem by looping over all
   zones and executing the iterations. Note that data transers between zones
   and other intermediate procedures may be required. ---*/

  unsteady = (config_container[MESH_0]->GetTime_Marching() == DT_STEPPING_1ST) || (config_container[MESH_0]->GetTime_Marching() == DT_STEPPING_2ND);

  /*--- Zone preprocessing ---*/

  for (iZone = 0; iZone < nZone; iZone++)
    iteration_container[iZone][INST_0]->Preprocess(output_container[iZone], integration_container, geometry_container, solver_container, numerics_container, config_container, surface_movement, grid_movement, FFDBox, iZone, INST_0);

  /*--- Updating zone interface communication patterns,
   needed only for unsteady simulation since for steady problems
   this is done once in the interpolator_container constructor
   at the beginning of the computation ---*/

  if ( unsteady ) {
    for (iZone = 0; iZone < nZone; iZone++) {
      for (jZone = 0; jZone < nZone; jZone++)
        if(jZone != iZone && interpolator_container[iZone][jZone] != NULL)
        interpolator_container[iZone][jZone]->SetTransferCoeff(config_container);
    }
  }

  /*--- Begin Unsteady pseudo-time stepping internal loop, if not unsteady it does only one step --*/

  if (unsteady)
    nIntIter = config_container[MESH_0]->GetUnst_nIntIter();
  else
    nIntIter = 1;

  for (IntIter = 0; IntIter < nIntIter; IntIter++) {

    /*--- At each pseudo time-step updates transfer data ---*/
    for (iZone = 0; iZone < nZone; iZone++)
      for (jZone = 0; jZone < nZone; jZone++)
        if(jZone != iZone && interface_container[iZone][jZone] != NULL)
          Transfer_Data(iZone, jZone);

    /*--- For each zone runs one single iteration ---*/

    for (iZone = 0; iZone < nZone; iZone++) {
      config_container[iZone]->SetInnerIter(IntIter);
      iteration_container[iZone][INST_0]->Iterate(output_container[iZone], integration_container, geometry_container, solver_container, numerics_container, config_container, surface_movement, grid_movement, FFDBox, iZone, INST_0);
    }

    /*--- Check convergence in each zone --*/

    checkConvergence = 0;
    for (iZone = 0; iZone < nZone; iZone++)
    checkConvergence += (int) integration_container[iZone][INST_0][FLOW_SOL]->GetConvergence();

    /*--- If convergence was reached in every zone --*/

  if (checkConvergence == nZone) break;
  }

}

void CFluidDriver::Transfer_Data(unsigned short donorZone, unsigned short targetZone) {

  interface_container[donorZone][targetZone]->BroadcastData(solver_container[donorZone][INST_0][MESH_0][FLOW_SOL],solver_container[targetZone][INST_0][MESH_0][FLOW_SOL],
      geometry_container[donorZone][INST_0][MESH_0],geometry_container[targetZone][INST_0][MESH_0],
      config_container[donorZone], config_container[targetZone]);
  if (config_container[targetZone]->GetKind_Solver() == RANS)
    interface_container[donorZone][targetZone]->BroadcastData(solver_container[donorZone][INST_0][MESH_0][TURB_SOL],solver_container[targetZone][INST_0][MESH_0][TURB_SOL],
        geometry_container[donorZone][INST_0][MESH_0],geometry_container[targetZone][INST_0][MESH_0],
        config_container[donorZone], config_container[targetZone]);

}

void CFluidDriver::Update() {

  for(iZone = 0; iZone < nZone; iZone++)
    iteration_container[iZone][INST_0]->Update(output_container[iZone], integration_container, geometry_container,
         solver_container, numerics_container, config_container,
         surface_movement, grid_movement, FFDBox, iZone, INST_0);
}

void CFluidDriver::DynamicMeshUpdate(unsigned long TimeIter) {

  bool harmonic_balance;

  for (iZone = 0; iZone < nZone; iZone++) {
   harmonic_balance = (config_container[iZone]->GetTime_Marching() == HARMONIC_BALANCE);
    /*--- Dynamic mesh update ---*/
    if ((config_container[iZone]->GetGrid_Movement()) && (!harmonic_balance)) {
      iteration_container[iZone][INST_0]->SetGrid_Movement(geometry_container[iZone][INST_0], surface_movement[iZone], grid_movement[iZone][INST_0], solver_container[iZone][INST_0], config_container[iZone], 0, TimeIter );
    }
  }

}
bool CFluidDriver::Monitor(unsigned long ExtIter) {

  /*--- Synchronization point after a single solver iteration. Compute the
   wall clock time required. ---*/

  StopTime = SU2_MPI::Wtime();

  IterCount++;
  UsedTime = (StopTime - StartTime) + UsedTimeCompute;

  /*--- Check if there is any change in the runtime parameters ---*/

  CConfig *runtime = NULL;
  strcpy(runtime_file_name, "runtime.dat");
  runtime = new CConfig(runtime_file_name, config_container[ZONE_0]);
  runtime->SetTimeIter(ExtIter);
  delete runtime;

  /*--- Check whether the current simulation has reached the specified
   convergence criteria, and set StopCalc to true, if so. ---*/

  switch (config_container[ZONE_0]->GetKind_Solver()) {
    case EULER: case NAVIER_STOKES: case RANS:
      StopCalc = integration_container[ZONE_0][INST_0][FLOW_SOL]->GetConvergence(); break;
    case HEAT_EQUATION:
      StopCalc = integration_container[ZONE_0][INST_0][HEAT_SOL]->GetConvergence(); break;
    case FEM_ELASTICITY:
      StopCalc = integration_container[ZONE_0][INST_0][FEA_SOL]->GetConvergence(); break;
    case ADJ_EULER: case ADJ_NAVIER_STOKES: case ADJ_RANS:
    case DISC_ADJ_EULER: case DISC_ADJ_NAVIER_STOKES: case DISC_ADJ_RANS:
    case DISC_ADJ_INC_EULER: case DISC_ADJ_INC_NAVIER_STOKES: case DISC_ADJ_INC_RANS:
    case DISC_ADJ_FEM_EULER: case DISC_ADJ_FEM_NS: case DISC_ADJ_FEM_RANS:
      StopCalc = integration_container[ZONE_0][INST_0][ADJFLOW_SOL]->GetConvergence(); break;
  }

  /*--- Set StopCalc to true if max. number of iterations has been reached ---*/

  StopCalc = StopCalc || (ExtIter == Max_Iter - 1);

  return StopCalc;

}


void CFluidDriver::Output(unsigned long InnerIter) {

  for (iZone = 0; iZone < nZone; iZone++) {
    const auto inst = config_container[iZone]->GetiInst();

    for (iInst = 0; iInst < nInst[iZone]; ++iInst) {
      config_container[iZone]->SetiInst(iInst);
      output_container[iZone]->SetResult_Files(geometry_container[iZone][iInst][MESH_0],
                                               config_container[iZone],
                                               solver_container[iZone][iInst][MESH_0],
                                               InnerIter, StopCalc);
    }
    config_container[iZone]->SetiInst(inst);
  }

}


CTurbomachineryDriver::CTurbomachineryDriver(char* confFile, unsigned short val_nZone,
                                             SU2_Comm MPICommunicator):
                                             CFluidDriver(confFile, val_nZone, MPICommunicator) {

  output_legacy = COutputFactory::createLegacyOutput(config_container[ZONE_0]);

  /*--- LEGACY OUTPUT (going to be removed soon) --- */

  /*--- Open the convergence history file ---*/
  ConvHist_file = NULL;
  ConvHist_file = new ofstream*[nZone];
  for (iZone = 0; iZone < nZone; iZone++) {
    ConvHist_file[iZone] = NULL;
    if (rank == MASTER_NODE){
      ConvHist_file[iZone] = new ofstream[nInst[iZone]];
      for (iInst = 0; iInst < nInst[iZone]; iInst++) {
        output_legacy->SetConvHistory_Header(&ConvHist_file[iZone][iInst], config_container[iZone], iZone, iInst);
        config_container[iZone]->SetHistFile(&ConvHist_file[iZone][INST_0]);
      }
    }
  }

  if (nZone > 1){
    Max_Iter = config_container[ZONE_0]->GetnOuter_Iter();
  }
}

CTurbomachineryDriver::~CTurbomachineryDriver(void) {
  if (rank == MASTER_NODE){
    /*--- Close the convergence history file. ---*/
    for (iZone = 0; iZone < nZone; iZone++) {
      for (iInst = 0; iInst < 1; iInst++) {
        ConvHist_file[iZone][iInst].close();
      }
      delete [] ConvHist_file[iZone];
    }
    delete [] ConvHist_file;
  }
}

void CTurbomachineryDriver::Run() {

  /*--- Run a single iteration of a multi-zone problem by looping over all
   zones and executing the iterations. Note that data transers between zones
   and other intermediate procedures may be required. ---*/

  for (iZone = 0; iZone < nZone; iZone++) {
    iteration_container[iZone][INST_0]->Preprocess(output_container[iZone], integration_container, geometry_container,
                                           solver_container, numerics_container, config_container,
                                           surface_movement, grid_movement, FFDBox, iZone, INST_0);
  }

  /* --- Update the mixing-plane interface ---*/
  for (iZone = 0; iZone < nZone; iZone++) {
    if(mixingplane)SetMixingPlane(iZone);
  }

  for (iZone = 0; iZone < nZone; iZone++) {
    iteration_container[iZone][INST_0]->Iterate(output_container[iZone], integration_container, geometry_container,
                                        solver_container, numerics_container, config_container,
                                        surface_movement, grid_movement, FFDBox, iZone, INST_0);
  }

  for (iZone = 0; iZone < nZone; iZone++) {
    iteration_container[iZone][INST_0]->Postprocess(output_container[iZone], integration_container, geometry_container,
                                      solver_container, numerics_container, config_container,
                                      surface_movement, grid_movement, FFDBox, iZone, INST_0);
  }

  if (rank == MASTER_NODE){
    SetTurboPerformance(ZONE_0);
  }


}

void CTurbomachineryDriver::SetMixingPlane(unsigned short donorZone){

  unsigned short targetZone, nMarkerInt, iMarkerInt ;
  nMarkerInt     = config_container[donorZone]->GetnMarker_MixingPlaneInterface()/2;

  /* --- transfer the average value from the donorZone to the targetZone*/
  for (iMarkerInt = 1; iMarkerInt <= nMarkerInt; iMarkerInt++){
    for (targetZone = 0; targetZone < nZone; targetZone++) {
      if (targetZone != donorZone){
        interface_container[donorZone][targetZone]->AllgatherAverage(solver_container[donorZone][INST_0][MESH_0][FLOW_SOL],solver_container[targetZone][INST_0][MESH_0][FLOW_SOL],
            geometry_container[donorZone][INST_0][MESH_0],geometry_container[targetZone][INST_0][MESH_0],
            config_container[donorZone], config_container[targetZone], iMarkerInt );
      }
    }
  }
}

void CTurbomachineryDriver::SetTurboPerformance(unsigned short targetZone){

  unsigned short donorZone;
  //IMPORTANT this approach of multi-zone performances rely upon the fact that turbomachinery markers follow the natural (stator-rotor) development of the real machine.
  /* --- transfer the local turboperfomance quantities (for each blade)  from all the donorZones to the targetZone (ZONE_0) ---*/
  for (donorZone = 1; donorZone < nZone; donorZone++) {
    interface_container[donorZone][targetZone]->GatherAverageValues(solver_container[donorZone][INST_0][MESH_0][FLOW_SOL],solver_container[targetZone][INST_0][MESH_0][FLOW_SOL], donorZone);
  }

  /* --- compute turboperformance for each stage and the global machine ---*/

 output_legacy->ComputeTurboPerformance(solver_container[targetZone][INST_0][MESH_0][FLOW_SOL], geometry_container[targetZone][INST_0][MESH_0], config_container[targetZone]);

}


bool CTurbomachineryDriver::Monitor(unsigned long ExtIter) {

  su2double rot_z_ini, rot_z_final ,rot_z;
  su2double outPres_ini, outPres_final, outPres;
  unsigned long rampFreq, finalRamp_Iter;
  unsigned short iMarker, KindBC, KindBCOption;
  string Marker_Tag;

  bool print;

  /*--- Synchronization point after a single solver iteration. Compute the
   wall clock time required. ---*/

  StopTime = SU2_MPI::Wtime();

  IterCount++;
  UsedTime = (StopTime - StartTime);


  /*--- Check if there is any change in the runtime parameters ---*/
  CConfig *runtime = NULL;
  strcpy(runtime_file_name, "runtime.dat");
  runtime = new CConfig(runtime_file_name, config_container[ZONE_0]);
  runtime->SetInnerIter(ExtIter);
  delete runtime;

  /*--- Update the convergence history file (serial and parallel computations). ---*/

  for (iZone = 0; iZone < nZone; iZone++) {
    for (iInst = 0; iInst < nInst[iZone]; iInst++)
      output_legacy->SetConvHistory_Body(&ConvHist_file[iZone][iInst], geometry_container, solver_container,
          config_container, integration_container, false, UsedTime, iZone, iInst);
  }

  /*--- ROTATING FRAME Ramp: Compute the updated rotational velocity. ---*/
  if (config_container[ZONE_0]->GetGrid_Movement() && config_container[ZONE_0]->GetRampRotatingFrame()) {
    rampFreq       = SU2_TYPE::Int(config_container[ZONE_0]->GetRampRotatingFrame_Coeff(1));
    finalRamp_Iter = SU2_TYPE::Int(config_container[ZONE_0]->GetRampRotatingFrame_Coeff(2));
    rot_z_ini = config_container[ZONE_0]->GetRampRotatingFrame_Coeff(0);
    print = false;
    if(ExtIter % rampFreq == 0 &&  ExtIter <= finalRamp_Iter){

      for (iZone = 0; iZone < nZone; iZone++) {
        rot_z_final = config_container[iZone]->GetFinalRotation_Rate_Z();
        if(abs(rot_z_final) > 0.0){
          rot_z = rot_z_ini + ExtIter*( rot_z_final - rot_z_ini)/finalRamp_Iter;
          config_container[iZone]->SetRotation_Rate(2, rot_z);
          if(rank == MASTER_NODE && print && ExtIter > 0) {
            cout << endl << " Updated rotating frame grid velocities";
            cout << " for zone " << iZone << "." << endl;
          }
          geometry_container[iZone][INST_0][MESH_0]->SetRotationalVelocity(config_container[iZone], print);
          geometry_container[iZone][INST_0][MESH_0]->SetShroudVelocity(config_container[iZone]);
        }
      }

      for (iZone = 0; iZone < nZone; iZone++) {
        geometry_container[iZone][INST_0][MESH_0]->SetAvgTurboValue(config_container[iZone], iZone, INFLOW, false);
        geometry_container[iZone][INST_0][MESH_0]->SetAvgTurboValue(config_container[iZone],iZone, OUTFLOW, false);
        geometry_container[iZone][INST_0][MESH_0]->GatherInOutAverageValues(config_container[iZone], false);

      }

      for (iZone = 1; iZone < nZone; iZone++) {
        interface_container[iZone][ZONE_0]->GatherAverageTurboGeoValues(geometry_container[iZone][INST_0][MESH_0],geometry_container[ZONE_0][INST_0][MESH_0], iZone);
      }

    }
  }


  /*--- Outlet Pressure Ramp: Compute the updated rotational velocity. ---*/
  if (config_container[ZONE_0]->GetRampOutletPressure()) {
    rampFreq       = SU2_TYPE::Int(config_container[ZONE_0]->GetRampOutletPressure_Coeff(1));
    finalRamp_Iter = SU2_TYPE::Int(config_container[ZONE_0]->GetRampOutletPressure_Coeff(2));
    outPres_ini    = config_container[ZONE_0]->GetRampOutletPressure_Coeff(0);
    outPres_final  = config_container[ZONE_0]->GetFinalOutletPressure();

    if(ExtIter % rampFreq == 0 &&  ExtIter <= finalRamp_Iter){
      outPres = outPres_ini + ExtIter*(outPres_final - outPres_ini)/finalRamp_Iter;
      if(rank == MASTER_NODE) config_container[ZONE_0]->SetMonitotOutletPressure(outPres);

      for (iZone = 0; iZone < nZone; iZone++) {
        for (iMarker = 0; iMarker < config_container[iZone]->GetnMarker_All(); iMarker++) {
          KindBC = config_container[iZone]->GetMarker_All_KindBC(iMarker);
          switch (KindBC) {
          case RIEMANN_BOUNDARY:
            Marker_Tag         = config_container[iZone]->GetMarker_All_TagBound(iMarker);
            KindBCOption       = config_container[iZone]->GetKind_Data_Riemann(Marker_Tag);
            if(KindBCOption == STATIC_PRESSURE || KindBCOption == RADIAL_EQUILIBRIUM ){
              SU2_MPI::Error("Outlet pressure ramp only implemented for NRBC", CURRENT_FUNCTION);
            }
            break;
          case GILES_BOUNDARY:
            Marker_Tag         = config_container[iZone]->GetMarker_All_TagBound(iMarker);
            KindBCOption       = config_container[iZone]->GetKind_Data_Giles(Marker_Tag);
            if(KindBCOption == STATIC_PRESSURE || KindBCOption == STATIC_PRESSURE_1D || KindBCOption == RADIAL_EQUILIBRIUM ){
              config_container[iZone]->SetGiles_Var1(outPres, Marker_Tag);
            }
            break;
          }
        }
      }
    }
  }


  /*--- Check whether the current simulation has reached the specified
   convergence criteria, and set StopCalc to true, if so. ---*/

  switch (config_container[ZONE_0]->GetKind_Solver()) {
  case EULER: case NAVIER_STOKES: case RANS:
  case INC_EULER: case INC_NAVIER_STOKES: case INC_RANS:
    StopCalc = integration_container[ZONE_0][INST_0][FLOW_SOL]->GetConvergence(); break;
  case DISC_ADJ_EULER: case DISC_ADJ_NAVIER_STOKES: case DISC_ADJ_RANS:
  case DISC_ADJ_INC_EULER: case DISC_ADJ_INC_NAVIER_STOKES: case DISC_ADJ_INC_RANS:
  case DISC_ADJ_FEM_EULER: case DISC_ADJ_FEM_NS: case DISC_ADJ_FEM_RANS:
    StopCalc = integration_container[ZONE_0][INST_0][ADJFLOW_SOL]->GetConvergence(); break;
  }

  /*--- Set StopCalc to true if max. number of iterations has been reached ---*/

  StopCalc = StopCalc || (ExtIter == Max_Iter - 1);

  return StopCalc;

}

CHBDriver::CHBDriver(char* confFile,
    unsigned short val_nZone,
    SU2_Comm MPICommunicator) : CFluidDriver(confFile,
        val_nZone,
        MPICommunicator) {
  unsigned short kInst;

  nInstHB = nInst[ZONE_0];

  D = NULL;
  /*--- allocate dynamic memory for the Harmonic Balance operator ---*/
  D = new su2double*[nInstHB]; for (kInst = 0; kInst < nInstHB; kInst++) D[kInst] = new su2double[nInstHB];

  output_legacy = COutputFactory::createLegacyOutput(config_container[ZONE_0]);

  /*--- Open the convergence history file ---*/
  ConvHist_file = NULL;
  ConvHist_file = new ofstream*[nZone];
  for (iZone = 0; iZone < nZone; iZone++) {
    ConvHist_file[iZone] = NULL;
    if (rank == MASTER_NODE){
      ConvHist_file[iZone] = new ofstream[nInst[iZone]];
      for (iInst = 0; iInst < nInst[iZone]; iInst++) {
        output_legacy->SetConvHistory_Header(&ConvHist_file[iZone][iInst], config_container[iZone], iZone, iInst);
        config_container[iZone]->SetHistFile(&ConvHist_file[iZone][iInst]);
      }
    }
  }


}

CHBDriver::~CHBDriver(void) {

  unsigned short kInst;

  /*--- delete dynamic memory for the Harmonic Balance operator ---*/
  for (kInst = 0; kInst < nInstHB; kInst++) if (D[kInst] != NULL) delete [] D[kInst];
  if (D[kInst] != NULL) delete [] D;

  if (rank == MASTER_NODE){
  /*--- Close the convergence history file. ---*/
  for (iZone = 0; iZone < nZone; iZone++) {
    for (iInst = 0; iInst < nInstHB; iInst++) {
      ConvHist_file[iZone][iInst].close();
    }
    delete [] ConvHist_file[iZone];
  }
  delete [] ConvHist_file;
  }
}


void CHBDriver::Run() {

  /*--- Run a single iteration of a Harmonic Balance problem. Preprocess all
   all zones before beginning the iteration. ---*/

  for (iInst = 0; iInst < nInstHB; iInst++)
    iteration_container[ZONE_0][iInst]->Preprocess(output_container[ZONE_0], integration_container, geometry_container,
        solver_container, numerics_container, config_container,
        surface_movement, grid_movement, FFDBox, ZONE_0, iInst);

  for (iInst = 0; iInst < nInstHB; iInst++)
    iteration_container[ZONE_0][iInst]->Iterate(output_container[ZONE_0], integration_container, geometry_container,
        solver_container, numerics_container, config_container,
        surface_movement, grid_movement, FFDBox, ZONE_0, iInst);

  /*--- Update the convergence history file (serial and parallel computations). ---*/

  for (iZone = 0; iZone < nZone; iZone++) {
    for (iInst = 0; iInst < nInst[iZone]; iInst++)
      output_legacy->SetConvHistory_Body(&ConvHist_file[iZone][iInst], geometry_container, solver_container,
          config_container, integration_container, false, UsedTime, iZone, iInst);
  }

}

void CHBDriver::Update() {

  for (iInst = 0; iInst < nInstHB; iInst++) {
    /*--- Compute the harmonic balance terms across all zones ---*/
    SetHarmonicBalance(iInst);

  }

  /*--- Precondition the harmonic balance source terms ---*/
  if (config_container[ZONE_0]->GetHB_Precondition() == YES) {
    StabilizeHarmonicBalance();

  }

  for (iInst = 0; iInst < nInstHB; iInst++) {

    /*--- Update the harmonic balance terms across all zones ---*/
    iteration_container[ZONE_0][iInst]->Update(output_container[ZONE_0], integration_container, geometry_container,
        solver_container, numerics_container, config_container,
        surface_movement, grid_movement, FFDBox, ZONE_0, iInst);

  }

}

void CHBDriver::ResetConvergence() {

  for(iInst = 0; iInst < nZone; iInst++) {
    switch (config_container[ZONE_0]->GetKind_Solver()) {

    case EULER: case NAVIER_STOKES: case RANS:
      integration_container[ZONE_0][iInst][FLOW_SOL]->SetConvergence(false);
      if (config_container[ZONE_0]->GetKind_Solver() == RANS) integration_container[ZONE_0][iInst][TURB_SOL]->SetConvergence(false);
      if(config_container[ZONE_0]->GetKind_Trans_Model() == LM) integration_container[ZONE_0][iInst][TRANS_SOL]->SetConvergence(false);
      break;

    case FEM_ELASTICITY:
      integration_container[ZONE_0][iInst][FEA_SOL]->SetConvergence(false);
      break;

    case ADJ_EULER: case ADJ_NAVIER_STOKES: case ADJ_RANS: case DISC_ADJ_EULER: case DISC_ADJ_NAVIER_STOKES: case DISC_ADJ_RANS:
      integration_container[ZONE_0][iInst][ADJFLOW_SOL]->SetConvergence(false);
      if( (config_container[ZONE_0]->GetKind_Solver() == ADJ_RANS) || (config_container[ZONE_0]->GetKind_Solver() == DISC_ADJ_RANS) )
        integration_container[ZONE_0][iInst][ADJTURB_SOL]->SetConvergence(false);
      break;
    }
  }

}

void CHBDriver::SetHarmonicBalance(unsigned short iInst) {

  unsigned short iVar, jInst, iMGlevel;
  unsigned short nVar = solver_container[ZONE_0][INST_0][MESH_0][FLOW_SOL]->GetnVar();
  unsigned long iPoint;
  bool implicit = (config_container[ZONE_0]->GetKind_TimeIntScheme_Flow() == EULER_IMPLICIT);
  bool adjoint = (config_container[ZONE_0]->GetContinuous_Adjoint());
  if (adjoint) {
    implicit = (config_container[ZONE_0]->GetKind_TimeIntScheme_AdjFlow() == EULER_IMPLICIT);
  }

  unsigned long InnerIter = config_container[ZONE_0]->GetInnerIter();

  /*--- Retrieve values from the config file ---*/
  su2double *U = new su2double[nVar];
  su2double *U_old = new su2double[nVar];
  su2double *Psi = new su2double[nVar];
  su2double *Psi_old = new su2double[nVar];
  su2double *Source = new su2double[nVar];
  su2double deltaU, deltaPsi;

  /*--- Compute period of oscillation ---*/
  su2double period = config_container[ZONE_0]->GetHarmonicBalance_Period();

  /*--- Non-dimensionalize the input period, if necessary.  */
  period /= config_container[ZONE_0]->GetTime_Ref();

  if (InnerIter == 0)
    ComputeHB_Operator();

  /*--- Compute various source terms for explicit direct, implicit direct, and adjoint problems ---*/
  /*--- Loop over all grid levels ---*/
  for (iMGlevel = 0; iMGlevel <= config_container[ZONE_0]->GetnMGLevels(); iMGlevel++) {

    /*--- Loop over each node in the volume mesh ---*/
    for (iPoint = 0; iPoint < geometry_container[ZONE_0][iInst][iMGlevel]->GetnPoint(); iPoint++) {

      for (iVar = 0; iVar < nVar; iVar++) {
        Source[iVar] = 0.0;
      }

      /*--- Step across the columns ---*/
      for (jInst = 0; jInst < nInstHB; jInst++) {

        /*--- Retrieve solution at this node in current zone ---*/
        for (iVar = 0; iVar < nVar; iVar++) {

          if (!adjoint) {
            U[iVar] = solver_container[ZONE_0][jInst][iMGlevel][FLOW_SOL]->GetNodes()->GetSolution(iPoint, iVar);
            Source[iVar] += U[iVar]*D[iInst][jInst];

            if (implicit) {
              U_old[iVar] = solver_container[ZONE_0][jInst][iMGlevel][FLOW_SOL]->GetNodes()->GetSolution_Old(iPoint, iVar);
              deltaU = U[iVar] - U_old[iVar];
              Source[iVar] += deltaU*D[iInst][jInst];
            }

          }

          else {
            Psi[iVar] = solver_container[ZONE_0][jInst][iMGlevel][ADJFLOW_SOL]->GetNodes()->GetSolution(iPoint, iVar);
            Source[iVar] += Psi[iVar]*D[jInst][iInst];

            if (implicit) {
              Psi_old[iVar] = solver_container[ZONE_0][jInst][iMGlevel][ADJFLOW_SOL]->GetNodes()->GetSolution_Old(iPoint, iVar);
              deltaPsi = Psi[iVar] - Psi_old[iVar];
              Source[iVar] += deltaPsi*D[jInst][iInst];
            }
          }
        }

        /*--- Store sources for current row ---*/
        for (iVar = 0; iVar < nVar; iVar++) {
          if (!adjoint) {
            solver_container[ZONE_0][iInst][iMGlevel][FLOW_SOL]->GetNodes()->SetHarmonicBalance_Source(iPoint, iVar, Source[iVar]);
          }
          else {
            solver_container[ZONE_0][iInst][iMGlevel][ADJFLOW_SOL]->GetNodes()->SetHarmonicBalance_Source(iPoint, iVar, Source[iVar]);
          }
        }

      }
    }
  }

  /*--- Source term for a turbulence model ---*/
  if (config_container[ZONE_0]->GetKind_Solver() == RANS) {

    /*--- Extra variables needed if we have a turbulence model. ---*/
    unsigned short nVar_Turb = solver_container[ZONE_0][INST_0][MESH_0][TURB_SOL]->GetnVar();
    su2double *U_Turb = new su2double[nVar_Turb];
    su2double *Source_Turb = new su2double[nVar_Turb];

    /*--- Loop over only the finest mesh level (turbulence is always solved
     on the original grid only). ---*/
    for (iPoint = 0; iPoint < geometry_container[ZONE_0][INST_0][MESH_0]->GetnPoint(); iPoint++) {
      for (iVar = 0; iVar < nVar_Turb; iVar++) Source_Turb[iVar] = 0.0;
      for (jInst = 0; jInst < nInstHB; jInst++) {

        /*--- Retrieve solution at this node in current zone ---*/
        for (iVar = 0; iVar < nVar_Turb; iVar++) {
          U_Turb[iVar] = solver_container[ZONE_0][jInst][MESH_0][TURB_SOL]->GetNodes()->GetSolution(iPoint, iVar);
          Source_Turb[iVar] += U_Turb[iVar]*D[iInst][jInst];
        }
      }

      /*--- Store sources for current iZone ---*/
      for (iVar = 0; iVar < nVar_Turb; iVar++)
        solver_container[ZONE_0][iInst][MESH_0][TURB_SOL]->GetNodes()->SetHarmonicBalance_Source(iPoint, iVar, Source_Turb[iVar]);
    }

    delete [] U_Turb;
    delete [] Source_Turb;
  }

  delete [] Source;
  delete [] U;
  delete [] U_old;
  delete [] Psi;
  delete [] Psi_old;

}

void CHBDriver::StabilizeHarmonicBalance() {

  unsigned short i, j, k, iVar, iInst, jInst, iMGlevel;
  unsigned short nVar = solver_container[ZONE_0][INST_0][MESH_0][FLOW_SOL]->GetnVar();
  unsigned long iPoint;
  bool adjoint = (config_container[ZONE_0]->GetContinuous_Adjoint());

  /*--- Retrieve values from the config file ---*/
  su2double *Source     = new su2double[nInstHB];
  su2double *Source_old = new su2double[nInstHB];
  su2double Delta;

  su2double **Pinv     = new su2double*[nInstHB];
  su2double **P        = new su2double*[nInstHB];
  for (iInst = 0; iInst < nInstHB; iInst++) {
    Pinv[iInst]       = new su2double[nInstHB];
    P[iInst]          = new su2double[nInstHB];
  }

  /*--- Loop over all grid levels ---*/
  for (iMGlevel = 0; iMGlevel <= config_container[ZONE_0]->GetnMGLevels(); iMGlevel++) {

    /*--- Loop over each node in the volume mesh ---*/
    for (iPoint = 0; iPoint < geometry_container[ZONE_0][INST_0][iMGlevel]->GetnPoint(); iPoint++) {

      /*--- Get time step for current node ---*/
      Delta = solver_container[ZONE_0][INST_0][iMGlevel][FLOW_SOL]->GetNodes()->GetDelta_Time(iPoint);

      /*--- Setup stabilization matrix for this node ---*/
      for (iInst = 0; iInst < nInstHB; iInst++) {
        for (jInst = 0; jInst < nInstHB; jInst++) {
          if (jInst == iInst ) {
            Pinv[iInst][jInst] = 1.0 + Delta*D[iInst][jInst];
          }
          else {
            Pinv[iInst][jInst] = Delta*D[iInst][jInst];
          }
        }
      }

      /*--- Invert stabilization matrix Pinv with Gauss elimination---*/

      /*--  A temporary matrix to hold the inverse, dynamically allocated ---*/
      su2double **temp = new su2double*[nInstHB];
      for (i = 0; i < nInstHB; i++) {
        temp[i] = new su2double[2 * nInstHB];
      }

      /*---  Copy the desired matrix into the temporary matrix ---*/
      for (i = 0; i < nInstHB; i++) {
        for (j = 0; j < nInstHB; j++) {
          temp[i][j] = Pinv[i][j];
          temp[i][nInstHB + j] = 0;
        }
        temp[i][nInstHB + i] = 1;
      }

      su2double max_val;
      unsigned short max_idx;

      /*---  Pivot each column such that the largest number possible divides the other rows  ---*/
      for (k = 0; k < nInstHB - 1; k++) {
        max_idx = k;
        max_val = abs(temp[k][k]);
        /*---  Find the largest value (pivot) in the column  ---*/
        for (j = k; j < nInstHB; j++) {
          if (abs(temp[j][k]) > max_val) {
            max_idx = j;
            max_val = abs(temp[j][k]);
          }
        }

        /*---  Move the row with the highest value up  ---*/
        for (j = 0; j < (nInstHB * 2); j++) {
          su2double d = temp[k][j];
          temp[k][j] = temp[max_idx][j];
          temp[max_idx][j] = d;
        }
        /*---  Subtract the moved row from all other rows ---*/
        for (i = k + 1; i < nInstHB; i++) {
          su2double c = temp[i][k] / temp[k][k];
          for (j = 0; j < (nInstHB * 2); j++) {
            temp[i][j] = temp[i][j] - temp[k][j] * c;
          }
        }
      }

      /*---  Back-substitution  ---*/
      for (k = nInstHB - 1; k > 0; k--) {
        if (temp[k][k] != su2double(0.0)) {
          for (int i = k - 1; i > -1; i--) {
            su2double c = temp[i][k] / temp[k][k];
            for (j = 0; j < (nInstHB * 2); j++) {
              temp[i][j] = temp[i][j] - temp[k][j] * c;
            }
          }
        }
      }

      /*---  Normalize the inverse  ---*/
      for (i = 0; i < nInstHB; i++) {
        su2double c = temp[i][i];
        for (j = 0; j < nInstHB; j++) {
          temp[i][j + nInstHB] = temp[i][j + nInstHB] / c;
        }
      }

      /*---  Copy the inverse back to the main program flow ---*/
      for (i = 0; i < nInstHB; i++) {
        for (j = 0; j < nInstHB; j++) {
          P[i][j] = temp[i][j + nInstHB];
        }
      }

      /*---  Delete dynamic template  ---*/
      for (iInst = 0; iInst < nInstHB; iInst++) {
        delete[] temp[iInst];
      }
      delete[] temp;

      /*--- Loop through variables to precondition ---*/
      for (iVar = 0; iVar < nVar; iVar++) {

        /*--- Get current source terms (not yet preconditioned) and zero source array to prepare preconditioning ---*/
        for (iInst = 0; iInst < nInstHB; iInst++) {
          Source_old[iInst] = solver_container[ZONE_0][iInst][iMGlevel][FLOW_SOL]->GetNodes()->GetHarmonicBalance_Source(iPoint, iVar);
          Source[iInst] = 0;
        }

        /*--- Step through columns ---*/
        for (iInst = 0; iInst < nInstHB; iInst++) {
          for (jInst = 0; jInst < nInstHB; jInst++) {
            Source[iInst] += P[iInst][jInst]*Source_old[jInst];
          }

          /*--- Store updated source terms for current node ---*/
          if (!adjoint) {
            solver_container[ZONE_0][iInst][iMGlevel][FLOW_SOL]->GetNodes()->SetHarmonicBalance_Source(iPoint, iVar, Source[iInst]);
          }
          else {
            solver_container[ZONE_0][iInst][iMGlevel][ADJFLOW_SOL]->GetNodes()->SetHarmonicBalance_Source(iPoint, iVar, Source[iInst]);
          }
        }

      }
    }
  }

  /*--- Deallocate dynamic memory ---*/
  for (iInst = 0; iInst < nInstHB; iInst++){
    delete [] P[iInst];
    delete [] Pinv[iInst];
  }
  delete [] P;
  delete [] Pinv;
  delete [] Source;
  delete [] Source_old;

}

void CHBDriver::ComputeHB_Operator() {

  const   complex<su2double> J(0.0,1.0);
  unsigned short i, j, k, iInst;

  su2double *Omega_HB       = new su2double[nInstHB];
  complex<su2double> **E    = new complex<su2double>*[nInstHB];
  complex<su2double> **Einv = new complex<su2double>*[nInstHB];
  complex<su2double> **DD   = new complex<su2double>*[nInstHB];
  for (iInst = 0; iInst < nInstHB; iInst++) {
    E[iInst]    = new complex<su2double>[nInstHB];
    Einv[iInst] = new complex<su2double>[nInstHB];
    DD[iInst]   = new complex<su2double>[nInstHB];
  }

  /*--- Get simualation period from config file ---*/
  su2double Period = config_container[ZONE_0]->GetHarmonicBalance_Period();

  /*--- Non-dimensionalize the input period, if necessary.      */
  Period /= config_container[ZONE_0]->GetTime_Ref();

  /*--- Build the array containing the selected frequencies to solve ---*/
  for (iInst = 0; iInst < nInstHB; iInst++) {
    Omega_HB[iInst]  = config_container[ZONE_0]->GetOmega_HB()[iInst];
    Omega_HB[iInst] /= config_container[ZONE_0]->GetOmega_Ref(); //TODO: check
  }

  /*--- Build the diagonal matrix of the frequencies DD ---*/
  for (i = 0; i < nInstHB; i++) {
    for (k = 0; k < nInstHB; k++) {
      if (k == i ) {
        DD[i][k] = J*Omega_HB[k];
      }
    }
  }


  /*--- Build the harmonic balance inverse matrix ---*/
  for (i = 0; i < nInstHB; i++) {
    for (k = 0; k < nInstHB; k++) {
      Einv[i][k] = complex<su2double>(cos(Omega_HB[k]*(i*Period/nInstHB))) + J*complex<su2double>(sin(Omega_HB[k]*(i*Period/nInstHB)));
    }
  }

  /*---  Invert inverse harmonic balance Einv with Gauss elimination ---*/

  /*--  A temporary matrix to hold the inverse, dynamically allocated ---*/
  complex<su2double> **temp = new complex<su2double>*[nInstHB];
  for (i = 0; i < nInstHB; i++) {
    temp[i] = new complex<su2double>[2 * nInstHB];
  }

  /*---  Copy the desired matrix into the temporary matrix ---*/
  for (i = 0; i < nInstHB; i++) {
    for (j = 0; j < nInstHB; j++) {
      temp[i][j] = Einv[i][j];
      temp[i][nInstHB + j] = 0;
    }
    temp[i][nInstHB + i] = 1;
  }

  su2double max_val;
  unsigned short max_idx;

  /*---  Pivot each column such that the largest number possible divides the other rows  ---*/
  for (k = 0; k < nInstHB - 1; k++) {
    max_idx = k;
    max_val = abs(temp[k][k]);
    /*---  Find the largest value (pivot) in the column  ---*/
    for (j = k; j < nInstHB; j++) {
      if (abs(temp[j][k]) > max_val) {
        max_idx = j;
        max_val = abs(temp[j][k]);
      }
    }
    /*---  Move the row with the highest value up  ---*/
    for (j = 0; j < (nInstHB * 2); j++) {
      complex<su2double> d = temp[k][j];
      temp[k][j] = temp[max_idx][j];
      temp[max_idx][j] = d;
    }
    /*---  Subtract the moved row from all other rows ---*/
    for (i = k + 1; i < nInstHB; i++) {
      complex<su2double> c = temp[i][k] / temp[k][k];
      for (j = 0; j < (nInstHB * 2); j++) {
        temp[i][j] = temp[i][j] - temp[k][j] * c;
      }
    }
  }
  /*---  Back-substitution  ---*/
  for (k = nInstHB - 1; k > 0; k--) {
    if (temp[k][k] != complex<su2double>(0.0)) {
      for (int i = k - 1; i > -1; i--) {
        complex<su2double> c = temp[i][k] / temp[k][k];
        for (j = 0; j < (nInstHB * 2); j++) {
          temp[i][j] = temp[i][j] - temp[k][j] * c;
        }
      }
    }
  }
  /*---  Normalize the inverse  ---*/
  for (i = 0; i < nInstHB; i++) {
    complex<su2double> c = temp[i][i];
    for (j = 0; j < nInstHB; j++) {
      temp[i][j + nInstHB] = temp[i][j + nInstHB] / c;
    }
  }
  /*---  Copy the inverse back to the main program flow ---*/
  for (i = 0; i < nInstHB; i++) {
    for (j = 0; j < nInstHB; j++) {
      E[i][j] = temp[i][j + nInstHB];
    }
  }
  /*---  Delete dynamic template  ---*/
  for (i = 0; i < nInstHB; i++) {
    delete[] temp[i];
  }
  delete[] temp;


  /*---  Temporary matrix for performing product  ---*/
  complex<su2double> **Temp    = new complex<su2double>*[nInstHB];

  /*---  Temporary complex HB operator  ---*/
  complex<su2double> **Dcpx    = new complex<su2double>*[nInstHB];

  for (iInst = 0; iInst < nInstHB; iInst++){
    Temp[iInst]    = new complex<su2double>[nInstHB];
    Dcpx[iInst]   = new complex<su2double>[nInstHB];
  }


  /*---  Calculation of the HB operator matrix ---*/
  for (int row = 0; row < nInstHB; row++) {
    for (int col = 0; col < nInstHB; col++) {
      for (int inner = 0; inner < nInstHB; inner++) {
        Temp[row][col] += Einv[row][inner] * DD[inner][col];
      }
    }
  }

  unsigned short row, col, inner;

  for (row = 0; row < nInstHB; row++) {
    for (col = 0; col < nInstHB; col++) {
      for (inner = 0; inner < nInstHB; inner++) {
        Dcpx[row][col] += Temp[row][inner] * E[inner][col];
      }
    }
  }

  /*---  Take just the real part of the HB operator matrix ---*/
  for (i = 0; i < nInstHB; i++) {
    for (k = 0; k < nInstHB; k++) {
      D[i][k] = real(Dcpx[i][k]);
    }
  }

  /*--- Deallocate dynamic memory ---*/
  for (iInst = 0; iInst < nInstHB; iInst++){
    delete [] E[iInst];
    delete [] Einv[iInst];
    delete [] DD[iInst];
    delete [] Temp[iInst];
    delete [] Dcpx[iInst];
  }
  delete [] E;
  delete [] Einv;
  delete [] DD;
  delete [] Temp;
  delete [] Dcpx;
  delete [] Omega_HB;

}<|MERGE_RESOLUTION|>--- conflicted
+++ resolved
@@ -2699,76 +2699,8 @@
 
     output[iZone] = COutputFactory::createOutput(kindSolver, config[iZone], nDim);
 
-<<<<<<< HEAD
-    case EULER: case NAVIER_STOKES: case RANS:
-      if(config[ZONE_0]->GetBoolTurbomachinery()){
-        if (rank == MASTER_NODE)
-        cout << "Turbomachinery output structure." << endl;
-      output[iZone] = new CTurbomachineryOutput(config[iZone], nDim);
-      break;
-      }
-      else{
-          if (rank == MASTER_NODE)
-        cout << "Euler/Navier-Stokes/RANS output structure." << endl;
-      output[iZone] = new CFlowCompOutput(config[iZone], nDim);
-      break;
-      }
-    case INC_EULER: case INC_NAVIER_STOKES: case INC_RANS:
-      if (rank == MASTER_NODE)
-        cout << "Euler/Navier-Stokes/RANS output structure." << endl;
-      output[iZone] = new CFlowIncOutput(config[iZone], nDim);
-      break;
-    case HEAT_EQUATION_FVM:
-      if (rank == MASTER_NODE)
-        cout << "Heat output structure." << endl;
-      output[iZone] = new CHeatOutput(config[iZone], nDim);
-      break;
-    case FEM_ELASTICITY:
-      if (rank == MASTER_NODE)
-        cout << "FEM output structure." << endl;
-      output[iZone] = new CElasticityOutput(config[iZone], nDim);
-      break;
-    case DISC_ADJ_EULER: case DISC_ADJ_NAVIER_STOKES: case DISC_ADJ_RANS:
-    case ADJ_EULER: case ADJ_NAVIER_STOKES: case ADJ_RANS:
-      if (rank == MASTER_NODE)
-        cout << "Adjoint Euler/Navier-Stokes/RANS output structure." << endl;
-      output[iZone] = new CAdjFlowCompOutput(config[iZone], nDim);
-      break;
-    case DISC_ADJ_INC_EULER: case DISC_ADJ_INC_NAVIER_STOKES: case DISC_ADJ_INC_RANS:
-      if (rank == MASTER_NODE)
-        cout << "Adjoint Euler/Navier-Stokes/RANS output structure." << endl;
-      output[iZone] = new CAdjFlowIncOutput(config[iZone], nDim);
-      break;
-    case DISC_ADJ_FEM:
-      if (rank == MASTER_NODE)
-        cout << "Discrete adjoint FEA output structure." << endl;
-      output[iZone] = new CAdjElasticityOutput(config[iZone], nDim);
-      break;
-
-    case DISC_ADJ_HEAT:
-      if (rank == MASTER_NODE)
-        cout << "Discrete adjoint heat output structure." << endl;
-      output[iZone] = new CAdjHeatOutput(config[iZone], nDim);
-      break;
-
-    case FEM_EULER: case FEM_LES: case FEM_RANS: case FEM_NAVIER_STOKES:
-      if (rank == MASTER_NODE)
-        cout << "FEM output structure." << endl;
-      output[iZone] = new CFlowCompFEMOutput(config[iZone], nDim);
-      break;
-
-    default:
-      if (rank == MASTER_NODE)
-        cout << "Default output structure." << endl;
-      output[iZone] = new COutput(config[iZone], nDim, false);
-      break;
-    }
-
-    output[iZone]->PreprocessHistoryOutput(config[iZone]);
-=======
     /*--- If dry-run is used, do not open/overwrite history file. ---*/
     output[iZone]->PreprocessHistoryOutput(config[iZone], !dry_run);
->>>>>>> ec34588a
 
     output[iZone]->PreprocessVolumeOutput(config[iZone]);
 
