--- conflicted
+++ resolved
@@ -1151,7 +1151,6 @@
 
   SetImplicitPeriodic(true);
 
-<<<<<<< HEAD
   /* Store the initial CFL number for all grid points. */
   
   for (iPoint = 0; iPoint < nPoint; iPoint++) {
@@ -1159,10 +1158,9 @@
     node[iPoint]->SetLocalCFL(CFL);
   }
   
-=======
   /*--- Add the solver name (max 8 characters) ---*/
   SolverName = "SA";
->>>>>>> 8d2cc941
+
 }
 
 CTurbSASolver::~CTurbSASolver(void) {
@@ -3489,7 +3487,6 @@
   implicit flag in case we have periodic BCs. ---*/
 
   SetImplicitPeriodic(true);
-<<<<<<< HEAD
       
   /* Store the initial CFL number for all grid points. */
   
@@ -3498,12 +3495,9 @@
     node[iPoint]->SetLocalCFL(CFL);
   }
       
-=======
-
   /*--- Add the solver name (max 8 characters) ---*/
   SolverName = "K-W SST";
 
->>>>>>> 8d2cc941
 }
 
 CTurbSSTSolver::~CTurbSSTSolver(void) {
