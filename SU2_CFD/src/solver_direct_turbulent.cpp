--- conflicted
+++ resolved
@@ -3202,8 +3202,6 @@
   
 }
 
-<<<<<<< HEAD
-=======
 void CTurbSASolver::SetTurbGradient_L2Proj2(CGeometry *geometry, CConfig *config, CSolver *solver_flow) {
 
   unsigned long iPoint, nPoint = geometry->GetnPoint(), iElem, nElem = geometry->GetnElem();
@@ -3892,7 +3890,6 @@
   }
 }
 
->>>>>>> 008a4709
 CTurbSSTSolver::CTurbSSTSolver(void) : CTurbSolver() {
   
   /*--- Array initialization ---*/
