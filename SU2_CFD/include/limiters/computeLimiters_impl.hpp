/*!
 * \file computeLimiters_impl.hpp
 * \brief Generic computation of limiters.
 * \note Common methods are derived by defining small details
 *       via specialization of CLimiterDetails.
 * \author P. Gomes
 * \version 7.0.6 "Blackbird"
 *
 * SU2 Project Website: https://su2code.github.io
 *
 * The SU2 Project is maintained by the SU2 Foundation
 * (http://su2foundation.org)
 *
 * Copyright 2012-2020, SU2 Contributors (cf. AUTHORS.md)
 *
 * SU2 is free software; you can redistribute it and/or
 * modify it under the terms of the GNU Lesser General Public
 * License as published by the Free Software Foundation; either
 * version 2.1 of the License, or (at your option) any later version.
 *
 * SU2 is distributed in the hope that it will be useful,
 * but WITHOUT ANY WARRANTY; without even the implied warranty of
 * MERCHANTABILITY or FITNESS FOR A PARTICULAR PURPOSE. See the GNU
 * Lesser General Public License for more details.
 *
 * You should have received a copy of the GNU Lesser General Public
 * License along with SU2. If not, see <http://www.gnu.org/licenses/>.
 */


/*!
 * \brief Generic limiter computation for methods based on one limiter
 *        value per point (as opposed to one per edge) and per variable.
 * \note This implementation can be used to derive most common methods
 *       by specializing the limiter functions (e.g. Venkatakrishnan)
 *       and the geometric modifications (e.g. sharp edges), this is done
 *       via specialization of "CLimiterDetails" (all its methods). Then,
 *       a call to this function with the specialized "LimiterKind" should
 *       be added to the body of "computeLimiters()".
 *       See also the notes in computeGradientsGreenGauss.hpp
 *
 * Arguments:
 * \param[in] solver - Optional, solver associated with the field (used only for MPI).
 * \param[in] kindMpiComm - Type of MPI communication required.
 * \param[in] kindPeriodicComm1 - Type of periodic comm. to determine min/max.
 * \param[in] kindPeriodicComm2 - Type of periodic comm. to adjust limiters.
 * \param[in] geometry - Geometric grid properties.
 * \param[in] config - Configuration of the problem.
 * \param[in] varBegin - First variable index for which to compute limiters.
 * \param[in] varEnd - End of computation range (nVar = end-begin).
 * \param[in] field - Variable field.
 * \param[in] gradient - Gradient of the field.
 * \param[out] fieldMin - Minimum field values over direct neighbors of each point.
 * \param[out] fieldMax - As above but maximum values.
 * \param[out] limiter - Reconstruction limiter for the field.
 *
 * Template parameters:
 * \param FieldType - Generic object with operator (iPoint,iVar)
 * \param GradientType - Generic object with operator (iPoint,iVar,iDim)
 * \param LimiterKind - Used to instantiate the right details class.
 */
template<class FieldType, class GradientType, ENUM_LIMITER LimiterKind>
void computeLimiters_impl(CSolver* solver,
                          MPI_QUANTITIES kindMpiComm,
                          PERIODIC_QUANTITIES kindPeriodicComm1,
                          PERIODIC_QUANTITIES kindPeriodicComm2,
                          CGeometry& geometry,
                          const CConfig& config,
                          size_t varBegin,
                          size_t varEnd,
                          const FieldType& field,
                          const GradientType& gradient,
                          FieldType& fieldMin,
                          FieldType& fieldMax,
                          FieldType& limiter)
{
  constexpr size_t MAXNDIM = 3;
<<<<<<< HEAD
  constexpr size_t MAXNVAR = 9;
=======
  constexpr size_t MAXNVAR = 30;
>>>>>>> 3808ca5f

  if (varEnd > MAXNVAR)
    SU2_MPI::Error("Number of variables is too large, increase MAXNVAR.", CURRENT_FUNCTION);

  size_t nPointDomain = geometry.GetnPointDomain();
  size_t nPoint = geometry.GetnPoint();
  size_t nDim = geometry.GetnDim();

  /*--- If we do not have periodicity we can use a
   *    more efficient access pattern to memory. ---*/

  bool periodic = (solver != nullptr) &&
                  (kindPeriodicComm1 != PERIODIC_NONE) &&
                  (config.GetnMarker_Periodic() > 0);

#ifdef HAVE_OMP
  constexpr size_t OMP_MAX_CHUNK = 512;

  size_t chunkSize = computeStaticChunkSize(nPointDomain,
                     omp_get_max_threads(), OMP_MAX_CHUNK);
#endif

  /*--- If limiters are frozen do not record the computation ---*/
  bool wasActive = false;
  if (config.GetDiscrete_Adjoint() && config.GetFrozen_Limiter_Disc()) {
    wasActive = AD::BeginPassive();
  }

  CLimiterDetails<LimiterKind> limiterDetails;

  limiterDetails.preprocess(geometry, config, varBegin, varEnd, field);

  /*--- Initialize all min/max field values if we have
   *    periodic comms. otherwise do it inside main loop. ---*/

  if (periodic)
  {
    SU2_OMP_FOR_STAT(chunkSize)
    for (size_t iPoint = 0; iPoint < nPoint; ++iPoint)
      for (size_t iVar = varBegin; iVar < varEnd; ++iVar)
        fieldMax(iPoint,iVar) = fieldMin(iPoint,iVar) = field(iPoint,iVar);

    for (size_t iPeriodic = 1; iPeriodic <= config.GetnMarker_Periodic()/2; ++iPeriodic)
    {
      solver->InitiatePeriodicComms(&geometry, &config, iPeriodic, kindPeriodicComm1);
      solver->CompletePeriodicComms(&geometry, &config, iPeriodic, kindPeriodicComm1);
    }
  }

  /*--- Compute limiter for each point. ---*/

  SU2_OMP_FOR_DYN(chunkSize)
  for (size_t iPoint = 0; iPoint < nPointDomain; ++iPoint)
  {
    auto nodes = geometry.nodes;
    const su2double* coord_i = nodes->GetCoord(iPoint);

    AD::StartPreacc();
    AD::SetPreaccIn(coord_i, nDim);

    for (size_t iVar = varBegin; iVar < varEnd; ++iVar)
    {
      AD::SetPreaccIn(field(iPoint,iVar));

      if (periodic) {
        /*--- Started outside loop, so counts as input. ---*/
        AD::SetPreaccIn(fieldMax(iPoint,iVar));
        AD::SetPreaccIn(fieldMin(iPoint,iVar));
      }
      else {
        /*--- Initialize min/max now for iPoint if not periodic. ---*/
        fieldMax(iPoint,iVar) = field(iPoint,iVar);
        fieldMin(iPoint,iVar) = field(iPoint,iVar);
      }

      for(size_t iDim = 0; iDim < nDim; ++iDim)
        AD::SetPreaccIn(gradient(iPoint,iVar,iDim));
    }

    /*--- Initialize min/max projection out of iPoint. ---*/

    su2double projMax[MAXNVAR], projMin[MAXNVAR];

    for (size_t iVar = varBegin; iVar < varEnd; ++iVar)
      projMax[iVar] = projMin[iVar] = 0.0;

    /*--- Compute max/min projection and values over direct neighbors. ---*/

    for(size_t iNeigh = 0; iNeigh < nodes->GetnPoint(iPoint); ++iNeigh)
    {
      size_t jPoint = nodes->GetPoint(iPoint,iNeigh);

      const su2double* coord_j = geometry.nodes->GetCoord(jPoint);
      AD::SetPreaccIn(coord_j, nDim);

      /*--- Distance vector from iPoint to face (middle of the edge). ---*/

      su2double dist_ij[MAXNDIM] = {0.0};

      for(size_t iDim = 0; iDim < nDim; ++iDim)
        dist_ij[iDim] = 0.5 * (coord_j[iDim] - coord_i[iDim]);

      /*--- Project each variable, update min/max. ---*/

      for(size_t iVar = varBegin; iVar < varEnd; ++iVar)
      {
        su2double proj = 0.0;

        for(size_t iDim = 0; iDim < nDim; ++iDim)
          proj += dist_ij[iDim] * gradient(iPoint,iVar,iDim);

        projMax[iVar] = max(projMax[iVar], proj);
        projMin[iVar] = min(projMin[iVar], proj);

        AD::SetPreaccIn(field(jPoint,iVar));

        fieldMax(iPoint,iVar) = max(fieldMax(iPoint,iVar), field(jPoint,iVar));
        fieldMin(iPoint,iVar) = min(fieldMin(iPoint,iVar), field(jPoint,iVar));
      }
    }

    /*--- Compute the geometric factor. ---*/

    su2double geoFactor = limiterDetails.geometricFactor(iPoint, geometry);

    /*--- Final limiter computation for each variable, get the min limiter
     *    out of the positive/negative projections and deltas. ---*/

    for(size_t iVar = varBegin; iVar < varEnd; ++iVar)
    {
      su2double limMax = limiterDetails.limiterFunction(iVar, projMax[iVar],
                         fieldMax(iPoint,iVar) - field(iPoint,iVar));

      su2double limMin = limiterDetails.limiterFunction(iVar, projMin[iVar],
                         fieldMin(iPoint,iVar) - field(iPoint,iVar));

      limiter(iPoint,iVar) = geoFactor * min(limMax, limMin);

      AD::SetPreaccOut(limiter(iPoint,iVar));
    }

    AD::EndPreacc();
  }

  /*--- Account for periodic effects, take the minimum limiter on each periodic pair. ---*/
  if (periodic)
  {
    for (size_t iPeriodic = 1; iPeriodic <= config.GetnMarker_Periodic()/2; ++iPeriodic)
    {
      solver->InitiatePeriodicComms(&geometry, &config, iPeriodic, kindPeriodicComm2);
      solver->CompletePeriodicComms(&geometry, &config, iPeriodic, kindPeriodicComm2);
    }
  }

  /*--- Obtain the limiters at halo points from the MPI ranks that own them.
   *    If no solver was provided we do not communicate. ---*/
  if (solver != nullptr)
  {
    solver->InitiateComms(&geometry, &config, kindMpiComm);
    solver->CompleteComms(&geometry, &config, kindMpiComm);
  }

  AD::EndPassive(wasActive);

}<|MERGE_RESOLUTION|>--- conflicted
+++ resolved
@@ -75,11 +75,7 @@
                           FieldType& limiter)
 {
   constexpr size_t MAXNDIM = 3;
-<<<<<<< HEAD
-  constexpr size_t MAXNVAR = 9;
-=======
   constexpr size_t MAXNVAR = 30;
->>>>>>> 3808ca5f
 
   if (varEnd > MAXNVAR)
     SU2_MPI::Error("Number of variables is too large, increase MAXNVAR.", CURRENT_FUNCTION);
