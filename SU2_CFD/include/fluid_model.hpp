--- conflicted
+++ resolved
@@ -59,12 +59,7 @@
  * \class CFluidModel
  * \brief Main class for defining the Thermo-Physical Model
  * a child class for each particular Model (Ideal-Gas, Van der Waals, etc.)
-<<<<<<< HEAD
  * \author: S.Vitale, G.Gori, M.Pini, T. Economon
- * \version 5.0.0 "Raven"
-=======
- * \author: S.Vitale, G.Gori, M.Pini
->>>>>>> d66b2a64
  */
 class CFluidModel {
 protected:
