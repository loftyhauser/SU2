/*!
 * \file driver_structure.hpp
 * \brief Headers of the main subroutines for driving single or multi-zone problems.
 *        The subroutines and functions are in the <i>driver_structure.cpp</i> file.
 * \author T. Economon, H. Kline, R. Sanchez
 * \version 5.0.0 "Raven"
 *
 * SU2 Original Developers: Dr. Francisco D. Palacios.
 *                          Dr. Thomas D. Economon.
 *
 * SU2 Developers: Prof. Juan J. Alonso's group at Stanford University.
 *                 Prof. Piero Colonna's group at Delft University of Technology.
 *                 Prof. Nicolas R. Gauger's group at Kaiserslautern University of Technology.
 *                 Prof. Alberto Guardone's group at Polytechnic University of Milan.
 *                 Prof. Rafael Palacios' group at Imperial College London.
 *                 Prof. Edwin van der Weide's group at the University of Twente.
 *                 Prof. Vincent Terrapon's group at the University of Liege.
 *
 * Copyright (C) 2012-2017 SU2, the open-source CFD code.
 *
 * SU2 is free software; you can redistribute it and/or
 * modify it under the terms of the GNU Lesser General Public
 * License as published by the Free Software Foundation; either
 * version 2.1 of the License, or (at your option) any later version.
 *
 * SU2 is distributed in the hope that it will be useful,
 * but WITHOUT ANY WARRANTY; without even the implied warranty of
 * MERCHANTABILITY or FITNESS FOR A PARTICULAR PURPOSE. See the GNU
 * Lesser General Public License for more details.
 *
 * You should have received a copy of the GNU Lesser General Public
 * License along with SU2. If not, see <http://www.gnu.org/licenses/>.
 */

#pragma once

#include "../../Common/include/mpi_structure.hpp"
#include "iteration_structure.hpp"
#include "solver_structure.hpp"
#include "integration_structure.hpp"
#include "output_structure.hpp"
#include "numerics_structure.hpp"
#include "transfer_structure.hpp"
#include "../../Common/include/geometry_structure.hpp"
#include "../../Common/include/grid_movement_structure.hpp"
#include "../../Common/include/config_structure.hpp"
#include "../../Common/include/interpolation_structure.hpp"

using namespace std;

/*!
 * \class CDriver
 * \brief Parent class for driving an iteration of a single or multi-zone problem.
 * \author T. Economon
 * \version 5.0.0 "Raven"
 */
class CDriver {
protected:
  int rank, 	/*!< \brief MPI Rank. */
  size;       	/*!< \brief MPI Size. */
  char* config_file_name;                       /*!< \brief Configuration file name of the problem.*/
  char runtime_file_name[MAX_STRING_SIZE];
  su2double StartTime,                          /*!< \brief Start point of the timer for performance benchmarking.*/
  StopTime,                           /*!< \brief Stop point of the timer for performance benchmarking.*/
  UsedTimePreproc,                           /*!< \brief Elapsed time between Start and Stop point of the timer for tracking preprocessing phase.*/
  UsedTimeCompute,                           /*!< \brief Elapsed time between Start and Stop point of the timer for tracking compute phase.*/
  UsedTime;                           /*!< \brief Elapsed time between Start and Stop point of the timer.*/
  unsigned long ExtIter;                        /*!< \brief External iteration.*/
  ofstream *ConvHist_file;                       /*!< \brief Convergence history file.*/
  unsigned short iMesh,                         /*!< \brief Iterator on mesh levels.*/
  iZone,                          /*!< \brief Iterator on zones.*/
  nZone,                          /*!< \brief Total number of zones in the problem. */
  nDim;                           /*!< \brief Number of dimensions.*/
  bool StopCalc,                                /*!< \brief Stop computation flag.*/
       mixingplane,                             /*!< \brief mixing-plane simulation flag.*/
       fsi,                                     /*!< \brief FSI simulation flag.*/
       fem_solver;                              /*!< \brief FEM fluid solver simulation flag. */
  CIteration **iteration_container;             /*!< \brief Container vector with all the iteration methods. */
  COutput *output;                              /*!< \brief Pointer to the COutput class. */
  CIntegration ***integration_container;        /*!< \brief Container vector with all the integration methods. */
  CGeometry ***geometry_container;              /*!< \brief Geometrical definition of the problem. */
  CSolver ****solver_container;                 /*!< \brief Container vector with all the solutions. */
  CNumerics *****numerics_container;            /*!< \brief Description of the numerical method (the way in which the equations are solved). */
  CConfig **config_container;                   /*!< \brief Definition of the particular problem. */
  CSurfaceMovement **surface_movement;          /*!< \brief Surface movement classes of the problem. */
  CVolumetricMovement **grid_movement;          /*!< \brief Volume grid movement classes of the problem. */
  CFreeFormDefBox*** FFDBox;                    /*!< \brief FFD FFDBoxes of the problem. */
  CInterpolator ***interpolator_container;      /*!< \brief Definition of the interpolation method between non-matching discretizations of the interface. */
  CTransfer ***transfer_container;              /*!< \brief Definition of the transfer of information and the physics involved in the interface. */
  su2double PyWrapVarCoord[3],                  /*!< \brief This is used to store the VarCoord of each vertex. */
            PyWrapNodalForce[3],                /*!< \brief This is used to store the force at each vertex. */
            PyWrapNodalForceDensity[3],         /*!< \brief This is used to store the force density at each vertex. */
            PyWrapNodalHeatFlux[3];             /*!< \brief This is used to store the heat flux at each vertex. */

public:
	
  /*! 
   * \brief Constructor of the class.
   * \param[in] confFile - Configuration file name.
   * \param[in] val_nZone - Total number of zones.
   * \param[in] val_nDim - Number of dimensions.
   * \param[in] MPICommunicator - MPI communicator for SU2.
   */
  CDriver(char* confFile,
          unsigned short val_nZone,
          unsigned short val_nDim,
          SU2_Comm MPICommunicator);

  /*!
   * \brief Destructor of the class.
   */
  virtual ~CDriver(void);

  /*!
   * \brief A virtual member.
   */  
  virtual void Run() { };

  /*!
   * \brief Construction of the edge-based data structure and the multigrid structure.
   */
  void Geometrical_Preprocessing();
  
  /*!
   * \brief Do the geometrical preprocessing for the DG FEM solver.
   */
  void Geometrical_Preprocessing_DGFEM();
  
  /*!
   * \brief Definition of the physics iteration class or within a single zone.
   * \param[in] iteration_container - Pointer to the iteration container to be instantiated.
   * \param[in] config - Definition of the particular problem.
   * \param[in] iZone - Index of the zone.
   */
  void Iteration_Preprocessing();
  
  /*!
   * \brief Definition and allocation of all solution classes.
   * \param[in] solver_container - Container vector with all the solutions.
   * \param[in] geometry - Geometrical definition of the problem.
   * \param[in] config - Definition of the particular problem.
   */
  void Solver_Preprocessing(CSolver ***solver_container, CGeometry **geometry, CConfig *config);
  
  /*!
   * \brief Restart of the solvers from the restart files.
   * \param[in] solver_container - Container vector with all the solutions.
   * \param[in] geometry - Geometrical definition of the problem.
   * \param[in] config - Definition of the particular problem.
   */
  void Solver_Restart(CSolver ***solver_container, CGeometry **geometry, CConfig *config, bool update_geo);

  /*!
   * \brief Definition and allocation of all solution classes.
   * \param[in] solver_container - Container vector with all the solutions.
   * \param[in] geometry - Geometrical definition of the problem.
   * \param[in] config - Definition of the particular problem.
   */
  void Solver_Postprocessing(CSolver ***solver_container, CGeometry **geometry, CConfig *config);
  
  /*!
   * \brief Definition and allocation of all integration classes.
   * \param[in] integration_container - Container vector with all the integration methods.
   * \param[in] geometry - Geometrical definition of the problem.
   * \param[in] config - Definition of the particular problem.
   */
  void Integration_Preprocessing(CIntegration **integration_container, CGeometry **geometry, CConfig *config);
  
  /*!
   * \brief Definition and allocation of all integration classes.
   * \param[in] integration_container - Container vector with all the integration methods.
   * \param[in] geometry - Geometrical definition of the problem.
   * \param[in] config - Definition of the particular problem.
   */
  void Integration_Postprocessing(CIntegration **integration_container, CGeometry **geometry, CConfig *config);
  
  /*!
   * \brief Definition and allocation of all interface classes.
   */
  void Interface_Preprocessing();

  /*!
   * \brief Definition and allocation of all solver classes.
   * \param[in] numerics_container - Description of the numerical method (the way in which the equations are solved).
   * \param[in] solver_container - Container vector with all the solutions.
   * \param[in] geometry - Geometrical definition of the problem.
   * \param[in] config - Definition of the particular problem.
   */
  void Numerics_Preprocessing(CNumerics ****numerics_container, CSolver ***solver_container, CGeometry **geometry, CConfig *config);

  /*!
   * \brief Definition and allocation of all solver classes.
   * \param[in] numerics_container - Description of the numerical method (the way in which the equations are solved).
   * \param[in] solver_container - Container vector with all the solutions.
   * \param[in] geometry - Geometrical definition of the problem.
   * \param[in] config - Definition of the particular problem.
   */
  void Numerics_Postprocessing(CNumerics ****numerics_container, CSolver ***solver_container, CGeometry **geometry, CConfig *config);

  /*!
   * \brief Initialize Python interface functionalities
   */
  void PythonInterface_Preprocessing();

  /*!
   * \brief Deallocation routine
   */
  void Postprocessing();
  
  /*!
   * \brief Initiate value for static mesh movement such as the gridVel for the ROTATING frame.
   */
  void InitStaticMeshMovement();

  /*!
   * \brief Initiate value for static mesh movement such as the gridVel for the ROTATING frame.
   */
  void TurbomachineryPreprocessing(void);

  /*!
   * \brief A virtual member.
   * \param[in] donorZone - zone in which the displacements will be predicted.
   * \param[in] targetZone - zone which receives the predicted displacements.
   */
  virtual void Predict_Displacements(unsigned short donorZone, unsigned short targetZone) {};

  /*!
   * \brief A virtual member.
   * \param[in] donorZone - zone in which the tractions will be predicted.
   * \param[in] targetZone - zone which receives the predicted traction.
   */
  virtual void Predict_Tractions(unsigned short donorZone, unsigned short targetZone) {};

  /*!
   * \brief A virtual member.
   * \param[in] donorZone - zone in which the displacements will be transferred.
   * \param[in] targetZone - zone which receives the tractions transferred.
   */
  virtual void Transfer_Displacements(unsigned short donorZone, unsigned short targetZone) {};

  /*!
   * \brief A virtual member.
   * \param[in] donorZone - zone from which the tractions will be transferred.
   * \param[in] targetZone - zone which receives the tractions transferred.
   */
  virtual void Transfer_Tractions(unsigned short donorZone, unsigned short targetZone) {};

  /*!
   * \brief A virtual member.
   * \param[in] donorZone - origin of the information.
   * \param[in] targetZone - destination of the information.
   * \param[in] iFSIIter - Fluid-Structure Interaction subiteration.
   */
  virtual void Relaxation_Displacements(unsigned short donorZone, unsigned short targetZone, unsigned long iFSIIter) {};

  /*!
   * \brief A virtual member.
   * \param[in] donorZone - origin of the information.
   * \param[in] targetZone - destination of the information.
   * \param[in] iFSIIter - Fluid-Structure Interaction subiteration.
   */
  virtual void Relaxation_Tractions(unsigned short donorZone, unsigned short targetZone, unsigned long iFSIIter) {};

  /*!
   * \brief A virtual member.
   */
  virtual void Update() {};

  /*!
   * \brief Launch the computation for all zones and all physics.
   */
  void StartSolver();
  
  /*!
   * \brief A virtual member.
   */
  virtual void ResetConvergence() { };

  /*!
   * \brief Perform some pre-processing before an iteration of the physics.
   */
  void PreprocessExtIter(unsigned long ExtIter);
  
  /*!
   * \brief Monitor the computation.
   */
  virtual bool Monitor(unsigned long ExtIter);

  /*!
   * \brief Output the solution in solution file.
   */
  void Output(unsigned long ExtIter);
  
  /*!
   * \brief Perform a dynamic mesh deformation, including grid velocity computation and update of the multigrid structure.
   */
  virtual void DynamicMeshUpdate(unsigned long ExtIter) { };

  /*!
   * \brief Perform a static mesh deformation, without considering grid velocity.
   */
  virtual void StaticMeshUpdate() { };
  
  /*!
   * \brief Perform a mesh deformation as initial condition.
   */
  virtual void SetInitialMesh() { };

  /*!
   * \brief Process the boundary conditions and update the multigrid structure.
   */
  virtual void BoundaryConditionsUpdate() { };

  /*!
   * \brief Get the total drag.
   * \return Total drag.
   */
  su2double Get_Drag();

  /*!
   * \brief Get the total lift.
   * \return Total lift.
   */
  su2double Get_Lift();

  /*!
   * \brief Get the total x moment.
   * \return Total x moment.
   */
  su2double Get_Mx();

  /*!
   * \brief Get the total y moment.
   * \return Total y moment.
   */
  su2double Get_My();

  /*!
   * \brief Get the total z moment.
   * \return Total z moment.
   */
  su2double Get_Mz();

  /*!
   * \brief Get the total drag coefficient.
   * \return Total drag coefficient.
   */
  su2double Get_DragCoeff();

  /*!
   * \brief Get the total lift coefficient.
   * \return Total lift coefficient.
   */
  su2double Get_LiftCoeff();

  /*!
   * \brief Get the moving marker identifier.
   * \return Moving marker identifier.
   */
  unsigned short GetMovingMarker();

  /*!
   * \brief Get the number of vertices (halo nodes included) from a specified marker.
   * \param[in] iMarker -  Marker identifier.
   * \return Number of vertices.
   */
  unsigned long GetNumberVertices(unsigned short iMarker);

  /*!
   * \brief Get the number of halo vertices from a specified marker.
   * \param[in] iMarker - Marker identifier.
   * \return Number of vertices.
   */
  unsigned long GetNumberHaloVertices(unsigned short iMarker);

  /*!
   * \brief Check if a vertex is physical or not (halo node) on a specified marker.
   * \param[in] iMarker - Marker identifier.
   * \param[in] iVertex - Vertex identifier.
   * \return True if the specified vertex is a halo node.
   */
  bool IsAHaloNode(unsigned short iMarker, unsigned short iVertex);

  /*!
   * \brief Get the number of external iterations.
   * \return Number of external iterations.
   */
  unsigned long GetnExtIter();

  /*!
   * \brief Get the current external iteration.
   * \return Current external iteration.
   */
  unsigned long GetExtIter();

  /*!
   * \brief Get the unsteady time step.
   * \return Unsteady time step.
   */
  su2double GetUnsteady_TimeStep();

  /*!
   * \brief Get the global index of a vertex on a specified marker.
   * \param[in] iMarker - Marker identifier.
   * \param[in] iVertex - Vertex identifier.
   * \return Vertex global index.
   */
  unsigned long GetVertexGlobalIndex(unsigned short iMarker, unsigned short iVertex);

  /*!
   * \brief Get the x coordinate of a vertex on a specified marker.
   * \param[in] iMarker - Marker identifier.
   * \param[in] iVertex - Vertex identifier.
   * \return x coordinate of the vertex.
   */
  su2double GetVertexCoordX(unsigned short iMarker, unsigned short iVertex);

  /*!
   * \brief Get the y coordinate of a vertex on a specified marker.
   * \param[in] iMarker - Marker identifier.
   * \param[in] iVertex - Vertex identifier.
   * \return y coordinate of the vertex.
   */
  su2double GetVertexCoordY(unsigned short iMarker, unsigned short iVertex);

  /*!
   * \brief Get the z coordinate of a vertex on a specified marker.
   * \param[in] iMarker - Marker identifier.
   * \param[in] iVertex - Vertex identifier.
   * \return z coordinate of the vertex.
   */
  su2double GetVertexCoordZ(unsigned short iMarker, unsigned short iVertex);

  /*!
   * \brief Compute the total force (pressure and shear stress) at a vertex on a specified marker (3 components).
   * \param[in] iMarker - Marker identifier.
   * \param[in] iVertex - Vertex identifier.
   * \return True if the vertex is a halo node (non physical force).
   */
  bool ComputeVertexForces(unsigned short iMarker, unsigned short iVertex);

  /*!
   * \brief Get the x component of the force at a vertex on a specified marker.
   * \param[in] iMarker - Marker identifier.
   * \param[in] iVertex - Vertex identifier.
   * \return x component of the force at the vertex.
   */
  su2double GetVertexForceX(unsigned short iMarker, unsigned short iVertex);

  /*!
   * \brief Get the y component of the force at a vertex on a specified marker.
   * \param[in] iMarker - Marker identifier.
   * \param[in] iVertex - Vertex identifier.
   * \return y component of the force at the vertex.
   */
  su2double GetVertexForceY(unsigned short iMarker, unsigned short iVertex);

  /*!
   * \brief Get the z component of the force at a vertex on a specified marker.
   * \param[in] iMarker - Marker identifier.
   * \param[in] iVertex - Vertex identifier.
   * \return z component of the force at the vertex.
   */
  su2double GetVertexForceZ(unsigned short iMarker, unsigned short iVertex);

  /*!
   * \brief Get the x component of the force density at a vertex on a specified marker.
   * \param[in] iMarker - Marker identifier.
   * \param[in] iVertex - Vertex identifier.
   * \return x component of the force density at the vertex.
   */
  su2double GetVertexForceDensityX(unsigned short iMarker, unsigned short iVertex);

  /*!
   * \brief Get the y component of the force density at a vertex on a specified marker.
   * \param[in] iMarker - Marker identifier.
   * \param[in] iVertex - Vertex identifier.
   * \return y component of the force density at the vertex.
   */
  su2double GetVertexForceDensityY(unsigned short iMarker, unsigned short iVertex);

  /*!
   * \brief Get the z component of the force density at a vertex on a specified marker.
   * \param[in] iMarker - Marker identifier.
   * \param[in] iVertex - Vertex identifier.
   * \return z component of the force density at the vertex.
   */
  su2double GetVertexForceDensityZ(unsigned short iMarker, unsigned short iVertex);

  /*!
   * \brief Set the x coordinate of a vertex on a specified marker.
   * \param[in] iMarker - Marker identifier.
   * \param[in] iVertex - Vertex identifier.
   * \param[in] newPosX - New x coordinate of the vertex.
   */
  void SetVertexCoordX(unsigned short iMarker, unsigned short iVertex, su2double newPosX);

  /*!
   * \brief Set the y coordinate of a vertex on a specified marker.
   * \param[in] iMarker - Marker identifier.
   * \param[in] iVertex - Vertex identifier.
   * \param[in] newPosY - New y coordinate of the vertex.
   */
  void SetVertexCoordY(unsigned short iMarker, unsigned short iVertex, su2double newPosY);

  /*!
   * \brief Set the z coordinate of a vertex on a specified marker.
   * \param[in] iMarker - Marker identifier.
   * \param[in] iVertex - Vertex identifier.
   * \param[in] newPosZ - New z coordinate of the vertex.
   */
  void SetVertexCoordZ(unsigned short iMarker, unsigned short iVertex, su2double newPosZ);

  /*!
   * \brief Set the VarCoord of a vertex on a specified marker.
   * \param[in] iMarker - Marker identifier.
   * \param[in] iVertex - Vertex identifier.
   * \return Norm of the VarCoord.
   */
  su2double SetVertexVarCoord(unsigned short iMarker, unsigned short iVertex);
<<<<<<< HEAD
  
=======

  /*!
   * \brief Get the temperature at a vertex on a specified marker.
   * \param[in] iMarker - Marker identifier.
   * \param[in] iVertex - Vertex identifier.
   * \return Temperature of the vertex.
   */
  su2double GetVertexTemperature(unsigned short iMarker, unsigned short iVertex);

  /*!
   * \brief Set the temperature of a vertex on a specified marker.
   * \param[in] iMarker - Marker identifier.
   * \param[in] iVertex - Vertex identifier.
   * \param[in] val_WallTemp - Value of the temperature.
   */
  void SetVertexTemperature(unsigned short iMarker, unsigned short iVertex, su2double val_WallTemp);

  /*!
   * \brief Compute the heat flux at a vertex on a specified marker (3 components).
   * \param[in] iMarker - Marker identifier.
   * \param[in] iVertex - Vertex identifier.
   * \return True if the vertex is a halo node.
   */
  bool ComputeVertexHeatFluxes(unsigned short iMarker, unsigned short iVertex);

  /*!
   * \brief Get the x component of the heat flux at a vertex on a specified marker.
   * \param[in] iMarker - Marker identifier.
   * \param[in] iVertex - Vertex identifier.
   * \return x component of the heat flux at the vertex.
   */
  su2double GetVertexHeatFluxX(unsigned short iMarker, unsigned short iVertex);

  /*!
   * \brief Get the y component of the heat flux at a vertex on a specified marker.
   * \param[in] iMarker - Marker identifier.
   * \param[in] iVertex - Vertex identifier.
   * \return y component of the heat flux at the vertex.
   */
  su2double GetVertexHeatFluxY(unsigned short iMarker, unsigned short iVertex);

  /*!
   * \brief Get the z component of the heat flux at a vertex on a specified marker.
   * \param[in] iMarker - Marker identifier.
   * \param[in] iVertex - Vertex identifier.
   * \return z component of the heat flux at the vertex.
   */
  su2double GetVertexHeatFluxZ(unsigned short iMarker, unsigned short iVertex);

  /*!
   * \brief Get the wall normal component of the heat flux at a vertex on a specified marker.
   * \param[in] iMarker - Marker identifier.
   * \param[in] iVertex - Vertex identifier.
   * \return Wall normal component of the heat flux at the vertex.
   */
  su2double GetVertexNormalHeatFlux(unsigned short iMarker, unsigned short iVertex);

  /*!
   * \brief Set the wall normal component of the heat flux at a vertex on a specified marker.
   * \param[in] iMarker - Marker identifier.
   * \param[in] iVertex - Vertex identifier.
   * \param[in] val_WallHeatFlux - Value of the normal heat flux.
   */
  void SetVertexNormalHeatFlux(unsigned short iMarker, unsigned short iVertex, su2double val_WallHeatFlux);

  /*!
   * \brief Get the thermal conductivity at a vertex on a specified marker.
   * \param[in] iMarker - Marker identifier.
   * \param[in] iVertex - Vertex identifier.
   * \return Thermal conductivity at the vertex.
   */
  su2double GetThermalConductivity(unsigned short iMarker, unsigned short iVertex);

  /*!
   * \brief Get the unit normal (vector) at a vertex on a specified marker.
   * \param[in] iMarker - Marker identifier.
   * \param[in] iVertex - Vertex identifier.
   * \return Unit normal (vector) at the vertex.
   */
  vector<su2double> GetVertexUnitNormal(unsigned short iMarker, unsigned short iVertex);

  /*!
   * \brief Get all the boundary markers tags.
   * \return List of boundary markers tags.
   */
  vector<string> GetAllBoundaryMarkersTag();

  /*!
   * \brief Get all the moving boundary markers tags.
   * \return List of moving boundary markers tags.
   */
  vector<string> GetAllMovingMarkersTag();

  /*!
   * \brief Get all the heat transfer boundary markers tags.
   * \return List of heat transfer boundary markers tags.
   */
  vector<string> GetAllCHTMarkersTag();

  /*!
   * \brief Get all the boundary markers tags with their associated indices.
   * \return List of boundary markers tags with their indices.
   */
  map<string, int> GetAllBoundaryMarkers();

  /*!
   * \brief Get all the boundary markers tags with their associated types.
   * \return List of boundary markers tags with their types.
   */
  map<string, string> GetAllBoundaryMarkersType();

>>>>>>> 9f1300b5
};

/*!
 * \class CGeneralDriver
 * \brief Class for driving a structural iteration of the physics within multiple zones.
 * \author T. Economon
 * \version 5.0.0 "Raven"
 */
class CGeneralDriver : public CDriver {
public:
  
  /*! 
   * \brief Constructor of the class.
   * \param[in] confFile - Configuration file name.
   * \param[in] val_nZone - Total number of zones.
   * \param[in] val_nDim - Number of dimensions.
   * \param[in] MPICommunicator - MPI communicator for SU2.
   */
  CGeneralDriver(char* confFile,
                 unsigned short val_nZone,
                 unsigned short val_nDim,
                 SU2_Comm MPICommunicator);

  /*!
   * \brief Destructor of the class.
   */
  ~CGeneralDriver(void);

  /*! 
   * \brief Run a single iteration of the physics within a single zone.
   */  
  void Run();

  /*!
   * \brief Update the dual-time solution for a single zone.
   */
  void Update();

  /*!
   * \brief Reset the convergence flag (set to false) of the single zone solver.
   */
  void ResetConvergence();

  /*!
   * \brief Perform a dynamic mesh deformation, included grid velocity computation and the update of the multigrid structure (single zone).
   */
  void DynamicMeshUpdate(unsigned long ExtIter);

  /*!
   * \brief Perform a static mesh deformation, without considering grid velocity (single zone).
   */
  void StaticMeshUpdate();

  /*!
   * \brief Perform a mesh deformation as initial condition (single zone).
   */
  void SetInitialMesh();

  /*!
   * \brief Process the boundary conditions and update the multigrid structure.
   */
  void BoundaryConditionsUpdate();
};


/*!
 * \class CFluidDriver
 * \brief Class for driving an iteration of the physics within multiple zones.
 * \author T. Economon, G. Gori
 * \version 5.0.0 "Raven"
 */
class CFluidDriver : public CDriver {
public:
  
  /*!
   * \brief Constructor of the class.
   * \param[in] confFile - Configuration file name.
   * \param[in] val_nZone - Total number of zones.
   * \param[in] val_nDim - Number of dimensions.
   * \param[in] MPICommunicator - MPI communicator for SU2.
   */
  CFluidDriver(char* confFile,
               unsigned short val_nZone,
               unsigned short val_nDim,
               SU2_Comm MPICommunicator);

  /*!
   * \brief Destructor of the class.
   */
  ~CFluidDriver(void);

  /*!
   * \brief Run a single iteration of the physics within multiple zones.
   */
  void Run();

  /*!
   * \brief Update the dual-time solution within multiple zones.
   */
  void Update();

  /*!
   * \brief Reset the convergence flag (set to false) of the multizone solver.
   */
  void ResetConvergence();

  /*!
   * \brief Perform a dynamic mesh deformation, included grid velocity computation and the update of the multigrid structure (multiple zone).
   */
  void DynamicMeshUpdate(unsigned long ExtIter);

  /*!
   * \brief Perform a static mesh deformation, without considering grid velocity (multiple zone).
   */
  void StaticMeshUpdate();

  /*!
   * \brief Perform a mesh deformation as initial condition (multiple zone).
   */
  void SetInitialMesh();

  /*!
   * \brief Process the boundary conditions and update the multigrid structure.
   */
  void BoundaryConditionsUpdate();

  /*!
   * \brief Transfer data among different zones (multiple zone).
   */
  void Transfer_Data(unsigned short donorZone, unsigned short targetZone);
};


/*!
 * \class CTurbomachineryDriver
 * \brief Class for driving an iteration for turbomachinery flow analysis.
 * \author S. Vitale
 * \version 5.0.0 "Raven"
 */
class CTurbomachineryDriver : public CFluidDriver {
public:

  /*!
   * \brief Constructor of the class.
   * \param[in] confFile - Configuration file name.
   * \param[in] val_nZone - Total number of zones.
   * \param[in] val_nDim - Number of dimensions.
   */
  CTurbomachineryDriver(char* confFile,
                        unsigned short val_nZone,
                        unsigned short val_nDim,
                        SU2_Comm MPICommunicator);

  /*!
   * \brief Destructor of the class.
   */
  ~CTurbomachineryDriver(void);

  /*!
   * \brief Run a single iteration of the physics within multiple zones.
   */

  void Run();

  /*!
   * \brief Set Mixing Plane interface within multiple zones.
   */
  void SetMixingPlane(unsigned short iZone);

  /*!
   * \brief Set Mixing Plane interface within multiple zones.
   */
  void SetTurboPerformance(unsigned short targetZone);

  /*!
   * \brief Monitor the computation.
   */
  bool Monitor(unsigned long ExtIter);



};


/*!
 * \class CDiscAdjMultiZoneDriver
 * \brief Class for driving an iteration of the discrete adjoint within multiple zones.
 * \author T. Albring
 * \version 5.0.0 "Raven"
 */
class CDiscAdjFluidDriver : public CFluidDriver {

protected:
  unsigned short RecordingState; /*!< \brief The kind of recording the tape currently holds.*/
  su2double ObjFunc;             /*!< \brief The value of the objective function.*/
  CIteration** direct_iteration; /*!< \brief A pointer to the direct iteration.*/

public:

  /*!
    * \brief Constructor of the class.
    * \param[in] confFile - Configuration file name.
    * \param[in] val_nZone - Total number of zones.
    * \param[in] val_nDim - Number of dimensions.
    */
  CDiscAdjFluidDriver(char* confFile,
                   unsigned short val_nZone,
                   unsigned short val_nDim,
                   SU2_Comm MPICommunicator);

  /*!
   * \brief Destructor of the class.
   */
  ~CDiscAdjFluidDriver(void);

  /*!
   * \brief Run a single iteration of the discrete adjoint solver within multiple zones.
   */

  void Run();

  /*!
   * \brief Record one iteration of a flow iteration in within multiple zones.
   * \param[in] kind_recording - Type of recording (either FLOW_CONS_VARS, MESH_COORDS, COMBINED or NONE)
   */

  void SetRecording(unsigned short kind_recording);

  /*!
   * \brief Run one iteration of the solver. It is virtual because it depends on the kind of physics.
   */
  virtual void DirectRun();

  /*!
   * \brief Set the objective function. It is virtual because it depends on the kind of physics.
   */
  virtual void SetObjFunction();

  /*!
   * \brief Initialize the adjoint value of the objective function.
   */
  void SetAdj_ObjFunction();
};

/*!
 * \class CDiscAdjTurbomachineryDriver
 * \brief Class for driving an iteration of the discrete adjoint within multiple zones.
 * \author S. Vitale, T. Albring
 * \version 5.0.0 "Raven"
 */
class CDiscAdjTurbomachineryDriver : public  CDiscAdjFluidDriver {

public:

	 /*!
	   * \brief Constructor of the class.
	   * \param[in] confFile - Configuration file name.
	   * \param[in] val_nZone - Total number of zones.
	   * \param[in] val_nDim - Number of dimensions.
	   */
  CDiscAdjTurbomachineryDriver(char* confFile,
                   unsigned short val_nZone,
                   unsigned short val_nDim, SU2_Comm MPICommunicator);

  /*!
   * \brief Destructor of the class.
   */
  ~CDiscAdjTurbomachineryDriver(void);

  /*!
   * \brief Run a single iteration of the direct solver.
   */
  void DirectRun();

  /*!
   * \brief Set Obj.Function for turbomachinery design.
   */
  void SetObjFunction();

  /*!
   * \brief Set Mixing Plane interface within multiple zones.
   */
  void SetMixingPlane(unsigned short iZone);

  /*!
   * \brief Set Mixing Plane interface within multiple zones.
   */
  void SetTurboPerformance(unsigned short targetZone);


};
/*!
 * \class CHBDriver
 * \brief Class for driving an iteration of Harmonic Balance (HB) method problem using multiple time zones.
 * \author T. Economon
 * \version 5.0.0 "Raven"
 */
class CHBDriver : public CDriver {

private:

  su2double **D; /*!< \brief Harmonic Balance operator. */

public:

  /*!
   * \brief Constructor of the class.
   * \param[in] confFile - Configuration file name.
   * \param[in] val_nZone - Total number of zones.
   * \param[in] val_nDim - Number of dimensions.
   * \param[in] MPICommunicator - MPI communicator for SU2.
   */
  CHBDriver(char* confFile,
            unsigned short val_nZone,
            unsigned short val_nDim,
            SU2_Comm MPICommunicator);

  /*!
   * \brief Destructor of the class.
   */
  ~CHBDriver(void);

  /*!
   * \brief Run a single iteration of a Harmonic Balance problem.
   */
  void Run();

  /*!
   * \brief Computation and storage of the Harmonic Balance method source terms.
   * \author T. Economon, K. Naik
   * \param[in] iZone - Current zone number.
   */
  void SetHarmonicBalance(unsigned short iZone);
	
  /*!
   * \brief Precondition Harmonic Balance source term for stability
   * \author J. Howison
   */
  void StabilizeHarmonicBalance();

  /*!
   * \brief Computation of the Harmonic Balance operator matrix for harmonic balance.
   * \author A. Rubino, S. Nimmagadda
   */
  void ComputeHB_Operator();

  /*!
   * \brief Update the solution for the Harmonic Balance.
   */
  void Update();

  /*!
   * \brief Reset the convergence flag (set to false) of the solver for the Harmonic Balance.
   */
  void ResetConvergence();
};


/*!
 * \class CFSIDriver
 * \brief Class for driving a BGS iteration for a fluid-structure interaction problem in multiple zones.
 * \author R. Sanchez.
 * \version 5.0.0 "Raven"
 */
class CFSIDriver : public CDriver {
public:

  /*!
   * \brief Constructor of the class.
   * \param[in] confFile - Configuration file name.
   * \param[in] val_nZone - Total number of zones.
   * \param[in] MPICommunicator - MPI communicator for SU2.
   */
  CFSIDriver(char* confFile,
             unsigned short val_nZone,
             unsigned short val_nDim,
             SU2_Comm MPICommunicator);

  /*!
   * \brief Destructor of the class.
   */
  ~CFSIDriver(void);

  /*!
   * \brief Run a Block Gauss-Seidel iteration of the FSI problem.
   */
  void Run();

  /*!
   * \brief Predict the structural displacements to pass them into the fluid solver on a BGS implementation.
   * \param[in] donorZone - zone in which the displacements will be predicted.
   * \param[in] targetZone - zone which receives the predicted displacements.
   */
  void Predict_Displacements(unsigned short donorZone, unsigned short targetZone);

  /*!
   * \brief Predict the fluid tractions to pass them into the structural solver on a BGS implementation.
   * \param[in] donorZone - zone in which the tractions will be predicted.
   * \param[in] targetZone - zone which receives the predicted traction.
   */
  void Predict_Tractions(unsigned short donorZone, unsigned short targetZone);
  
  /*!
   * \brief Transfer the displacements computed on the structural solver into the fluid solver.
   * \param[in] donorZone - zone in which the displacements will be transferred.
   * \param[in] targetZone - zone which receives the tractions transferred.
   */
  void Transfer_Displacements(unsigned short donorZone, unsigned short targetZone);
  
  /*!
   * \brief Transfer the tractions computed on the fluid solver into the structural solver.
   * \param[in] donorZone - zone from which the tractions will be transferred.
   * \param[in] targetZone - zone which receives the tractions transferred.
   */
  void Transfer_Tractions(unsigned short donorZone, unsigned short targetZone);
  
  /*!
   * \brief Apply a relaxation method into the computed displacements.
   * \param[in] donorZone - origin of the information.
   * \param[in] targetZone - destination of the information.
   * \param[in] iFSIIter - Fluid-Structure Interaction subiteration.
   */
  void Relaxation_Displacements(unsigned short donorZone, unsigned short targetZone, unsigned long iFSIIter);
  
  /*!
   * \brief Apply a relaxation method into the computed tractions.
   * \param[in] donorZone - origin of the information.
   * \param[in] targetZone - destination of the information.
   * \param[in] iFSIIter - Fluid-Structure Interaction subiteration.
   */
  void Relaxation_Tractions(unsigned short donorZone, unsigned short targetZone, unsigned long iFSIIter);
  
  /*!
   * \brief Enforce the coupling condition at the end of the time step
   * \param[in] zoneFlow - zone of the flow equations.
   * \param[in] zoneStruct - zone of the structural equations.
   */
  void Update(unsigned short zoneFlow, unsigned short zoneStruct);
  using CDriver::Update;
};

/*!
 * \class CFSIDriver
 * \brief Overload: class for driving a steady-state BGS iteration for a fluid-structure interaction problem in multiple zones.
 * \author R. Sanchez.
 * \version 4.2.0 "Cardinal"
 */
class CFSIStatDriver : public CFSIDriver {
public:

  /*!
   * \brief Constructor of the class.
   * \param[in] confFile - Configuration file name.
   * \param[in] val_nZone - Total number of zones.
   */
  CFSIStatDriver(char* confFile,
             unsigned short val_nZone,
             unsigned short val_nDim,
             SU2_Comm MPICommunicator);

  /*!
   * \brief Destructor of the class.
   */
  ~CFSIStatDriver(void);

  /*!
   * \brief Run a Block Gauss-Seidel iteration of the FSI problem.
   * \param[in] iteration_container - Container vector with all the iteration methods.
   * \param[in] output - Pointer to the COutput class.
   * \param[in] integration_container - Container vector with all the integration methods.
   * \param[in] geometry_container - Geometrical definition of the problem.
   * \param[in] solver_container - Container vector with all the solutions.
   * \param[in] numerics_container - Description of the numerical method (the way in which the equations are solved).
   * \param[in] config_container - Definition of the particular problem.
   * \param[in] surface_movement - Surface movement classes of the problem.
   * \param[in] grid_movement - Volume grid movement classes of the problem.
   * \param[in] FFDBox - FFD FFDBoxes of the problem.
   */

  void Run();

};

/*!
 * \class CDiscAdjFSIStatDriver
 * \brief Class for driving a discrete adjoint FSI iteration.
 * \author R. Sanchez.
 * \version 4.2.0 "Cardinal"
 */
class CDiscAdjFSIStatDriver : public CFSIStatDriver {

  CIteration** direct_iteration;
  unsigned short RecordingState;
  unsigned short CurrentRecording;          /*!< \brief Stores the current status of the recording. */
  unsigned short Kind_Objective_Function;   /*!< \brief Stores the kind of objective function of the recording. */

  su2double *init_res_flow,     /*!< \brief Stores the initial residual for the flow. */
            *init_res_struct,   /*!< \brief Stores the initial residual for the structure. */
            *residual_flow,     /*!< \brief Stores the current residual for the flow. */
            *residual_struct,   /*!< \brief Stores the current residual for the structure. */
            *residual_flow_rel,
            *residual_struct_rel;

  su2double flow_criteria,
            flow_criteria_rel,
            structure_criteria,
            structure_criteria_rel;


  enum OF_KIND{
    NO_OBJECTIVE_FUNCTION = 0,               /*!< \brief Indicates that there is no objective function. */
    FLOW_OBJECTIVE_FUNCTION = 1,            /*!< \brief Indicates that the objective function is only flow-dependent. */
    FEM_OBJECTIVE_FUNCTION = 2              /*!< \brief Indicates that the objective function is only structural-dependent. */
  };

public:

  /*!
   * \brief Constructor of the class.
   * \param[in] iteration_container - Container vector with all the iteration methods.
   * \param[in] solver_container - Container vector with all the solutions.
   * \param[in] geometry_container - Geometrical definition of the problem.
   * \param[in] integration_container - Container vector with all the integration methods.
   * \param[in] numerics_container - Description of the numerical method (the way in which the equations are solved).
   * \param[in] config - Definition of the particular problem.
   * \param[in] val_nZone - Total number of zones.
   */
  CDiscAdjFSIStatDriver(char* confFile,
                           unsigned short val_nZone,
                           unsigned short val_nDim,
                           SU2_Comm MPICommunicator);

  /*!
   * \brief Destructor of the class.
   */
  ~CDiscAdjFSIStatDriver(void);

  /*!
   * \brief Run a Discrete Adjoint iteration for the FSI problem.
   * \param[in] iteration_container - Container vector with all the iteration methods.
   * \param[in] output - Pointer to the COutput class.
   * \param[in] integration_container - Container vector with all the integration methods.
   * \param[in] geometry_container - Geometrical definition of the problem.
   * \param[in] solver_container - Container vector with all the solutions.
   * \param[in] numerics_container - Description of the numerical method (the way in which the equations are solved).
   * \param[in] config_container - Definition of the particular problem.
   * \param[in] surface_movement - Surface movement classes of the problem.
   * \param[in] grid_movement - Volume grid movement classes of the problem.
   * \param[in] FFDBox - FFD FFDBoxes of the problem.
   */

  void Run();

  /*!
   * \brief Iterate the direct solver for recording.
   * \param[in] ZONE_FLOW - zone of the fluid solver.
   * \param[in] ZONE_STRUCT - zone of the structural solver.
   * \param[in] kind_recording - kind of recording (flow, structure, mesh, cross terms)
   */

  void Iterate_Direct(unsigned short ZONE_FLOW, unsigned short ZONE_STRUCT, unsigned short kind_recording);

  /*!
   * \brief Run a direct flow iteration.
   * \param[in] ZONE_FLOW - zone of the fluid solver.
   * \param[in] ZONE_STRUCT - zone of the structural solver.
   */
  void Fluid_Iteration_Direct(unsigned short ZONE_FLOW, unsigned short ZONE_STRUCT);

  /*!
   * \brief Run a direct structural iteration.
   * \param[in] ZONE_FLOW - zone of the fluid solver.
   * \param[in] ZONE_STRUCT - zone of the structural solver.
   */
  void Structural_Iteration_Direct(unsigned short ZONE_FLOW, unsigned short ZONE_STRUCT);

  /*!
   * \brief Run a direct mesh deformation.
   * \param[in] ZONE_FLOW - zone of the fluid solver.
   * \param[in] ZONE_STRUCT - zone of the structural solver.
   */
  void Mesh_Deformation_Direct(unsigned short ZONE_FLOW, unsigned short ZONE_STRUCT);

  /*!
   * \brief Set the recording for a Discrete Adjoint iteration for the FSI problem.
   * \param[in] ZONE_FLOW - zone of the fluid solver.
   * \param[in] ZONE_STRUCT - zone of the structural solver.
   * \param[in] kind_recording - kind of recording (flow, structure, mesh, cross terms)
   */

  void SetRecording(unsigned short ZONE_FLOW,
                    unsigned short ZONE_STRUCT,
                    unsigned short kind_recording);

  /*!
   * \brief Load the restarts for fluid, structure and mesh.
   * \param[in] ZONE_FLOW - zone of the fluid solver.
   * \param[in] ZONE_STRUCT - zone of the structural solver.
   * \param[in] kind_recording - kind of recording (flow, structure, mesh, cross terms)
   */
  void Preprocess(unsigned short ZONE_FLOW,
                    unsigned short ZONE_STRUCT,
                    unsigned short kind_recording);

  /*!
   * \brief Iterate a certain block for adjoint FSI - may be the whole set of variables or independent and subiterate
   * \param[in] ZONE_FLOW - zone of the fluid solver.
   * \param[in] ZONE_STRUCT - zone of the structural solver.
   * \param[in] kind_recording - kind of recording (flow, structure, mesh, cross terms)
   */
  void Iterate_Block(unsigned short ZONE_FLOW,
                       unsigned short ZONE_STRUCT,
                       unsigned short kind_recording);

  /*!
   * \brief Iterate a block for adjoint FSI with flow Objective Function
   * \param[in] ZONE_FLOW - zone of the fluid solver.
   * \param[in] ZONE_STRUCT - zone of the structural solver.
   * \param[in] kind_recording - kind of recording (flow, structure, mesh, cross terms)
   */
  void Iterate_Block_FlowOF(unsigned short ZONE_FLOW,
                               unsigned short ZONE_STRUCT,
                               unsigned short kind_recording);

  /*!
   * \brief Iterate a block for adjoint FSI with structural Objective Function
   * \param[in] ZONE_FLOW - zone of the fluid solver.
   * \param[in] ZONE_STRUCT - zone of the structural solver.
   * \param[in] kind_recording - kind of recording (flow, structure, mesh, cross terms)
   */
  void Iterate_Block_StructuralOF(unsigned short ZONE_FLOW,
                                      unsigned short ZONE_STRUCT,
                                      unsigned short kind_recording);

  /*!
   * \brief Initialize the adjoint - set the objective funcition and the output of the adjoint iteration
   * \param[in] ZONE_FLOW - zone of the fluid solver.
   * \param[in] ZONE_STRUCT - zone of the structural solver.
   * \param[in] kind_recording - kind of recording (flow, structure, mesh, cross terms)
   */
  void InitializeAdjoint(unsigned short ZONE_FLOW,
                            unsigned short ZONE_STRUCT,
                            unsigned short kind_recording);

  /*!
   * \brief Extract the adjoint solution variables
   * \param[in] ZONE_FLOW - zone of the fluid solver.
   * \param[in] ZONE_STRUCT - zone of the structural solver.
   * \param[in] kind_recording - kind of recording (flow, structure, mesh, cross terms)
   */
  void ExtractAdjoint(unsigned short ZONE_FLOW,
                         unsigned short ZONE_STRUCT,
                         unsigned short kind_recording);


  /*!
   * \brief Check the convergence of the problem
   * \param[in] ZONE_FLOW - zone of the fluid solver.
   * \param[in] ZONE_STRUCT - zone of the structural solver.
   * \param[in] kind_recording - kind of recording (flow, structure, mesh, cross terms)
   */
  bool CheckConvergence(unsigned long IntIter,
                          unsigned short ZONE_FLOW,
                          unsigned short ZONE_STRUCT,
                          unsigned short kind_recording);

  /*!
   * \brief Check the convergence of BGS subiteration process
   * \param[in] ZONE_FLOW - zone of the fluid solver.
   * \param[in] ZONE_STRUCT - zone of the structural solver.
   * \param[in] kind_recording - kind of recording (flow, structure, mesh, cross terms)
   */
  bool BGSConvergence(unsigned long IntIter,
                         unsigned short ZONE_FLOW,
                         unsigned short ZONE_STRUCT);


  /*!
   * \brief Output the convergence history
   * \param[in] ZONE_FLOW - zone of the fluid solver.
   * \param[in] ZONE_STRUCT - zone of the structural solver.
   * \param[in] kind_recording - kind of recording (flow, structure, mesh, cross terms)
   */
  void ConvergenceHistory(unsigned long IntIter,
                             unsigned long nIntIter,
                             unsigned short ZONE_FLOW,
                             unsigned short ZONE_STRUCT,
                             unsigned short kind_recording);

  /*!
   * \brief Load the restarts for fluid, structure and mesh.
   * \param[in] ZONE_FLOW - zone of the fluid solver.
   * \param[in] ZONE_STRUCT - zone of the structural solver.
   * \param[in] kind_recording - kind of recording (flow, structure, mesh, cross terms)
   */
  void PrintDirect_Residuals(unsigned short ZONE_FLOW,
                                unsigned short ZONE_STRUCT,
                                unsigned short kind_recording);

  /*!
   * \brief Restart the variables to the converged solution.
   * \param[in] ZONE_FLOW - zone of the fluid solver.
   * \param[in] ZONE_STRUCT - zone of the structural solver.
   * \param[in] kind_recording - kind of recording (flow, structure, mesh, cross terms)
   */
  void PrepareRecording(unsigned short ZONE_FLOW,
                    unsigned short ZONE_STRUCT,
                    unsigned short kind_recording);

  /*!
   * \brief Register the input variables for adjoint FSI problems: flow conservative, fluid mesh position and structural displacements.
   * \param[in] ZONE_FLOW - zone of the fluid solver.
   * \param[in] ZONE_STRUCT - zone of the structural solver.
   * \param[in] kind_recording - kind of recording (flow, structure, mesh, cross terms)
   */
  void RegisterInput(unsigned short ZONE_FLOW,
                    unsigned short ZONE_STRUCT,
                    unsigned short kind_recording);

  /*!
   * \brief Register the input variables for adjoint FSI problems: flow conservative, fluid mesh position and structural displacements.
   * \param[in] ZONE_FLOW - zone of the fluid solver.
   * \param[in] ZONE_STRUCT - zone of the structural solver.
   * \param[in] kind_recording - kind of recording (flow, structure, mesh, cross terms)
   */
  void SetDependencies(unsigned short ZONE_FLOW,
                    unsigned short ZONE_STRUCT,
                    unsigned short kind_recording);

  /*!
   * \brief Restart the output variables for adjoint FSI problems: flow conservative, fluid mesh position and structural displacements.
   * \param[in] ZONE_FLOW - zone of the fluid solver.
   * \param[in] ZONE_STRUCT - zone of the structural solver.
   * \param[in] kind_recording - kind of recording (flow, structure, mesh, cross terms)
   */
  void RegisterOutput(unsigned short ZONE_FLOW,
                    unsigned short ZONE_STRUCT,
                    unsigned short kind_recording);

  /*!
   * \brief Run the post-processing routines.
   * \param[in] ZONE_FLOW - zone of the fluid solver.
   * \param[in] ZONE_STRUCT - zone of the structural solver.
   */
  void Postprocess(unsigned short ZONE_FLOW,
                     unsigned short ZONE_STRUCT);


};
<|MERGE_RESOLUTION|>--- conflicted
+++ resolved
@@ -518,9 +518,6 @@
    * \return Norm of the VarCoord.
    */
   su2double SetVertexVarCoord(unsigned short iMarker, unsigned short iVertex);
-<<<<<<< HEAD
-  
-=======
 
   /*!
    * \brief Get the temperature at a vertex on a specified marker.
@@ -632,7 +629,6 @@
    */
   map<string, string> GetAllBoundaryMarkersType();
 
->>>>>>> 9f1300b5
 };
 
 /*!
