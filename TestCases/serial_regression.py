#!/usr/bin/env python

## \file serial_regression.py
#  \brief Python script for automated regression testing of SU2 examples
#  \author A. Aranake, A. Campos, T. Economon, T. Lukaczyk, S. Padron
#  \version 6.2.0 "Falcon"
#
# The current SU2 release has been coordinated by the
# SU2 International Developers Society <www.su2devsociety.org>
# with selected contributions from the open-source community.
#
# The main research teams contributing to the current release are:
#  - Prof. Juan J. Alonso's group at Stanford University.
#  - Prof. Piero Colonna's group at Delft University of Technology.
#  - Prof. Nicolas R. Gauger's group at Kaiserslautern University of Technology.
#  - Prof. Alberto Guardone's group at Polytechnic University of Milan.
#  - Prof. Rafael Palacios' group at Imperial College London.
#  - Prof. Vincent Terrapon's group at the University of Liege.
#  - Prof. Edwin van der Weide's group at the University of Twente.
#  - Lab. of New Concepts in Aeronautics at Tech. Institute of Aeronautics.
#
# Copyright 2012-2019, Francisco D. Palacios, Thomas D. Economon,
#                      Tim Albring, and the SU2 contributors.
#
# SU2 is free software; you can redistribute it and/or
# modify it under the terms of the GNU Lesser General Public
# License as published by the Free Software Foundation; either
# version 2.1 of the License, or (at your option) any later version.
#
# SU2 is distributed in the hope that it will be useful,
# but WITHOUT ANY WARRANTY; without even the implied warranty of
# MERCHANTABILITY or FITNESS FOR A PARTICULAR PURPOSE. See the GNU
# Lesser General Public License for more details.
#
# You should have received a copy of the GNU Lesser General Public
# License along with SU2. If not, see <http://www.gnu.org/licenses/>.

from __future__ import print_function, division, absolute_import
import sys
from TestCase import TestCase

def main():
    '''This program runs SU2 and ensures that the output matches specified values. 
       This will be used to do checks when code is pushed to github 
       to make sure nothing is broken. '''

    test_list = []
    
    #########################
    ## Compressible Euler ###
    #########################

<<<<<<< HEAD
=======
    # Channel
    channel           = TestCase('channel')
    channel.cfg_dir   = "euler/channel"
    channel.cfg_file  = "inv_channel_RK.cfg"
    channel.test_iter = 10
    channel.test_vals = [-2.454049, 3.065639, -0.200679, 0.036298] #last 4 columns
    channel.su2_exec  = "SU2_CFD"
    channel.timeout   = 1600
    channel.new_output = True
    channel.tol       = 0.00001
    test_list.append(channel)

    # NACA0012 
    naca0012           = TestCase('naca0012')
    naca0012.cfg_dir   = "euler/naca0012"
    naca0012.cfg_file  = "inv_NACA0012_Roe.cfg"
    naca0012.test_iter = 20
    naca0012.test_vals = [-4.047448, -3.538057, 0.338691, 0.023131] #last 4 columns
    naca0012.su2_exec  = "SU2_CFD"
    naca0012.timeout   = 1600
    naca0012.new_output= True
    naca0012.tol       = 0.00001
    test_list.append(naca0012)

    # Supersonic wedge 
    wedge           = TestCase('wedge')
    wedge.cfg_dir   = "euler/wedge"
    wedge.cfg_file  = "inv_wedge_HLLC.cfg"
    wedge.test_iter = 20
    wedge.test_vals = [-0.804690, 4.936631, -0.251188, 0.044255] #last 4 columns
    wedge.su2_exec  = "SU2_CFD"
    wedge.timeout   = 1600
    wedge.new_output= True
    wedge.tol       = 0.00001
    test_list.append(wedge)

    # ONERA M6 Wing
    oneram6           = TestCase('oneram6')
    oneram6.cfg_dir   = "euler/oneram6"
    oneram6.cfg_file  = "inv_ONERAM6.cfg"
    oneram6.test_iter = 10
    oneram6.test_vals = [-10.384532, -9.835738, 0.282580, 0.012694] #last 4 columns
    oneram6.su2_exec  = "SU2_CFD"
    oneram6.timeout   = 9600
    oneram6.new_output = True
    oneram6.tol       = 0.00001
    test_list.append(oneram6)
    
>>>>>>> 0515509c
    # Fixed CL NACA0012
    fixedCL_naca0012           = TestCase('fixedcl_naca0012')
    fixedCL_naca0012.cfg_dir   = "fixed_cl/naca0012"
    fixedCL_naca0012.cfg_file  = "inv_NACA0012.cfg"
    fixedCL_naca0012.test_iter = 100
    fixedCL_naca0012.test_vals = [-2.582897, 2.820443, 0.295158, 0.019324] #last 4 columns
    fixedCL_naca0012.su2_exec  = "SU2_CFD"
    fixedCL_naca0012.new_output = True
    fixedCL_naca0012.timeout   = 1600
    fixedCL_naca0012.tol       = 0.00001
    test_list.append(fixedCL_naca0012)
    
    # Polar sweep of the inviscid NACA0012
    polar_naca0012           = TestCase('polar_naca0012')
    polar_naca0012.cfg_dir   = "polar/naca0012"
    polar_naca0012.cfg_file  = "inv_NACA0012.cfg"
    polar_naca0012.polar     = True
    polar_naca0012.new_output= True
    polar_naca0012.test_iter = 10
    polar_naca0012.test_vals = [-1.319488, 4.112397, 0.011954, 0.009584] #last 4 columns
    polar_naca0012.su2_exec  = "compute_polar.py -n 1 -i 11"
    polar_naca0012.timeout   = 1600
    polar_naca0012.tol       = 0.00001
    test_list.append(polar_naca0012)

    # HYPERSONIC FLOW PAST BLUNT BODY
    bluntbody           = TestCase('bluntbody')
    bluntbody.cfg_dir   = "euler/bluntbody"
    bluntbody.cfg_file  = "blunt.cfg"
    bluntbody.new_output = True
    bluntbody.test_iter = 20
    bluntbody.test_vals = [0.626808, 7.014695, -0.000000, 1.648024] #last 4 columns
    bluntbody.su2_exec  = "SU2_CFD"
    bluntbody.timeout   = 1600
    bluntbody.tol       = 0.00001
    test_list.append(bluntbody)

    ##########################
    ###  Compressible N-S  ###
    ##########################

<<<<<<< HEAD
=======
    # Laminar flat plate
    flatplate           = TestCase('flatplate')
    flatplate.cfg_dir   = "navierstokes/flatplate"
    flatplate.cfg_file  = "lam_flatplate.cfg"
    flatplate.test_iter = 20
    flatplate.test_vals = [-4.680777, 0.781234, -0.135957, 0.022977] #last 4 columns
    flatplate.su2_exec  = "SU2_CFD"
    flatplate.new_output = True
    flatplate.timeout   = 1600
    flatplate.tol       = 0.00001
    test_list.append(flatplate)

    # Laminar cylinder (steady)
    cylinder           = TestCase('cylinder')
    cylinder.cfg_dir   = "navierstokes/cylinder"
    cylinder.cfg_file  = "lam_cylinder.cfg"
    cylinder.test_iter = 25
    cylinder.test_vals = [-6.765432, -1.297428, 0.019508, 0.310040] #last 4 columns
    cylinder.su2_exec  = "SU2_CFD"
    cylinder.new_output = True
    cylinder.timeout   = 1600
    cylinder.tol       = 0.00001
    test_list.append(cylinder)

    # Laminar cylinder (low Mach correction)
    cylinder_lowmach           = TestCase('cylinder_lowmach')
    cylinder_lowmach.cfg_dir   = "navierstokes/cylinder"
    cylinder_lowmach.cfg_file  = "cylinder_lowmach.cfg"
    cylinder_lowmach.test_iter = 25
    cylinder_lowmach.test_vals = [-6.850123, -1.388088, -0.056090, 108.140177] #last 4 columns
    cylinder_lowmach.su2_exec  = "SU2_CFD"
    cylinder_lowmach.new_output = True
    cylinder_lowmach.timeout   = 1600
    cylinder_lowmach.tol       = 0.00001
    test_list.append(cylinder_lowmach)
>>>>>>> 0515509c

    # 2D Poiseuille flow (body force driven with periodic inlet / outlet)
    poiseuille           = TestCase('poiseuille')
    poiseuille.cfg_dir   = "navierstokes/poiseuille"
    poiseuille.cfg_file  = "lam_poiseuille.cfg"
    poiseuille.test_iter = 10
    poiseuille.test_vals = [-5.050732, 0.648355, 0.012273, 13.643219] #last 4 columns
    poiseuille.su2_exec  = "SU2_CFD"
    poiseuille.new_output = True
    poiseuille.timeout   = 1600
    poiseuille.tol       = 0.00001
    test_list.append(poiseuille)
<<<<<<< HEAD
=======
    
    # 2D Poiseuille flow (inlet profile file)
    poiseuille_profile           = TestCase('poiseuille_profile')
    poiseuille_profile.cfg_dir   = "navierstokes/poiseuille"
    poiseuille_profile.cfg_file  = "profile_poiseuille.cfg"
    poiseuille_profile.test_iter = 10
    poiseuille_profile.test_vals = [-12.494724, -7.712336, -0.000000, 2.085796] #last 4 columns
    poiseuille_profile.su2_exec  = "SU2_CFD"
    poiseuille_profile.new_output = True
    poiseuille_profile.timeout   = 1600
    poiseuille_profile.tol       = 0.00001
    test_list.append(poiseuille_profile)
    
    ##########################
    ### Compressible RANS  ###
    ##########################

    # RAE2822 SA
    rae2822_sa           = TestCase('rae2822_sa')
    rae2822_sa.cfg_dir   = "rans/rae2822"
    rae2822_sa.cfg_file  = "turb_SA_RAE2822.cfg"
    rae2822_sa.test_iter = 20
    rae2822_sa.test_vals = [-2.000469, -5.228296, 0.820188, 0.052004] #last 4 columns
    rae2822_sa.su2_exec  = "SU2_CFD"
    rae2822_sa.timeout   = 1600
    rae2822_sa.new_output = True
    rae2822_sa.tol       = 0.00001
    test_list.append(rae2822_sa)
    
    # RAE2822 SST
    rae2822_sst           = TestCase('rae2822_sst')
    rae2822_sst.cfg_dir   = "rans/rae2822"
    rae2822_sst.cfg_file  = "turb_SST_RAE2822.cfg"
    rae2822_sst.test_iter = 20
    rae2822_sst.test_vals = [-0.510826, 4.909714, 0.825023, 0.052675] #last 4 columns
    rae2822_sst.su2_exec  = "SU2_CFD"
    rae2822_sst.new_output = True
    rae2822_sst.timeout   = 1600
    rae2822_sst.tol       = 0.00001
    test_list.append(rae2822_sst)

    # Flat plate
    turb_flatplate           = TestCase('turb_flatplate')
    turb_flatplate.cfg_dir   = "rans/flatplate"
    turb_flatplate.cfg_file  = "turb_SA_flatplate.cfg"
    turb_flatplate.test_iter = 20
    turb_flatplate.test_vals = [-4.157169, -6.737133, -0.176253, 0.057446] #last 4 columns
    turb_flatplate.su2_exec  = "SU2_CFD"
    turb_flatplate.new_output  = True
    turb_flatplate.timeout   = 1600
    turb_flatplate.tol       = 0.00001
    test_list.append(turb_flatplate)

    # ONERA M6 Wing
    turb_oneram6           = TestCase('turb_oneram6')
    turb_oneram6.cfg_dir   = "rans/oneram6"
    turb_oneram6.cfg_file  = "turb_ONERAM6.cfg"
    turb_oneram6.test_iter = 10
    turb_oneram6.test_vals = [-2.327431, -6.564331, 0.230257, 0.155839]#last 4 columns
    turb_oneram6.su2_exec  = "SU2_CFD"
    turb_oneram6.new_output = True
    turb_oneram6.timeout   = 3200
    turb_oneram6.tol       = 0.00001
    test_list.append(turb_oneram6)

    # NACA0012 (SA, FUN3D results for finest grid: CL=1.0983, CD=0.01242)
    turb_naca0012_sa           = TestCase('turb_naca0012_sa')
    turb_naca0012_sa.cfg_dir   = "rans/naca0012"
    turb_naca0012_sa.cfg_file  = "turb_NACA0012_sa.cfg"
    turb_naca0012_sa.test_iter = 10
    turb_naca0012_sa.test_vals = [-11.981166, -9.145363, 1.070528, 0.019417] #last 4 columns
    turb_naca0012_sa.su2_exec  = "SU2_CFD"
    turb_naca0012_sa.new_output = True
    turb_naca0012_sa.timeout   = 3200
    turb_naca0012_sa.tol       = 0.00001
    test_list.append(turb_naca0012_sa)
   
    # NACA0012 (SA, FUN3D results for finest grid: CL=1.0983, CD=0.01242) with binary restart
    turb_naca0012_sa_bin           = TestCase('turb_naca0012_sa_bin')
    turb_naca0012_sa_bin.cfg_dir   = "rans/naca0012"
    turb_naca0012_sa_bin.cfg_file  = "turb_NACA0012_sa_binary.cfg"
    turb_naca0012_sa_bin.test_iter = 10
    turb_naca0012_sa_bin.test_vals = [-11.981289, -9.145363, 1.070528, 0.019417] #last 4 columns
    turb_naca0012_sa_bin.su2_exec  = "SU2_CFD"
    turb_naca0012_sa_bin.new_output  = True
    turb_naca0012_sa_bin.timeout   = 3200
    turb_naca0012_sa_bin.tol       = 0.00001
    test_list.append(turb_naca0012_sa_bin)
 
    # NACA0012 (SST, FUN3D results for finest grid: CL=1.0840, CD=0.01253)
    turb_naca0012_sst           = TestCase('turb_naca0012_sst')
    turb_naca0012_sst.cfg_dir   = "rans/naca0012"
    turb_naca0012_sst.cfg_file  = "turb_NACA0012_sst.cfg"
    turb_naca0012_sst.test_iter = 10
    turb_naca0012_sst.test_vals = [-12.445710, -6.918658, 1.059622, 0.019138] #last 4 columns
    turb_naca0012_sst.su2_exec  = "SU2_CFD"
    turb_naca0012_sst.new_output  = True
    turb_naca0012_sst.timeout   = 3200
    turb_naca0012_sst.tol       = 0.00001
    test_list.append(turb_naca0012_sst)

    # PROPELLER 
    propeller           = TestCase('propeller')
    propeller.cfg_dir   = "rans/propeller"
    propeller.cfg_file  = "propeller.cfg"
    propeller.test_iter = 10
    propeller.test_vals = [-3.378876, -8.396837, 0.000047, 0.055591] #last 4 columns
    propeller.su2_exec  = "SU2_CFD"
    propeller.new_output = True
    propeller.timeout   = 3200
    propeller.tol       = 0.00001
    test_list.append(propeller)
    #################################
    ## Compressible RANS Restart  ###
    #################################

    # NACA0012 SST Multigrid restart
    turb_naca0012_sst_restart_mg           = TestCase('turb_naca0012_sst_restart_mg')
    turb_naca0012_sst_restart_mg.cfg_dir   = "rans/naca0012"
    turb_naca0012_sst_restart_mg.cfg_file  = "turb_NACA0012_sst_multigrid_restart.cfg"
    turb_naca0012_sst_restart_mg.test_iter = 50
    turb_naca0012_sst_restart_mg.ntest_vals = 5
    turb_naca0012_sst_restart_mg.test_vals = [-6.459444, -4.595710, 1.201844, -0.007146, 0.080517] #last 5 columns
    turb_naca0012_sst_restart_mg.su2_exec  = "SU2_CFD"
    turb_naca0012_sst_restart_mg.new_output  = True
    turb_naca0012_sst_restart_mg.timeout   = 3200
    turb_naca0012_sst_restart_mg.tol       = 0.000001
    test_list.append(turb_naca0012_sst_restart_mg)
    
    #############################
    ### Incompressible Euler  ###
    #############################

    # NACA0012 Hydrofoil
    inc_euler_naca0012           = TestCase('inc_euler_naca0012')
    inc_euler_naca0012.cfg_dir   = "incomp_euler/naca0012"
    inc_euler_naca0012.cfg_file  = "incomp_NACA0012.cfg"
    inc_euler_naca0012.test_iter = 20
    inc_euler_naca0012.test_vals = [-4.880274, -3.797906, 0.501143, 0.007051] #last 4 columns
    inc_euler_naca0012.su2_exec  = "SU2_CFD"
    inc_euler_naca0012.new_output = True
    inc_euler_naca0012.timeout   = 1600
    inc_euler_naca0012.tol       = 0.00001
    test_list.append(inc_euler_naca0012)

    # C-D nozzle with pressure inlet and mass flow outlet
    inc_nozzle           = TestCase('inc_nozzle')
    inc_nozzle.cfg_dir   = "incomp_euler/nozzle"
    inc_nozzle.cfg_file  = "inv_nozzle.cfg"
    inc_nozzle.test_iter = 20
    inc_nozzle.test_vals = [-5.799445, -4.785945, -0.000443, 0.124533] #last 4 columns
    inc_nozzle.su2_exec  = "SU2_CFD"
    inc_nozzle.new_output = True
    inc_nozzle.timeout   = 1600
    inc_nozzle.tol       = 0.00001
    test_list.append(inc_nozzle)

    #############################
    ### Incompressible N-S    ###
    #############################

    # Laminar cylinder
    inc_lam_cylinder          = TestCase('inc_lam_cylinder')
    inc_lam_cylinder.cfg_dir   = "incomp_navierstokes/cylinder"
    inc_lam_cylinder.cfg_file  = "incomp_cylinder.cfg"
    inc_lam_cylinder.test_iter = 10
    inc_lam_cylinder.test_vals = [-4.004277, -3.227956, 0.003852, 7.626578] #last 4 columns
    inc_lam_cylinder.new_output  = True
    inc_lam_cylinder.su2_exec  = "SU2_CFD"
    inc_lam_cylinder.timeout   = 1600
    inc_lam_cylinder.tol       = 0.00001
    test_list.append(inc_lam_cylinder)

    # Buoyancy-driven cavity
    inc_buoyancy          = TestCase('inc_buoyancy')
    inc_buoyancy.cfg_dir   = "incomp_navierstokes/buoyancy_cavity"
    inc_buoyancy.cfg_file  = "lam_buoyancy_cavity.cfg"
    inc_buoyancy.test_iter = 20
    inc_buoyancy.test_vals = [-4.436657, 0.507847, 0.000000, 0.000000] #last 4 columns
    inc_buoyancy.new_output  = True
    inc_buoyancy.su2_exec  = "SU2_CFD"
    inc_buoyancy.timeout   = 1600
    inc_buoyancy.tol       = 0.00001
    test_list.append(inc_buoyancy)

    # Laminar heated cylinder with polynomial fluid model
    inc_poly_cylinder          = TestCase('inc_poly_cylinder')
    inc_poly_cylinder.cfg_dir   = "incomp_navierstokes/cylinder"
    inc_poly_cylinder.cfg_file  = "poly_cylinder.cfg"
    inc_poly_cylinder.test_iter = 20
    inc_poly_cylinder.test_vals = [-8.108218, -2.158606, 0.019142, 1.902461] #last 4 columns
    inc_poly_cylinder.new_output  = True
    inc_poly_cylinder.su2_exec  = "SU2_CFD"
    inc_poly_cylinder.timeout   = 1600
    inc_poly_cylinder.tol       = 0.00001
    test_list.append(inc_poly_cylinder)

    ############################
    ### Incompressible RANS  ###
    ############################

    # NACA0012
    inc_turb_naca0012           = TestCase('inc_turb_naca0012')
    inc_turb_naca0012.cfg_dir   = "incomp_rans/naca0012"
    inc_turb_naca0012.cfg_file  = "naca0012.cfg"
    inc_turb_naca0012.test_iter = 20
    inc_turb_naca0012.test_vals = [-4.788495, -11.040511, 0.000023, 0.309503] #last 4 columns
    inc_turb_naca0012.new_output  = True
    inc_turb_naca0012.su2_exec  = "SU2_CFD"
    inc_turb_naca0012.timeout   = 1600
    inc_turb_naca0012.tol       = 0.00001
    test_list.append(inc_turb_naca0012)
>>>>>>> 0515509c
    
    ####################
    ### DG-FEM Euler ###
    ####################
    
    # NACA0012
    fem_euler_naca0012           = TestCase('fem_euler_naca0012')
    fem_euler_naca0012.cfg_dir   = "hom_euler/NACA0012_5thOrder"
    fem_euler_naca0012.cfg_file  = "fem_NACA0012_reg.cfg"
    fem_euler_naca0012.test_iter = 10
    fem_euler_naca0012.test_vals = [-6.519946,-5.976944,0.255551,0.000028] #last 4 columns
    fem_euler_naca0012.su2_exec  = "SU2_CFD"
    fem_euler_naca0012.new_output = True
    fem_euler_naca0012.timeout   = 1600
    fem_euler_naca0012.tol       = 0.00001
    test_list.append(fem_euler_naca0012)
    
    ############################
    ### DG-FEM Navier-Stokes ###
    ############################
    
    # Flat plate
    fem_ns_flatplate           = TestCase('fem_ns_flatplate')
    fem_ns_flatplate.cfg_dir   = "hom_navierstokes/FlatPlate/nPoly4"
    fem_ns_flatplate.cfg_file  = "lam_flatplate_reg.cfg"
    fem_ns_flatplate.test_iter = 25
    fem_ns_flatplate.test_vals = [1.383727,3.175247,0.058387,0.257951] #last 4 columns
    fem_ns_flatplate.su2_exec  = "SU2_CFD"
    fem_ns_flatplate.new_output = True
    fem_ns_flatplate.timeout   = 1600
    fem_ns_flatplate.tol       = 0.00001
    test_list.append(fem_ns_flatplate)
    
    # Steady cylinder
    fem_ns_cylinder           = TestCase('fem_ns_cylinder')
    fem_ns_cylinder.cfg_dir   = "hom_navierstokes/CylinderViscous/nPoly3"
    fem_ns_cylinder.cfg_file  = "fem_Cylinder_reg.cfg"
    fem_ns_cylinder.test_iter = 10
    fem_ns_cylinder.test_vals = [0.454960,0.979123,-0.000028,79.984799] #last 4 columns
    fem_ns_cylinder.su2_exec  = "SU2_CFD"
    fem_ns_cylinder.new_output  = True
    fem_ns_cylinder.timeout   = 1600
    fem_ns_cylinder.tol       = 0.00001
    test_list.append(fem_ns_cylinder)

    # Steady sphere
    fem_ns_sphere           = TestCase('fem_ns_sphere')
    fem_ns_sphere.cfg_dir   = "hom_navierstokes/SphereViscous/nPoly3_QuadDominant"
    fem_ns_sphere.cfg_file  = "fem_Sphere_reg.cfg"
    fem_ns_sphere.test_iter = 10
    fem_ns_sphere.test_vals = [-0.288121,0.240324,0.000258,21.797363] #last 4 columns
    fem_ns_sphere.su2_exec  = "SU2_CFD"
    fem_ns_sphere.new_output = True
    fem_ns_sphere.timeout   = 1600
    fem_ns_sphere.tol       = 0.00001
    test_list.append(fem_ns_sphere)

    # Unsteady sphere ADER
    fem_ns_sphere_ader           = TestCase('fem_ns_sphere_ader')
    fem_ns_sphere_ader.cfg_dir   = "hom_navierstokes/SphereViscous/nPoly3_QuadDominant"
    fem_ns_sphere_ader.cfg_file  = "fem_Sphere_reg_ADER.cfg"
    fem_ns_sphere_ader.test_iter = 10
    fem_ns_sphere_ader.test_vals = [-35.000000,-35.000000,0.000047,31.110911] #last 4 columns
    fem_ns_sphere_ader.su2_exec  = "SU2_CFD"
    fem_ns_sphere_ader.new_output = True
    fem_ns_sphere_ader.unsteady   = True
    fem_ns_sphere_ader.timeout   = 1600
    fem_ns_sphere_ader.tol       = 0.00001
    test_list.append(fem_ns_sphere_ader)

    # Unsteady cylinder
    fem_ns_unsteady_cylinder           = TestCase('fem_ns_unsteady_cylinder')
    fem_ns_unsteady_cylinder.cfg_dir   = "hom_navierstokes/UnsteadyCylinder/nPoly4"
    fem_ns_unsteady_cylinder.cfg_file  = "fem_unst_cylinder.cfg"
    fem_ns_unsteady_cylinder.test_iter = 11
    fem_ns_unsteady_cylinder.test_vals = [-3.558582,-3.014464,-0.038927,1.383983] #last 4 columns
    fem_ns_unsteady_cylinder.su2_exec  = "SU2_CFD"
    fem_ns_unsteady_cylinder.new_output = True
    fem_ns_unsteady_cylinder.unsteady   = True
    fem_ns_unsteady_cylinder.timeout   = 1600
    fem_ns_unsteady_cylinder.tol       = 0.00001
    test_list.append(fem_ns_unsteady_cylinder)

    # Unsteady cylinder ADER
    fem_ns_unsteady_cylinder_ader           = TestCase('fem_ns_unsteady_cylinder_ader')
    fem_ns_unsteady_cylinder_ader.cfg_dir   = "hom_navierstokes/UnsteadyCylinder/nPoly4"
    fem_ns_unsteady_cylinder_ader.cfg_file  = "fem_unst_cylinder_ADER.cfg"
    fem_ns_unsteady_cylinder_ader.test_iter = 11
    fem_ns_unsteady_cylinder_ader.test_vals = [-35.000000,-35.000000,-0.041003,1.391339] #last 4 columns
    fem_ns_unsteady_cylinder_ader.su2_exec  = "SU2_CFD"
    fem_ns_unsteady_cylinder_ader.new_output = True
    fem_ns_unsteady_cylinder_ader.unsteady   = True
    fem_ns_unsteady_cylinder_ader.timeout   = 1600
    fem_ns_unsteady_cylinder_ader.tol       = 0.00001
    test_list.append(fem_ns_unsteady_cylinder_ader)

    #########################
    ###    Transition     ###
    #########################

    # Schubauer-Klebanoff Natural Transition
    schubauer_klebanoff_transition              = TestCase('Schubauer_Klebanoff')
    schubauer_klebanoff_transition.cfg_dir      = "transition/Schubauer_Klebanoff"
    schubauer_klebanoff_transition.cfg_file     = "transitional_BC_model_ConfigFile.cfg"
    schubauer_klebanoff_transition.test_iter    = 10
    schubauer_klebanoff_transition.new_output   = True
    schubauer_klebanoff_transition.test_vals    = [-8.029756, -14.278066, 0.000053, 0.007986] #last 4 columns
    schubauer_klebanoff_transition.su2_exec     = "SU2_CFD"
    schubauer_klebanoff_transition.timeout      = 1600
    schubauer_klebanoff_transition.tol          = 0.00001
    test_list.append(schubauer_klebanoff_transition)

    #####################################
    ### Cont. adj. compressible Euler ###
    #####################################

    # Inviscid NACA0012
    contadj_naca0012           = TestCase('contadj_naca0012')
    contadj_naca0012.cfg_dir   = "cont_adj_euler/naca0012"
    contadj_naca0012.cfg_file  = "inv_NACA0012.cfg"
    contadj_naca0012.test_iter = 5
    contadj_naca0012.test_vals = [-9.787554, -15.192510, 0.300920, 0.019552] #last 4 columns
    contadj_naca0012.su2_exec  = "SU2_CFD"
    contadj_naca0012.new_output = True
    contadj_naca0012.timeout   = 1600
    contadj_naca0012.tol       = 0.001
    test_list.append(contadj_naca0012)

    # Inviscid ONERA M6
    contadj_oneram6           = TestCase('contadj_oneram6')
    contadj_oneram6.cfg_dir   = "cont_adj_euler/oneram6"
    contadj_oneram6.cfg_file  = "inv_ONERAM6.cfg"
    contadj_oneram6.test_iter = 10
    contadj_oneram6.test_vals = [-12.133160, -12.706697, 0.685900, 0.007594] #last 4 columns
    contadj_oneram6.su2_exec  = "SU2_CFD"
    contadj_oneram6.new_output = True
    contadj_oneram6.timeout   = 1600
    contadj_oneram6.tol       = 0.00001
    test_list.append(contadj_oneram6)

    # Inviscid WEDGE: tests averaged outflow total pressure adjoint
    contadj_wedge             = TestCase('contadj_wedge')
    contadj_wedge.cfg_dir   = "cont_adj_euler/wedge"
    contadj_wedge.cfg_file  = "inv_wedge_ROE.cfg"
    contadj_wedge.test_iter = 10
    contadj_wedge.test_vals = [2.856008, -2.767216, 1.0029e+06, 1.3024e-13] #last 4 columns
    contadj_wedge.su2_exec  = "SU2_CFD"
    contadj_wedge.new_output = True
    contadj_wedge.timeout   = 1600
    contadj_wedge.tol       = 0.00001
    test_list.append(contadj_wedge)
    
    # Inviscid fixed CL NACA0012
    contadj_fixedCL_naca0012           = TestCase('contadj_fixedcl_naca0012')
    contadj_fixedCL_naca0012.cfg_dir   = "fixed_cl/naca0012"
    contadj_fixedCL_naca0012.cfg_file  = "inv_NACA0012_ContAdj.cfg"
    contadj_fixedCL_naca0012.test_iter = 100
    contadj_fixedCL_naca0012.test_vals = [0.341038, -5.166613, 0.265510, -0.000322] #last 4 columns
    contadj_fixedCL_naca0012.su2_exec  = "SU2_CFD"
    contadj_fixedCL_naca0012.new_output= True
    contadj_fixedCL_naca0012.timeout   = 1600
    contadj_fixedCL_naca0012.tol       = 0.00001
    test_list.append(contadj_fixedCL_naca0012)

    ###################################
    ### Cont. adj. compressible N-S ###
    ###################################

    # Adjoint laminar cylinder
    contadj_ns_cylinder           = TestCase('contadj_ns_cylinder')
    contadj_ns_cylinder.cfg_dir   = "cont_adj_navierstokes/cylinder"
    contadj_ns_cylinder.cfg_file  = "lam_cylinder.cfg"
    contadj_ns_cylinder.test_iter = 20
    contadj_ns_cylinder.test_vals = [ -3.665848, -9.132055, 2.056700, -0.000000] #last 4 columns
    contadj_ns_cylinder.su2_exec  = "SU2_CFD"
    contadj_ns_cylinder.new_output = True
    contadj_ns_cylinder.timeout   = 1600
    contadj_ns_cylinder.tol       = 0.00001
    test_list.append(contadj_ns_cylinder)

    # Adjoint laminar naca0012 subsonic
    contadj_ns_naca0012_sub           = TestCase('contadj_ns_naca0012_sub')
    contadj_ns_naca0012_sub.cfg_dir   = "cont_adj_navierstokes/naca0012_sub"
    contadj_ns_naca0012_sub.cfg_file  = "lam_NACA0012.cfg"
    contadj_ns_naca0012_sub.test_iter = 20
    contadj_ns_naca0012_sub.test_vals = [-2.743268, -8.215193, 0.518810, 0.001210] #last 4 columns
    contadj_ns_naca0012_sub.su2_exec  = "SU2_CFD"
    contadj_ns_naca0012_sub.new_output =True
    contadj_ns_naca0012_sub.timeout   = 1600
    contadj_ns_naca0012_sub.tol       = 0.00001
    test_list.append(contadj_ns_naca0012_sub)
    
    # Adjoint laminar naca0012 transonic
    contadj_ns_naca0012_trans           = TestCase('contadj_ns_naca0012_trans')
    contadj_ns_naca0012_trans.cfg_dir   = "cont_adj_navierstokes/naca0012_trans"
    contadj_ns_naca0012_trans.cfg_file  = "lam_NACA0012.cfg"
    contadj_ns_naca0012_trans.test_iter = 20
    contadj_ns_naca0012_trans.test_vals = [-1.039664, -6.575019, 1.772300, 0.012495] #last 4 columns
    contadj_ns_naca0012_trans.su2_exec  = "SU2_CFD"
    contadj_ns_naca0012_trans.new_output = True
    contadj_ns_naca0012_trans.timeout   = 1600
    contadj_ns_naca0012_trans.tol       = 0.00001
    test_list.append(contadj_ns_naca0012_trans)

    #######################################################
    ### Cont. adj. compressible RANS (frozen viscosity) ###
    #######################################################

    # Adjoint turbulent NACA0012
    contadj_rans_naca0012           = TestCase('contadj_rans_naca0012')
    contadj_rans_naca0012.cfg_dir   = "cont_adj_rans/naca0012"
    contadj_rans_naca0012.cfg_file  = "turb_nasa.cfg"
    contadj_rans_naca0012.test_iter = 20
    contadj_rans_naca0012.test_vals = [ -0.794162, -5.761722, 19.214000, -0.000000] #last 4 columns
    contadj_rans_naca0012.su2_exec  = "SU2_CFD"
    contadj_rans_naca0012.new_output = True
    contadj_rans_naca0012.timeout   = 1600
    contadj_rans_naca0012.tol       = 0.00001
    test_list.append(contadj_rans_naca0012)
   
    # Adjoint turbulent NACA0012 with binary restarts
    contadj_rans_naca0012_bin           = TestCase('contadj_rans_naca0012_bin')
    contadj_rans_naca0012_bin.cfg_dir   = "cont_adj_rans/naca0012"
    contadj_rans_naca0012_bin.cfg_file  = "turb_nasa_binary.cfg"
    contadj_rans_naca0012_bin.test_iter = 18
    contadj_rans_naca0012_bin.test_vals = [-0.794169, -5.761671, 19.214000, -0.000000] #last 4 columns
    contadj_rans_naca0012_bin.su2_exec  = "SU2_CFD"
    contadj_rans_naca0012_bin.new_output = True
    contadj_rans_naca0012_bin.timeout   = 1600
    contadj_rans_naca0012_bin.tol       = 0.00001
    test_list.append(contadj_rans_naca0012_bin)
 
    # Adjoint turbulent RAE2822
    contadj_rans_rae2822           = TestCase('contadj_rans_rae2822')
    contadj_rans_rae2822.cfg_dir   = "cont_adj_rans/rae2822"
    contadj_rans_rae2822.cfg_file  = "turb_SA_RAE2822.cfg"
    contadj_rans_rae2822.test_iter = 20
    contadj_rans_rae2822.test_vals = [-5.369688, -10.872209, -0.212470, 0.005448] #last 4 columns
    contadj_rans_rae2822.su2_exec  = "SU2_CFD"
    contadj_rans_rae2822.new_output = True
    contadj_rans_rae2822.timeout   = 1600
    contadj_rans_rae2822.tol       = 0.00001
    test_list.append(contadj_rans_rae2822)

    #############################
    ### Compressibele RANS UQ ###
    #############################

    # NACA0012 1c
    turb_naca0012_1c           = TestCase('turb_naca0012_1c')
    turb_naca0012_1c.cfg_dir   = "rans_uq/naca0012"
    turb_naca0012_1c.cfg_file  = "turb_NACA0012_uq_1c.cfg"
    turb_naca0012_1c.test_iter = 10
    turb_naca0012_1c.test_vals = [-4.946255, 1.262038, 5.575706, 2.057785] #last 4 columns
    turb_naca0012_1c.su2_exec  = "SU2_CFD"
    turb_naca0012_1c.new_output = True
    turb_naca0012_1c.timeout   = 1600
    turb_naca0012_1c.tol       = 0.00001
    test_list.append(turb_naca0012_1c)

    # NACA0012 2c
    turb_naca0012_2c           = TestCase('turb_naca0012_2c')
    turb_naca0012_2c.cfg_dir   = "rans_uq/naca0012"
    turb_naca0012_2c.cfg_file  = "turb_NACA0012_uq_2c.cfg"
    turb_naca0012_2c.test_iter = 10
    turb_naca0012_2c.test_vals = [-5.343094, 1.137839, 5.337548, 1.919739] #last 4 columns
    turb_naca0012_2c.su2_exec  = "SU2_CFD"
    turb_naca0012_2c.new_output = True
    turb_naca0012_2c.timeout   = 1600
    turb_naca0012_2c.tol       = 0.00001
    test_list.append(turb_naca0012_2c)

    # NACA0012 3c
    turb_naca0012_3c           = TestCase('turb_naca0012_3c')
    turb_naca0012_3c.cfg_dir   = "rans_uq/naca0012"
    turb_naca0012_3c.cfg_file  = "turb_NACA0012_uq_3c.cfg"
    turb_naca0012_3c.test_iter = 10
    turb_naca0012_3c.test_vals = [-5.421229, 1.099570, 5.184366, 1.835606] #last 4 columns
    turb_naca0012_3c.su2_exec  = "SU2_CFD"
    turb_naca0012_3c.new_output = True
    turb_naca0012_3c.timeout   = 1600
    turb_naca0012_3c.tol       = 0.00001
    test_list.append(turb_naca0012_3c)

    # NACA0012 p1c1
    turb_naca0012_p1c1           = TestCase('turb_naca0012_p1c1')
    turb_naca0012_p1c1.cfg_dir   = "rans_uq/naca0012"
    turb_naca0012_p1c1.cfg_file  = "turb_NACA0012_uq_p1c1.cfg"
    turb_naca0012_p1c1.test_iter = 10
    turb_naca0012_p1c1.test_vals = [-5.022106, 1.280795, 5.960837, 2.302647] #last 4 columns
    turb_naca0012_p1c1.su2_exec  = "SU2_CFD"
    turb_naca0012_p1c1.new_output = True
    turb_naca0012_p1c1.timeout   = 1600
    turb_naca0012_p1c1.tol       = 0.00001
    test_list.append(turb_naca0012_p1c1)

    # NACA0012 p1c2
    turb_naca0012_p1c2           = TestCase('turb_naca0012_p1c2')
    turb_naca0012_p1c2.cfg_dir   = "rans_uq/naca0012"
    turb_naca0012_p1c2.cfg_file  = "turb_NACA0012_uq_p1c2.cfg"
    turb_naca0012_p1c2.test_iter = 10
    turb_naca0012_p1c2.test_vals = [-5.357006, 1.154966, 5.635942, 2.088563] #last 4 columns
    turb_naca0012_p1c2.su2_exec  = "SU2_CFD"
    turb_naca0012_p1c2.new_output = True
    turb_naca0012_p1c2.timeout   = 1600
    turb_naca0012_p1c2.tol       = 0.00001
    test_list.append(turb_naca0012_p1c2)

    ######################################
    ### Harmonic Balance               ###
    ######################################
    
    # Description of the regression test
    harmonic_balance           = TestCase('harmonic_balance')
    harmonic_balance.cfg_dir   = "harmonic_balance"
    harmonic_balance.cfg_file  = "HB.cfg"
    harmonic_balance.test_iter = 25
    harmonic_balance.test_vals = [-1.569573, 3.941896, 0.008780, 0.079775] #last 4 columns
    harmonic_balance.su2_exec  = "SU2_CFD"
    harmonic_balance.new_output = False
    harmonic_balance.timeout   = 1600
    harmonic_balance.tol       = 0.00001
    test_list.append(harmonic_balance)

    # Turbulent pitching NACA 64a010 airfoil
    hb_rans_preconditioning           = TestCase('hb_rans_preconditioning')
    hb_rans_preconditioning.cfg_dir   = "harmonic_balance/hb_rans_preconditioning"
    hb_rans_preconditioning.cfg_file  = "davis.cfg"
    hb_rans_preconditioning.test_iter = 25
    hb_rans_preconditioning.test_vals = [-1.900982, -5.880438, 0.007758, 0.125934] #last 4 columns
    hb_rans_preconditioning.su2_exec  = "SU2_CFD"
    hb_rans_preconditioning.new_output= False
    hb_rans_preconditioning.timeout   = 1600
    hb_rans_preconditioning.tol       = 0.00001
    test_list.append(hb_rans_preconditioning)

    ######################################
    ### Moving Wall                    ###
    ######################################
    
    # Lid-driven cavity
    cavity           = TestCase('cavity')
    cavity.cfg_dir   = "moving_wall/cavity"
    cavity.cfg_file  = "lam_cavity.cfg"
    cavity.test_iter = 25
    cavity.test_vals = [-5.627934, -0.164470, 0.051972, 2.547034] #last 4 columns
    cavity.su2_exec  = "SU2_CFD"
    cavity.new_output = True
    cavity.timeout   = 1600
    cavity.tol       = 0.00001
    test_list.append(cavity)

    # Spinning cylinder
    spinning_cylinder           = TestCase('spinning_cylinder')
    spinning_cylinder.cfg_dir   = "moving_wall/spinning_cylinder"
    spinning_cylinder.cfg_file  = "spinning_cylinder.cfg"
    spinning_cylinder.test_iter = 25
    spinning_cylinder.test_vals = [-7.719673, -2.279643, 1.721389, 1.710467] #last 4 columns
    spinning_cylinder.su2_exec  = "SU2_CFD"
    spinning_cylinder.new_output = True
    spinning_cylinder.timeout   = 1600
    spinning_cylinder.tol       = 0.00001
    test_list.append(spinning_cylinder)

    ######################################
    ### Unsteady                       ###
    ######################################

    # Square cylinder
    square_cylinder           = TestCase('square_cylinder')
    square_cylinder.cfg_dir   = "unsteady/square_cylinder"
    square_cylinder.cfg_file  = "turb_square.cfg"
    square_cylinder.test_iter = 3
    square_cylinder.test_vals = [-1.166421, 0.076804, 1.398548, 2.197047] #last 4 columns
    square_cylinder.su2_exec  = "SU2_CFD"
    square_cylinder.timeout   = 1600
    square_cylinder.tol       = 0.00001
    square_cylinder.unsteady  = True
    square_cylinder.new_output = True
    test_list.append(square_cylinder)

    # Gust
    sine_gust           = TestCase('sine_gust')
    sine_gust.cfg_dir   = "gust"
    sine_gust.cfg_file  = "inv_gust_NACA0012.cfg"
    sine_gust.test_iter = 5
    sine_gust.test_vals = [-1.977531, 3.481790, -0.006222, -0.001342] #last 4 columns
    sine_gust.su2_exec  = "SU2_CFD"
    sine_gust.timeout   = 1600
    sine_gust.tol       = 0.00001
    sine_gust.unsteady  = True
    sine_gust.new_output = True
    test_list.append(sine_gust)

    # Aeroelastic
    aeroelastic         = TestCase('aeroelastic')
    aeroelastic.cfg_dir   = "aeroelastic"
    aeroelastic.cfg_file  = "aeroelastic_NACA64A010.cfg"
    aeroelastic.test_iter = 2
    aeroelastic.test_vals = [0.077106, 0.036449, -1.684916e-03, -1.131735e-04] #last 4 columns
    aeroelastic.su2_exec  = "SU2_CFD"
    aeroelastic.timeout   = 1600
    aeroelastic.tol       = 0.000001
    aeroelastic.unsteady  = True
    aeroelastic.new_output = True
    test_list.append(aeroelastic) 

    # Delayed Detached Eddy Simulation
    ddes_flatplate        = TestCase('ddes_flatplate')
    ddes_flatplate.cfg_dir   = "ddes/flatplate"
    ddes_flatplate.cfg_file  = "ddes_flatplate.cfg"
    ddes_flatplate.test_iter = 10
    ddes_flatplate.test_vals = [-2.714758, -5.883004, -0.215005, 0.023783] #last 4 columns
    ddes_flatplate.su2_exec  = "SU2_CFD"
    ddes_flatplate.timeout   = 1600
    ddes_flatplate.tol       = 0.00001
    ddes_flatplate.unsteady  = True
    ddes_flatplate.new_output = True
    test_list.append(ddes_flatplate)    

    ######################################
    ### NICFD                          ###
    ######################################

    # ls89_sa
    ls89_sa           = TestCase('ls89_sa')
    ls89_sa.cfg_dir   = "nicf/LS89"
    ls89_sa.cfg_file  = "turb_SA_PR.cfg"
    ls89_sa.test_iter = 20
    ls89_sa.test_vals = [-5.046850, -13.386345, 0.174911, 0.430700] #last 4 columns
    ls89_sa.su2_exec  = "SU2_CFD"
    ls89_sa.new_output= True
    ls89_sa.timeout   = 1600
    ls89_sa.tol       = 0.00001
    test_list.append(ls89_sa)

    # Rarefaction shock wave edge_VW
    edge_VW           = TestCase('edge_VW')
    edge_VW.cfg_dir   = "nicf/edge"
    edge_VW.cfg_file  = "edge_VW.cfg"
    edge_VW.test_iter = 20
    edge_VW.test_vals = [-0.720910, 5.481122, -0.000853, 0.000000] #last 4 columns
    edge_VW.su2_exec  = "SU2_CFD"
    edge_VW.new_output = True
    edge_VW.timeout   = 1600
    edge_VW.tol       = 0.00001
    test_list.append(edge_VW)

    # Rarefaction shock wave edge_PPR               
    edge_PPR           = TestCase('edge_PPR')
    edge_PPR.cfg_dir   = "nicf/edge"
    edge_PPR.cfg_file  = "edge_PPR.cfg"
    edge_PPR.test_iter = 20
    edge_PPR.test_vals = [-1.688033, 4.505202, 0.000916, 0.000000] #last 4 columns
    edge_PPR.su2_exec  = "SU2_CFD"
    edge_PPR.new_output = True
    edge_PPR.timeout   = 1600
    edge_PPR.tol       = 0.00001
    test_list.append(edge_PPR)
    
    
    ######################################
    ### turbomachinery                 ###
    ######################################
    
    # Jones APU Turbocharger
    Jones_tc           = TestCase('jones_turbocharger')
    Jones_tc.cfg_dir   = "turbomachinery/APU_turbocharger"
    Jones_tc.cfg_file  = "Jones.cfg"
    Jones_tc.test_iter = 5
    Jones_tc.test_vals = [-5.301588, 0.418684, 78.467650, 0.990182] #last 4 columns
    Jones_tc.su2_exec  = "SU2_CFD"
    Jones_tc.new_output = False
    Jones_tc.timeout   = 1600
    Jones_tc.tol       = 0.00001
    test_list.append(Jones_tc)

    # Jones APU Turbocharger restart
    Jones_tc_rst           = TestCase('jones_turbocharger_restart')
    Jones_tc_rst.cfg_dir   = "turbomachinery/APU_turbocharger"
    Jones_tc_rst.cfg_file  = "Jones_rst.cfg"
    Jones_tc_rst.test_iter = 5
    Jones_tc_rst.test_vals = [-4.344742, -1.553279, 82.250600, 2.791916] #last 4 columns
    Jones_tc_rst.su2_exec  = "SU2_CFD"
    Jones_tc_rst.new_output = False
    Jones_tc_rst.timeout   = 1600
    Jones_tc_rst.tol       = 0.00001
    test_list.append(Jones_tc_rst)

    # 2D axial stage
    axial_stage2D           = TestCase('axial_stage2D')
    axial_stage2D.cfg_dir   = "turbomachinery/axial_stage_2D"
    axial_stage2D.cfg_file  = "Axial_stage2D.cfg"
    axial_stage2D.test_iter = 20
    axial_stage2D.test_vals = [-1.789990, 5.695319, 73.361330, 0.904458] #last 4 columns
    axial_stage2D.su2_exec  = "SU2_CFD"
    axial_stage2D.new_output  = False
    axial_stage2D.timeout   = 1600
    axial_stage2D.tol       = 0.00001
    test_list.append(axial_stage2D)
    
    # 2D transonic stator
    transonic_stator           = TestCase('transonic_stator')
    transonic_stator.cfg_dir   = "turbomachinery/transonic_stator_2D"
    transonic_stator.cfg_file  = "transonic_stator.cfg"
    transonic_stator.test_iter = 20
    transonic_stator.test_vals = [-1.202869, 6.150690, 96.239500, 0.062740] #last 4 columns
    transonic_stator.su2_exec  = "SU2_CFD"
    transonic_stator.new_output  = False
    transonic_stator.timeout   = 1600
    transonic_stator.tol       = 0.00001
    test_list.append(transonic_stator)
    
    # 2D transonic stator restart
    transonic_stator_rst           = TestCase('transonic_stator_restart')
    transonic_stator_rst.cfg_dir   = "turbomachinery/transonic_stator_2D"
    transonic_stator_rst.cfg_file  = "transonic_stator_rst.cfg"
    transonic_stator_rst.test_iter = 20
    transonic_stator_rst.test_vals = [-8.277755, -3.005732, 5.285371, 0.003100] #last 4 columns
    transonic_stator_rst.su2_exec  = "SU2_CFD"
    transonic_stator_rst.new_output  = False
    transonic_stator_rst.timeout   = 1600
    transonic_stator_rst.tol       = 0.00001
    test_list.append(transonic_stator_rst)


    ######################################
    ### Sliding Mesh                   ###
    ######################################

    # Uniform flow
    uniform_flow         = TestCase('uniform_flow')
    uniform_flow.cfg_dir   = "sliding_interface/uniform_flow"
    uniform_flow.cfg_file  = "uniform_NN.cfg"
    uniform_flow.test_iter = 2
    uniform_flow.test_vals = [2.000000, 0.000000, -0.205134, -13.255896] #last 4 columns
    uniform_flow.su2_exec  = "SU2_CFD"
    uniform_flow.timeout   = 1600
    uniform_flow.tol       = 0.000001
    uniform_flow.unsteady  = True
    uniform_flow.multizone = True
    test_list.append(uniform_flow) 

   # Channel_2D
    channel_2D           = TestCase('channel_2D')
    channel_2D.cfg_dir   = "sliding_interface/channel_2D"
    channel_2D.cfg_file  = "channel_2D_WA.cfg"
    channel_2D.test_iter = 2
    channel_2D.test_vals = [2.000000, 0.000000, 0.400174, 0.352029, 0.407521] #last 4 columns
    channel_2D.su2_exec  = "SU2_CFD"
    channel_2D.timeout   = 100
    channel_2D.tol       = 0.00001
    channel_2D.unsteady  = True
    channel_2D.multizone = True
    test_list.append(channel_2D)

    # Channel_3D
    channel_3D           = TestCase('channel_3D')
    channel_3D.cfg_dir   = "sliding_interface/channel_3D"
    channel_3D.cfg_file  = "channel_3D_WA.cfg"
    channel_3D.test_iter = 1
    channel_3D.test_vals = [1.000000, 0.000000, 0.649093, 0.797702, 0.718414] #last 5 columns
    channel_3D.su2_exec  = "SU2_CFD"
    channel_3D.timeout   = 1600
    channel_3D.tol       = 0.00001
    channel_3D.unsteady  = True
    channel_3D.multizone = True
    test_list.append(channel_3D)

    # Pipe
    pipe           = TestCase('pipe')
    pipe.cfg_dir   = "sliding_interface/pipe"
    pipe.cfg_file  = "pipe_NN.cfg"
    pipe.test_iter = 2
    pipe.test_vals = [0.486616, 0.617750, 0.950973, 1.018949] #last 4 columns
    pipe.su2_exec  = "SU2_CFD"
    pipe.timeout   = 1600
    pipe.tol       = 0.00001
    pipe.unsteady  = True
    pipe.multizone = True
    test_list.append(pipe)

    # Rotating cylinders
    rotating_cylinders           = TestCase('rotating_cylinders')
    rotating_cylinders.cfg_dir   = "sliding_interface/rotating_cylinders"
    rotating_cylinders.cfg_file  = "rot_cylinders_WA.cfg"
    rotating_cylinders.test_iter = 3
    rotating_cylinders.test_vals = [3.000000, 0.000000, 0.716122, 1.095620, 1.136611] #last 4 columns
    rotating_cylinders.su2_exec  = "SU2_CFD"
    rotating_cylinders.timeout   = 1600
    rotating_cylinders.tol       = 0.00001
    rotating_cylinders.unsteady  = True
    rotating_cylinders.multizone = True
    test_list.append(rotating_cylinders)

    # Supersonic vortex shedding
    supersonic_vortex_shedding           = TestCase('supersonic_vortex_shedding')
    supersonic_vortex_shedding.cfg_dir   = "sliding_interface/supersonic_vortex_shedding"
    supersonic_vortex_shedding.cfg_file  = "sup_vor_shed_WA.cfg"
    supersonic_vortex_shedding.test_iter = 5
    supersonic_vortex_shedding.test_vals = [5.000000, 0.000000, 1.208747, 1.128612] #last 4 columns
    supersonic_vortex_shedding.su2_exec  = "SU2_CFD"
    supersonic_vortex_shedding.timeout   = 1600
    supersonic_vortex_shedding.tol       = 0.00001
    supersonic_vortex_shedding.unsteady  = True
    supersonic_vortex_shedding.multizone = True
    test_list.append(supersonic_vortex_shedding)

    # Bars_SST_2D
    bars_SST_2D           = TestCase('bars_SST_2D')
    bars_SST_2D.cfg_dir   = "sliding_interface/bars_SST_2D"
    bars_SST_2D.cfg_file  = "bars.cfg"
    bars_SST_2D.test_iter = 13
    bars_SST_2D.test_vals = [13.000000, -0.720012, -1.607989] #last 3 columns
    bars_SST_2D.su2_exec  = "SU2_CFD"
    bars_SST_2D.timeout   = 1600
    bars_SST_2D.tol       = 0.00001
    bars_SST_2D.multizone = True
    test_list.append(bars_SST_2D)
    
    # Sliding mesh with incompressible flows (steady)
    slinc_steady           = TestCase('slinc_steady')
    slinc_steady.cfg_dir   = "sliding_interface/incompressible_steady"
    slinc_steady.cfg_file  = "config.cfg"
    slinc_steady.test_iter = 19
    slinc_steady.test_vals = [19.000000, -1.766116, -2.206522] #last 3 columns
    slinc_steady.su2_exec  = "SU2_CFD"
    slinc_steady.timeout   = 100
    slinc_steady.tol       = 0.00001
    slinc_steady.multizone = True
    test_list.append(slinc_steady)
    
    # Sliding mesh with incompressible flows (unsteady)
    # slinc_unsteady           = TestCase('slinc_unsteady')
    # slinc_unsteady.cfg_dir   = "sliding_interface/incompressible_unsteady"
    # slinc_unsteady.cfg_file  = "config.cfg"
    # slinc_unsteady.test_iter = 19
    # slinc_unsteady.test_vals = [-3.515218,1.930028,0.000000,0.000000] #last 4 columns
    # slinc_unsteady.su2_exec  = "SU2_CFD"
    # slinc_unsteady.timeout   = 100
    # slinc_unsteady.tol       = 0.00001
    # slinc_unsteady.unsteady  = True
    # test_list.append(slinc_unsteady)

    ##########################
    ### FEA - FSI          ###
    ##########################

    # Static beam, 3d
    statbeam3d           = TestCase('statbeam3d')
    statbeam3d.cfg_dir   = "fea_fsi/StatBeam_3d"
    statbeam3d.cfg_file  = "configBeam_3d.cfg"
    statbeam3d.new_output= True
    statbeam3d.test_iter = 0
    statbeam3d.test_vals = [-8.498274, -8.230638, -8.123824, 6.4095e+04] #last 4 columns
    statbeam3d.su2_exec  = "SU2_CFD"
    statbeam3d.timeout   = 1600
    statbeam3d.tol       = 0.00001
    test_list.append(statbeam3d)

    # Mix elem, 3d beam, Knowles
    knowlesbeam           = TestCase('mixelemknowles')
    knowlesbeam.cfg_dir   = "fea_fsi/MixElemsKnowles"
    knowlesbeam.cfg_file  = "config.cfg"
    knowlesbeam.test_iter = 0
    knowlesbeam.test_vals = [-14.51360, -13.57735, -28.12642, 9.7306] #last 4 columns
    knowlesbeam.su2_exec  = "SU2_CFD"
    knowlesbeam.timeout   = 1600
    knowlesbeam.tol       = 0.0001
    test_list.append(knowlesbeam)

    # Dynamic beam, 2d
    dynbeam2d           = TestCase('dynbeam2d')
    dynbeam2d.cfg_dir   = "fea_fsi/DynBeam_2d"
    dynbeam2d.cfg_file  = "configBeam_2d.cfg"
<<<<<<< HEAD
=======
    dynbeam2d.unsteady  = True
>>>>>>> 0515509c
    dynbeam2d.new_output= True
    dynbeam2d.test_iter = 6
    dynbeam2d.test_vals = [0.000000, 0.000000, 0.000000, 66127.000000] #last 4 columns
    dynbeam2d.su2_exec  = "SU2_CFD"
    dynbeam2d.timeout   = 1600
    dynbeam2d.tol       = 0.00001
    test_list.append(dynbeam2d)

    # # FSI, 2d
    fsi2d           = TestCase('fsi2d')
    fsi2d.cfg_dir   = "fea_fsi/WallChannel_2d"
    fsi2d.cfg_file  = "configFSI.cfg"
    fsi2d.test_iter = 4
    fsi2d.test_vals = [4.000000, 0.000000, -3.731033, -5.527944] #last 4 columns
    fsi2d.su2_exec  = "SU2_CFD"
    fsi2d.timeout   = 1600
    fsi2d.multizone = True
    fsi2d.unsteady  = True
    fsi2d.tol       = 0.00001
    test_list.append(fsi2d)    

    # # FSI, 2D airfoil with RBF interpolation
    # airfoilRBF           = TestCase('airfoil_fsi_rbf')
    # airfoilRBF.cfg_dir   = "fea_fsi/Airfoil_RBF"
    # airfoilRBF.cfg_file  = "config.cfg"
    # airfoilRBF.test_iter = 50
    # airfoilRBF.test_vals = [-8.000964, -2.600088, 0.276433, 0.000824] #last 4 columns
    # airfoilRBF.su2_exec  = "SU2_CFD"
    # airfoilRBF.timeout   = 1600
    # airfoilRBF.tol       = 0.00001
    # test_list.append(airfoilRBF)
   
    # ##########################
    # ### Zonal multiphysics ###
    # ##########################

    # CHT incompressible
    cht_incompressible           = TestCase('cht_incompressible')
    cht_incompressible.cfg_dir   = "coupled_cht/incompressible"
    cht_incompressible.cfg_file  = "config.cfg"
    cht_incompressible.test_iter = 10
    cht_incompressible.test_vals = [10.000000, -2.601006, -3.342894] #last 4 columns
    cht_incompressible.su2_exec  = "SU2_CFD"
    cht_incompressible.timeout   = 1600
    cht_incompressible.multizone = True
    cht_incompressible.tol       = 0.00001
    test_list.append(cht_incompressible)

    ##############################################
    ### Method of Manufactured Solutions (MMS) ###
    ##############################################

    # FVM, compressible, laminar N-S
    mms_fvm_ns           = TestCase('mms_fvm_ns')
    mms_fvm_ns.cfg_dir   = "mms/fvm_navierstokes"
    mms_fvm_ns.cfg_file  = "lam_mms_roe.cfg"
    mms_fvm_ns.test_iter = 20
    mms_fvm_ns.test_vals = [-2.851428, 2.192348, 0.000000, 0.000000] #last 4 columns
    mms_fvm_ns.su2_exec  = "SU2_CFD"
    mms_fvm_ns.timeout   = 1600
    mms_fvm_ns.tol       = 0.0001
    test_list.append(mms_fvm_ns)
    
    # FVM, incompressible, euler
    mms_fvm_inc_euler           = TestCase('mms_fvm_inc_euler')
    mms_fvm_inc_euler.cfg_dir   = "mms/fvm_incomp_euler"
    mms_fvm_inc_euler.cfg_file  = "inv_mms_jst.cfg"
    mms_fvm_inc_euler.test_iter = 20
    mms_fvm_inc_euler.test_vals = [-9.128345, -9.441741, 0.000000, 0.000000] #last 4 columns
    mms_fvm_inc_euler.su2_exec  = "SU2_CFD"
    mms_fvm_inc_euler.timeout   = 1600
    mms_fvm_inc_euler.tol       = 0.0001
    test_list.append(mms_fvm_inc_euler)
    
    # FVM, incompressible, laminar N-S
    mms_fvm_inc_ns           = TestCase('mms_fvm_inc_ns')
    mms_fvm_inc_ns.cfg_dir   = "mms/fvm_incomp_navierstokes"
    mms_fvm_inc_ns.cfg_file  = "lam_mms_fds.cfg"
    mms_fvm_inc_ns.test_iter = 20
    mms_fvm_inc_ns.test_vals = [-7.414944, -7.631546, 0.000000, 0.000000] #last 4 columns
    mms_fvm_inc_ns.su2_exec  = "SU2_CFD"
    mms_fvm_inc_ns.timeout   = 1600
    mms_fvm_inc_ns.tol       = 0.0001
    test_list.append(mms_fvm_inc_ns)

    # DG, compressible, euler
    ringleb_dg_euler           = TestCase('ringleb_dg_euler')
    ringleb_dg_euler.cfg_dir   = "mms/dg_ringleb"
    ringleb_dg_euler.cfg_file  = "ringleb_dg.cfg"
    ringleb_dg_euler.test_iter = 100
    ringleb_dg_euler.test_vals = [-5.136652, -4.724941, 0.000000, 0.000000] #last 4 columns
    ringleb_dg_euler.su2_exec  = "SU2_CFD"
    ringleb_dg_euler.timeout   = 1600
    ringleb_dg_euler.tol       = 0.0001
    test_list.append(ringleb_dg_euler)

    # DG, compressible, laminar N-S
    mms_dg_ns           = TestCase('mms_dg_ns')
    mms_dg_ns.cfg_dir   = "mms/dg_navierstokes"
    mms_dg_ns.cfg_file  = "lam_mms_dg.cfg"
    mms_dg_ns.test_iter = 100
    mms_dg_ns.test_vals = [-1.845393, 3.520699, 0.000000, 0.000000] #last 4 columns
    mms_dg_ns.su2_exec  = "SU2_CFD"
    mms_dg_ns.timeout   = 1600
    mms_dg_ns.tol       = 0.0001
    test_list.append(mms_dg_ns)

    # DG, compressible, laminar N-S 3D
    mms_dg_ns_3d           = TestCase('mms_dg_ns_3d')
    mms_dg_ns_3d.cfg_dir   = "mms/dg_navierstokes_3d"
    mms_dg_ns_3d.cfg_file  = "lam_mms_dg_3d.cfg"
    mms_dg_ns_3d.test_iter = 100
    mms_dg_ns_3d.test_vals = [-0.146826, 5.356413, 0.000000, 0.000000] #last 4 columns
    mms_dg_ns_3d.su2_exec  = "SU2_CFD"
    mms_dg_ns_3d.timeout   = 1600
    mms_dg_ns_3d.tol       = 0.0001
    test_list.append(mms_dg_ns_3d)
    
    ######################################
    ### RUN TESTS                      ###
    ######################################  

    pass_list = [ test.run_test() for test in test_list ]

    
    ######################################
    ### RUN SU2_GEO TESTS              ###
    ######################################
    
    # NACA0012
    naca0012_geo           = TestCase('naca0012_geo')
    naca0012_geo.cfg_dir   = "optimization_euler/steady_naca0012"
    naca0012_geo.cfg_file  = "inv_NACA0012_adv.cfg"
    naca0012_geo.test_vals = [0.99975, 62.0455, 0.120041, 0.00208202] #chord, LE radius, ToC, Alpha
    naca0012_geo.su2_exec  = "SU2_GEO"
    naca0012_geo.timeout   = 1600
    naca0012_geo.tol       = 0.00001
    pass_list.append(naca0012_geo.run_geo())
    test_list.append(naca0012_geo)

    ######################################
    ### RUN SU2_DEF TESTS              ###
    ######################################
    
    # Inviscid NACA0012 (triangles)
    naca0012_def            = TestCase('naca0012_def')
    naca0012_def.cfg_dir   = "deformation/naca0012"
    naca0012_def.cfg_file  = "def_NACA0012.cfg"
    naca0012_def.test_iter = 10
    naca0012_def.test_vals = [0.00344658] #residual
    naca0012_def.su2_exec  = "SU2_DEF"
    naca0012_def.timeout   = 1600
    naca0012_def.tol       = 1e-08
    
    pass_list.append(naca0012_def.run_def())
    test_list.append(naca0012_def)
    
    # Inviscid NACA0012 based on SURFACE_FILE input (surface_bump.dat)
    naca0012_def_file            = TestCase('naca0012_def_file')
    naca0012_def_file.cfg_dir   = "deformation/naca0012"
    naca0012_def_file.cfg_file  = "surface_file_NACA0012.cfg"
    naca0012_def_file.test_iter = 10
    naca0012_def_file.test_vals = [0.00344658] #residual
    naca0012_def_file.su2_exec  = "SU2_DEF"
    naca0012_def_file.timeout   = 1600
    naca0012_def_file.tol       = 1e-8
    
    pass_list.append(naca0012_def_file.run_def())
    test_list.append(naca0012_def_file)
    
    # RAE2822 (mixed tris + quads)
    rae2822_def            = TestCase('rae2822_def')
    rae2822_def.cfg_dir   = "deformation/rae2822"
    rae2822_def.cfg_file  = "def_RAE2822.cfg"
    rae2822_def.test_iter = 10
    rae2822_def.test_vals = [7.94218e-09] #residual
    rae2822_def.su2_exec  = "SU2_DEF"
    rae2822_def.timeout   = 1600
    rae2822_def.tol       = 1e-13
    
    pass_list.append(rae2822_def.run_def())
    test_list.append(rae2822_def)
    
    # Turb NACA4412 (quads, wall distance)
    naca4412_def            = TestCase('naca4412_def')
    naca4412_def.cfg_dir   = "deformation/naca4412"
    naca4412_def.cfg_file  = "def_NACA4412.cfg"
    naca4412_def.test_iter = 10
    naca4412_def.test_vals = [8.855370e-13] #residual
    naca4412_def.su2_exec  = "SU2_DEF"
    naca4412_def.timeout   = 1600
    naca4412_def.tol       = 1e-12
    
    pass_list.append(naca4412_def.run_def())
    test_list.append(naca4412_def)

    # Brick of tets (inverse volume)
    brick_tets_def            = TestCase('brick_tets_def')
    brick_tets_def.cfg_dir   = "deformation/brick_tets"
    brick_tets_def.cfg_file  = "def_brick_tets.cfg"
    brick_tets_def.test_iter = 10
    brick_tets_def.test_vals = [8.973010e-04] #residual
    brick_tets_def.su2_exec  = "SU2_DEF"
    brick_tets_def.timeout   = 1600
    brick_tets_def.tol       = 1e-09
    
    pass_list.append(brick_tets_def.run_def())
    test_list.append(brick_tets_def)

    # Brick of isotropic hexas (inverse volume)
    brick_hex_def           = TestCase('brick_hex_def')
    brick_hex_def.cfg_dir   = "deformation/brick_hex"
    brick_hex_def.cfg_file  = "def_brick_hex.cfg"
    brick_hex_def.test_iter = 10
    brick_hex_def.test_vals = [2.082100e-04] #residual
    brick_hex_def.su2_exec  = "SU2_DEF"
    brick_hex_def.timeout   = 1600
    brick_hex_def.tol       = 1e-09
    
    pass_list.append(brick_hex_def.run_def())
    test_list.append(brick_hex_def)

    # Brick with a pyramid layer (inverse volume)
    brick_pyra_def           = TestCase('brick_pyra_def')
    brick_pyra_def.cfg_dir   = "deformation/brick_pyra"
    brick_pyra_def.cfg_file  = "def_brick_pyra.cfg"
    brick_pyra_def.test_iter = 10
    brick_pyra_def.test_vals = [0.00150063] #residual
    brick_pyra_def.su2_exec  = "SU2_DEF"
    brick_pyra_def.timeout   = 1600
    brick_pyra_def.tol       = 1e-08
    
    pass_list.append(brick_pyra_def.run_def())
    test_list.append(brick_pyra_def)

    # Brick of isotropic prisms (inverse volume)
    brick_prism_def           = TestCase('brick_prism_def')
    brick_prism_def.cfg_dir   = "deformation/brick_prism"
    brick_prism_def.cfg_file  = "def_brick_prism.cfg"
    brick_prism_def.test_iter = 10
    brick_prism_def.test_vals = [0.00212069] #residual
    brick_prism_def.su2_exec  = "SU2_DEF"
    brick_prism_def.timeout   = 1600
    brick_prism_def.tol       = 1e-08
    
    pass_list.append(brick_prism_def.run_def())
    test_list.append(brick_prism_def)
    
    # Brick of prisms with high aspect ratio cells near the wall (wall distance)
    brick_prism_rans_def           = TestCase('brick_prism_rans_def')
    brick_prism_rans_def.cfg_dir   = "deformation/brick_prism_rans"
    brick_prism_rans_def.cfg_file  = "def_brick_prism_rans.cfg"
    brick_prism_rans_def.test_iter = 10
    brick_prism_rans_def.test_vals = [4.8066e-08] #residual
    brick_prism_rans_def.su2_exec  = "SU2_DEF"
    brick_prism_rans_def.timeout   = 1600
    brick_prism_rans_def.tol       = 1e-12
    
    pass_list.append(brick_prism_rans_def.run_def())
    test_list.append(brick_prism_rans_def)
    
    # Brick of hexas with high aspect ratio cells near the wall (inverse volume)
    brick_hex_rans_def           = TestCase('brick_hex_rans_def')
    brick_hex_rans_def.cfg_dir   = "deformation/brick_hex_rans"
    brick_hex_rans_def.cfg_file  = "def_brick_hex_rans.cfg"
    brick_hex_rans_def.test_iter = 10
    brick_hex_rans_def.test_vals = [2.260750e-07] #residual
    brick_hex_rans_def.su2_exec  = "SU2_DEF"
    brick_hex_rans_def.timeout   = 1600
    brick_hex_rans_def.tol       = 1e-12
    
    pass_list.append(brick_hex_rans_def.run_def())
    test_list.append(brick_hex_rans_def)

    # Cylindrical FFD test
    cylinder_ffd_def           = TestCase('cylinder_ffd_def')
    cylinder_ffd_def.cfg_dir   = "deformation/cylindrical_ffd"
    cylinder_ffd_def.cfg_file  = "def_cylindrical.cfg"
    cylinder_ffd_def.test_iter = 10
    cylinder_ffd_def.test_vals = [0.000470133] #residual
    cylinder_ffd_def.su2_exec  = "SU2_DEF"
    cylinder_ffd_def.timeout   = 1600
    cylinder_ffd_def.tol       = 1e-09

    pass_list.append(cylinder_ffd_def.run_def())
    test_list.append(cylinder_ffd_def)

    # Spherical FFD test
    sphere_ffd_def           = TestCase('sphere_ffd_def')
    sphere_ffd_def.cfg_dir   = "deformation/spherical_ffd"
    sphere_ffd_def.cfg_file  = "def_spherical.cfg"
    sphere_ffd_def.test_iter = 10
    sphere_ffd_def.test_vals = [0.00356699] #residual
    sphere_ffd_def.su2_exec  = "SU2_DEF"
    sphere_ffd_def.timeout   = 1600
    sphere_ffd_def.tol       = 1e-08

    pass_list.append(sphere_ffd_def.run_def())
    test_list.append(sphere_ffd_def)
    
    # Spherical FFD test using BSplines
    sphere_ffd_def_bspline           = TestCase('sphere_ffd_def_bspline')
    sphere_ffd_def_bspline.cfg_dir   = "deformation/spherical_ffd"
    sphere_ffd_def_bspline.cfg_file  = "def_spherical_bspline.cfg"
    sphere_ffd_def_bspline.test_iter = 10
    sphere_ffd_def_bspline.test_vals = [0.00206808] #residual
    sphere_ffd_def_bspline.su2_exec  = "SU2_DEF"
    sphere_ffd_def_bspline.timeout   = 1600
    sphere_ffd_def_bspline.tol       = 1e-08

    pass_list.append(sphere_ffd_def_bspline.run_def())
    test_list.append(sphere_ffd_def_bspline)
   
    ######################################
    ### RUN PYTHON TESTS               ###
    ###################################### 
    
    # test continuous_adjoint.py
    contadj_euler_py = TestCase('contadj_euler_py')
    contadj_euler_py.cfg_dir = "cont_adj_euler/naca0012"
    contadj_euler_py.cfg_file  = "inv_NACA0012.cfg"
    contadj_euler_py.test_iter = 10
    contadj_euler_py.su2_exec  = "continuous_adjoint.py"
    contadj_euler_py.timeout   = 1600
    contadj_euler_py.reference_file = "of_grad_cd.dat.ref"
    contadj_euler_py.test_file = "of_grad_cd.dat"
    contadj_euler_py.new_output = True
    pass_list.append(contadj_euler_py.run_filediff())
    test_list.append(contadj_euler_py)

    # test shape_optimization.py
    shape_opt_euler_py           = TestCase('shape_opt_euler_py')
    shape_opt_euler_py.cfg_dir   = "optimization_euler/steady_naca0012"
    shape_opt_euler_py.cfg_file  = "inv_NACA0012_adv.cfg"
    shape_opt_euler_py.test_iter = 1
    shape_opt_euler_py.test_vals = [1, 1, 2.134974E-05, 3.829535E-03] #last 4 columns
    shape_opt_euler_py.su2_exec  = "shape_optimization.py -g CONTINUOUS_ADJOINT -f"
    shape_opt_euler_py.timeout   = 1600
    shape_opt_euler_py.new_output = True
    shape_opt_euler_py.tol       = 0.00001
    pass_list.append(shape_opt_euler_py.run_opt())
    test_list.append(shape_opt_euler_py)

    # Multiple functionals with the continuous adjoint
    contadj_multi_py            = TestCase('contadj_multi_py')
    contadj_multi_py.cfg_dir    = "cont_adj_euler/wedge"
    contadj_multi_py.cfg_file   = "inv_wedge_ROE_multiobj.cfg"
    contadj_multi_py.test_iter  = 10
    contadj_multi_py.su2_exec   = "continuous_adjoint.py"
    contadj_multi_py.timeout    = 1600
    contadj_multi_py.new_output = True
    contadj_multi_py.reference_file = "of_grad_combo.dat.ref"
    contadj_multi_py.test_file  = "of_grad_combo.dat"
    pass_list.append(contadj_multi_py.run_filediff())
    test_list.append(contadj_multi_py)
    
    # Optimization with multiple objectives, with gradients evaluated individually
    # the difference in gradient value relative to combined case 
    # is due to lack of solution file for the adjoint and small number of iterations
    opt_multiobj_py            = TestCase('opt_multiobj_py')
    opt_multiobj_py.cfg_dir    = "optimization_euler/multiobjective_wedge"
    opt_multiobj_py.cfg_file   = "inv_wedge_ROE_multiobj.cfg"
    opt_multiobj_py.test_iter  = 1
    opt_multiobj_py.test_vals = [1, 1, 1.084701E+02, 3.799222E+00] #last 4 columns
    opt_multiobj_py.su2_exec   = "shape_optimization.py -g CONTINUOUS_ADJOINT -f"
    opt_multiobj_py.timeout    = 1600
    opt_multiobj_py.tol       = 0.00001
    pass_list.append(opt_multiobj_py.run_opt())
    test_list.append(opt_multiobj_py)

    # test optimization, with multiple objectives and gradient evaluated as 'combo' 
    opt_multiobjcombo_py            = TestCase('opt_multiobjcombo_py')
    opt_multiobjcombo_py.cfg_dir    = "optimization_euler/multiobjective_wedge"
    opt_multiobjcombo_py.cfg_file   = "inv_wedge_ROE_multiobj_combo.cfg"
    opt_multiobjcombo_py.test_iter  = 1
    opt_multiobjcombo_py.test_vals = [1, 1, 1.084701E+02, 3.789322E+00] #last 4 columns
    opt_multiobjcombo_py.su2_exec   = "shape_optimization.py -g CONTINUOUS_ADJOINT -f"
    opt_multiobjcombo_py.timeout    = 1600
    opt_multiobjcombo_py.tol       = 0.00001
    pass_list.append(opt_multiobjcombo_py.run_opt())
    test_list.append(opt_multiobjcombo_py)

    # test optimization, with multiple objectives evaluated on a single surface
    opt_multiobj1surf_py            = TestCase('opt_multiobj1surf_py')
    opt_multiobj1surf_py.cfg_dir    = "optimization_euler/multiobjective_wedge"
    opt_multiobj1surf_py.cfg_file   = "inv_wedge_ROE_multiobj_1surf.cfg"
    opt_multiobj1surf_py.test_iter  = 1
    opt_multiobj1surf_py.test_vals = [1, 1, 3.083034E+01, 3.789380E+00] #last 4 columns
    opt_multiobj1surf_py.su2_exec   = "shape_optimization.py -g CONTINUOUS_ADJOINT  -f"
    opt_multiobj1surf_py.timeout    = 1600
    opt_multiobj1surf_py.tol       = 0.00001
    pass_list.append(opt_multiobj1surf_py.run_opt())
    test_list.append(opt_multiobj1surf_py)

    # test optimization, with a single objective evaluated on multiple surfaces
    opt_2surf1obj_py            = TestCase('opt_2surf1obj_py')
    opt_2surf1obj_py.cfg_dir    = "optimization_euler/multiobjective_wedge"
    opt_2surf1obj_py.cfg_file   = "inv_wedge_ROE_2surf_1obj.cfg"
    opt_2surf1obj_py.test_iter  = 1    
    opt_2surf1obj_py.test_vals = [1.000000, 1.000000, 2.005657, 0.000341] #last 4 columns
    opt_2surf1obj_py.su2_exec   = "shape_optimization.py -g CONTINUOUS_ADJOINT  -f"
    opt_2surf1obj_py.timeout    = 1600
    opt_2surf1obj_py.tol       = 0.00001
    pass_list.append(opt_2surf1obj_py.run_opt())
    test_list.append(opt_2surf1obj_py)

    ##########################
    ###   Python wrapper   ###
    ##########################
    
    # NACA0012 
    pywrapper_naca0012           = TestCase('pywrapper_naca0012')
    pywrapper_naca0012.cfg_dir   = "euler/naca0012"
    pywrapper_naca0012.cfg_file  = "inv_NACA0012_Roe.cfg"
    pywrapper_naca0012.test_iter = 20
    pywrapper_naca0012.test_vals = [-4.047448, -3.538057, 0.338691, 0.023131] #last 4 columns
    pywrapper_naca0012.su2_exec  = "SU2_CFD.py -f"
    pywrapper_naca0012.new_output  = True
    pywrapper_naca0012.timeout   = 1600
    pywrapper_naca0012.tol       = 0.00001
    test_list.append(pywrapper_naca0012)
    pass_list.append(pywrapper_naca0012.run_test())

    # NACA0012 (SST, FUN3D results for finest grid: CL=1.0840, CD=0.01253)
    pywrapper_turb_naca0012_sst           = TestCase('pywrapper_turb_naca0012_sst')
    pywrapper_turb_naca0012_sst.cfg_dir   = "rans/naca0012"
    pywrapper_turb_naca0012_sst.cfg_file  = "turb_NACA0012_sst.cfg"
    pywrapper_turb_naca0012_sst.test_iter = 10
    pywrapper_turb_naca0012_sst.test_vals = [-12.445710, -6.918658, 1.059622, 0.019138] #last 4 columns
    pywrapper_turb_naca0012_sst.su2_exec  = "SU2_CFD.py -f"
    pywrapper_turb_naca0012_sst.new_output = True
    pywrapper_turb_naca0012_sst.timeout   = 3200
    pywrapper_turb_naca0012_sst.tol       = 0.00001
    test_list.append(pywrapper_turb_naca0012_sst)
    pass_list.append(pywrapper_turb_naca0012_sst.run_test())

    # Square cylinder
    pywrapper_square_cylinder           = TestCase('pywrapper_square_cylinder')
    pywrapper_square_cylinder.cfg_dir   = "unsteady/square_cylinder"
    pywrapper_square_cylinder.cfg_file  = "turb_square.cfg"
    pywrapper_square_cylinder.test_iter = 3
    pywrapper_square_cylinder.test_vals = [-1.166421, 0.076804, 1.398548, 2.197047] #last 4 columns
    pywrapper_square_cylinder.su2_exec  = "SU2_CFD.py -f"
    pywrapper_square_cylinder.timeout   = 1600
    pywrapper_square_cylinder.tol       = 0.00001
    pywrapper_square_cylinder.unsteady  = True
    test_list.append(pywrapper_square_cylinder)
    pass_list.append(pywrapper_square_cylinder.run_test())

    # Aeroelastic
    pywrapper_aeroelastic         = TestCase('pywrapper_aeroelastic')
    pywrapper_aeroelastic.cfg_dir   = "aeroelastic"
    pywrapper_aeroelastic.cfg_file  = "aeroelastic_NACA64A010.cfg"
    pywrapper_aeroelastic.test_iter = 2
    pywrapper_aeroelastic.test_vals = [0.077106, 0.036449, -1.684916e-03, -1.131735e-04] #last 4 columns
    pywrapper_aeroelastic.su2_exec  = "SU2_CFD.py -f"
    pywrapper_aeroelastic.new_output  = True
    pywrapper_aeroelastic.timeout   = 1600
    pywrapper_aeroelastic.tol       = 0.000001
    pywrapper_aeroelastic.unsteady  = True
    test_list.append(pywrapper_aeroelastic)
    pass_list.append(pywrapper_aeroelastic.run_test())

    # FSI, 2d
    pywrapper_fsi2d           = TestCase('pywrapper_fsi2d')
    pywrapper_fsi2d.cfg_dir   = "fea_fsi/WallChannel_2d"
    pywrapper_fsi2d.cfg_file  = "configFSI.cfg"
    pywrapper_fsi2d.test_iter = 4
    pywrapper_fsi2d.test_vals = [2.000000, 0.500000, -7.780236, -1.142100] #last 4 columns
    pywrapper_fsi2d.su2_exec  = "SU2_CFD.py --nZone 2 --fsi True -f"
    pywrapper_fsi2d.new_output  = True
    pywrapper_fsi2d.timeout   = 1600
    pywrapper_fsi2d.tol       = 0.00001
    test_list.append(pywrapper_fsi2d)
    pass_list.append(pywrapper_fsi2d.run_test())

    # Unsteady CHT
    pywrapper_unsteadyCHT               = TestCase('pywrapper_unsteadyCHT')
    pywrapper_unsteadyCHT.cfg_dir       = "py_wrapper/flatPlate_unsteady_CHT"
    pywrapper_unsteadyCHT.cfg_file      = "unsteady_CHT_FlatPlate_Conf.cfg"
    pywrapper_unsteadyCHT.test_iter     = 5
    pywrapper_unsteadyCHT.test_vals     = [-1.598116, 2.263309, 0.001077, 0.145818] #last 4 columns
    pywrapper_unsteadyCHT.su2_exec      = "python launch_unsteady_CHT_FlatPlate.py -f"
    pywrapper_unsteadyCHT.timeout       = 1600
    pywrapper_unsteadyCHT.new_output    = True
    pywrapper_unsteadyCHT.tol           = 0.00001
    pywrapper_unsteadyCHT.unsteady      = True
    test_list.append(pywrapper_unsteadyCHT)
    pass_list.append(pywrapper_unsteadyCHT.run_test())

    # Rigid motion
    pywrapper_rigidMotion               = TestCase('pywrapper_rigidMotion')
    pywrapper_rigidMotion.cfg_dir       = "py_wrapper/flatPlate_rigidMotion"
    pywrapper_rigidMotion.cfg_file      = "flatPlate_rigidMotion_Conf.cfg"
    pywrapper_rigidMotion.test_iter     = 5
    pywrapper_rigidMotion.test_vals     = [-4.691612, -2.206047, -2.288896, 0.777467] #last 4 columns
    pywrapper_rigidMotion.su2_exec      = "python launch_flatPlate_rigidMotion.py -f"
    pywrapper_rigidMotion.new_output      = True
    pywrapper_rigidMotion.timeout       = 1600
    pywrapper_rigidMotion.tol           = 0.00001
    pywrapper_rigidMotion.unsteady      = True
    test_list.append(pywrapper_rigidMotion)
    pass_list.append(pywrapper_rigidMotion.run_test())
    
    # Tests summary
    print('==================================================================')
    print('Summary of the serial tests')
    print('python version:', sys.version)
    for i, test in enumerate(test_list):
        if (pass_list[i]):
            print('  passed - %s'%test.tag)
        else:
            print('* FAILED - %s'%test.tag)
    
    if all(pass_list):
        sys.exit(0)
    else:
        sys.exit(1)
    # done

if __name__ == '__main__':
    main()<|MERGE_RESOLUTION|>--- conflicted
+++ resolved
@@ -50,8 +50,6 @@
     ## Compressible Euler ###
     #########################
 
-<<<<<<< HEAD
-=======
     # Channel
     channel           = TestCase('channel')
     channel.cfg_dir   = "euler/channel"
@@ -100,7 +98,6 @@
     oneram6.tol       = 0.00001
     test_list.append(oneram6)
     
->>>>>>> 0515509c
     # Fixed CL NACA0012
     fixedCL_naca0012           = TestCase('fixedcl_naca0012')
     fixedCL_naca0012.cfg_dir   = "fixed_cl/naca0012"
@@ -142,8 +139,6 @@
     ###  Compressible N-S  ###
     ##########################
 
-<<<<<<< HEAD
-=======
     # Laminar flat plate
     flatplate           = TestCase('flatplate')
     flatplate.cfg_dir   = "navierstokes/flatplate"
@@ -179,7 +174,6 @@
     cylinder_lowmach.timeout   = 1600
     cylinder_lowmach.tol       = 0.00001
     test_list.append(cylinder_lowmach)
->>>>>>> 0515509c
 
     # 2D Poiseuille flow (body force driven with periodic inlet / outlet)
     poiseuille           = TestCase('poiseuille')
@@ -192,8 +186,6 @@
     poiseuille.timeout   = 1600
     poiseuille.tol       = 0.00001
     test_list.append(poiseuille)
-<<<<<<< HEAD
-=======
     
     # 2D Poiseuille flow (inlet profile file)
     poiseuille_profile           = TestCase('poiseuille_profile')
@@ -406,7 +398,6 @@
     inc_turb_naca0012.timeout   = 1600
     inc_turb_naca0012.tol       = 0.00001
     test_list.append(inc_turb_naca0012)
->>>>>>> 0515509c
     
     ####################
     ### DG-FEM Euler ###
@@ -1082,10 +1073,7 @@
     dynbeam2d           = TestCase('dynbeam2d')
     dynbeam2d.cfg_dir   = "fea_fsi/DynBeam_2d"
     dynbeam2d.cfg_file  = "configBeam_2d.cfg"
-<<<<<<< HEAD
-=======
     dynbeam2d.unsteady  = True
->>>>>>> 0515509c
     dynbeam2d.new_output= True
     dynbeam2d.test_iter = 6
     dynbeam2d.test_vals = [0.000000, 0.000000, 0.000000, 66127.000000] #last 4 columns
