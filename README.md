<<<<<<< HEAD
-----------------------------------------------------------
  SU2 (ver. 6.2.0 "Falcon"): The Open-Source CFD Code
-----------------------------------------------------------
=======
<p align="center">
<img width="250" height="154" src="Common/doc/logoSU2small.png">
</p>


# SU2 (ver. 7.0.0 "Blackbird"): The Open-Source CFD Code
>>>>>>> 81b09c61

Computational analysis tools have revolutionized the way we design engineering systems, but most established codes are proprietary, unavailable, or prohibitively expensive for many users. The SU2 team is changing this, making multiphysics analysis and design optimization freely available as open-source software and involving everyone in its creation and development. 

For an overview of the technical details in SU2, please see the following AIAA Journal article:

"SU2: An open-source suite for multiphysics simulation and design," AIAA Journal, 54(3):828-846, 2016. http://arc.aiaa.org/doi/10.2514/1.J053813

Please note that this project is released with a [Contributor Code of Conduct](CODE_OF_CONDUCT.md). By participating in this project you agree to abide by its terms.

Continuous Integration:<br/>
[![Regression Testing](https://github.com/su2code/SU2/workflows/Regression%20Testing/badge.svg?branch=develop)](https://github.com/su2code/SU2/actions)
[![Release](https://github.com/su2code/SU2/workflows/Release%20Management/badge.svg?branch=develop)](https://github.com/su2code/SU2/actions)

# SU2 Introduction

SU2 is a suite of open-source software tools written in C++ for the numerical solution of partial differential equations (PDE) and performing PDE constrained optimization. 

The primary applications are computational fluid dynamics and aerodynamic shape optimization, but has been extended to treat more general equations such as electrodynamics and chemically reacting flows. 

You will find more information and the latest news in:
   - SU2 Home Page: https://su2code.github.io
   - GitHub repository: https://github.com/su2code
   - CFD Online: http://www.cfd-online.com/Forums/su2/
   - Twitter: https://twitter.com/su2code
   - Facebook: https://www.facebook.com/su2code


# SU2 Installation

## Precompiled binaries for Linux, MacOS, Windows

You can find precompiled binaries of the latest version on our [download page](https://su2code.github.io/download/) or under [releases](https://github.com/su2code/SU2/releases).

## Build SU2
The build system of SU2 is based on a combination of [meson](http://mesonbuild.com/) (as the front-end) and [ninja](https://ninja-build.org/) (as the back-end). Meson is an open source build system meant to be both extremely fast, and, even more importantly, as user friendly as possible. Ninja is a small low-level build system with a focus on speed. 

Short summary of the minimal requirements:

- C/C++ compiler
- Python 3

**Note:** all other necessary build tools and dependencies are shipped with the source code or are downloaded automatically.

If you have these tools installed, you can create a configuration using the `meson.py` found in the root source code folder:
```
./meson.py build
```
Use `ninja` to compile and install the code

```
./ninja -C build install
```

For more information on how to install and build SU2 on Linux, MacOS or Windows, have a look at the [documentation](https://su2code.github.io/docs_v7/).

##  SU2 Path setup

When installation is complete, please be sure to add the `$SU2_HOME` and `$SU2_RUN` environment variables, and update your `$PATH` with `$SU2_RUN`. 

For example, add these lines to your `.bashrc` file:
```
export SU2_RUN="your_prefix/bin"
export SU2_HOME="/path/to/SU2vX.X.X/"
export PATH=$PATH:$SU2_RUN
export PYTHONPATH=$SU2_RUN:$PYTHONPATH
```

`$SU2_RUN` should point to the folder where all binaries and python scripts were installed. This is the prefix you set with the --prefix option to meson. Note that the bin/ directory is automatically added to your prefix path.

`$SU2_HOME` should point to the root directory of the source code distribution, i.e., `/path/to/SU2vX.X.X/`.

Thanks for building, and happy optimizing!

- The SU2 Development Team


# SU2 Developers


We follow the popular "GitFlow" branching model for scalable development. In the SU2 repository, the master branch represents the latest stable major or minor release (7.0, 6.2.0, etc.), it should only be modified during version releases. Work that is staged for release is put into the develop branch via Pull Requests on GitHub from various "feature" branches where folks do their day-to-day work on the code. At release time, the work that has been merged into the develop branch is pushed to the master branch and tagged as a release.

SU2 is being developed by individuals and organized teams all around the world. 

<<<<<<< HEAD
Copyright 2012-2019, Francisco D. Palacios, Thomas D. Economon, Tim Albring, and the SU2 contributors.
=======
A list of current contributors can be found in the AUTHORS.md file.
>>>>>>> 81b09c61
<|MERGE_RESOLUTION|>--- conflicted
+++ resolved
@@ -1,15 +1,9 @@
-<<<<<<< HEAD
------------------------------------------------------------
-  SU2 (ver. 6.2.0 "Falcon"): The Open-Source CFD Code
------------------------------------------------------------
-=======
 <p align="center">
 <img width="250" height="154" src="Common/doc/logoSU2small.png">
 </p>
 
 
 # SU2 (ver. 7.0.0 "Blackbird"): The Open-Source CFD Code
->>>>>>> 81b09c61
 
 Computational analysis tools have revolutionized the way we design engineering systems, but most established codes are proprietary, unavailable, or prohibitively expensive for many users. The SU2 team is changing this, making multiphysics analysis and design optimization freely available as open-source software and involving everyone in its creation and development. 
 
@@ -93,8 +87,4 @@
 
 SU2 is being developed by individuals and organized teams all around the world. 
 
-<<<<<<< HEAD
-Copyright 2012-2019, Francisco D. Palacios, Thomas D. Economon, Tim Albring, and the SU2 contributors.
-=======
-A list of current contributors can be found in the AUTHORS.md file.
->>>>>>> 81b09c61
+A list of current contributors can be found in the AUTHORS.md file.