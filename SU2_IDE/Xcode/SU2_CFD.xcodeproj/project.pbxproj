--- conflicted
+++ resolved
@@ -324,9 +324,7 @@
 		E9D85B501C3F1BE00077122F /* element_structure.inl */ = {isa = PBXFileReference; fileEncoding = 4; lastKnownFileType = text; name = element_structure.inl; path = ../../Common/include/element_structure.inl; sourceTree = "<group>"; };
 		E9D85B511C3F1BE10077122F /* gauss_structure.hpp */ = {isa = PBXFileReference; fileEncoding = 4; lastKnownFileType = sourcecode.cpp.h; name = gauss_structure.hpp; path = ../../Common/include/gauss_structure.hpp; sourceTree = "<group>"; };
 		E9D85B521C3F1BE10077122F /* gauss_structure.inl */ = {isa = PBXFileReference; fileEncoding = 4; lastKnownFileType = text; name = gauss_structure.inl; path = ../../Common/include/gauss_structure.inl; sourceTree = "<group>"; };
-<<<<<<< HEAD
-
-=======
+
 		E9D9CE851C62A1A7004119E9 /* interpolation_structure.cpp */ = {isa = PBXFileReference; fileEncoding = 4; lastKnownFileType = sourcecode.cpp.cpp; name = interpolation_structure.cpp; path = ../../Common/src/interpolation_structure.cpp; sourceTree = "<group>"; };
 		E9D9CE871C62A1C8004119E9 /* transfer_physics.cpp */ = {isa = PBXFileReference; fileEncoding = 4; lastKnownFileType = sourcecode.cpp.cpp; name = transfer_physics.cpp; path = ../../SU2_CFD/src/transfer_physics.cpp; sourceTree = "<group>"; };
 		E9D9CE881C62A1C8004119E9 /* transfer_structure.cpp */ = {isa = PBXFileReference; fileEncoding = 4; lastKnownFileType = sourcecode.cpp.cpp; name = transfer_structure.cpp; path = ../../SU2_CFD/src/transfer_structure.cpp; sourceTree = "<group>"; };
@@ -337,7 +335,6 @@
 		E9D9CE991C6563B3004119E9 /* serial_regression_AD.py */ = {isa = PBXFileReference; fileEncoding = 4; lastKnownFileType = text.script.python; path = serial_regression_AD.py; sourceTree = "<group>"; };
 		E9F512C61CB2FD6B004D5089 /* numerics_direct_elasticity_linear.cpp */ = {isa = PBXFileReference; fileEncoding = 4; lastKnownFileType = sourcecode.cpp.cpp; name = numerics_direct_elasticity_linear.cpp; path = ../../SU2_CFD/src/numerics_direct_elasticity_linear.cpp; sourceTree = "<group>"; };
 		E9F512C71CB2FD6B004D5089 /* numerics_direct_elasticity_nonlinear.cpp */ = {isa = PBXFileReference; fileEncoding = 4; lastKnownFileType = sourcecode.cpp.cpp; name = numerics_direct_elasticity_nonlinear.cpp; path = ../../SU2_CFD/src/numerics_direct_elasticity_nonlinear.cpp; sourceTree = "<group>"; };
->>>>>>> 4afdaaa5
 /* End PBXFileReference section */
 
 /* Begin PBXFrameworksBuildPhase section */
