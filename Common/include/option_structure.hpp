--- conflicted
+++ resolved
@@ -462,8 +462,8 @@
 enum ENUM_MATH_PROBLEM {
   DIRECT = 0,               /*!< \brief Direct problem */
   CONTINUOUS_ADJOINT = 1,   /*!< \brief Continuous adjoint problem */
-<<<<<<< HEAD
-  DISCRETE_ADJOINT = 2      /*!< \brief AD-based discrete adjoint problem. */
+  DISCRETE_ADJOINT = 2,     /*!< \brief AD-based discrete adjoint problem. */
+  ROM = 3
 };
 static const MapType<string, ENUM_MATH_PROBLEM> Math_Problem_Map = {
   MakePair("DIRECT", DIRECT)
@@ -471,17 +471,6 @@
   MakePair("DISCRETE_ADJOINT", DISCRETE_ADJOINT)
   MakePair("ROM", ROM)
 };
-=======
-  DISCRETE_ADJOINT = 2,     /*!< \brief AD-based discrete adjoint problem. */
-  ROM = 3
-};
-static const MapType<string, ENUM_MATH_PROBLEM> Math_Problem_Map = {
-  MakePair("DIRECT", DIRECT)
-  MakePair("CONTINUOUS_ADJOINT", CONTINUOUS_ADJOINT)
-  MakePair("DISCRETE_ADJOINT", DISCRETE_ADJOINT)
-  MakePair("ROM", ROM)
-};
->>>>>>> 713644cd
 
 /*!
  * \brief Types of spatial discretizations
