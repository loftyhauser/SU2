/*!
 * \file config_structure.hpp
 * \brief All the information about the definition of the physical problem.
 *        The subroutines and functions are in the <i>config_structure.cpp</i> file.
 * \author F. Palacios, T. Economon, B. Tracey
 * \version 5.0.0 "Raven"
 *
 * SU2 Original Developers: Dr. Francisco D. Palacios.
 *                          Dr. Thomas D. Economon.
 *
 * SU2 Developers: Prof. Juan J. Alonso's group at Stanford University.
 *                 Prof. Piero Colonna's group at Delft University of Technology.
 *                 Prof. Nicolas R. Gauger's group at Kaiserslautern University of Technology.
 *                 Prof. Alberto Guardone's group at Polytechnic University of Milan.
 *                 Prof. Rafael Palacios' group at Imperial College London.
 *                 Prof. Edwin van der Weide's group at the University of Twente.
 *                 Prof. Vincent Terrapon's group at the University of Liege.
 *
 * Copyright (C) 2012-2017 SU2, the open-source CFD code.
 *
 * SU2 is free software; you can redistribute it and/or
 * modify it under the terms of the GNU Lesser General Public
 * License as published by the Free Software Foundation; either
 * version 2.1 of the License, or (at your option) any later version.
 *
 * SU2 is distributed in the hope that it will be useful,
 * but WITHOUT ANY WARRANTY; without even the implied warranty of
 * MERCHANTABILITY or FITNESS FOR A PARTICULAR PURPOSE. See the GNU
 * Lesser General Public License for more details.
 *
 * You should have received a copy of the GNU Lesser General Public
 * License along with SU2. If not, see <http://www.gnu.org/licenses/>.
 */

#pragma once

#include "./mpi_structure.hpp"

#include <iostream>
#include <cstdlib>
#include <fstream>
#include <sstream>
#include <string>
#include <cstring>
#include <vector>
#include <stdlib.h>
#include <cmath>
#include <map>
#include <assert.h>

#include "./option_structure.hpp"
#include "./datatype_structure.hpp"

#ifdef HAVE_CGNS
#include "cgnslib.h"
#endif

using namespace std;

/*!
 * \class CConfig
 * \brief Main class for defining the problem; basically this class reads the configuration file, and
 *        stores all the information.
 * \author F. Palacios
 * \version 5.0.0 "Raven"
 */

class CConfig {
private:
  SU2_Comm SU2_Communicator; /*!< \brief MPI communicator of SU2.*/
  int rank;
  unsigned short Kind_SU2; /*!< \brief Kind of SU2 software component.*/
  unsigned short Ref_NonDim; /*!< \brief Kind of non dimensionalization.*/
  unsigned short Kind_AverageProcess; /*!< \brief Kind of mixing process.*/
  unsigned short Kind_PerformanceAverageProcess; /*!< \brief Kind of mixing process.*/
  unsigned short Kind_MixingPlaneInterface; /*!< \brief Kind of mixing process.*/
  unsigned short Kind_SpanWise; /*!< \brief Kind of span-wise section computation.*/
  unsigned short *Kind_TurboMachinery;  /*!< \brief Kind of turbomachynery architecture.*/
  unsigned short iZone, nZone; /*!< \brief Number of zones in the mesh. */
  su2double Highlite_Area; /*!< \brief Highlite area. */
  su2double Fan_Poly_Eff; /*!< \brief Highlite area. */
  su2double OrderMagResidual; /*!< \brief Order of magnitude reduction. */
  su2double MinLogResidual; /*!< \brief Minimum value of the log residual. */
  su2double OrderMagResidualFSI; /*!< \brief Order of magnitude reduction. */
  su2double MinLogResidualFSI; /*!< \brief Minimum value of the log residual. */
  su2double Res_FEM_UTOL; 		/*!< \brief UTOL criteria for structural FEM. */
  su2double Res_FEM_RTOL; 		/*!< \brief RTOL criteria for structural FEM. */
  su2double Res_FEM_ETOL; 		/*!< \brief ETOL criteria for structural FEM. */
  su2double EA_ScaleFactor; /*!< \brief Equivalent Area scaling factor */
  su2double* EA_IntLimit; /*!< \brief Integration limits of the Equivalent Area computation */
  su2double AdjointLimit; /*!< \brief Adjoint variable limit */
  su2double* Obj_ChainRuleCoeff; /*!< \brief Array defining objective function for adjoint problem based on chain rule in terms of gradient w.r.t. density, velocity, pressure */
  bool MG_AdjointFlow; /*!< \brief MG with the adjoint flow problem */
  su2double* SubsonicEngine_Cyl; /*!< \brief Coordinates of the box subsonic region */
  su2double* SubsonicEngine_Values; /*!< \brief Values of the box subsonic region */
  su2double* Hold_GridFixed_Coord; /*!< \brief Coordinates of the box to hold fixed the nbumerical grid */
  su2double *DistortionRack;
  su2double *PressureLimits,
  *DensityLimits,
  *TemperatureLimits; /*!< \brief Limits for the primitive variables */
  bool ActDisk_DoubleSurface;  /*!< \brief actuator disk double surface  */
  bool Engine_HalfModel;  /*!< \brief only half model is in the computational grid  */
  bool ActDisk_SU2_DEF;  /*!< \brief actuator disk double surface  */
  unsigned short ConvCriteria;	/*!< \brief Kind of convergence criteria. */
  unsigned short nFFD_Iter; 	/*!< \brief Iteration for the point inversion problem. */
  unsigned short FFD_Blending; /*!< \brief Kind of FFD Blending function. */
  su2double* FFD_BSpline_Order; /*!< \brief BSpline order in i,j,k direction. */
  su2double FFD_Tol;  	/*!< \brief Tolerance in the point inversion problem. */
<<<<<<< HEAD
  su2double Opt_RelaxFactor;  	/*!< \brief Scale factor for the line search. */
  su2double Opt_LineSearch_Bound;  	/*!< \brief Bounds for the line search. */
=======
>>>>>>> ae492765
  bool Viscous_Limiter_Flow, Viscous_Limiter_Turb;			/*!< \brief Viscous limiters. */
  bool Write_Conv_FSI;			/*!< \brief Write convergence file for FSI problems. */
  bool ContinuousAdjoint,			/*!< \brief Flag to know if the code is solving an adjoint problem. */
  Viscous,                /*!< \brief Flag to know if the code is solving a viscous problem. */
  EquivArea,				/*!< \brief Flag to know if the code is going to compute and plot the equivalent area. */
  Engine,				/*!< \brief Flag to know if the code is going to compute a problem with engine. */
  InvDesign_Cp,				/*!< \brief Flag to know if the code is going to compute and plot the inverse design. */
  InvDesign_HeatFlux,				/*!< \brief Flag to know if the code is going to compute and plot the inverse design. */
  Grid_Movement,			/*!< \brief Flag to know if there is grid movement. */
  Wind_Gust,              /*!< \brief Flag to know if there is a wind gust. */
  Aeroelastic_Simulation, /*!< \brief Flag to know if there is an aeroelastic simulation. */
  Rotating_Frame,			/*!< \brief Flag to know if there is a rotating frame. */
  PoissonSolver,			/*!< \brief Flag to know if we are solving  poisson forces  in plasma solver. */
  Low_Mach_Precon,		/*!< \brief Flag to know if we are using a low Mach number preconditioner. */
  Low_Mach_Corr,			/*!< \brief Flag to know if we are using a low Mach number correction. */
  GravityForce,			/*!< \brief Flag to know if the gravity force is incuded in the formulation. */
  SmoothNumGrid,			/*!< \brief Smooth the numerical grid. */
  AdaptBoundary,			/*!< \brief Adapt the elements on the boundary. */
  SubsonicEngine,			/*!< \brief Engine intake subsonic region. */
  Frozen_Visc_Cont,			/*!< \brief Flag for cont. adjoint problem with/without frozen viscosity. */
  Frozen_Visc_Disc,			/*!< \brief Flag for disc. adjoint problem with/without frozen viscosity. */
  Frozen_Limiter_Disc,			/*!< \brief Flag for disc. adjoint problem with/without frozen limiter. */
  Sens_Remove_Sharp,			/*!< \brief Flag for removing or not the sharp edges from the sensitivity computation. */
  Hold_GridFixed,	/*!< \brief Flag hold fixed some part of the mesh during the deformation. */
  Axisymmetric; /*!< \brief Flag for axisymmetric calculations */
  su2double Damp_Engine_Inflow;	/*!< \brief Damping factor for the engine inlet. */
  su2double Damp_Engine_Exhaust;	/*!< \brief Damping factor for the engine exhaust. */
  su2double Damp_Res_Restric,	/*!< \brief Damping factor for the residual restriction. */
  Damp_Correc_Prolong; /*!< \brief Damping factor for the correction prolongation. */
  su2double Position_Plane; /*!< \brief Position of the Near-Field (y coordinate 2D, and z coordinate 3D). */
  su2double WeightCd; /*!< \brief Weight of the drag coefficient. */
  su2double dCD_dCL; /*!< \brief Weight of the drag coefficient. */
  su2double dCMx_dCL; /*!< \brief Weight of the drag coefficient. */
  su2double dCMy_dCL; /*!< \brief Weight of the drag coefficient. */
  su2double dCMz_dCL; /*!< \brief Weight of the drag coefficient. */
  su2double dCD_dCMy; /*!< \brief Weight of the drag coefficient. */
  su2double CL_Target; /*!< \brief Weight of the drag coefficient. */
  su2double CM_Target; /*!< \brief Weight of the drag coefficient. */
  su2double *HTP_Min_XCoord, *HTP_Min_YCoord; /*!< \brief Identification of the HTP. */
  unsigned short Unsteady_Simulation;	/*!< \brief Steady or unsteady (time stepping or dual time stepping) computation. */
  unsigned short Dynamic_Analysis;	/*!< \brief Static or dynamic structural analysis. */
  unsigned short nStartUpIter;	/*!< \brief Start up iterations using the fine grid. */
  su2double FixAzimuthalLine; /*!< \brief Fix an azimuthal line due to misalignments of the nearfield. */
  su2double **DV_Value;		/*!< \brief Previous value of the design variable. */
  su2double LimiterCoeff;				/*!< \brief Limiter coefficient */
  unsigned long LimiterIter;	/*!< \brief Freeze the value of the limiter after a number of iterations */
  su2double SharpEdgesCoeff;				/*!< \brief Coefficient to identify the limit of a sharp edge. */
  unsigned short SystemMeasurements; /*!< \brief System of measurements. */
  unsigned short Kind_Regime;  /*!< \brief Kind of adjoint function. */
  unsigned short *Kind_ObjFunc;  /*!< \brief Kind of objective function. */
  su2double *Weight_ObjFunc;    /*!< \brief Weight applied to objective function. */
  unsigned short Kind_SensSmooth; /*!< \brief Kind of sensitivity smoothing technique. */
  unsigned short Continuous_Eqns; /*!< \brief Which equations to treat continuously (Hybrid adjoint)*/
  unsigned short Discrete_Eqns; /*!< \brief Which equations to treat discretely (Hybrid adjoint). */
  unsigned short *Design_Variable; /*!< \brief Kind of design variable. */
  unsigned short Kind_Adaptation;	/*!< \brief Kind of numerical grid adaptation. */
  unsigned short nTimeInstances;  /*!< \brief Number of periodic time instances for  harmonic balance. */
  su2double HarmonicBalance_Period;		/*!< \brief Period of oscillation to be used with harmonic balance computations. */
  su2double New_Elem_Adapt;			/*!< \brief Elements to adapt in the numerical grid adaptation process. */
  su2double Delta_UnstTime,			/*!< \brief Time step for unsteady computations. */
  Delta_UnstTimeND;						/*!< \brief Time step for unsteady computations (non dimensional). */
  su2double Delta_DynTime,		/*!< \brief Time step for dynamic structural computations. */
  Total_DynTime,				/*!< \brief Total time for dynamic structural computations. */
  Current_DynTime;			/*!< \brief Global time of the dynamic structural computations. */
  su2double Total_UnstTime,						/*!< \brief Total time for unsteady computations. */
  Total_UnstTimeND;								/*!< \brief Total time for unsteady computations (non dimensional). */
  su2double Current_UnstTime,									/*!< \brief Global time of the unsteady simulation. */
  Current_UnstTimeND;									/*!< \brief Global time of the unsteady simulation. */
  unsigned short nMarker_Euler,	/*!< \brief Number of Euler wall markers. */
  nMarker_FarField,				/*!< \brief Number of far-field markers. */
  nMarker_Custom,
  nMarker_SymWall,				/*!< \brief Number of symmetry wall markers. */
  nMarker_Pressure,				/*!< \brief Number of pressure wall markers. */
  nMarker_PerBound,				/*!< \brief Number of periodic boundary markers. */
  nMarker_MixingPlaneInterface,				/*!< \brief Number of mixing plane interface boundary markers. */
  nMarker_Turbomachinery,				/*!< \brief Number turbomachinery markers. */
  nMarker_TurboPerformance,				/*!< \brief Number of turboperformance markers. */
  nSpanWiseSections_User,			/*!< \brief Number of spanwise sections to compute 3D BC and Performance for turbomachinery   */
  nMarker_Shroud,/*!< \brief Number of shroud markers to set grid velocity to 0.*/
  nMarker_NearFieldBound,				/*!< \brief Number of near field boundary markers. */
  nMarker_ActDiskInlet, nMarker_ActDiskOutlet,
  nMarker_InterfaceBound,				/*!< \brief Number of interface boundary markers. */
  nMarker_Fluid_InterfaceBound,				/*!< \brief Number of fluid interface markers. */
  nMarker_Dirichlet,				/*!< \brief Number of interface boundary markers. */
  nMarker_Inlet,					/*!< \brief Number of inlet flow markers. */
  nMarker_Riemann,					/*!< \brief Number of Riemann flow markers. */
  nMarker_Giles,					/*!< \brief Number of Giles flow markers. */
  nRelaxFactor_Giles,                                   /*!< \brief Number of relaxation factors for Giles markers. */
  nMarker_Supersonic_Inlet,					/*!< \brief Number of supersonic inlet flow markers. */
  nMarker_Supersonic_Outlet,					/*!< \brief Number of supersonic outlet flow markers. */
  nMarker_Outlet,					/*!< \brief Number of outlet flow markers. */
  nMarker_Out_1D,         /*!< \brief Number of outlet flow markers over which to calculate 1D outputs */
  nMarker_Isothermal,     /*!< \brief Number of isothermal wall boundaries. */
  nMarker_HeatFlux,       /*!< \brief Number of constant heat flux wall boundaries. */
  nMarker_EngineExhaust,					/*!< \brief Number of nacelle exhaust flow markers. */
  nMarker_EngineInflow,					/*!< \brief Number of nacelle inflow flow markers. */
  nMarker_Clamped,						/*!< \brief Number of clamped markers in the FEM. */
  nMarker_Displacement,					/*!< \brief Number of displacement surface markers. */
  nMarker_Load,					/*!< \brief Number of load surface markers. */
  nMarker_Load_Dir,					/*!< \brief Number of load surface markers defined by magnitude and direction. */
  nMarker_Load_Sine,					/*!< \brief Number of load surface markers defined by magnitude and direction. */
  nMarker_FlowLoad,					/*!< \brief Number of load surface markers. */
  nMarker_Neumann,				/*!< \brief Number of Neumann flow markers. */
  nMarker_Internal,				/*!< \brief Number of Neumann flow markers. */
  nMarker_All,					/*!< \brief Total number of markers using the grid information. */
  nMarker_Max,					/*!< \brief Max number of number of markers using the grid information. */
  nMarker_CfgFile;					/*!< \brief Total number of markers using the config file
                             (note that using parallel computation this number can be different
                             from nMarker_All). */
  string *Marker_Euler,			/*!< \brief Euler wall markers. */
  *Marker_FarField,				/*!< \brief Far field markers. */
  *Marker_Custom,
  *Marker_SymWall,				/*!< \brief Symmetry wall markers. */
  *Marker_Pressure,				/*!< \brief Pressure boundary markers. */
  *Marker_PerBound,				/*!< \brief Periodic boundary markers. */
  *Marker_PerDonor,				/*!< \brief Rotationally periodic boundary donor markers. */
  *Marker_MixingPlaneInterface,				/*!< \brief MixingPlane interface boundary markers. */
  *Marker_TurboBoundIn,				/*!< \brief Turbomachinery performance boundary markers. */
  *Marker_TurboBoundOut,				/*!< \brief Turbomachinery performance boundary donor markers. */
  *Marker_NearFieldBound,				/*!< \brief Near Field boundaries markers. */
  *Marker_InterfaceBound,				/*!< \brief Interface boundaries markers. */
  *Marker_Fluid_InterfaceBound,				/*!< \brief Fluid interface markers. */
  *Marker_ActDiskInlet,
  *Marker_ActDiskOutlet,
  *Marker_Dirichlet,				/*!< \brief Interface boundaries markers. */
  *Marker_Inlet,					/*!< \brief Inlet flow markers. */
  *Marker_Riemann,					/*!< \brief Riemann markers. */
  *Marker_Giles,					/*!< \brief Giles markers. */
  *Marker_Shroud,                                       /*!< \brief Shroud markers. */
  *Marker_Supersonic_Inlet,					/*!< \brief Supersonic inlet flow markers. */
  *Marker_Supersonic_Outlet,					/*!< \brief Supersonic outlet flow markers. */
  *Marker_Outlet,					/*!< \brief Outlet flow markers. */
  *Marker_Out_1D,         /*!< \brief Outlet flow markers over which to calculate 1D output. */
  *Marker_Isothermal,     /*!< \brief Isothermal wall markers. */
  *Marker_HeatFlux,       /*!< \brief Constant heat flux wall markers. */
  *Marker_EngineInflow,					/*!< \brief Engine Inflow flow markers. */
  *Marker_EngineExhaust,					/*!< \brief Engine Exhaust flow markers. */
  *Marker_Clamped,						/*!< \brief Clamped markers. */
  *Marker_Displacement,					/*!< \brief Displacement markers. */
  *Marker_Load,					/*!< \brief Load markers. */
  *Marker_Load_Dir,					/*!< \brief Load markers defined in cartesian coordinates. */
  *Marker_Load_Sine,					/*!< \brief Sine-wave loaded markers defined in cartesian coordinates. */
  *Marker_FlowLoad,					/*!< \brief Flow Load markers. */
  *Marker_Neumann,					/*!< \brief Neumann flow markers. */
  *Marker_Internal,					/*!< \brief Neumann flow markers. */
  *Marker_All_TagBound;				/*!< \brief Global index for markers using grid information. */
  su2double *Dirichlet_Value;    /*!< \brief Specified Dirichlet value at the boundaries. */
  su2double *Exhaust_Temperature_Target;    /*!< \brief Specified total temperatures for nacelle boundaries. */
  su2double *Exhaust_Pressure_Target;    /*!< \brief Specified total pressures for nacelle boundaries. */
  su2double *Inlet_Ttotal;    /*!< \brief Specified total temperatures for inlet boundaries. */
  su2double *Riemann_Var1, *Riemann_Var2;    /*!< \brief Specified values for Riemann boundary. */
  su2double **Riemann_FlowDir;  /*!< \brief Specified flow direction vector (unit vector) for Riemann boundaries. */
  su2double *Giles_Var1, *Giles_Var2, *RelaxFactorAverage, *RelaxFactorFourier;    /*!< \brief Specified values for Giles BC. */
  su2double **Giles_FlowDir;  /*!< \brief Specified flow direction vector (unit vector) for Giles BC. */
  su2double *Inlet_Ptotal;    /*!< \brief Specified total pressures for inlet boundaries. */
  su2double **Inlet_FlowDir;  /*!< \brief Specified flow direction vector (unit vector) for inlet boundaries. */
  su2double *Inlet_Temperature;    /*!< \brief Specified temperatures for a supersonic inlet boundaries. */
  su2double *Inlet_Pressure;    /*!< \brief Specified static pressures for supersonic inlet boundaries. */
  su2double **Inlet_Velocity;  /*!< \brief Specified flow velocity vectors for supersonic inlet boundaries. */
  su2double *EngineInflow_Target;    /*!< \brief Specified fan face mach for nacelle boundaries. */
  su2double *Inflow_Mach;    /*!< \brief Specified fan face mach for nacelle boundaries. */
  su2double *Inflow_Pressure;    /*!< \brief Specified fan face mach for nacelle boundaries. */
  su2double *Inflow_MassFlow;    /*!< \brief Specified fan face mach for nacelle boundaries. */
  su2double *Inflow_ReverseMassFlow;    /*!< \brief Specified fan face mach for nacelle boundaries. */
  su2double *Inflow_TotalPressure;    /*!< \brief Specified fan face mach for nacelle boundaries. */
  su2double *Inflow_Temperature;    /*!< \brief Specified fan face mach for nacelle boundaries. */
  su2double *Inflow_TotalTemperature;    /*!< \brief Specified fan face mach for nacelle boundaries. */
  su2double *Inflow_RamDrag;    /*!< \brief Specified fan face mach for nacelle boundaries. */
  su2double *Inflow_Force;    /*!< \brief Specified fan face mach for nacelle boundaries. */
  su2double *Inflow_Power;    /*!< \brief Specified fan face mach for nacelle boundaries. */
  su2double *Exhaust_Pressure;    /*!< \brief Specified fan face mach for nacelle boundaries. */
  su2double *Exhaust_Temperature;    /*!< \brief Specified fan face mach for nacelle boundaries. */
  su2double *Exhaust_MassFlow;    /*!< \brief Specified fan face mach for nacelle boundaries. */
  su2double *Exhaust_TotalPressure;    /*!< \brief Specified fan face mach for nacelle boundaries. */
  su2double *Exhaust_TotalTemperature;    /*!< \brief Specified fan face mach for nacelle boundaries. */
  su2double *Exhaust_GrossThrust;    /*!< \brief Specified fan face mach for nacelle boundaries. */
  su2double *Exhaust_Force;    /*!< \brief Specified fan face mach for nacelle boundaries. */
  su2double *Exhaust_Power;    /*!< \brief Specified fan face mach for nacelle boundaries. */
  su2double *Engine_Power;    /*!< \brief Specified fan face mach for nacelle boundaries. */
  su2double *Engine_Mach;    /*!< \brief Specified fan face mach for nacelle boundaries. */
  su2double *Engine_Force;    /*!< \brief Specified fan face mach for nacelle boundaries. */
  su2double *Engine_NetThrust;    /*!< \brief Specified fan face mach for nacelle boundaries. */
  su2double *Engine_GrossThrust;    /*!< \brief Specified fan face mach for nacelle boundaries. */
  su2double *Engine_Area;    /*!< \brief Specified fan face mach for nacelle boundaries. */
  su2double *Outlet_Pressure;    /*!< \brief Specified back pressures (static) for outlet boundaries. */
  su2double *Isothermal_Temperature; /*!< \brief Specified isothermal wall temperatures (static). */
  su2double *Heat_Flux;  /*!< \brief Specified wall heat fluxes. */
  su2double *Displ_Value;    /*!< \brief Specified displacement for displacement boundaries. */
  su2double *Load_Value;    /*!< \brief Specified force for load boundaries. */
  su2double *Load_Dir_Value;    /*!< \brief Specified force for load boundaries defined in cartesian coordinates. */
  su2double *Load_Dir_Multiplier;    /*!< \brief Specified multiplier for load boundaries defined in cartesian coordinates. */
  su2double **Load_Dir;  /*!< \brief Specified flow direction vector (unit vector) for inlet boundaries. */
  su2double *Load_Sine_Amplitude;    /*!< \brief Specified amplitude for a sine-wave load. */
  su2double *Load_Sine_Frequency;    /*!< \brief Specified multiplier for load boundaries defined in cartesian coordinates. */
  su2double **Load_Sine_Dir;  /*!< \brief Specified flow direction vector (unit vector) for inlet boundaries. */
  su2double *FlowLoad_Value;    /*!< \brief Specified force for flow load boundaries. */
  su2double *ActDiskInlet_MassFlow;    /*!< \brief Specified fan face mach for nacelle boundaries. */
  su2double *ActDiskInlet_Temperature;    /*!< \brief Specified fan face mach for nacelle boundaries. */
  su2double *ActDiskInlet_TotalTemperature;    /*!< \brief Specified fan face mach for nacelle boundaries. */
  su2double *ActDiskInlet_Pressure;    /*!< \brief Specified fan face mach for nacelle boundaries. */
  su2double *ActDiskInlet_TotalPressure;    /*!< \brief Specified fan face mach for nacelle boundaries. */
  su2double *ActDiskInlet_RamDrag;    /*!< \brief Specified fan face mach for nacelle boundaries. */
  su2double *ActDiskInlet_Force;    /*!< \brief Specified fan face mach for nacelle boundaries. */
  su2double *ActDiskInlet_Power;    /*!< \brief Specified fan face mach for nacelle boundaries. */
  su2double *ActDiskOutlet_MassFlow;    /*!< \brief Specified fan face mach for nacelle boundaries. */
  su2double *ActDiskOutlet_Temperature;    /*!< \brief Specified fan face mach for nacelle boundaries. */
  su2double *ActDiskOutlet_TotalTemperature;    /*!< \brief Specified fan face mach for nacelle boundaries. */
  su2double *ActDiskOutlet_Pressure;    /*!< \brief Specified fan face mach for nacelle boundaries. */
  su2double *ActDiskOutlet_TotalPressure;    /*!< \brief Specified fan face mach for nacelle boundaries. */
  su2double *ActDiskOutlet_GrossThrust;    /*!< \brief Specified fan face mach for nacelle boundaries. */
  su2double *ActDiskOutlet_Force;    /*!< \brief Specified fan face mach for nacelle boundaries. */
  su2double *ActDiskOutlet_Power;    /*!< \brief Specified fan face mach for nacelle boundaries. */
  su2double **ActDisk_PressJump, **ActDisk_TempJump,  **ActDisk_Omega;
  su2double *ActDisk_DeltaPress;    /*!< \brief Specified fan face mach for nacelle boundaries. */
  su2double *ActDisk_DeltaTemp;    /*!< \brief Specified fan face mach for nacelle boundaries. */
  su2double *ActDisk_TotalPressRatio;    /*!< \brief Specified fan face mach for nacelle boundaries. */
  su2double *ActDisk_TotalTempRatio;    /*!< \brief Specified fan face mach for nacelle boundaries. */
  su2double *ActDisk_StaticPressRatio;    /*!< \brief Specified fan face mach for nacelle boundaries. */
  su2double *ActDisk_StaticTempRatio;    /*!< \brief Specified fan face mach for nacelle boundaries. */
  su2double *ActDisk_Power;    /*!< \brief Specified fan face mach for nacelle boundaries. */
  su2double *ActDisk_MassFlow;    /*!< \brief Specified fan face mach for nacelle boundaries. */
  su2double *ActDisk_Mach;    /*!< \brief Specified fan face mach for nacelle boundaries. */
  su2double *ActDisk_Force;    /*!< \brief Specified fan face mach for nacelle boundaries. */
  su2double *Surface_MassFlow;    /*!< \brief Specified fan face mach for nacelle boundaries. */
  su2double *Surface_DC60;    /*!< \brief Specified fan face mach for nacelle boundaries. */
  su2double *Surface_IDC;    /*!< \brief Specified fan face mach for nacelle boundaries. */
  su2double *Surface_IDC_Mach;    /*!< \brief Specified fan face mach for nacelle boundaries. */
  su2double *Surface_IDR;    /*!< \brief Specified fan face mach for nacelle boundaries. */
  su2double *ActDisk_NetThrust;    /*!< \brief Specified fan face mach for nacelle boundaries. */
  su2double *ActDisk_BCThrust;    /*!< \brief Specified fan face mach for nacelle boundaries. */
  su2double *ActDisk_BCThrust_Old;    /*!< \brief Specified fan face mach for nacelle boundaries. */
  su2double *ActDisk_GrossThrust;    /*!< \brief Specified fan face mach for nacelle boundaries. */
  su2double *ActDisk_Area;    /*!< \brief Specified fan face mach for nacelle boundaries. */
  su2double *ActDisk_ReverseMassFlow;    /*!< \brief Specified fan face mach for nacelle boundaries. */
  su2double **Periodic_RotCenter;  /*!< \brief Rotational center for each periodic boundary. */
  su2double **Periodic_RotAngles;      /*!< \brief Rotation angles for each periodic boundary. */
  su2double **Periodic_Translation;      /*!< \brief Translation vector for each periodic boundary. */
  unsigned short nPeriodic_Index;     /*!< \brief Number of SEND_RECEIVE periodic transformations. */
  su2double **Periodic_Center;         /*!< \brief Rotational center for each SEND_RECEIVE boundary. */
  su2double **Periodic_Rotation;      /*!< \brief Rotation angles for each SEND_RECEIVE boundary. */
  su2double **Periodic_Translate;      /*!< \brief Translation vector for each SEND_RECEIVE boundary. */
  string *Marker_CfgFile_TagBound;			/*!< \brief Global index for markers using config file. */
  unsigned short *Marker_All_KindBC,			/*!< \brief Global index for boundaries using grid information. */
  *Marker_CfgFile_KindBC;		/*!< \brief Global index for boundaries using config file. */
  short *Marker_All_SendRecv;		/*!< \brief Information about if the boundary is sended (+), received (-). */
  short *Marker_All_PerBound;	/*!< \brief Global index for periodic bc using the grid information. */
  unsigned long nExtIter;			/*!< \brief Number of external iterations. */
  unsigned long ExtIter;			/*!< \brief Current external iteration number. */
  unsigned long ExtIter_OffSet;			/*!< \brief External iteration number offset. */
  unsigned long IntIter;			/*!< \brief Current internal iteration number. */
  unsigned long FSIIter;			/*!< \brief Current Fluid Structure Interaction sub-iteration number. */
  unsigned long Unst_nIntIter;			/*!< \brief Number of internal iterations (Dual time Method). */
  unsigned long Dyn_nIntIter;			/*!< \brief Number of internal iterations (Newton-Raphson Method for nonlinear structural analysis). */
  long Unst_RestartIter;			/*!< \brief Iteration number to restart an unsteady simulation (Dual time Method). */
  long Unst_AdjointIter;			/*!< \brief Iteration number to begin the reverse time integration in the direct solver for the unsteady adjoint. */
  long Iter_Avg_Objective;			/*!< \brief Iteration the number of time steps to be averaged, counting from the back */
  long Dyn_RestartIter;			/*!< \brief Iteration number to restart a dynamic structural analysis. */
  unsigned short nRKStep;			/*!< \brief Number of steps of the explicit Runge-Kutta method. */
  su2double *RK_Alpha_Step;			/*!< \brief Runge-Kutta beta coefficients. */
  unsigned short nMGLevels;		/*!< \brief Number of multigrid levels (coarse levels). */
  unsigned short nCFL;			/*!< \brief Number of CFL, one for each multigrid level. */
  su2double
  CFLRedCoeff_Turb,		/*!< \brief CFL reduction coefficient on the LevelSet problem. */
  CFLRedCoeff_AdjFlow,	/*!< \brief CFL reduction coefficient for the adjoint problem. */
  CFLRedCoeff_AdjTurb,	/*!< \brief CFL reduction coefficient for the adjoint problem. */
  CFLFineGrid,		/*!< \brief CFL of the finest grid. */
  Max_DeltaTime,  		/*!< \brief Max delta time. */
  Unst_CFL;		/*!< \brief Unsteady CFL number. */
  bool AddIndNeighbor;			/*!< \brief Include indirect neighbor in the agglomeration process. */
  unsigned short nDV,		/*!< \brief Number of design variables. */
  nObj, nObjW;              /*! \brief Number of objective functions. */
  unsigned short* nDV_Value;		/*!< \brief Number of values for each design variable (might be different than 1 if we allow arbitrary movement). */
  unsigned short nFFDBox;		/*!< \brief Number of ffd boxes. */
  unsigned short nGridMovement;		/*!< \brief Number of grid movement types specified. */
  unsigned short nTurboMachineryKind; 	/*!< \brief Number turbomachinery types specified. */
  unsigned short nParamDV;		/*!< \brief Number of parameters of the design variable. */
  su2double **ParamDV;				/*!< \brief Parameters of the design variable. */
  su2double **CoordFFDBox;				/*!< \brief Coordinates of the FFD boxes. */
  unsigned short **DegreeFFDBox;	/*!< \brief Degree of the FFD boxes. */
  string *FFDTag;				/*!< \brief Parameters of the design variable. */
  string *TagFFDBox;				/*!< \brief Tag of the FFD box. */
  unsigned short GeometryMode;			/*!< \brief Gemoetry mode (analysis or gradient computation). */
  unsigned short MGCycle;			/*!< \brief Kind of multigrid cycle. */
  unsigned short FinestMesh;		/*!< \brief Finest mesh for the full multigrid approach. */
  unsigned short nFFD_Fix_IDir, nFFD_Fix_JDir, nFFD_Fix_KDir;                 /*!< \brief Number of planes fixed in the FFD. */
  unsigned short nMG_PreSmooth,                 /*!< \brief Number of MG pre-smooth parameters found in config file. */
  nMG_PostSmooth,                             /*!< \brief Number of MG post-smooth parameters found in config file. */
  nMG_CorrecSmooth;                           /*!< \brief Number of MG correct-smooth parameters found in config file. */
  short *FFD_Fix_IDir, *FFD_Fix_JDir, *FFD_Fix_KDir;	/*!< \brief Exact sections. */
  unsigned short *MG_PreSmooth,	/*!< \brief Multigrid Pre smoothing. */
  *MG_PostSmooth,					/*!< \brief Multigrid Post smoothing. */
  *MG_CorrecSmooth;					/*!< \brief Multigrid Jacobi implicit smoothing of the correction. */
  su2double *LocationStations;   /*!< \brief Airfoil sections in wing slicing subroutine. */
  unsigned short Kind_Solver,	/*!< \brief Kind of solver Euler, NS, Continuous adjoint, etc.  */
  Kind_FluidModel,			/*!< \brief Kind of the Fluid Model: Ideal or Van der Walls, ... . */
  Kind_ViscosityModel,			/*!< \brief Kind of the Viscosity Model*/
  Kind_ConductivityModel,			/*!< \brief Kind of the Thermal Conductivity Model*/
  Kind_FreeStreamOption,			/*!< \brief Kind of free stream option to choose if initializing with density or temperature  */
  Kind_InitOption,			/*!< \brief Kind of Init option to choose if initializing with Reynolds number or with thermodynamic conditions   */
  Kind_GasModel,				/*!< \brief Kind of the Gas Model. */
  *Kind_GridMovement,    /*!< \brief Kind of the unsteady mesh movement. */
  Kind_Gradient_Method,		/*!< \brief Numerical method for computation of spatial gradients. */
  Kind_Deform_Linear_Solver, /*!< Numerical method to deform the grid */
  Kind_Deform_Linear_Solver_Prec,		/*!< \brief Preconditioner of the linear solver. */
  Kind_Linear_Solver,		/*!< \brief Numerical solver for the implicit scheme. */
  Kind_Linear_Solver_FSI_Struc,	 /*!< \brief Numerical solver for the structural part in FSI problems. */
  Kind_Linear_Solver_Prec,		/*!< \brief Preconditioner of the linear solver. */
  Kind_Linear_Solver_Prec_FSI_Struc,		/*!< \brief Preconditioner of the linear solver for the structural part in FSI problems. */
  Kind_AdjTurb_Linear_Solver,		/*!< \brief Numerical solver for the turbulent adjoint implicit scheme. */
  Kind_AdjTurb_Linear_Prec,		/*!< \brief Preconditioner of the turbulent adjoint linear solver. */
  Kind_DiscAdj_Linear_Solver, /*!< \brief Linear solver for the discrete adjoint system. */
  Kind_DiscAdj_Linear_Prec,  /*!< \brief Preconditioner of the discrete adjoint linear solver. */
  Kind_SlopeLimit,				/*!< \brief Global slope limiter. */
  Kind_SlopeLimit_Flow,		/*!< \brief Slope limiter for flow equations.*/
  Kind_SlopeLimit_Turb,		/*!< \brief Slope limiter for the turbulence equation.*/
  Kind_SlopeLimit_AdjTurb,	/*!< \brief Slope limiter for the adjoint turbulent equation.*/
  Kind_SlopeLimit_AdjFlow,	/*!< \brief Slope limiter for the adjoint equation.*/
  Kind_TimeNumScheme,			/*!< \brief Global explicit or implicit time integration. */
  Kind_TimeIntScheme_Flow,	/*!< \brief Time integration for the flow equations. */
  Kind_TimeIntScheme_AdjFlow,		/*!< \brief Time integration for the adjoint flow equations. */
  Kind_TimeIntScheme_Turb,	/*!< \brief Time integration for the turbulence model. */
  Kind_TimeIntScheme_AdjTurb,	/*!< \brief Time integration for the adjoint turbulence model. */
  Kind_TimeIntScheme_Wave,	/*!< \brief Time integration for the wave equations. */
  Kind_TimeIntScheme_Heat,	/*!< \brief Time integration for the wave equations. */
  Kind_TimeIntScheme_Poisson,	/*!< \brief Time integration for the wave equations. */
  Kind_TimeIntScheme_FEA,	/*!< \brief Time integration for the FEA equations. */
  Kind_SpaceIteScheme_FEA,	/*!< \brief Iterative scheme for nonlinear structural analysis. */
  Kind_ConvNumScheme,			/*!< \brief Global definition of the convective term. */
  Kind_ConvNumScheme_Flow,	/*!< \brief Centered or upwind scheme for the flow equations. */
  Kind_ConvNumScheme_Heat,	/*!< \brief Centered or upwind scheme for the flow equations. */
  Kind_ConvNumScheme_AdjFlow,		/*!< \brief Centered or upwind scheme for the adjoint flow equations. */
  Kind_ConvNumScheme_Turb,	/*!< \brief Centered or upwind scheme for the turbulence model. */
  Kind_ConvNumScheme_AdjTurb,	/*!< \brief Centered or upwind scheme for the adjoint turbulence model. */
  Kind_ConvNumScheme_Template,	/*!< \brief Centered or upwind scheme for the level set equation. */
  Kind_Centered,				/*!< \brief Centered scheme. */
  Kind_Centered_Flow,			/*!< \brief Centered scheme for the flow equations. */
  Kind_Centered_AdjFlow,			/*!< \brief Centered scheme for the adjoint flow equations. */
  Kind_Centered_Turb,			/*!< \brief Centered scheme for the turbulence model. */
  Kind_Centered_AdjTurb,		/*!< \brief Centered scheme for the adjoint turbulence model. */
  Kind_Centered_Template,		/*!< \brief Centered scheme for the template model. */
  Kind_Upwind,				/*!< \brief Upwind scheme. */
  Kind_Upwind_Flow,			/*!< \brief Upwind scheme for the flow equations. */
  Kind_Upwind_AdjFlow,			/*!< \brief Upwind scheme for the adjoint flow equations. */
  Kind_Upwind_Turb,			/*!< \brief Upwind scheme for the turbulence model. */
  Kind_Upwind_AdjTurb,		/*!< \brief Upwind scheme for the adjoint turbulence model. */
  Kind_Upwind_Template,			/*!< \brief Upwind scheme for the template model. */
  Kind_Solver_Fluid_FSI,		/*!< \brief Kind of solver for the fluid in FSI applications. */
  Kind_Solver_Struc_FSI,		/*!< \brief Kind of solver for the structure in FSI applications. */
  Kind_BGS_RelaxMethod,				/*!< \brief Kind of relaxation method for Block Gauss Seidel method in FSI problems. */
  Kind_TransferMethod,	/*!< \brief Iterative scheme for nonlinear structural analysis. */
  SpatialOrder,		/*!< \brief Order of the spatial numerical integration.*/
  SpatialOrder_Flow,		/*!< \brief Order of the spatial numerical integration.*/
  SpatialOrder_Turb,		/*!< \brief Order of the spatial numerical integration.*/
  SpatialOrder_AdjFlow,		/*!< \brief Order of the spatial numerical integration.*/
  SpatialOrder_AdjTurb;		/*!< \brief Order of the spatial numerical integration.*/
  bool FSI_Problem;			/*!< \brief Boolean to determine whether the simulation is FSI or not. */
  bool AD_Mode;         /*!< \brief Algorithmic Differentiation support. */
  unsigned short Kind_Material_Compress,	/*!< \brief Determines if the material is compressible or incompressible (structural analysis). */
  Kind_Material,			/*!< \brief Determines the material model to be used (structural analysis). */
  Kind_Struct_Solver;		/*!< \brief Determines the geometric condition (small or large deformations) for structural analysis. */
  unsigned short Kind_Turb_Model;			/*!< \brief Turbulent model definition. */
  unsigned short Kind_Trans_Model,			/*!< \brief Transition model definition. */
  Kind_ActDisk, Kind_Engine_Inflow, Kind_Inlet, *Kind_Data_Riemann, *Kind_Data_Giles;           /*!< \brief Kind of inlet boundary treatment. */
  su2double Linear_Solver_Error;		/*!< \brief Min error of the linear solver for the implicit formulation. */
  su2double Linear_Solver_Error_FSI_Struc;		/*!< \brief Min error of the linear solver for the implicit formulation in the structural side for FSI problems . */
  unsigned long Linear_Solver_Iter;		/*!< \brief Max iterations of the linear solver for the implicit formulation. */
  unsigned long Linear_Solver_Iter_FSI_Struc;		/*!< \brief Max iterations of the linear solver for FSI applications and structural solver. */
  unsigned long Linear_Solver_Restart_Frequency;   /*!< \brief Restart frequency of the linear solver for the implicit formulation. */
  su2double SemiSpan;		/*!< \brief Wing Semi span. */
  su2double Roe_Kappa;		/*!< \brief Relaxation of the Roe scheme. */
  su2double Relaxation_Factor_Flow;		/*!< \brief Relaxation coefficient of the linear solver mean flow. */
  su2double Relaxation_Factor_Turb;		/*!< \brief Relaxation coefficient of the linear solver turbulence. */
  su2double Relaxation_Factor_AdjFlow;		/*!< \brief Relaxation coefficient of the linear solver adjoint mean flow. */
  su2double AdjTurb_Linear_Error;		/*!< \brief Min error of the turbulent adjoint linear solver for the implicit formulation. */
  su2double EntropyFix_Coeff;              /*!< \brief Entropy fix coefficient. */
  unsigned short AdjTurb_Linear_Iter;		/*!< \brief Min error of the turbulent adjoint linear solver for the implicit formulation. */
  su2double *Stations_Bounds;                  /*!< \brief Airfoil section limit. */
  unsigned short nLocationStations,      /*!< \brief Number of section cuts to make when outputting mesh and cp . */
  nWingStations;               /*!< \brief Number of section cuts to make when calculating internal volume. */
  su2double* Kappa_Flow,           /*!< \brief Numerical dissipation coefficients for the flow equations. */
  *Kappa_AdjFlow;                  /*!< \brief Numerical dissipation coefficients for the linearized equations. */
  su2double* FFD_Axis;       /*!< \brief Numerical dissipation coefficients for the adjoint equations. */
  su2double Kappa_1st_AdjFlow,	/*!< \brief JST 1st order dissipation coefficient for adjoint flow equations (coarse multigrid levels). */
  Kappa_2nd_AdjFlow,			/*!< \brief JST 2nd order dissipation coefficient for adjoint flow equations. */
  Kappa_4th_AdjFlow,			/*!< \brief JST 4th order dissipation coefficient for adjoint flow equations. */
  Kappa_1st_Flow,			/*!< \brief JST 1st order dissipation coefficient for flow equations (coarse multigrid levels). */
  Kappa_2nd_Flow,			/*!< \brief JST 2nd order dissipation coefficient for flow equations. */
  Kappa_4th_Flow;			/*!< \brief JST 4th order dissipation coefficient for flow equations. */
  su2double Geo_Waterline_Location; /*!< \brief Location of the waterline. */
  
  su2double Min_Beta_RoeTurkel,		/*!< \brief Minimum value of Beta for the Roe-Turkel low Mach preconditioner. */
  Max_Beta_RoeTurkel;		/*!< \brief Maximum value of Beta for the Roe-Turkel low Mach preconditioner. */
  unsigned long GridDef_Nonlinear_Iter, /*!< \brief Number of nonlinear increments for grid deformation. */
  GridDef_Linear_Iter; /*!< \brief Number of linear smoothing iterations for grid deformation. */
  unsigned short Deform_Stiffness_Type; /*!< \brief Type of element stiffness imposed for FEA mesh deformation. */
  bool Deform_Output;  /*!< \brief Print the residuals during mesh deformation to the console. */
  su2double Deform_Tol_Factor; /*!< Factor to multiply smallest volume for deform tolerance (0.001 default) */
  su2double Deform_Coeff; /*!< Deform coeffienct */
  unsigned short FFD_Continuity; /*!< Surface continuity at the intersection with the FFD */
  unsigned short FFD_CoordSystem; /*!< Define the coordinates system */
  su2double Deform_ElasticityMod, Deform_PoissonRatio; /*!< young's modulus and poisson ratio for volume deformation stiffness model */
  bool Visualize_Deformation;	/*!< \brief Flag to visualize the deformation in MDC. */
  bool FFD_Symmetry_Plane;	/*!< \brief FFD symmetry plane. */
  su2double Mach;		/*!< \brief Mach number. */
  su2double Reynolds;	/*!< \brief Reynolds number. */
  su2double Froude;	/*!< \brief Froude number. */
  su2double Length_Reynolds;	/*!< \brief Reynolds length (dimensional). */
  su2double AoA,			/*!< \brief Angle of attack (just external flow). */
  iH, AoS, AoA_Offset, AoS_Offset, AoA_Sens;		/*!< \brief Angle of sideSlip (just external flow). */
  bool Fixed_CL_Mode;			/*!< \brief Activate fixed CL mode (external flow only). */
  bool Fixed_CM_Mode;			/*!< \brief Activate fixed CL mode (external flow only). */
  bool Eval_dOF_dCX;			/*!< \brief Activate fixed CL mode (external flow only). */
  bool Discard_InFiles; /*!< \brief Discard angle of attack in solution and geometry files. */
  su2double Target_CL;			/*!< \brief Specify a target CL instead of AoA (external flow only). */
  su2double Target_CM;			/*!< \brief Specify a target CL instead of AoA (external flow only). */
  su2double Total_CM;			/*!< \brief Specify a target CL instead of AoA (external flow only). */
  su2double Total_CD;			/*!< \brief Specify a target CL instead of AoA (external flow only). */
  su2double dCL_dAlpha;        /*!< \brief value of dCl/dAlpha. */
  su2double dCM_diH;        /*!< \brief value of dCM/dHi. */
  unsigned long Iter_Fixed_CL;			/*!< \brief Iterations to re-evaluate the angle of attack (external flow only). */
  unsigned long Iter_Fixed_CM;			/*!< \brief Iterations to re-evaluate the angle of attack (external flow only). */
  unsigned long Iter_Fixed_NetThrust;			/*!< \brief Iterations to re-evaluate the angle of attack (external flow only). */
  unsigned long Iter_dCL_dAlpha;   /*!< \brief Number of iterations to evaluate dCL_dAlpha. */
  unsigned long Update_Alpha;			/*!< \brief Iterations to re-evaluate the angle of attack (external flow only). */
  unsigned long Update_iH;			/*!< \brief Iterations to re-evaluate the angle of attack (external flow only). */
  unsigned long Update_BCThrust;			/*!< \brief Iterations to re-evaluate the angle of attack (external flow only). */
  su2double dNetThrust_dBCThrust;        /*!< \brief value of dCl/dAlpha. */
  bool Update_BCThrust_Bool;			/*!< \brief Boolean flag for whether to update the AoA for fixed lift mode on a given iteration. */
  bool Update_AoA;			/*!< \brief Boolean flag for whether to update the AoA for fixed lift mode on a given iteration. */
  bool Update_HTPIncidence;			/*!< \brief Boolean flag for whether to update the AoA for fixed lift mode on a given iteration. */
  su2double ChargeCoeff;		/*!< \brief Charge coefficient (just for poisson problems). */
  unsigned short Cauchy_Func_Flow,	/*!< \brief Function where to apply the convergence criteria in the flow problem. */
  Cauchy_Func_AdjFlow,				/*!< \brief Function where to apply the convergence criteria in the adjoint problem. */
  Cauchy_Elems;						/*!< \brief Number of elements to evaluate. */
  unsigned short Residual_Func_Flow;	/*!< \brief Equation to apply residual convergence to. */
  unsigned long StartConv_Iter;	/*!< \brief Start convergence criteria at iteration. */
  su2double Cauchy_Eps;	/*!< \brief Epsilon used for the convergence. */
  unsigned long Wrt_Sol_Freq,	/*!< \brief Writing solution frequency. */
  Wrt_Sol_Freq_DualTime,	/*!< \brief Writing solution frequency for Dual Time. */
  Wrt_Con_Freq,				/*!< \brief Writing convergence history frequency. */
  Wrt_Con_Freq_DualTime;				/*!< \brief Writing convergence history frequency. */
  bool Wrt_Unsteady;  /*!< \brief Write unsteady data adding header and prefix. */
  bool Wrt_Dynamic;  		/*!< \brief Write dynamic data adding header and prefix. */
  bool Restart,	/*!< \brief Restart solution (for direct, adjoint, and linearized problems).*/
  Update_Restart_Params,
  Wrt_Binary_Restart,	/*!< \brief Write binary SU2 native restart files.*/
  Read_Binary_Restart,	/*!< \brief Read binary SU2 native restart files.*/
  Restart_Flow;	/*!< \brief Restart flow solution for adjoint and linearized problems. */
  unsigned short nMarker_Monitoring,	/*!< \brief Number of markers to monitor. */
  nMarker_Designing,					/*!< \brief Number of markers for the objective function. */
  nMarker_GeoEval,					/*!< \brief Number of markers for the objective function. */
  nMarker_ZoneInterface, /*!< \brief Number of markers in the zone interface. */
  nMarker_Plotting,					/*!< \brief Number of markers to plot. */
  nMarker_Analyze,					/*!< \brief Number of markers to plot. */
  nMarker_Moving,               /*!< \brief Number of markers in motion (DEFORMING, MOVING_WALL, or FLUID_STRUCTURE). */
  nMarker_DV;               /*!< \brief Number of markers affected by the design variables. */
  string *Marker_Monitoring,     /*!< \brief Markers to monitor. */
  *Marker_Designing,         /*!< \brief Markers to plot. */
  *Marker_GeoEval,         /*!< \brief Markers to plot. */
  *Marker_Plotting,          /*!< \brief Markers to plot. */
  *Marker_Analyze,          /*!< \brief Markers to plot. */
  *Marker_ZoneInterface,          /*!< \brief Markers in the FSI interface. */
  *Marker_Moving,            /*!< \brief Markers in motion (DEFORMING, MOVING_WALL, or FLUID_STRUCTURE). */
  *Marker_DV;            /*!< \brief Markers affected by the design variables. */
  unsigned short  *Marker_All_Monitoring,        /*!< \brief Global index for monitoring using the grid information. */
  *Marker_All_GeoEval,       /*!< \brief Global index for geometrical evaluation. */
  *Marker_All_Plotting,        /*!< \brief Global index for plotting using the grid information. */
  *Marker_All_Analyze,        /*!< \brief Global index for plotting using the grid information. */
  *Marker_All_ZoneInterface,        /*!< \brief Global index for FSI interface markers using the grid information. */
  *Marker_All_Turbomachinery,        /*!< \brief Global index for Turbomachinery markers using the grid information. */
  *Marker_All_TurbomachineryFlag,        /*!< \brief Global index for Turbomachinery markers flag using the grid information. */
  *Marker_All_MixingPlaneInterface,        /*!< \brief Global index for MixingPlane interface markers using the grid information. */    
  *Marker_All_DV,          /*!< \brief Global index for design variable markers using the grid information. */
  *Marker_All_Moving,          /*!< \brief Global index for moving surfaces using the grid information. */
  *Marker_All_Designing,         /*!< \brief Global index for moving using the grid information. */
  *Marker_All_Out_1D,      /*!< \brief Global index for moving using 1D integrated output. */
  *Marker_CfgFile_Monitoring,     /*!< \brief Global index for monitoring using the config information. */
  *Marker_CfgFile_Designing,      /*!< \brief Global index for monitoring using the config information. */
  *Marker_CfgFile_GeoEval,      /*!< \brief Global index for monitoring using the config information. */
  *Marker_CfgFile_Plotting,     /*!< \brief Global index for plotting using the config information. */
  *Marker_CfgFile_Analyze,     /*!< \brief Global index for plotting using the config information. */
  *Marker_CfgFile_ZoneInterface,     /*!< \brief Global index for FSI interface using the config information. */
  *Marker_CfgFile_Turbomachinery,     /*!< \brief Global index for Turbomachinery  using the config information. */
  *Marker_CfgFile_TurbomachineryFlag,     /*!< \brief Global index for Turbomachinery flag using the config information. */
  *Marker_CfgFile_MixingPlaneInterface,     /*!< \brief Global index for MixingPlane interface using the config information. */
  *Marker_CfgFile_Out_1D,      /*!< \brief Global index for plotting using the config information. */
  *Marker_CfgFile_Moving,       /*!< \brief Global index for moving surfaces using the config information. */
  *Marker_CfgFile_DV,       /*!< \brief Global index for design variable markers using the config information. */
  *Marker_CfgFile_PerBound;     /*!< \brief Global index for periodic boundaries using the config information. */
  string *PlaneTag;      /*!< \brief Global index for the plane adaptation (upper, lower). */
  su2double DualVol_Power;			/*!< \brief Power for the dual volume in the grid adaptation sensor. */
  su2double *nBlades;						/*!< \brief number of blades for turbomachinery computation. */
  unsigned short Analytical_Surface;	/*!< \brief Information about the analytical definition of the surface for grid adaptation. */
  unsigned short Geo_Description;	/*!< \brief Description of the geometry. */
  unsigned short Mesh_FileFormat;	/*!< \brief Mesh input format. */
  unsigned short Output_FileFormat;	/*!< \brief Format of the output files. */
  unsigned short ActDisk_Jump;	/*!< \brief Format of the output files. */
  bool CFL_Adapt;      /*!< \brief Adaptive CFL number. */
  su2double RefArea,		/*!< \brief Reference area for coefficient computation. */
  RefElemLength,				/*!< \brief Reference element length for computing the slope limiting epsilon. */
  RefSharpEdges,				/*!< \brief Reference coefficient for detecting sharp edges. */
  RefLength,			/*!< \brief Reference length for moment computation. */
  *RefOriginMoment,           /*!< \brief Origin for moment computation. */
  *RefOriginMoment_X,      /*!< \brief X Origin for moment computation. */
  *RefOriginMoment_Y,      /*!< \brief Y Origin for moment computation. */
  *RefOriginMoment_Z,      /*!< \brief Z Origin for moment computation. */
  *CFL_AdaptParam,      /*!< \brief Information about the CFL ramp. */
  *RelaxFactor_Giles,      /*!< \brief Information about the under relaxation factor for Giles BC. */
  *CFL,
  *HTP_Axis,      /*!< \brief Location of the HTP axis. */
  DomainVolume;		/*!< \brief Volume of the computational grid. */
  unsigned short nRefOriginMoment_X,    /*!< \brief Number of X-coordinate moment computation origins. */
  nRefOriginMoment_Y,           /*!< \brief Number of Y-coordinate moment computation origins. */
  nRefOriginMoment_Z;           /*!< \brief Number of Z-coordinate moment computation origins. */
  string Mesh_FileName,			/*!< \brief Mesh input file. */
  Mesh_Out_FileName,				/*!< \brief Mesh output file. */
  Solution_FlowFileName,			/*!< \brief Flow solution input file. */
  Solution_LinFileName,			/*!< \brief Linearized flow solution input file. */
  Solution_AdjFileName,			/*!< \brief Adjoint solution input file for drag functional. */
  Solution_FEMFileName,			/*!< \brief Adjoint solution input file for drag functional. */
  Flow_FileName,					/*!< \brief Flow variables output file. */
  Structure_FileName,					/*!< \brief Structure variables output file. */
  SurfStructure_FileName,					/*!< \brief Surface structure variables output file. */
  SurfWave_FileName,					/*!< \brief Surface structure variables output file. */
  SurfHeat_FileName,					/*!< \brief Surface structure variables output file. */
  Wave_FileName,					/*!< \brief Wave variables output file. */
  Heat_FileName,					/*!< \brief Heat variables output file. */
  AdjWave_FileName,					/*!< \brief Adjoint wave variables output file. */
  Residual_FileName,				/*!< \brief Residual variables output file. */
  Conv_FileName,					/*!< \brief Convergence history output file. */
  Breakdown_FileName,			    /*!< \brief Breakdown output file. */
  Conv_FileName_FSI,					/*!< \brief Convergence history output file. */
  Restart_FlowFileName,			/*!< \brief Restart file for flow variables. */
  Restart_WaveFileName,			/*!< \brief Restart file for wave variables. */
  Restart_HeatFileName,			/*!< \brief Restart file for heat variables. */
  Restart_AdjFileName,			/*!< \brief Restart file for adjoint variables, drag functional. */
  Restart_FEMFileName,			/*!< \brief Restart file for FEM elasticity. */
  Adj_FileName,					/*!< \brief Output file with the adjoint variables. */
  ObjFunc_Grad_FileName,			/*!< \brief Gradient of the objective function. */
  ObjFunc_Value_FileName,			/*!< \brief Objective function. */
  SurfFlowCoeff_FileName,			/*!< \brief Output file with the flow variables on the surface. */
  SurfAdjCoeff_FileName,			/*!< \brief Output file with the adjoint variables on the surface. */
  New_SU2_FileName,       		/*!< \brief Output SU2 mesh file converted from CGNS format. */
  SurfSens_FileName,			/*!< \brief Output file for the sensitivity on the surface (discrete adjoint). */
  VolSens_FileName;			/*!< \brief Output file for the sensitivity in the volume (discrete adjoint). */
  bool Low_MemoryOutput,      /*!< \brief Write a volume solution file */
  Wrt_Vol_Sol,                /*!< \brief Write a volume solution file */
  Wrt_Srf_Sol,                /*!< \brief Write a surface solution file */
  Wrt_Csv_Sol,                /*!< \brief Write a surface comma-separated values solution file */
  Wrt_Residuals,              /*!< \brief Write residuals to solution file */
  Wrt_Surface,                /*!< \brief Write solution at each surface */
  Wrt_Limiters,              /*!< \brief Write residuals to solution file */
  Wrt_SharpEdges,              /*!< \brief Write residuals to solution file */
  Wrt_Halo,                   /*!< \brief Write rind layers in solution files */
  Plot_Section_Forces;       /*!< \brief Write sectional forces for specified markers. */
  unsigned short Console_Output_Verb,  /*!< \brief Level of verbosity for console output */
  Kind_OneD;        /*!< \brief Write one-dimensionalized output on specified markers. */
  su2double Gamma,			/*!< \brief Ratio of specific heats of the gas. */
  Bulk_Modulus,			/*!< \brief Value of the bulk modulus for incompressible flows. */
  ArtComp_Factor,			/*!< \brief Value of the artificial compresibility factor for incompressible flows. */
  Gas_Constant,     /*!< \brief Specific gas constant. */
  Gas_ConstantND,     /*!< \brief Non-dimensional specific gas constant. */
  Gas_Constant_Ref, /*!< \brief Reference specific gas constant. */
  Temperature_Critical,   /*!< \brief Critical Temperature for real fluid model.  */
  Pressure_Critical,   /*!< \brief Critical Pressure for real fluid model.  */
  Density_Critical,   /*!< \brief Critical Density for real fluid model.  */
  Acentric_Factor,   /*!< \brief Acentric Factor for real fluid model.  */
  Mu_ConstantND,   /*!< \brief Constant Viscosity for ConstantViscosity model.  */
  Kt_ConstantND,   /*!< \brief Constant Thermal Conductivity for ConstantConductivity model.  */
  Mu_RefND,   /*!< \brief reference viscosity for Sutherland model.  */
  Mu_Temperature_RefND,   /*!< \brief reference Temperature for Sutherland model.  */
  Mu_SND,   /*!< \brief reference S for Sutherland model.  */
  *Velocity_FreeStream,     /*!< \brief Total velocity of the fluid.  */
  Energy_FreeStream,     /*!< \brief Total energy of the fluid.  */
  ModVel_FreeStream,     /*!< \brief Total density of the fluid.  */
  ModVel_FreeStreamND,     /*!< \brief Total density of the fluid.  */
  Density_FreeStream,     /*!< \brief Total density of the fluid. */
  Viscosity_FreeStream,     /*!< \brief Total density of the fluid.  */
  Tke_FreeStream,     /*!< \brief Total turbulent kinetic energy of the fluid.  */
  Intermittency_FreeStream,     /*!< \brief Freestream intermittency (for sagt transition model) of the fluid.  */
  TurbulenceIntensity_FreeStream,     /*!< \brief Freestream turbulent intensity (for sagt transition model) of the fluid.  */
  Turb2LamViscRatio_FreeStream,          /*!< \brief Ratio of turbulent to laminar viscosity. */
  NuFactor_FreeStream,  /*!< \brief Ratio of turbulent to laminar viscosity. */
  NuFactor_Engine,  /*!< \brief Ratio of turbulent to laminar viscosity at the engine. */
  SecondaryFlow_ActDisk,  /*!< \brief Ratio of turbulent to laminar viscosity at the actuator disk. */
  Initial_BCThrust,  /*!< \brief Ratio of turbulent to laminar viscosity at the actuator disk. */
  Pressure_FreeStream,     /*!< \brief Total pressure of the fluid. */
  Temperature_FreeStream,  /*!< \brief Total temperature of the fluid.  */
  Temperature_ve_FreeStream,  /*!< \brief Total vibrational-electronic temperature of the fluid.  */
  *MassFrac_FreeStream, /*!< \brief Mixture mass fractions of the fluid. */
  Prandtl_Lam,      /*!< \brief Laminar Prandtl number for the gas.  */
  Prandtl_Turb,     /*!< \brief Turbulent Prandtl number for the gas.  */
  Length_Ref,       /*!< \brief Reference length for non-dimensionalization. */
  Pressure_Ref,     /*!< \brief Reference pressure for non-dimensionalization.  */
  Temperature_Ref,  /*!< \brief Reference temperature for non-dimensionalization.*/
  Density_Ref,      /*!< \brief Reference density for non-dimensionalization.*/
  Velocity_Ref,     /*!< \brief Reference velocity for non-dimensionalization.*/
  Time_Ref,                  /*!< \brief Reference time for non-dimensionalization. */
  Viscosity_Ref,              /*!< \brief Reference viscosity for non-dimensionalization. */
  Conductivity_Ref,           /*!< \brief Reference conductivity for non-dimensionalization. */
  Energy_Ref,                 /*!< \brief Reference viscosity for non-dimensionalization. */
  Wall_Temperature,           /*!< \brief Temperature at an isotropic wall in Kelvin. */
  Omega_Ref,                  /*!< \brief Reference angular velocity for non-dimensionalization. */
  Force_Ref,                  /*!< \brief Reference body force for non-dimensionalization. */
  Pressure_FreeStreamND,      /*!< \brief Farfield pressure value (external flow). */
  Temperature_FreeStreamND,   /*!< \brief Farfield temperature value (external flow). */
  Density_FreeStreamND,       /*!< \brief Farfield density value (external flow). */
  Velocity_FreeStreamND[3],   /*!< \brief Farfield velocity values (external flow). */
  Energy_FreeStreamND,        /*!< \brief Farfield energy value (external flow). */
  Viscosity_FreeStreamND,     /*!< \brief Farfield viscosity value (external flow). */
  Tke_FreeStreamND,           /*!< \brief Farfield kinetic energy (external flow). */
  Omega_FreeStreamND,         /*!< \brief Specific dissipation (external flow). */
  Omega_FreeStream;           /*!< \brief Specific dissipation (external flow). */
  su2double ElasticyMod,			/*!< \brief Young's modulus of elasticity. */
  PoissonRatio,						    /*!< \brief Poisson's ratio. */
  MaterialDensity,					  /*!< \brief Material density. */
  Bulk_Modulus_Struct;				/*!< \brief Bulk modulus (on the structural side). */
  unsigned short Kind_2DElasForm;			/*!< \brief Kind of bidimensional elasticity solver. */
  unsigned short nIterFSI;	  /*!< \brief Number of maximum number of subiterations in a FSI problem. */
  su2double AitkenStatRelax;	/*!< \brief Aitken's relaxation factor (if set as static) */
  su2double AitkenDynMaxInit;	/*!< \brief Aitken's maximum dynamic relaxation factor for the first iteration */
  su2double AitkenDynMinInit;	/*!< \brief Aitken's minimum dynamic relaxation factor for the first iteration */
  su2double Wave_Speed;			  /*!< \brief Wave speed used in the wave solver. */
  su2double Thermal_Diffusivity;			/*!< \brief Thermal diffusivity used in the heat solver. */
  su2double Cyclic_Pitch,     /*!< \brief Cyclic pitch for rotorcraft simulations. */
  Collective_Pitch;           /*!< \brief Collective pitch for rotorcraft simulations. */
  string Motion_Filename;			/*!< \brief Arbitrary mesh motion input base filename. */
  su2double Mach_Motion;			/*!< \brief Mach number based on mesh velocity and freestream quantities. */
  su2double *Motion_Origin_X, /*!< \brief X-coordinate of the mesh motion origin. */
  *Motion_Origin_Y,           /*!< \brief Y-coordinate of the mesh motion origin. */
  *Motion_Origin_Z,           /*!< \brief Z-coordinate of the mesh motion origin. */
  *Translation_Rate_X,        /*!< \brief Translational velocity of the mesh in the x-direction. */
  *Translation_Rate_Y,        /*!< \brief Translational velocity of the mesh in the y-direction. */
  *Translation_Rate_Z,        /*!< \brief Translational velocity of the mesh in the z-direction. */
  *Rotation_Rate_X,           /*!< \brief Angular velocity of the mesh about the x-axis. */
  *Rotation_Rate_Y,           /*!< \brief Angular velocity of the mesh about the y-axis. */
  *Rotation_Rate_Z,           /*!< \brief Angular velocity of the mesh about the z-axis. */
  *Pitching_Omega_X,          /*!< \brief Angular frequency of the mesh pitching about the x-axis. */
  *Pitching_Omega_Y,          /*!< \brief Angular frequency of the mesh pitching about the y-axis. */
  *Pitching_Omega_Z,          /*!< \brief Angular frequency of the mesh pitching about the z-axis. */
  *Pitching_Ampl_X,           /*!< \brief Pitching amplitude about the x-axis. */
  *Pitching_Ampl_Y,           /*!< \brief Pitching amplitude about the y-axis. */
  *Pitching_Ampl_Z,           /*!< \brief Pitching amplitude about the z-axis. */
  *Pitching_Phase_X,          /*!< \brief Pitching phase offset about the x-axis. */
  *Pitching_Phase_Y,          /*!< \brief Pitching phase offset about the y-axis. */
  *Pitching_Phase_Z,          /*!< \brief Pitching phase offset about the z-axis. */
  *Plunging_Omega_X,          /*!< \brief Angular frequency of the mesh plunging in the x-direction. */
  *Plunging_Omega_Y,          /*!< \brief Angular frequency of the mesh plunging in the y-direction. */
  *Plunging_Omega_Z,          /*!< \brief Angular frequency of the mesh plunging in the z-direction. */
  *Plunging_Ampl_X,           /*!< \brief Plunging amplitude in the x-direction. */
  *Plunging_Ampl_Y,           /*!< \brief Plunging amplitude in the y-direction. */
  *Plunging_Ampl_Z,           /*!< \brief Plunging amplitude in the z-direction. */
  *Omega_HB;                  /*!< \brief Frequency for Harmonic Balance Operator (in rad/s). */
  unsigned short nMotion_Origin_X,    /*!< \brief Number of X-coordinate mesh motion origins. */
  nMotion_Origin_Y,           /*!< \brief Number of Y-coordinate mesh motion origins. */
  nMotion_Origin_Z,           /*!< \brief Number of Z-coordinate mesh motion origins. */
  nTranslation_Rate_X,        /*!< \brief Number of Translational x-velocities for mesh motion. */
  nTranslation_Rate_Y,        /*!< \brief Number of Translational y-velocities for mesh motion. */
  nTranslation_Rate_Z,        /*!< \brief Number of Translational z-velocities for mesh motion. */
  nRotation_Rate_X,           /*!< \brief Number of Angular velocities about the x-axis for mesh motion. */
  nRotation_Rate_Y,           /*!< \brief Number of Angular velocities about the y-axis for mesh motion. */
  nRotation_Rate_Z,           /*!< \brief Number of Angular velocities about the z-axis for mesh motion. */
  nPitching_Omega_X,          /*!< \brief Number of Angular frequencies about the x-axis for pitching. */
  nPitching_Omega_Y,          /*!< \brief Number of Angular frequencies about the y-axis for pitching. */
  nPitching_Omega_Z,          /*!< \brief Number of Angular frequencies about the z-axis for pitching. */
  nPitching_Ampl_X,           /*!< \brief Number of Pitching amplitudes about the x-axis. */
  nPitching_Ampl_Y,           /*!< \brief Number of Pitching amplitudes about the y-axis. */
  nPitching_Ampl_Z,           /*!< \brief Number of Pitching amplitudes about the z-axis. */
  nPitching_Phase_X,          /*!< \brief Number of Pitching phase offsets about the x-axis. */
  nPitching_Phase_Y,          /*!< \brief Number of Pitching phase offsets about the y-axis. */
  nPitching_Phase_Z,          /*!< \brief Number of Pitching phase offsets about the z-axis. */
  nPlunging_Omega_X,          /*!< \brief Number of Angular frequencies in the x-direction for plunging. */
  nPlunging_Omega_Y,          /*!< \brief Number of Angular frequencies in the y-direction for plunging. */
  nPlunging_Omega_Z,          /*!< \brief Number of Angular frequencies in the z-direction for plunging. */
  nPlunging_Ampl_X,           /*!< \brief Number of Plunging amplitudes in the x-direction. */
  nPlunging_Ampl_Y,           /*!< \brief Number of Plunging amplitudes in the y-direction. */
  nPlunging_Ampl_Z,           /*!< \brief Number of Plunging amplitudes in the z-direction. */
  nOmega_HB,                /*!< \brief Number of frequencies in Harmonic Balance Operator. */
  nMoveMotion_Origin,         /*!< \brief Number of motion origins. */
  *MoveMotion_Origin;         /*!< \brief Keeps track if we should move moment origin. */
  vector<vector<vector<su2double> > > Aeroelastic_np1, /*!< \brief Aeroelastic solution at time level n+1. */
  Aeroelastic_n,              /*!< \brief Aeroelastic solution at time level n. */
  Aeroelastic_n1;             /*!< \brief Aeroelastic solution at time level n-1. */
  su2double FlutterSpeedIndex,/*!< \brief The flutter speed index. */
  PlungeNaturalFrequency,     /*!< \brief Plunging natural frequency for Aeroelastic. */
  PitchNaturalFrequency,      /*!< \brief Pitch natural frequency for Aeroelastic. */
  AirfoilMassRatio,           /*!< \brief The airfoil mass ratio for Aeroelastic. */
  CG_Location,                /*!< \brief Center of gravity location for Aeroelastic. */
  RadiusGyrationSquared;      /*!< \brief The radius of gyration squared for Aeroelastic. */
  su2double *Aeroelastic_plunge, /*!< \brief Value of plunging coordinate at the end of an external iteration. */
  *Aeroelastic_pitch;         /*!< \brief Value of pitching coordinate at the end of an external iteration. */
  unsigned short AeroelasticIter; /*!< \brief Solve the aeroelastic equations every given number of internal iterations. */
  unsigned short Gust_Type,	  /*!< \brief Type of Gust. */
  Gust_Dir;                   /*!< \brief Direction of the gust */
  su2double Gust_WaveLength,  /*!< \brief The gust wavelength. */
  Gust_Periods,               /*!< \brief Number of gust periods. */
  Gust_Ampl,                  /*!< \brief Gust amplitude. */
  Gust_Begin_Time,            /*!< \brief Time at which to begin the gust. */
  Gust_Begin_Loc;             /*!< \brief Location at which the gust begins. */
  long Visualize_CV;          /*!< \brief Node number for the CV to be visualized */
  bool ExtraOutput;
  bool DeadLoad; 	          	/*!< Application of dead loads to the FE analysis */
  bool MatchingMesh; 	        /*!< Matching mesh (while implementing interpolation procedures). */
  bool SteadyRestart; 	      /*!< Restart from a steady state for FSI problems. */
  su2double Newmark_alpha,		/*!< \brief Parameter alpha for Newmark method. */
  Newmark_delta;				      /*!< \brief Parameter delta for Newmark method. */
  unsigned short nIntCoeffs;	/*!< \brief Number of integration coeffs for structural calculations. */
  su2double *Int_Coeffs;		  /*!< \brief Time integration coefficients for structural method. */
  bool Sigmoid_Load,		      /*!< \brief Apply the load using a sigmoid. */
  Ramp_Load;				          /*!< \brief Apply the load with linear increases. */
  bool IncrementalLoad;		    /*!< \brief Apply the load in increments (for nonlinear structural analysis). */
  unsigned long IncLoad_Nincrements; /*!< \brief Number of increments. */
  su2double *IncLoad_Criteria;/*!< \brief Criteria for the application of incremental loading. */
  su2double Ramp_Time;			  /*!< \brief Time until the maximum load is applied. */
  su2double Sigmoid_Time;			/*!< \brief Time until the maximum load is applied, using a sigmoid. */
  su2double Sigmoid_K;			  /*!< \brief Sigmoid parameter determining its steepness. */
  su2double Static_Time;			/*!< \brief Time while the structure is not loaded in FSI applications. */
  unsigned short Pred_Order;  /*!< \brief Order of the predictor for FSI applications. */
  unsigned short Kind_Interpolation; /*!\brief type of interpolation to use for FSI applications. */
  bool Prestretch;            /*!< Read a reference geometry for optimization purposes. */
  string Prestretch_FEMFileName;         /*!< \brief File name for reference geometry. */
  unsigned long Nonphys_Points, /*!< \brief Current number of non-physical points in the solution. */
  Nonphys_Reconstr;           /*!< \brief Current number of non-physical reconstructions for 2nd-order upwinding. */
  bool ParMETIS;              /*!< \brief Boolean for activating ParMETIS mode (while testing). */
  unsigned short DirectDiff;  /*!< \brief Direct Differentation mode. */
  bool DiscreteAdjoint;       /*!< \brief AD-based discrete adjoint mode. */
  su2double *default_vel_inf, /*!< \brief Default freestream velocity array for the COption class. */
  *default_eng_cyl,           /*!< \brief Default engine box array for the COption class. */
  *default_eng_val,           /*!< \brief Default engine box array values for the COption class. */
  *default_cfl_adapt,         /*!< \brief Default CFL adapt param array for the COption class. */
  *default_ad_coeff_flow,     /*!< \brief Default artificial dissipation (flow) array for the COption class. */
  *default_mixedout_coeff,    /*!< \brief Default default mixedout algorithm coefficients for the COption class. */
  *default_rampRotFrame_coeff,/*!< \brief Default ramp rotating frame coefficients for the COption class. */
  *default_rampOutPres_coeff, /*!< \brief Default ramp outlet pressure coefficients for the COption class. */
  *default_ad_coeff_adj,      /*!< \brief Default artificial dissipation (adjoint) array for the COption class. */
  *default_obj_coeff,         /*!< \brief Default objective array for the COption class. */
  *default_geo_loc,           /*!< \brief Default SU2_GEO section locations array for the COption class. */
  *default_distortion,        /*!< \brief Default SU2_GEO section locations array for the COption class. */
  *default_ea_lim,            /*!< \brief Default equivalent area limit array for the COption class. */
  *default_grid_fix,          /*!< \brief Default fixed grid (non-deforming region) array for the COption class. */
  *default_htp_axis,          /*!< \brief Default HTP axis for the COption class. */
  *default_ffd_axis,          /*!< \brief Default FFD axis for the COption class. */
  *default_inc_crit,          /*!< \brief Default incremental criteria array for the COption class. */
  *default_extrarelfac;       /*!< \brief Default extra relaxation factor for Giles BC in the COption class. */
  unsigned short nSpanWiseSections; /*!< \brief number of span-wise sections */
  unsigned short nSpanMaxAllZones; /*!< \brief number of maximum span-wise sections for all zones */
  unsigned short *nSpan_iZones;  /*!< \brief number of span-wise sections for each zones */
  bool turbMixingPlane;   /*!< \brief option for turbulent mixingplane */
  bool SpatialFourier; /*!< \brief option for computing the fourier transforms for subsonic non-reflecting BC. */
  bool RampRotatingFrame;   /*!< \brief option for ramping up or down the Rotating Frame values */
  bool RampOutletPressure;  /*!< \brief option for ramping up or down the outlet pressure */
  su2double *Mixedout_Coeff; /*!< \brief coefficient for the  */
  su2double *RampRotatingFrame_Coeff; /*!< \brief coefficient for Rotating frame ramp */
  su2double *RampOutletPressure_Coeff; /*!< \brief coefficient for outlet pressure ramp */
  su2double AverageMachLimit;       /*!< \brief option for turbulent mixingplane */
  su2double *FinalRotation_Rate_Z; /*!< \brief Final rotation rate Z if Ramp rotating frame is activated. */
  su2double FinalOutletPressure; /*!< \brief Final outlet pressure if Ramp outlet pressure is activated. */
  su2double MonitorOutletPressure; /*!< \brief Monitor outlet pressure if Ramp outlet pressure is activated. */
  su2double *default_body_force;        /*!< \brief Default body force vector for the COption class. */
  su2double *ExtraRelFacGiles; /*!< \brief coefficient for extra relaxation factor for Giles BC*/
  bool Body_Force;            /*!< \brief Flag to know if a body force is included in the formulation. */
  su2double *Body_Force_Vector;  /*!< \brief Values of the prescribed body force vector. */
  su2double *FreeStreamTurboNormal; /*!< \brief Direction to initialize the flow in turbomachinery computation */

  /*--- all_options is a map containing all of the options. This is used during config file parsing
   to track the options which have not been set (so the default values can be used). Without this map
   there would be no list of all the config file options. ---*/
  
  map<string, bool> all_options;
  
  /*--- brief param is a map from the option name (config file string) to its decoder (the specific child
   class of COptionBase that turns the string into a value) ---*/
  
  map<string, COptionBase*> option_map;
  
  
  // All of the addXxxOptions take in the name of the option, and a refernce to the field of that option
  // in the option structure. Depending on the specific type, it may take in a default value, and may
  // take in extra options. The addXxxOptions mostly follow the same pattern, so please see addDoubleOption
  // for detailed comments.
  //
  // List options are those that can be an unknown number of elements, and also take in a reference to
  // an integer. This integer will be populated with the number of elements of that type unmarshaled.
  //
  // Array options are those with a fixed number of elements.
  //
  // List and Array options should also be able to be specified with the string "NONE" indicating that there
  // are no elements. This allows the option to be present in a config file but left blank.
  
  /*!<\brief addDoubleOption creates a config file parser for an option with the given name whose
   value can be represented by a su2double.*/
  
  void addDoubleOption(const string name, su2double & option_field, su2double default_value) {
    // Check if the key is already in the map. If this fails, it is coder error
    // and not user error, so throw.
    assert(option_map.find(name) == option_map.end());
    
    // Add this option to the list of all the options
    all_options.insert(pair<string, bool>(name, true));
    
    // Create the parser for a su2double option with a reference to the option_field and the desired
    // default value. This will take the string in the config file, convert it to a su2double, and
    // place that su2double in the memory location specified by the reference.
    COptionBase* val = new COptionDouble(name, option_field, default_value);
    
    // Create an association between the option name ("CFL") and the parser generated above.
    // During configuration, the parsing script will get the option name, and use this map
    // to find how to parse that option.
    option_map.insert(pair<string, COptionBase *>(name, val));
  }
  
  void addStringOption(const string name, string & option_field, string default_value) {
    assert(option_map.find(name) == option_map.end());
    all_options.insert(pair<string, bool>(name, true));
    COptionBase* val = new COptionString(name, option_field, default_value);
    option_map.insert(pair<string, COptionBase *>(name, val));
  }
  
  void addIntegerOption(const string name, int & option_field, int default_value) {
    assert(option_map.find(name) == option_map.end());
    all_options.insert(pair<string, bool>(name, true));
    COptionBase* val = new COptionInt(name, option_field, default_value);
    option_map.insert(pair<string, COptionBase *>(name, val));
  }
  
  void addUnsignedLongOption(const string name, unsigned long & option_field, unsigned long default_value) {
    assert(option_map.find(name) == option_map.end());
    all_options.insert(pair<string, bool>(name, true));
    COptionBase* val = new COptionULong(name, option_field, default_value);
    option_map.insert(pair<string, COptionBase *>(name, val));
  }
  
  void addUnsignedShortOption(const string name, unsigned short & option_field, unsigned short default_value) {
    assert(option_map.find(name) == option_map.end());
    all_options.insert(pair<string, bool>(name, true));
    COptionBase* val = new COptionUShort(name, option_field, default_value);
    option_map.insert(pair<string, COptionBase *>(name, val));
  }
  
  void addLongOption(const string name, long & option_field, long default_value) {
    assert(option_map.find(name) == option_map.end());
    all_options.insert(pair<string, bool>(name, true));
    COptionBase* val = new COptionLong(name, option_field, default_value);
    option_map.insert(pair<string, COptionBase *>(name, val));
  }
  
  void addBoolOption(const string name, bool & option_field, bool default_value) {
    assert(option_map.find(name) == option_map.end());
    all_options.insert(pair<string, bool>(name, true));
    COptionBase* val = new COptionBool(name, option_field, default_value);
    option_map.insert(pair<string, COptionBase *>(name, val));
  }
  
  // enum types work differently than all of the others because there are a small number of valid
  // string entries for the type. One must also provide a list of all the valid strings of that type.
  template <class Tenum>
  void addEnumOption(const string name, unsigned short & option_field, const map<string, Tenum> & enum_map, Tenum default_value) {
    assert(option_map.find(name) == option_map.end());
    all_options.insert(pair<string, bool>(name, true));
    COptionBase* val = new COptionEnum<Tenum>(name, enum_map, option_field, default_value);
    option_map.insert(pair<string, COptionBase *>(name, val));
    return;
  }
  
  
  // input_size is the number of options read in from the config file
  template <class Tenum>
  void addEnumListOption(const string name, unsigned short & input_size, unsigned short * & option_field, const map<string, Tenum> & enum_map) {
    input_size = 0;
    assert(option_map.find(name) == option_map.end());
    all_options.insert(pair<string, bool>(name, true));
    COptionBase* val = new COptionEnumList<Tenum>(name, enum_map, option_field, input_size);
    option_map.insert( pair<string, COptionBase*>(name, val) );
  }
  
  void addDoubleArrayOption(const string name, const int size, su2double * & option_field, su2double * default_value) {
    
    //  su2double * def = new su2double [size];
    //  for (int i = 0; i < size; i++) {
    //    def[i] = default_value[i];
    //  }
    
    assert(option_map.find(name) == option_map.end());
    all_options.insert(pair<string, bool>(name, true));
    COptionBase* val = new COptionDoubleArray(name, size, option_field, default_value);
    option_map.insert(pair<string, COptionBase *>(name, val));
  }
  
  void addDoubleListOption(const string name, unsigned short & size, su2double * & option_field) {
    assert(option_map.find(name) == option_map.end());
    all_options.insert(pair<string, bool>(name, true));
    COptionBase* val = new COptionDoubleList(name, size, option_field);
    option_map.insert(pair<string, COptionBase *>(name, val));
  }
  
  void addShortListOption(const string name, unsigned short & size, short * & option_field) {
    assert(option_map.find(name) == option_map.end());
    all_options.insert(pair<string, bool>(name, true));
    COptionBase* val = new COptionShortList(name, size, option_field);
    option_map.insert(pair<string, COptionBase *>(name, val));
  }
  
  void addUShortListOption(const string name, unsigned short & size, unsigned short * & option_field) {
    assert(option_map.find(name) == option_map.end());
    all_options.insert(pair<string, bool>(name, true));
    COptionBase* val = new COptionUShortList(name, size, option_field);
    option_map.insert(pair<string, COptionBase *>(name, val));
  }
  
  void addStringListOption(const string name, unsigned short & num_marker, string* & option_field) {
    assert(option_map.find(name) == option_map.end());
    all_options.insert(pair<string, bool>(name, true));
    COptionBase* val = new COptionStringList(name, num_marker, option_field);
    option_map.insert(pair<string, COptionBase *>(name, val));
  }
  
  void addConvectOption(const string name, unsigned short & space_field, unsigned short & centered_field, unsigned short & upwind_field) {
    assert(option_map.find(name) == option_map.end());
    all_options.insert(pair<string, bool>(name, true));
    COptionBase* val = new COptionConvect(name, space_field, centered_field, upwind_field);
    option_map.insert(pair<string, COptionBase *>(name, val));
  }
  
  void addMathProblemOption(const string name, bool & ContinuousAdjoint, const bool & ContinuousAdjoint_default,
                            bool & DiscreteAdjoint, const bool & DiscreteAdjoint_default,
                            bool & Restart_Flow, const bool & Restart_Flow_default) {
    assert(option_map.find(name) == option_map.end());
    all_options.insert(pair<string, bool>(name, true));
    COptionBase* val = new COptionMathProblem(name, ContinuousAdjoint, ContinuousAdjoint_default, DiscreteAdjoint, DiscreteAdjoint_default, Restart_Flow, Restart_Flow_default);
    option_map.insert(pair<string, COptionBase *>(name, val));
  }
  
  void addDVParamOption(const string name, unsigned short & nDV_field, su2double** & paramDV, string* & FFDTag,
                        unsigned short* & design_variable) {
    assert(option_map.find(name) == option_map.end());
    all_options.insert(pair<string, bool>(name, true));
    COptionBase* val = new COptionDVParam(name, nDV_field, paramDV, FFDTag, design_variable);
    option_map.insert(pair<string, COptionBase *>(name, val));
  }
  
  void addDVValueOption(const string name, unsigned short* & nDVValue_field, su2double** & valueDV, unsigned short & nDV_field,  su2double** & paramDV,
                        unsigned short* & design_variable) {
    assert(option_map.find(name) == option_map.end());
    all_options.insert(pair<string, bool>(name, true));
    COptionBase* val = new COptionDVValue(name, nDVValue_field, valueDV, nDV_field, paramDV, design_variable);
    option_map.insert(pair<string, COptionBase *>(name, val));
  }
  
  void addFFDDefOption(const string name, unsigned short & nFFD_field, su2double** & coordFFD, string* & FFDTag) {
    assert(option_map.find(name) == option_map.end());
    all_options.insert(pair<string, bool>(name, true));
    COptionBase* val = new COptionFFDDef(name, nFFD_field, coordFFD, FFDTag);
    option_map.insert(pair<string, COptionBase *>(name, val));
  }
  
  void addFFDDegreeOption(const string name, unsigned short & nFFD_field, unsigned short** & degreeFFD) {
    assert(option_map.find(name) == option_map.end());
    all_options.insert(pair<string, bool>(name, true));
    COptionBase* val = new COptionFFDDegree(name, nFFD_field, degreeFFD);
    option_map.insert(pair<string, COptionBase *>(name, val));
  }
  
  void addStringDoubleListOption(const string name, unsigned short & list_size, string * & string_field,
                                 su2double* & double_field) {
    assert(option_map.find(name) == option_map.end());
    all_options.insert(pair<string, bool>(name, true));
    COptionBase* val = new COptionStringDoubleList(name, list_size, string_field, double_field);
    option_map.insert(pair<string, COptionBase *>(name, val));
  }
  
  void addInletOption(const string name, unsigned short & nMarker_Inlet, string * & Marker_Inlet,
                      su2double* & Ttotal, su2double* & Ptotal, su2double** & FlowDir) {
    assert(option_map.find(name) == option_map.end());
    all_options.insert(pair<string, bool>(name, true));
    COptionBase* val = new COptionInlet(name, nMarker_Inlet, Marker_Inlet, Ttotal, Ptotal, FlowDir);
    option_map.insert(pair<string, COptionBase *>(name, val));
  }
  
  template <class Tenum>
  void addRiemannOption(const string name, unsigned short & nMarker_Riemann, string * & Marker_Riemann, unsigned short* & option_field, const map<string, Tenum> & enum_map,
                        su2double* & var1, su2double* & var2, su2double** & FlowDir) {
    assert(option_map.find(name) == option_map.end());
    all_options.insert(pair<string, bool>(name, true));
    COptionBase* val = new COptionRiemann<Tenum>(name, nMarker_Riemann, Marker_Riemann, option_field, enum_map, var1, var2, FlowDir);
    option_map.insert(pair<string, COptionBase *>(name, val));
  }
  
  template <class Tenum>
  void addGilesOption(const string name, unsigned short & nMarker_Giles, string * & Marker_Giles, unsigned short* & option_field, const map<string, Tenum> & enum_map,
                     su2double* & var1, su2double* & var2, su2double** & FlowDir, su2double* & relaxfactor1, su2double* & relaxfactor2) {
    assert(option_map.find(name) == option_map.end());
    all_options.insert(pair<string, bool>(name, true));
    COptionBase* val = new COptionGiles<Tenum>(name, nMarker_Giles, Marker_Giles, option_field, enum_map, var1, var2, FlowDir, relaxfactor1, relaxfactor2);
    option_map.insert(pair<string, COptionBase *>(name, val));
  }
  
  void addExhaustOption(const string name, unsigned short & nMarker_Exhaust, string * & Marker_Exhaust,
                        su2double* & Ttotal, su2double* & Ptotal) {
    assert(option_map.find(name) == option_map.end());
    all_options.insert(pair<string, bool>(name, true));
    COptionBase* val = new COptionExhaust(name, nMarker_Exhaust, Marker_Exhaust, Ttotal, Ptotal);
    option_map.insert(pair<string, COptionBase *>(name, val));
  }
  
  void addPeriodicOption(const string & name, unsigned short & nMarker_PerBound,
                         string* & Marker_PerBound, string* & Marker_PerDonor,
                         su2double** & RotCenter, su2double** & RotAngles, su2double** & Translation) {
    assert(option_map.find(name) == option_map.end());
    all_options.insert(pair<string, bool>(name, true));
    COptionBase* val = new COptionPeriodic(name, nMarker_PerBound, Marker_PerBound, Marker_PerDonor, RotCenter, RotAngles, Translation);
    option_map.insert(pair<string, COptionBase *>(name, val));
  }
 
  void addTurboPerfOption(const string & name, unsigned short & nMarker_TurboPerf,
                    string* & Marker_TurboBoundIn, string* & Marker_TurboBoundOut) {
    assert(option_map.find(name) == option_map.end());
    all_options.insert(pair<string, bool>(name, true));
    COptionBase* val = new COptionTurboPerformance(name, nMarker_TurboPerf, Marker_TurboBoundIn, Marker_TurboBoundOut);
    option_map.insert(pair<string, COptionBase *>(name, val));
  }
  
  void addActDiskOption(const string & name,
                        unsigned short & nMarker_ActDiskInlet, unsigned short & nMarker_ActDiskOutlet, string* & Marker_ActDiskInlet, string* & Marker_ActDiskOutlet,
                        su2double** & ActDisk_PressJump, su2double** & ActDisk_TempJump, su2double** & ActDisk_Omega) {
    assert(option_map.find(name) == option_map.end());
    all_options.insert(pair<string, bool>(name, true));
    COptionBase* val = new COptionActDisk(name,
                                          nMarker_ActDiskInlet, nMarker_ActDiskOutlet, Marker_ActDiskInlet, Marker_ActDiskOutlet,
                                          ActDisk_PressJump, ActDisk_TempJump, ActDisk_Omega);
    option_map.insert(pair<string, COptionBase *>(name, val));
  }
  
  void addPythonOption(const string name) {
    assert(option_map.find(name) == option_map.end());
    all_options.insert(pair<string, bool>(name, true));
    COptionBase* val = new COptionPython(name);
    option_map.insert(pair<string, COptionBase *>(name, val));
  }
  
public:
  
  vector<string> fields; /*!< \brief Tags for the different fields in a restart file. */
  
  /*!
   * \brief Constructor of the class which reads the input file.
   */
  CConfig(char case_filename[MAX_STRING_SIZE], unsigned short val_software, unsigned short val_iZone, unsigned short val_nZone, unsigned short val_nDim, unsigned short verb_level);
  
  /*!
   * \brief Constructor of the class which reads the input file.
   */
  CConfig(char case_filename[MAX_STRING_SIZE], unsigned short val_software);
  
  /*!
   * \brief Constructor of the class which reads the input file.
   */
  CConfig(char case_filename[MAX_STRING_SIZE], CConfig *config);
  
  /*!
   * \brief Destructor of the class.
   */
  ~CConfig(void);
  
  /*!
   * \brief Get the MPI communicator of SU2.
   * \return MPI communicator of SU2.
   */
  SU2_Comm GetMPICommunicator();
  
  /*!
   * \brief Set the MPI communicator for SU2.
   * \param[in] Communicator - MPI communicator for SU2.
   */
  void SetMPICommunicator(SU2_Comm Communicator);
  
  /*!
   * \brief Gets the number of zones in the mesh file.
   * \param[in] val_mesh_filename - Name of the file with the grid information.
   * \param[in] val_format - Format of the file with the grid information.
   * \param[in] config - Definition of the particular problem.
   * \return Total number of zones in the grid file.
   */
  static unsigned short GetnZone(string val_mesh_filename, unsigned short val_format, CConfig *config);
  
  /*!
   * \brief Gets the number of dimensions in the mesh file
   * \param[in] val_mesh_filename - Name of the file with the grid information.
   * \param[in] val_format - Format of the file with the grid information.
   * \return Total number of domains in the grid file.
   */
  static unsigned short GetnDim(string val_mesh_filename, unsigned short val_format);
  
  /*!
   * \brief Initializes pointers to null
   */
  void SetPointersNull(void);
  
  /*!
   * \brief breaks an input line from the config file into a set of tokens
   * \param[in] str - the input line string
   * \param[out] option_name - the name of the option found at the beginning of the line
   * \param[out] option_value - the tokens found after the "=" sign on the line
   * \returns false if the line is empty or a commment, true otherwise
   */
  bool TokenizeString(string & str, string & option_name,
                      vector<string> & option_value);
  
  /*!
   * \brief Get reference origin for moment computation.
   * \param[in] val_marker - the marker we are monitoring.
   * \return Reference origin (in cartesians coordinates) for moment computation.
   */
  su2double *GetRefOriginMoment(unsigned short val_marker);
  
  /*!
   * \brief Get reference origin x-coordinate for moment computation.
   * \param[in] val_marker - the marker we are monitoring.
   * \return Reference origin x-coordinate (in cartesians coordinates) for moment computation.
   */
  su2double GetRefOriginMoment_X(unsigned short val_marker);
  
  /*!
   * \brief Get reference origin y-coordinate for moment computation.
   * \param[in] val_marker - the marker we are monitoring.
   * \return Reference origin y-coordinate (in cartesians coordinates) for moment computation.
   */
  su2double GetRefOriginMoment_Y(unsigned short val_marker);
  
  /*!
   * \brief Get reference origin z-coordinate for moment computation.
   * \param[in] val_marker - the marker we are monitoring.
   * \return Reference origin z-coordinate (in cartesians coordinates) for moment computation.
   */
  su2double GetRefOriginMoment_Z(unsigned short val_marker);
  
  /*!
   * \brief Set reference origin x-coordinate for moment computation.
   * \param[in] val_marker - the marker we are monitoring.
   * \param[in] val_origin - New x-coordinate of the mesh motion origin.
   */
  void SetRefOriginMoment_X(unsigned short val_marker, su2double val_origin);
  
  /*!
   * \brief Set reference origin y-coordinate for moment computation.
   * \param[in] val_marker - the marker we are monitoring.
   * \param[in] val_origin - New y-coordinate of the mesh motion origin.
   */
  void SetRefOriginMoment_Y(unsigned short val_marker, su2double val_origin);
  
  /*!
   * \brief Set reference origin z-coordinate for moment computation.
   * \param[in] val_marker - the marker we are monitoring.
   * \param[in] val_origin - New z-coordinate of the mesh motion origin.
   */
  void SetRefOriginMoment_Z(unsigned short val_marker, su2double val_origin);
  
  /*!
   * \brief Get index of the upper and lower horizontal plane.
   * \param[in] index - 0 means upper surface, and 1 means lower surface.
   * \return Index of the upper and lower surface.
   */
  string GetPlaneTag(unsigned short index);
  
  /*!
   * \brief Get the integration limits for the equivalent area computation.
   * \param[in] index - 0 means x_min, and 1 means x_max.
   * \return Integration limits for the equivalent area computation.
   */
  su2double GetEA_IntLimit(unsigned short index);
  
  /*!
   * \brief Get the integration limits for the equivalent area computation.
   * \param[in] index - 0 means x_min, and 1 means x_max.
   * \return Integration limits for the equivalent area computation.
   */
  su2double GetEA_ScaleFactor(void);
  
  /*!
   * \brief Get the limit value for the adjoint variables.
   * \return Limit value for the adjoint variables.
   */
  su2double GetAdjointLimit(void);
  
  /*!
   * \brief Get the the coordinates where of the box where the grid is going to be deformed.
   * \return Coordinates where of the box where the grid is going to be deformed.
   */
  su2double *GetHold_GridFixed_Coord(void);
  
  /*!
   * \brief Get the the coordinates where of the box where a subsonic region is imposed.
   * \return Coordinates where of the box where the grid is going to be a subsonic region.
   */
  su2double *GetSubsonicEngine_Values(void);
  
  /*!
   * \brief Get the the coordinates where of the box where a subsonic region is imposed.
   * \return Coordinates where of the box where the grid is going to be a subsonic region.
   */
  su2double *GetSubsonicEngine_Cyl(void);
  
  /*!
   * \brief Get the the coordinates where of the box where a subsonic region is imposed.
   * \return Coordinates where of the box where the grid is going to be a subsonic region.
   */
  su2double *GetDistortionRack(void);
  
  /*!
   * \brief Get the power of the dual volume in the grid adaptation sensor.
   * \return Power of the dual volume in the grid adaptation sensor.
   */
  su2double GetDualVol_Power(void);
  
  /*!
   * \brief Get Information about if there is an analytical definition of the surface for doing the
   *        grid adaptation.
   * \return Definition of the surfaces. NONE implies that there isn't any analytical definition
   *         and it will use and interpolation.
   */
  unsigned short GetAnalytical_Surface(void);
  
  /*!
   * \brief Get Description of the geometry to be analyzed
   */
  unsigned short GetGeo_Description(void);
  
  /*!
   * \brief Creates a tecplot file to visualize the partition made by the DDC software.
   * \return <code>TRUE</code> if the partition is going to be plotted; otherwise <code>FALSE</code>.
   */
  bool GetExtraOutput(void);
  
  /*!
   * \brief Get the value of the Mach number (velocity divided by speed of sound).
   * \return Value of the Mach number.
   */
  su2double GetMach(void);
  
  /*!
   * \brief Get the value of the Gamma of fluid (ratio of specific heats).
   * \return Value of the constant: Gamma
   */
  su2double GetGamma(void);
  
  /*!
   * \brief Get the values of the CFL adapation.
   * \return Value of CFL adapation
   */
  su2double GetCFL_AdaptParam(unsigned short val_index);
  
  /*!
   * \brief Get the values of the CFL adapation.
   * \return Value of CFL adapation
   */
  bool GetCFL_Adapt(void);
  
  /*!
   * \brief Get the values of the CFL adapation.
   * \return Value of CFL adapation
   */
  su2double GetHTP_Axis(unsigned short val_index);
  
  /*!
   * \brief Get the value of the limits for the sections.
   * \return Value of the limits for the sections.
   */
  su2double GetStations_Bounds(unsigned short val_var);
  
  /*!
   * \brief Get the value of the vector that connects the cartesian axis with a sherical or cylindrical one.
   * \return Coordinate of the Axis.
   */
  su2double GetFFD_Axis(unsigned short val_var);
  
  /*!
   * \brief Get the value of the bulk modulus.
   * \return Value of the bulk modulus.
   */
  su2double GetBulk_Modulus(void);
  
  /*!
   * \brief Get the artificial compresibility factor.
   * \return Value of the artificial compresibility factor.
   */
  su2double GetArtComp_Factor(void);
  
  /*!
   * \brief Get the value of specific gas constant.
   * \return Value of the constant: Gamma
   */
  su2double GetGas_Constant(void);
  
  /*!
   * \brief Get the value of specific gas constant.
   * \return Value of the constant: Gamma
   */
  su2double GetGas_ConstantND(void);
  
  /*!
   * \brief Get the coefficients of the Blottner viscosity model
   * \param[in] val_Species - Index of the species
   * \param[in] val_Coeff - Index of the coefficient (As, Bs, Cs)
   * \return Value of the Blottner coefficient
   */
  su2double GetBlottnerCoeff(unsigned short val_Species, unsigned short val_Coeff);
  
  /*!
   * \brief Get the p-norm for heat-flux objective functions (adjoint problem).
   * \return Value of the heat flux p-norm
   */
  su2double GetPnormHeat(void);
  
  /*!
   * \brief Get the value of wall temperature.
   * \return Value of the constant: Temperature
   */
  su2double GetWallTemperature(void);
  
  /*!
   * \brief Get the reference value for the specific gas constant.
   * \return Reference value for the specific gas constant.
   */
  su2double GetGas_Constant_Ref(void);
  
  /*!
   * \brief Get the value of the frestream temperature.
   * \return Freestream temperature.
   */
  su2double GetTemperature_FreeStream(void);
  
  /*!
   * \brief Get the value of the frestream temperature.
   * \return Freestream temperature.
   */
  su2double GetEnergy_FreeStream(void);
  
  /*!
   * \brief Get the value of the frestream temperature.
   * \return Freestream temperature.
   */
  su2double GetViscosity_FreeStream(void);
  
  /*!
   * \brief Get the value of the frestream temperature.
   * \return Freestream temperature.
   */
  su2double GetDensity_FreeStream(void);
  
  /*!
   * \brief Get the value of the frestream temperature.
   * \return Freestream temperature.
   */
  su2double GetModVel_FreeStream(void);
  
  /*!
   * \brief Get the value of the frestream temperature.
   * \return Freestream temperature.
   */
  su2double GetModVel_FreeStreamND(void);
  
  /*!
   * \brief Get the value of the frestream vibrational-electronic temperature.
   * \return Freestream temperature.
   */
  su2double GetTemperature_ve_FreeStream(void);
  
  /*!
   * \brief Get the value of the laminar Prandtl number.
   * \return Laminar Prandtl number.
   */
  su2double GetPrandtl_Lam(void);
  
  /*!
   * \brief Get the value of the turbulent Prandtl number.
   * \return Turbulent Prandtl number.
   */
  su2double GetPrandtl_Turb(void);
  
  /*!
   * \brief Get the value of the reference length for non-dimensionalization.
   *        This value should always be 1 internally, and is not user-specified.
   * \return Reference length for non-dimensionalization.
   */
  su2double GetLength_Ref(void);
  
  /*!
   * \brief Get the value of the reference pressure for non-dimensionalization.
   * \return Reference pressure for non-dimensionalization.
   */
  su2double GetPressure_Ref(void);
  
  /*!
   * \brief Get the value of the reference pressure for non-dimensionalization.
   * \return Reference pressure for non-dimensionalization.
   */
  su2double GetEnergy_Ref(void);
  
  /*!
   * \brief Get the value of the reference temperature for non-dimensionalization.
   * \return Reference temperature for non-dimensionalization.
   */
  su2double GetTemperature_Ref(void);
  
  /*!
   * \brief Get the value of the reference density for non-dimensionalization.
   * \return Reference density for non-dimensionalization.
   */
  su2double GetDensity_Ref(void);
  
  /*!
   * \brief Get the value of the reference velocity for non-dimensionalization.
   * \return Reference velocity for non-dimensionalization.
   */
  su2double GetVelocity_Ref(void);
  
  /*!
   * \brief Get the value of the reference time for non-dimensionalization.
   * \return Reference time for non-dimensionalization.
   */
  su2double GetTime_Ref(void);
  
  /*!
   * \brief Get the value of the reference viscosity for non-dimensionalization.
   * \return Reference viscosity for non-dimensionalization.
   */
  su2double GetViscosity_Ref(void);
  
  /*!
   * \brief Get the value of the reference viscosity for non-dimensionalization.
   * \return Reference viscosity for non-dimensionalization.
   */
  su2double GetHighlite_Area(void);
  
  /*!
   * \brief Get the value of the reference viscosity for non-dimensionalization.
   * \return Reference viscosity for non-dimensionalization.
   */
  su2double GetFan_Poly_Eff(void);
  
  /*!
   * \brief Get the value of the reference conductivity for non-dimensionalization.
   * \return Reference conductivity for non-dimensionalization.
   */
  su2double GetConductivity_Ref(void);
  
  /*!
   * \brief Get the value of the reference angular velocity for non-dimensionalization.
   * \return Reference angular velocity for non-dimensionalization.
   */
  su2double GetOmega_Ref(void);
  
  /*!
   * \brief Get the value of the reference force for non-dimensionalization.
   * \return Reference force for non-dimensionalization.
   */
  su2double GetForce_Ref(void);
  
  /*!
   * \brief Get the value of the non-dimensionalized freestream pressure.
   * \return Non-dimensionalized freestream pressure.
   */
  su2double GetPressure_FreeStream(void);
  
  /*!
   * \brief Get the value of the non-dimensionalized freestream pressure.
   * \return Non-dimensionalized freestream pressure.
   */
  su2double GetPressure_FreeStreamND(void);
  
  /*!
   * \brief Get the vector of the dimensionalized freestream velocity.
   * \return Dimensionalized freestream velocity vector.
   */
  su2double* GetVelocity_FreeStream(void);
  
  /*!
   * \brief Get the value of the non-dimensionalized freestream temperature.
   * \return Non-dimensionalized freestream temperature.
   */
  su2double GetTemperature_FreeStreamND(void);
  
  /*!
   * \brief Get the value of the non-dimensionalized freestream density.
   * \return Non-dimensionalized freestream density.
   */
  su2double GetDensity_FreeStreamND(void);
  
  /*!
   * \brief Get the vector of the non-dimensionalized freestream velocity.
   * \return Non-dimensionalized freestream velocity vector.
   */
  su2double* GetVelocity_FreeStreamND(void);
  
  /*!
   * \brief Get the value of the non-dimensionalized freestream energy.
   * \return Non-dimensionalized freestream energy.
   */
  su2double GetEnergy_FreeStreamND(void);
  
  /*!
   * \brief Get the value of the non-dimensionalized freestream viscosity.
   * \return Non-dimensionalized freestream viscosity.
   */
  su2double GetViscosity_FreeStreamND(void);
  
  /*!
   * \brief Get the value of the non-dimensionalized freestream viscosity.
   * \return Non-dimensionalized freestream viscosity.
   */
  su2double GetTke_FreeStreamND(void);
  
  /*!
   * \brief Get the value of the non-dimensionalized freestream viscosity.
   * \return Non-dimensionalized freestream viscosity.
   */
  su2double GetOmega_FreeStreamND(void);
  
  /*!
   * \brief Get the value of the non-dimensionalized freestream viscosity.
   * \return Non-dimensionalized freestream viscosity.
   */
  su2double GetTke_FreeStream(void);
  
  /*!
   * \brief Get the value of the non-dimensionalized freestream viscosity.
   * \return Non-dimensionalized freestream viscosity.
   */
  su2double GetOmega_FreeStream(void);
  
  /*!
   * \brief Get the value of the non-dimensionalized freestream intermittency.
   * \return Non-dimensionalized freestream intermittency.
   */
  su2double GetIntermittency_FreeStream(void);
  
  /*!
   * \brief Get the value of the non-dimensionalized freestream turbulence intensity.
   * \return Non-dimensionalized freestream intensity.
   */
  su2double GetTurbulenceIntensity_FreeStream(void);
  
  /*!
   * \brief Get the value of the non-dimensionalized freestream turbulence intensity.
   * \return Non-dimensionalized freestream intensity.
   */
  su2double GetNuFactor_FreeStream(void);
  
  /*!
   * \brief Get the value of the non-dimensionalized engine turbulence intensity.
   * \return Non-dimensionalized engine intensity.
   */
  su2double GetNuFactor_Engine(void);
  
  /*!
   * \brief Get the value of the non-dimensionalized actuator disk turbulence intensity.
   * \return Non-dimensionalized actuator disk intensity.
   */
  su2double GetSecondaryFlow_ActDisk(void);
  
  /*!
   * \brief Get the value of the non-dimensionalized actuator disk turbulence intensity.
   * \return Non-dimensionalized actuator disk intensity.
   */
  su2double GetInitial_BCThrust(void);
  
  /*!
   * \brief Get the value of the non-dimensionalized actuator disk turbulence intensity.
   * \return Non-dimensionalized actuator disk intensity.
   */
  void SetInitial_BCThrust(su2double val_bcthrust);
  
  /*!
   * \brief Get the value of the turbulent to laminar viscosity ratio.
   * \return Ratio of turbulent to laminar viscosity ratio.
   */
  su2double GetTurb2LamViscRatio_FreeStream(void);
  
  /*!
   * \brief Get the vector of free stream mass fraction values.
   * \return Ratio of species mass to mixture mass.
   */
  su2double* GetMassFrac_FreeStream(void);
  
  /*!
   * \brief Get the value of the Reynolds length.
   * \return Reynolds length.
   */
  su2double GetLength_Reynolds(void);
  
  /*!
   * \brief Get the start up iterations using the fine grid, this works only for multigrid problems.
   * \return Start up iterations using the fine grid.
   */
  unsigned short GetnStartUpIter(void);
  
  /*!
   * \brief Get the reference area for non dimensional coefficient computation. If the value from the
   *        is 0 then, the code will compute the reference area using the projection of the shape into
   *        the z plane (3D) or the x plane (2D).
   * \return Value of the reference area for coefficient computation.
   */
  su2double GetRefArea(void);
  
  /*!
   * \brief Get the wave speed.
   * \return Value of the wave speed.
   */
  su2double GetWaveSpeed(void);
  
  /*!
   * \brief Get the wave speed.
   * \return Value of the wave speed.
   */
  su2double GetThermalDiffusivity(void);
  
  /*!
   * \brief Get the Young's modulus of elasticity.
   * \return Value of the Young's modulus of elasticity.
   */
  su2double GetElasticyMod(void);
  
  /*!
   * \brief Get the value of the bulk modulus on the structural side.
   * \return Value of the bulk modulus on the structural side.
   */
  su2double GetBulk_Modulus_Struct(void);
  
  /*!
   * \brief Formulation for 2D elasticity (plane stress - strain)
   * \return Flag to 2D elasticity model.
   */
  unsigned short GetElas2D_Formulation(void);
  
  /*!
   * \brief Decide whether it's necessary to read a reference geometry.
   * \return <code>TRUE</code> if it's necessary to read a reference geometry, <code>FALSE</code> otherwise.
   */
  
  bool GetPrestretch(void);
  
  /*!
   * \brief Get the name of the file with the reference geometry of the structural problem.
   * \return Name of the file with the reference geometry of the structural problem.
   */
  string GetPrestretch_FEMFileName(void);
  
  /*!
   * \brief Get the Poisson's ratio.
   * \return Value of the Poisson's ratio.
   */
  su2double GetPoissonRatio(void);
  
  /*!
   * \brief Get the Material Density.
   * \return Value of the Material Density.
   */
  su2double GetMaterialDensity(void);
  
  /*!
   * \brief Compressibility/incompressibility of the solids analysed using the structural solver.
   * \return Compressible or incompressible.
   */
  unsigned short GetMaterialCompressibility(void);
  
  /*!
   * \brief Compressibility/incompressibility of the solids analysed using the structural solver.
   * \return Compressible or incompressible.
   */
  unsigned short GetMaterialModel(void);
  
  /*!
   * \brief Geometric conditions for the structural solver.
   * \return Small or large deformation structural analysis.
   */
  unsigned short GetGeometricConditions(void);
  
  /*!
   * \brief Get the reference length for computing moment (the default value is 1).
   * \return Reference length for moment computation.
   */
  su2double GetRefLength(void);
  
  /*!
   * \brief Get the reference element length for computing the slope limiting epsilon.
   * \return Reference element length for slope limiting epsilon.
   */
  su2double GetRefElemLength(void);
  
  /*!
   * \brief Get the reference coefficient for detecting sharp edges.
   * \return Reference coefficient for detecting sharp edges.
   */
  su2double GetRefSharpEdges(void);
  
  /*!
   * \brief Get the volume of the whole domain using the fine grid, this value is common for all the grids
   *        in the multigrid method.
   * \return Volume of the whole domain.
   */
  su2double GetDomainVolume(void);
  
  /*!
   * \brief In case the <i>RefArea</i> is equal to 0 then, it is necessary to compute a reference area,
   *        with this function we set the value of the reference area.
   * \param[in] val_area - Value of the reference area for non dimensional coefficient computation.
   */
  void SetRefArea(su2double val_area);
  
  /*!
   * \brief Set the value of the domain volume computed on the finest grid.
   * \note This volume do not include the volume of the body that is being simulated.
   * \param[in] val_volume - Value of the domain volume computed on the finest grid.
   */
  void SetDomainVolume(su2double val_volume);
  
  /*!
   * \brief Set the finest mesh in a multigrid strategy.
   * \note If we are using a Full Multigrid Strategy or a start up with finest grid, it is necessary
   *       to change several times the finest grid.
   * \param[in] val_finestmesh - Index of the finest grid.
   */
  void SetFinestMesh(unsigned short val_finestmesh);
  
  /*!
   * \brief Set the kind of time integration scheme.
   * \note If we are solving different equations it will be necessary to change several
   *       times the kind of time integration, to choose the right scheme.
   * \param[in] val_kind_timeintscheme - Kind of time integration scheme.
   */
  void SetKind_TimeIntScheme(unsigned short val_kind_timeintscheme);
  
  /*!
   * \brief Set the parameters of the convective numerical scheme.
   * \note The parameters will change because we are solving different kind of equations.
   * \param[in] val_kind_convnumscheme - Center or upwind scheme.
   * \param[in] val_kind_centered - If centered scheme, kind of centered scheme (JST, etc.).
   * \param[in] val_kind_upwind - If upwind scheme, kind of upwind scheme (Roe, etc.).
   * \param[in] val_kind_slopelimit - If upwind scheme, kind of slope limit.
   */
  void SetKind_ConvNumScheme(unsigned short val_kind_convnumscheme, unsigned short val_kind_centered,
                             unsigned short val_kind_upwind, unsigned short val_kind_slopelimit, unsigned short val_order_spatial_int);
  
  /*!
   * \brief Get the value of limiter coefficient.
   * \return Value of the limiter coefficient.
   */
  su2double GetLimiterCoeff(void);
  
  /*!
   * \brief Freeze the value of the limiter after a number of iterations.
   * \return Number of iterations.
   */
  unsigned long GetLimiterIter(void);
  
  /*!
   * \brief Get the value of sharp edge limiter.
   * \return Value of the sharp edge limiter coefficient.
   */
  su2double GetSharpEdgesCoeff(void);
  
  /*!
   * \brief Get the Reynolds number. Dimensionless number that gives a measure of the ratio of inertial forces
   *        to viscous forces and consequently quantifies the relative importance of these two types of forces
   *        for given flow condition.
   * \return Value of the Reynolds number.
   */
  su2double GetReynolds(void);
  
  /*!
   * \brief Get the Froude number for free surface problems.
   * \return Value of the Froude number.
   */
  su2double GetFroude(void);
  
  /*!
   * \brief Set the Froude number for free surface problems.
   * \return Value of the Froude number.
   */
  void SetFroude(su2double val_froude);
  
  /*!
   * \brief Set the Froude number for free surface problems.
   * \return Value of the Froude number.
   */
  void SetMach(su2double val_mach);
  
  /*!
   * \brief Set the Froude number for free surface problems.
   * \return Value of the Froude number.
   */
  void SetReynolds(su2double val_reynolds);
  
  /*!
   * \brief Set the Froude number for free surface problems.
   * \return Value of the Froude number.
   */
  void SetLength_Ref(su2double val_length_ref);
  
  /*!
   * \brief Set the Froude number for free surface problems.
   * \return Value of the Froude number.
   */
  void SetVelocity_Ref(su2double val_velocity_ref);
  
  /*!
   * \brief Set the Froude number for free surface problems.
   * \return Value of the Froude number.
   */
  void SetPressure_Ref(su2double val_pressure_ref);
  
  /*!
   * \brief Set the Froude number for free surface problems.
   * \return Value of the Froude number.
   */
  void SetDensity_Ref(su2double val_density_ref);
  
  /*!
   * \brief Set the reference temperature.
   * \return Value of the Froude number.
   */
  void SetTemperature_Ref(su2double val_temperature_ref);
  
  /*!
   * \brief Set the Froude number for free surface problems.
   * \return Value of the Froude number.
   */
  void SetTime_Ref(su2double val_time_ref);
  
  /*!
   * \brief Set the Froude number for free surface problems.
   * \return Value of the Froude number.
   */
  void SetEnergy_Ref(su2double val_energy_ref);
  
  /*!
   * \brief Set the Froude number for free surface problems.
   * \return Value of the Froude number.
   */
  void SetOmega_Ref(su2double val_omega_ref);
  
  /*!
   * \brief Set the Froude number for free surface problems.
   * \return Value of the Froude number.
   */
  void SetForce_Ref(su2double val_force_ref);
  
  /*!
   * \brief Set the Froude number for free surface problems.
   * \return Value of the Froude number.
   */
  void SetGas_Constant_Ref(su2double val_gas_constant_ref);
  
  /*!
   * \brief Set the Froude number for free surface problems.
   * \return Value of the Froude number.
   */
  void SetGas_Constant(su2double val_gas_constant);
  
  /*!
   * \brief Set the Froude number for free surface problems.
   * \return Value of the Froude number.
   */
  void SetViscosity_Ref(su2double val_viscosity_ref);
  
  /*!
   * \brief Set the Froude number for free surface problems.
   * \return Value of the Froude number.
   */
  void SetConductivity_Ref(su2double val_conductivity_ref);
  
  /*!
   * \brief Set the Froude number for free surface problems.
   * \return Value of the Froude number.
   */
  void SetPressure_FreeStreamND(su2double val_pressure_freestreamnd);
  
  /*!
   * \brief Set the Froude number for free surface problems.
   * \return Value of the Froude number.
   */
  void SetPressure_FreeStream(su2double val_pressure_freestream);
  
  /*!
   * \brief Set the Froude number for free surface problems.
   * \return Value of the Froude number.
   */
  void SetDensity_FreeStreamND(su2double val_density_freestreamnd);
  
  /*!
   * \brief Set the Froude number for free surface problems.
   * \return Value of the Froude number.
   */
  void SetDensity_FreeStream(su2double val_density_freestream);
  
  /*!
   * \brief Set the Froude number for free surface problems.
   * \return Value of the Froude number.
   */
  void SetViscosity_FreeStream(su2double val_viscosity_freestream);
  
  /*!
   * \brief Set the Froude number for free surface problems.
   * \return Value of the Froude number.
   */
  void SetModVel_FreeStream(su2double val_modvel_freestream);
  
  /*!
   * \brief Set the Froude number for free surface problems.
   * \return Value of the Froude number.
   */
  void SetModVel_FreeStreamND(su2double val_modvel_freestreamnd);
  
  /*!
   * \brief Set the Froude number for free surface problems.
   * \return Value of the Froude number.
   */
  void SetTemperature_FreeStream(su2double val_temperature_freestream);
  
  /*!
   * \brief Set the Froude number for free surface problems.
   * \return Value of the Froude number.
   */
  void SetTemperature_FreeStreamND(su2double val_temperature_freestreamnd);
  
  /*!
   * \brief Set the Froude number for free surface problems.
   * \return Value of the Froude number.
   */
  void SetGas_ConstantND(su2double val_gas_constantnd);
  
  /*!
   * \brief Set the Froude number for free surface problems.
   * \return Value of the Froude number.
   */
  void SetVelocity_FreeStreamND(su2double val_velocity_freestreamnd, unsigned short val_dim);
  
  /*!
   * \brief Set the Froude number for free surface problems.
   * \return Value of the Froude number.
   */
  void SetViscosity_FreeStreamND(su2double val_viscosity_freestreamnd);
  
  /*!
   * \brief Set the Froude number for free surface problems.
   * \return Value of the Froude number.
   */
  void SetTke_FreeStreamND(su2double val_tke_freestreamnd);
  
  /*!
   * \brief Set the Froude number for free surface problems.
   * \return Value of the Froude number.
   */
  void SetOmega_FreeStreamND(su2double val_omega_freestreamnd);
  
  /*!
   * \brief Set the Froude number for free surface problems.
   * \return Value of the Froude number.
   */
  void SetTke_FreeStream(su2double val_tke_freestream);
  
  /*!
   * \brief Set the Froude number for free surface problems.
   * \return Value of the Froude number.
   */
  void SetOmega_FreeStream(su2double val_omega_freestream);
  
  /*!
   * \brief Set the Froude number for free surface problems.
   * \return Value of the Froude number.
   */
  void SetEnergy_FreeStreamND(su2double val_energy_freestreamnd);
  
  /*!
   * \brief Set the Froude number for free surface problems.
   * \return Value of the Froude number.
   */
  void SetEnergy_FreeStream(su2double val_energy_freestream);
  
  /*!
   * \brief Set the Froude number for free surface problems.
   * \return Value of the Froude number.
   */
  void SetTotal_UnstTimeND(su2double val_total_unsttimend);
  
  /*!
   * \brief Get the angle of attack of the body. This is the angle between a reference line on a lifting body
   *        (often the chord line of an airfoil) and the vector representing the relative motion between the
   *        lifting body and the fluid through which it is moving.
   * \return Value of the angle of attack.
   */
  su2double GetAoA(void);
  
  /*!
   * \brief Get the off set angle of attack of the body. The solution and the geometry
   *        file are able to modifity the angle of attack in the config file
   * \return Value of the off set angle of attack.
   */
  su2double GetAoA_Offset(void);
  
  /*!
   * \brief Get the off set sideslip angle of the body. The solution and the geometry
   *        file are able to modifity the angle of attack in the config file
   * \return Value of the off set sideslip angle.
   */
  su2double GetAoS_Offset(void);
  
  /*!
   * \brief Get the functional sensitivity with respect to changes in the angle of attack.
   * \return Value of the angle of attack.
   */
  su2double GetAoA_Sens(void);
  
  /*!
   * \brief Set the angle of attack.
   * \param[in] val_AoA - Value of the angle of attack.
   */
  void SetAoA(su2double val_AoA);
  
  /*!
   * \brief Set the off set angle of attack.
   * \param[in] val_AoA - Value of the angle of attack.
   */
  void SetAoA_Offset(su2double val_AoA_offset);
  
  /*!
   * \brief Set the off set sideslip angle.
   * \param[in] val_AoA - Value of the off set sideslip angle.
   */
  void SetAoS_Offset(su2double val_AoS_offset);
  
  /*!
   * \brief Set the angle of attack.
   * \param[in] val_AoA - Value of the angle of attack.
   */
  void SetAoA_Sens(su2double val_AoA_sens);
  
  /*!
   * \brief Set the angle of attack.
   * \param[in] val_AoA - Value of the angle of attack.
   */
  void SetAoS(su2double val_AoS);
  
  /*!
   * \brief Get the angle of sideslip of the body. It relates to the rotation of the aircraft centerline from
   *        the relative wind.
   * \return Value of the angle of sideslip.
   */
  su2double GetAoS(void);
  
  /*!
   * \brief Get the charge coefficient that is used in the poissonal potential simulation.
   * \return Value of the charge coefficient.
   */
  su2double GetChargeCoeff(void);
  
  /*!
   * \brief Get the number of multigrid levels.
   * \return Number of multigrid levels (without including the original grid).
   */
  unsigned short GetnMGLevels(void);
  
  /*!
   * \brief Set the number of multigrid levels.
   * \param[in] val_nMGLevels - Index of the mesh were the CFL is applied
   */
  void SetMGLevels(unsigned short val_nMGLevels);
  
  /*!
   * \brief Get the index of the finest grid.
   * \return Index of the finest grid in a multigrid strategy, this is 0 unless we are
   performing a Full multigrid.
   */
  unsigned short GetFinestMesh(void);
  
  /*!
   * \brief Get the kind of multigrid (V or W).
   * \note This variable is used in a recursive way to perform the different kind of cycles
   * \return 0 or 1 depending of we are dealing with a V or W cycle.
   */
  unsigned short GetMGCycle(void);
  
  /*!
   * \brief Get the king of evaluation in the geometrical module.
   * \return 0 or 1 depending of we are dealing with a V or W cycle.
   */
  unsigned short GetGeometryMode(void);
  
  /*!
   * \brief Get the Courant Friedrich Levi number for each grid.
   * \param[in] val_mesh - Index of the mesh were the CFL is applied.
   * \return CFL number for each grid.
   */
  su2double GetCFL(unsigned short val_mesh);
  
  /*!
   * \brief Get the Courant Friedrich Levi number for each grid.
   * \param[in] val_mesh - Index of the mesh were the CFL is applied.
   * \return CFL number for each grid.
   */
  void SetCFL(unsigned short val_mesh, su2double val_cfl);

  /*!
   * \brief Get the Courant Friedrich Levi number for unsteady simulations.
   * \return CFL number for unsteady simulations.
   */
  su2double GetUnst_CFL(void);
  
  /*!
   * \brief Get the Courant Friedrich Levi number for unsteady simulations.
   * \return CFL number for unsteady simulations.
   */
  su2double GetMax_DeltaTime(void);
  
  /*!
   * \brief Get a parameter of the particular design variable.
   * \param[in] val_dv - Number of the design variable that we want to read.
   * \param[in] val_param - Index of the parameter that we want to read.
   * \return Design variable parameter.
   */
  su2double GetParamDV(unsigned short val_dv, unsigned short val_param);
  
  /*!
   * \brief Get the coordinates of the FFD corner points.
   * \param[in] val_ffd - Index of the FFD box.
   * \param[in] val_coord - Index of the coordinate that we want to read.
   * \return Value of the coordinate.
   */
  su2double GetCoordFFDBox(unsigned short val_ffd, unsigned short val_index);
  
  /*!
   * \brief Get the degree of the FFD corner points.
   * \param[in] val_ffd - Index of the FFD box.
   * \param[in] val_degree - Index (I,J,K) to obtain the degree.
   * \return Value of the degree in a particular direction.
   */
  unsigned short GetDegreeFFDBox(unsigned short val_ffd, unsigned short val_index);
  
  /*!
   * \brief Get the FFD Tag of a particular design variable.
   * \param[in] val_dv - Number of the design variable that we want to read.
   * \return Name of the FFD box.
   */
  string GetFFDTag(unsigned short val_dv);
  
  /*!
   * \brief Get the FFD Tag of a particular FFD box.
   * \param[in] val_ffd - Number of the FFD box that we want to read.
   * \return Name of the FFD box.
   */
  string GetTagFFDBox(unsigned short val_ffd);
  
  /*!
   * \brief Get the number of design variables.
   * \return Number of the design variables.
   */
  unsigned short GetnDV(void);
  
  /*!
   * \brief Get the number of design variables.
   * \return Number of the design variables.
   */
  unsigned short GetnDV_Value(unsigned short iDV);
  
  /*!
   * \brief Get the number of FFD boxes.
   * \return Number of FFD boxes.
   */
  unsigned short GetnFFDBox(void);
  
  /*!
   * \brief Get the required continuity level at the surface intersection with the FFD
   * \return Continuity level at the surface intersection.
   */
  unsigned short GetFFD_Continuity(void);
  
  /*!
   * \brief Get the coordinate system that we are going to use to define the FFD
   * \return Coordinate system (cartesian, spherical, etc).
   */
  unsigned short GetFFD_CoordSystem(void);
  
  /*!
   * \brief Get the kind of FFD Blending function.
   * \return Kind of FFD Blending function.
   */
  unsigned short GetFFD_Blending(void);
  
  /*!
   * \brief Get the kind BSpline Order in i,j,k direction.
   * \return The kind BSpline Order in i,j,k direction.
   */
  su2double* GetFFD_BSplineOrder();
  
  /*!
   * \brief Get the number of Runge-Kutta steps.
   * \return Number of Runge-Kutta steps.
   */
  unsigned short GetnRKStep(void);
  
  /*!
   * \brief Get the total number of boundary markers.
   * \return Total number of boundary markers.
   */
  unsigned short GetnMarker_All(void);
  
  /*!
   * \brief Get the total number of boundary markers.
   * \return Total number of boundary markers.
   */
  unsigned short GetnMarker_Max(void);
  
  /*!
   * \brief Get the total number of boundary markers.
   * \return Total number of boundary markers.
   */
  unsigned short GetnMarker_EngineInflow(void);
  
  /*!
   * \brief Get the total number of boundary markers.
   * \return Total number of boundary markers.
   */
  unsigned short GetnMarker_EngineExhaust(void);
  
  /*!
   * \brief Get the total number of boundary markers.
   * \return Total number of boundary markers.
   */
  unsigned short GetnMarker_NearFieldBound(void);
  
  /*!
   * \brief Get the total number of boundary markers.
   * \return Total number of boundary markers.
   */
  unsigned short GetnMarker_InterfaceBound(void);
  
  /*!
   * \brief Get the total number of boundary markers.
   * \return Total number of boundary markers.
   */
  unsigned short GetnMarker_Fluid_InterfaceBound(void);
  
  /*!
   * \brief Get the total number of boundary markers.
   * \return Total number of boundary markers.
   */
  unsigned short GetnMarker_ActDiskInlet(void);
  
  /*!
   * \brief Get the total number of boundary markers.
   * \return Total number of boundary markers.
   */
  unsigned short GetnMarker_ActDiskOutlet(void);
  
  /*!
   * \brief Get the total number of 1D output markers.
   * \return Total number of monitoring markers.
   */
  unsigned short GetnMarker_Out_1D(void);
  
  
  /*!
   * \brief Get the total number of monitoring markers.
   * \return Total number of monitoring markers.
   */
  unsigned short GetnMarker_Monitoring(void);
  
  /*!
   * \brief Get the total number of moving markers.
   * \return Total number of moving markers.
   */
  unsigned short GetnMarker_Moving(void);
  
  /*!
   * \brief Get the total number of moving markers.
   * \return Total number of moving markers.
   */
  unsigned short GetnMarker_Analyze(void);
  
  /*!
   * \brief Get the total number of objectives in kind_objective list
   * \return Total number of objectives in kind_objective list
   */
  unsigned short GetnObj(void);
  
  /*!
   * \brief Stores the number of marker in the simulation.
   * \param[in] val_nmarker - Number of markers of the problem.
   */
  void SetnMarker_All(unsigned short val_nmarker);
  
  /*!
   * \brief Get the number of external iterations.
   * \return Number of external iterations.
   */
  unsigned long GetnExtIter(void);
  
  /*!
   * \brief Get the number of internal iterations.
   * \return Number of internal iterations.
   */
  unsigned long GetUnst_nIntIter(void);
  
  /*!
   * \brief Get the number of internal iterations for the Newton-Raphson Method in nonlinear structural applications.
   * \return Number of internal iterations.
   */
  unsigned long GetDyn_nIntIter(void);
  
  /*!
   * \brief Get the restart iteration number for unsteady simulations.
   * \return Restart iteration number for unsteady simulations.
   */
  long GetUnst_RestartIter(void);
  
  /*!
   * \brief Get the starting direct iteration number for the unsteady adjoint (reverse time integration).
   * \return Starting direct iteration number for the unsteady adjoint.
   */
  long GetUnst_AdjointIter(void);
  
  /*!
   * \brief Number of iterations to average (reverse time integration).
   * \return Starting direct iteration number for the unsteady adjoint.
   */
  unsigned long GetIter_Avg_Objective(void);
  
  /*!
   * \brief Get the restart iteration number for dynamic structural simulations.
   * \return Restart iteration number for dynamic structural simulations.
   */
  long GetDyn_RestartIter(void);
  
  /*!
   * \brief Retrieves the number of periodic time instances for Harmonic Balance.
   * \return: Number of periodic time instances for Harmonic Balance.
   */
  unsigned short GetnTimeInstances(void);
  
  /*!
   * \brief Retrieves the period of oscillations to be used with Harmonic Balance.
   * \return: Period for Harmonic Balance.
   */
  su2double GetHarmonicBalance_Period(void);
  
  /*!
   * \brief Set the number of external iterations.
   * \note This is important in no time depending methods, where only
   *       one external iteration is needed.
   * \param[in] val_niter - Set the number of external iterations.
   */
  void SetnExtIter(unsigned long val_niter);
  
  /*!
   * \brief Set the current external iteration number.
   * \param[in] val_iter - Current external iteration number.
   */
  void SetExtIter(unsigned long val_iter);
  
  /*!
   * \brief Set the current external iteration number.
   * \param[in] val_iter - Current external iteration number.
   */
  void SetExtIter_OffSet(unsigned long val_iter);
  
  /*!
   * \brief Set the current FSI iteration number.
   * \param[in] val_iter - Current FSI iteration number.
   */
  void SetFSIIter(unsigned long val_iter);
  
  /*!
   * \brief Set the current internal iteration number.
   * \param[in] val_iter - Current external iteration number.
   */
  void SetIntIter(unsigned long val_iter);
  
  /*!
   * \brief Get the current external iteration number.
   * \return Current external iteration.
   */
  unsigned long GetExtIter(void);
  
  /*!
   * \brief Get the current internal iteration number.
   * \return Current external iteration.
   */
  unsigned long GetExtIter_OffSet(void);
  
  /*!
   * \brief Get the current FSI iteration number.
   * \return Current FSI iteration.
   */
  unsigned long GetFSIIter(void);
  
  /*!
   * \brief Get the current internal iteration number.
   * \return Current internal iteration.
   */
  unsigned long GetIntIter(void);
  
  /*!
   * \brief Get the frequency for writing the solution file.
   * \return It writes the solution file with this frequency.
   */
  unsigned long GetWrt_Sol_Freq(void);
  
  /*!
   * \brief Get the frequency for writing the solution file in Dual Time.
   * \return It writes the solution file with this frequency.
   */
  unsigned long GetWrt_Sol_Freq_DualTime(void);
  
  /*!
   * \brief Get the frequency for writing the convergence file.
   * \return It writes the convergence file with this frequency.
   */
  unsigned long GetWrt_Con_Freq(void);
  
  /*!
   * \brief Get the frequency for writing the convergence file in Dual Time.
   * \return It writes the convergence file with this frequency.
   */
  unsigned long GetWrt_Con_Freq_DualTime(void);
  
  /*!
   * \brief Get information about writing unsteady headers and file extensions.
   * \return 	<code>TRUE</code> means that unsteady solution files will be written.
   */
  bool GetWrt_Unsteady(void);
  
  /*!
   * \brief Get information about writing a volume solution file.
   * \return <code>TRUE</code> means that a volume solution file will be written.
   */
  bool GetWrt_Vol_Sol(void);
  
  /*!
   * \brief Get information about writing a volume solution file.
   * \return <code>TRUE</code> means that a volume solution file will be written.
   */
  bool GetLow_MemoryOutput(void);
  
  /*!
   * \brief Get information about writing a surface solution file.
   * \return <code>TRUE</code> means that a surface solution file will be written.
   */
  bool GetWrt_Srf_Sol(void);
  
  /*!
   * \brief Get information about writing a surface comma-separated values (CSV) solution file.
   * \return <code>TRUE</code> means that a surface comma-separated values (CSV) solution file will be written.
   */
  bool GetWrt_Csv_Sol(void);
  
  /*!
   * \brief Get information about writing residuals to volume solution file.
   * \return <code>TRUE</code> means that residuals will be written to the solution file.
   */
  bool GetWrt_Residuals(void);
  
  /*!
   * \brief Get information about writing residuals to volume solution file.
   * \return <code>TRUE</code> means that residuals will be written to the solution file.
   */
  bool GetWrt_Limiters(void);
  
  /*!
   * \brief Write solution at each surface.
   * \return <code>TRUE</code> means that the solution at each surface will be written.
   */
  bool GetWrt_Surface(void);
  
  /*!
   * \brief Get information about writing residuals to volume solution file.
   * \return <code>TRUE</code> means that residuals will be written to the solution file.
   */
  bool GetWrt_SharpEdges(void);
  
  /*!
   * \brief Get information about writing rind layers to the solution files.
   * \return <code>TRUE</code> means that rind layers will be written to the solution file.
   */
  bool GetWrt_Halo(void);
  
  /*!
   * \brief Get information about writing sectional force files.
   * \return <code>TRUE</code> means that sectional force files will be written for specified markers.
   */
  bool GetPlot_Section_Forces(void);
  
  /*!
   * \brief Get information about writing average stagnation pressure
   * \return <code>TRUE</code> means that the average stagnation pressure will be output for specified markers.
   */
  bool GetWrt_1D_Output(void);
  
  /*!
   * \brief Get the alpha (convective) coefficients for the Runge-Kutta integration scheme.
   * \param[in] val_step - Index of the step.
   * \return Alpha coefficient for the Runge-Kutta integration scheme.
   */
  su2double Get_Alpha_RKStep(unsigned short val_step);
  
  /*!
   * \brief Get the index of the surface defined in the geometry file.
   * \param[in] val_marker - Value of the marker in which we are interested.
   * \return Value of the index that is in the geometry file for the surface that
   *         has the marker <i>val_marker</i>.
   */
  string GetMarker_All_TagBound(unsigned short val_marker);
  
  /*!
   * \brief Get the index of the surface defined in the geometry file.
   * \param[in] val_marker - Value of the marker in which we are interested.
   * \return Value of the index that is in the geometry file for the surface that
   *         has the marker <i>val_marker</i>.
   */
  string GetMarker_ActDiskInlet_TagBound(unsigned short val_marker);
  
  /*!
   * \brief Get the index of the surface defined in the geometry file.
   * \param[in] val_marker - Value of the marker in which we are interested.
   * \return Value of the index that is in the geometry file for the surface that
   *         has the marker <i>val_marker</i>.
   */
  string GetMarker_ActDiskOutlet_TagBound(unsigned short val_marker);
  
  /*!
   * \brief Get the index of the surface defined in the geometry file.
   * \param[in] val_marker - Value of the marker in which we are interested.
   * \return Value of the index that is in the geometry file for the surface that
   *         has the marker <i>val_marker</i>.
   */
  string GetMarker_EngineInflow_TagBound(unsigned short val_marker);
  
  /*!
   * \brief Get the index of the surface defined in the geometry file.
   * \param[in] val_marker - Value of the marker in which we are interested.
   * \return Value of the index that is in the geometry file for the surface that
   *         has the marker <i>val_marker</i>.
   */
  string GetMarker_EngineExhaust_TagBound(unsigned short val_marker);
  
  /*!
   * \brief Get the name of the surface defined in the geometry file.
   * \param[in] val_marker - Value of the marker in which we are interested.
   * \return Name that is in the geometry file for the surface that
   *         has the marker <i>val_marker</i>.
   */
  string GetMarker_Monitoring_TagBound(unsigned short val_marker);
  
  /*!
   * \brief Get the tag if the iMarker defined in the geometry file.
   * \param[in] val_tag - Value of the tag in which we are interested.
   * \return Value of the marker <i>val_marker</i> that is in the geometry file
   *         for the surface that has the tag.
   */
  short GetMarker_All_TagBound(string val_tag);
  
  /*!
   * \brief Get the kind of boundary for each marker.
   * \param[in] val_marker - Index of the marker in which we are interested.
   * \return Kind of boundary for the marker <i>val_marker</i>.
   */
  unsigned short GetMarker_All_KindBC(unsigned short val_marker);
  
  /*!
   * \brief Get the kind of boundary for each marker.
   * \param[in] val_marker - Index of the marker in which we are interested.
   * \return Kind of boundary for the marker <i>val_marker</i>.
   */
  unsigned short GetMarker_All_Out_1D(unsigned short val_marker);
  
  /*!
   * \brief Set the value of the boundary <i>val_boundary</i> (read from the config file)
   *        for the marker <i>val_marker</i>.
   * \param[in] val_marker - Index of the marker in which we are interested.
   * \param[in] val_boundary - Kind of boundary read from config file.
   */
  void SetMarker_All_Out_1D(unsigned short val_marker, unsigned short val_boundary);
  
  
  /*!
   * \brief Set the value of the boundary <i>val_boundary</i> (read from the config file)
   *        for the marker <i>val_marker</i>.
   * \param[in] val_marker - Index of the marker in which we are interested.
   * \param[in] val_boundary - Kind of boundary read from config file.
   */
  void SetMarker_All_KindBC(unsigned short val_marker, unsigned short val_boundary);
  
  /*!
   * \brief Set the value of the index <i>val_index</i> (read from the geometry file) for
   *        the marker <i>val_marker</i>.
   * \param[in] val_marker - Index of the marker in which we are interested.
   * \param[in] val_index - Index of the surface read from geometry file.
   */
  void SetMarker_All_TagBound(unsigned short val_marker, string val_index);
  
  /*!
   * \brief Set if a marker <i>val_marker</i> is going to be monitored <i>val_monitoring</i>
   *        (read from the config file).
   * \note This is important for non dimensional coefficient computation.
   * \param[in] val_marker - Index of the marker in which we are interested.
   * \param[in] val_monitoring - 0 or 1 depending if the the marker is going to be monitored.
   */
  void SetMarker_All_Monitoring(unsigned short val_marker, unsigned short val_monitoring);
  
  /*!
   * \brief Set if a marker <i>val_marker</i> is going to be monitored <i>val_monitoring</i>
   *        (read from the config file).
   * \note This is important for non dimensional coefficient computation.
   * \param[in] val_marker - Index of the marker in which we are interested.
   * \param[in] val_monitoring - 0 or 1 depending if the the marker is going to be monitored.
   */
  void SetMarker_All_GeoEval(unsigned short val_marker, unsigned short val_geoeval);
  
  /*!
   * \brief Set if a marker <i>val_marker</i> is going to be designed <i>val_designing</i>
   *        (read from the config file).
   * \note This is important for non dimensional coefficient computation.
   * \param[in] val_marker - Index of the marker in which we are interested.
   * \param[in] val_monitoring - 0 or 1 depending if the the marker is going to be designed.
   */
  void SetMarker_All_Designing(unsigned short val_marker, unsigned short val_designing);
  
  /*!
   * \brief Set if a marker <i>val_marker</i> is going to be plot <i>val_plotting</i>
   *        (read from the config file).
   * \param[in] val_marker - Index of the marker in which we are interested.
   * \param[in] val_plotting - 0 or 1 depending if the the marker is going to be plot.
   */
  void SetMarker_All_Plotting(unsigned short val_marker, unsigned short val_plotting);
  
  /*!
   * \brief Set if a marker <i>val_marker</i> is going to be plot <i>val_plotting</i>
   *        (read from the config file).
   * \param[in] val_marker - Index of the marker in which we are interested.
   * \param[in] val_plotting - 0 or 1 depending if the the marker is going to be plot.
   */
  void SetMarker_All_Analyze(unsigned short val_marker, unsigned short val_analyze);
  
  /*!
   * \brief Set if a marker <i>val_marker</i> is part of the FSI interface <i>val_plotting</i>
   *        (read from the config file).
   * \param[in] val_marker - Index of the marker in which we are interested.
   * \param[in] val_plotting - 0 or 1 depending if the the marker is part of the FSI interface.
   */
  void SetMarker_All_ZoneInterface(unsigned short val_marker, unsigned short val_fsiinterface);
 
  /*!
   * \brief Set if a marker <i>val_marker</i> is part of the Turbomachinery (read from the config file).
   * \param[in] val_marker - Index of the marker in which we are interested.
   * \param[in] val_turboperf - 0 if not part of Turbomachinery or greater than 1 if it is part.
   */
  void SetMarker_All_Turbomachinery(unsigned short val_marker, unsigned short val_turbo);

  /*!
   * \brief Set a flag to the marker <i>val_marker</i> part of the Turbomachinery (read from the config file).
   * \param[in] val_marker - Index of the marker in which we are interested.
   * \param[in] val_turboperflag - 0 if is not part of the Turbomachinery, flag INFLOW or OUTFLOW if it is part.
   */
  void SetMarker_All_TurbomachineryFlag(unsigned short val_marker, unsigned short val_turboflag);

  /*!
   * \brief Set if a marker <i>val_marker</i> is part of the MixingPlane interface (read from the config file).
   * \param[in] val_marker - Index of the marker in which we are interested.
   * \param[in] val_turboperf - 0 if not part of the MixingPlane interface or greater than 1 if it is part.
   */
  void SetMarker_All_MixingPlaneInterface(unsigned short val_marker, unsigned short val_mixplan_interface);
   
  /*!
   * \brief Set if a marker <i>val_marker</i> is going to be affected by design variables <i>val_moving</i>
   *        (read from the config file).
   * \param[in] val_marker - Index of the marker in which we are interested.
   * \param[in] val_DV - 0 or 1 depending if the the marker is affected by design variables.
   */
  void SetMarker_All_DV(unsigned short val_marker, unsigned short val_DV);
  
  /*!
   * \brief Set if a marker <i>val_marker</i> is going to be moved <i>val_moving</i>
   *        (read from the config file).
   * \param[in] val_marker - Index of the marker in which we are interested.
   * \param[in] val_moving - 0 or 1 depending if the the marker is going to be moved.
   */
  void SetMarker_All_Moving(unsigned short val_marker, unsigned short val_moving);
  
  /*!
   * \brief Set if a marker <i>val_marker</i> is going to be periodic <i>val_perbound</i>
   *        (read from the config file).
   * \param[in] val_marker - Index of the marker in which we are interested.
   * \param[in] val_perbound - Index of the surface with the periodic boundary.
   */
  void SetMarker_All_PerBound(unsigned short val_marker, short val_perbound);
  
  /*!
   * \brief Set if a marker <i>val_marker</i> is going to be sent or receive <i>val_index</i>
   *        from another domain.
   * \param[in] val_marker - 0 or 1 depending if the the marker is going to be moved.
   * \param[in] val_index - Index of the surface read from geometry file.
   */
  void SetMarker_All_SendRecv(unsigned short val_marker, short val_index);
  
  /*!
   * \brief Get the send-receive information for a marker <i>val_marker</i>.
   * \param[in] val_marker - 0 or 1 depending if the the marker is going to be moved.
   * \return If positive, the information is sended to that domain, in case negative
   *         the information is receive from that domain.
   */
  short GetMarker_All_SendRecv(unsigned short val_marker);
  
  /*!
   * \brief Get an internal index that identify the periodic boundary conditions.
   * \param[in] val_marker - Value of the marker that correspond with the periodic boundary.
   * \return The internal index of the periodic boundary condition.
   */
  short GetMarker_All_PerBound(unsigned short val_marker);
  
  /*!
   * \brief Get the monitoring information for a marker <i>val_marker</i>.
   * \param[in] val_marker - 0 or 1 depending if the the marker is going to be monitored.
   * \return 0 or 1 depending if the marker is going to be monitored.
   */
  unsigned short GetMarker_All_Monitoring(unsigned short val_marker);
  
  /*!
   * \brief Get the monitoring information for a marker <i>val_marker</i>.
   * \param[in] val_marker - 0 or 1 depending if the the marker is going to be monitored.
   * \return 0 or 1 depending if the marker is going to be monitored.
   */
  unsigned short GetMarker_All_GeoEval(unsigned short val_marker);
  
  /*!
   * \brief Get the design information for a marker <i>val_marker</i>.
   * \param[in] val_marker - 0 or 1 depending if the the marker is going to be monitored.
   * \return 0 or 1 depending if the marker is going to be monitored.
   */
  unsigned short GetMarker_All_Designing(unsigned short val_marker);
  
  /*!
   * \brief Get the plotting information for a marker <i>val_marker</i>.
   * \param[in] val_marker - 0 or 1 depending if the the marker is going to be moved.
   * \return 0 or 1 depending if the marker is going to be plotted.
   */
  unsigned short GetMarker_All_Plotting(unsigned short val_marker);
  
  /*!
   * \brief Get the plotting information for a marker <i>val_marker</i>.
   * \param[in] val_marker - 0 or 1 depending if the the marker is going to be moved.
   * \return 0 or 1 depending if the marker is going to be plotted.
   */
  unsigned short GetMarker_All_Analyze(unsigned short val_marker);
  
  /*!
   * \brief Get the FSI interface information for a marker <i>val_marker</i>.
   * \param[in] val_marker - 0 or 1 depending if the the marker is going to be moved.
   * \return 0 or 1 depending if the marker is part of the FSI interface.
   */
  unsigned short GetMarker_All_ZoneInterface(unsigned short val_marker);
  
  /*!
	 * \brief Get the MixingPlane interface information for a marker <i>val_marker</i>.
	 * \param[in] val_marker value of the marker on the grid.
	 * \return 0 if is not part of the MixingPlane Interface and greater than 1 if it is part.
	 */
	unsigned short GetMarker_All_MixingPlaneInterface(unsigned short val_marker);

	/*!
	 * \brief Get the Turbomachinery information for a marker <i>val_marker</i>.
	 * \param[in] val_marker value of the marker on the grid.
	 * \return 0 if is not part of the Turbomachinery and greater than 1 if it is part.
	 */
	unsigned short GetMarker_All_Turbomachinery(unsigned short val_marker);

	/*!
	 * \brief Get the Turbomachinery flag information for a marker <i>val_marker</i>.
	 * \param[in] val_marker value of the marker on the grid.
	 * \return 0 if is not part of the Turbomachinery, flag INFLOW or OUTFLOW if it is part.
	 */
	unsigned short GetMarker_All_TurbomachineryFlag(unsigned short val_marker);

	/*!
   * \brief Get the number of FSI interface markers <i>val_marker</i>.
   * \param[in] void.
   * \return Number of markers belonging to the FSI interface.
   */
  unsigned short GetMarker_n_ZoneInterface(void);
  
  /*!
   * \brief Get the DV information for a marker <i>val_marker</i>.
   * \param[in] val_marker - 0 or 1 depending if the the marker is going to be affected by design variables.
   * \return 0 or 1 depending if the marker is going to be affected by design variables.
   */
  unsigned short GetMarker_All_DV(unsigned short val_marker);
  
  /*!
   * \brief Get the motion information for a marker <i>val_marker</i>.
   * \param[in] val_marker - 0 or 1 depending if the the marker is going to be moved.
   * \return 0 or 1 depending if the marker is going to be moved.
   */
  unsigned short GetMarker_All_Moving(unsigned short val_marker);
  
  /*!
   * \brief Get the airfoil sections in the slicing process.
   * \param[in] val_section - Index of the section.
   * \return Coordinate of the airfoil to slice.
   */
  su2double GetLocationStations(unsigned short val_section);
  
  /*!
   * \brief Get the number of pre-smoothings in a multigrid strategy.
   * \param[in] val_mesh - Index of the grid.
   * \return Number of smoothing iterations.
   */
  unsigned short GetMG_PreSmooth(unsigned short val_mesh);
  
  /*!
   * \brief Get the number of post-smoothings in a multigrid strategy.
   * \param[in] val_mesh - Index of the grid.
   * \return Number of smoothing iterations.
   */
  unsigned short GetMG_PostSmooth(unsigned short val_mesh);
  
  /*!
   * \brief Get the number of implicit Jacobi smoothings of the correction in a multigrid strategy.
   * \param[in] val_mesh - Index of the grid.
   * \return Number of implicit smoothing iterations.
   */
  unsigned short GetMG_CorrecSmooth(unsigned short val_mesh);
  
  /*!
   * \brief plane of the FFD (I axis) that should be fixed.
   * \param[in] val_index - Index of the arrray with all the planes in the I direction that should be fixed.
   * \return Index of the plane that is going to be freeze.
   */
  short GetFFD_Fix_IDir(unsigned short val_index);
  
  /*!
   * \brief plane of the FFD (J axis) that should be fixed.
   * \param[in] val_index - Index of the arrray with all the planes in the J direction that should be fixed.
   * \return Index of the plane that is going to be freeze.
   */
  short GetFFD_Fix_JDir(unsigned short val_index);
  
  /*!
   * \brief plane of the FFD (K axis) that should be fixed.
   * \param[in] val_index - Index of the arrray with all the planes in the K direction that should be fixed.
   * \return Index of the plane that is going to be freeze.
   */
  short GetFFD_Fix_KDir(unsigned short val_index);
  
  /*!
   * \brief Get the number of planes to fix in the I direction.
   * \return Number of planes to fix in the I direction.
   */
  unsigned short GetnFFD_Fix_IDir(void);
  
  /*!
   * \brief Get the number of planes to fix in the J direction.
   * \return Number of planes to fix in the J direction.
   */
  unsigned short GetnFFD_Fix_JDir(void);
  
  /*!
   * \brief Get the number of planes to fix in the K direction.
   * \return Number of planes to fix in the K direction.
   */
  unsigned short GetnFFD_Fix_KDir(void);
  
  /*!
   * \brief Governing equations of the flow (it can be different from the run time equation).
   * \param[in] val_zone - Zone where the soler is applied.
   * \return Governing equation that we are solving.
   */
  unsigned short GetKind_Solver(void);
  
  /*!
   * \brief Governing equations of the flow (it can be different from the run time equation).
   * \param[in] val_zone - Zone where the soler is applied.
   * \return Governing equation that we are solving.
   */
  void SetKind_Solver(unsigned short val_solver);
  
  
  /*!
   * \brief Governing equations of the flow (it can be different from the run time equation).
   * \param[in] val_zone - Zone where the soler is applied.
   * \return Governing equation that we are solving.
   */
  unsigned short GetKind_Regime(void);
  
  /*!
   * \brief Governing equations of the flow (it can be different from the run time equation).
   * \param[in] val_zone - Zone where the soler is applied.
   * \return Governing equation that we are solving.
   */
  unsigned short GetSystemMeasurements(void);
  
  /*!
   * \brief Gas model that we are using.
   * \return Gas model that we are using.
   */
  unsigned short GetKind_GasModel(void);
  
  /*!
   * \brief Fluid model that we are using.
   * \return Fluid model that we are using.
   */
  unsigned short GetKind_FluidModel(void);
  
  /*!
   * \brief free stream option to initialize the solution
   * \return free stream option
   */
  unsigned short GetKind_FreeStreamOption(void);
  
  /*!
   * \brief free stream option to initialize the solution
   * \return free stream option
   */
  unsigned short GetKind_InitOption(void);
  /*!
   * \brief Get the value of the critical pressure.
   * \return Critical pressure.
   */
  su2double GetPressure_Critical(void);
  
  /*!
   * \brief Get the value of the critical temperature.
   * \return Critical temperature.
   */
  su2double GetTemperature_Critical(void);
  
  /*!
   * \brief Get the value of the critical pressure.
   * \return Critical pressure.
   */
  su2double GetAcentric_Factor(void);
  
  /*!
   * \brief Get the value of the critical temperature.
   * \return Critical temperature.
   */
  unsigned short GetKind_ViscosityModel(void);
  
  /*!
   * \brief Get the value of the thermal conductivity .
   * \return Critical temperature.
   */
  unsigned short GetKind_ConductivityModel(void);
  
  /*!
   * \brief Get the value of the critical temperature.
   * \return Critical temperature.
   */
  su2double GetMu_ConstantND(void);
  
  /*!
   * \brief Get the value of the non-dimensional thermal conductivity.
   * \return Critical temperature.
   */
  su2double GetKt_ConstantND(void);
  
  /*!
   * \brief Get the value of the critical temperature.
   * \return Critical temperature.
   */
  su2double GetMu_RefND(void);
  
  /*!
   * \brief Get the value of the critical temperature.
   * \return Critical temperature.
   */
  su2double GetMu_Temperature_RefND(void);
  
  /*!
   * \brief Get the value of the critical temperature.
   * \return Critical temperature.
   */
  su2double GetMu_SND(void);
  
  /*!
   * \brief Get the value of the critical temperature.
   * \return Critical temperature.
   */
  void SetMu_ConstantND(su2double mu_const);
  
  /*!
   * \brief Get the value of the critical temperature.
   * \return Critical temperature.
   */
  void SetKt_ConstantND(su2double kt_const);
  
  /*!
   * \brief Get the value of the critical temperature.
   * \return Critical temperature.
   */
  void SetMu_RefND(su2double mu_ref);
  
  /*!
   * \brief Get the value of the critical temperature.
   * \return Critical temperature.
   */
  void SetMu_Temperature_RefND(su2double mu_Tref);
  
  /*!
   * \brief Get the value of the critical temperature.
   * \return Critical temperature.
   */
  void SetMu_SND(su2double mu_s);
  
  /*!
   * \brief Get the kind of method for computation of spatial gradients.
   * \return Numerical method for computation of spatial gradients.
   */
  unsigned short GetKind_Gradient_Method(void);
  
  /*!
   * \brief Get the kind of solver for the implicit solver.
   * \return Numerical solver for implicit formulation (solving the linear system).
   */
  unsigned short GetKind_Linear_Solver(void);
  
  /*!
   * \brief Get the kind of solver for the implicit solver.
   * \return Numerical solver for implicit formulation (solving the linear system).
   */
  unsigned short GetKind_Deform_Linear_Solver(void);
  
  /*!
   * \brief Set the kind of preconditioner for the implicit solver.
   * \return Numerical preconditioner for implicit formulation (solving the linear system).
   */
  void SetKind_Deform_Linear_Solver_Prec(unsigned short val_kind_prec);
  
  /*!
   * \brief Get the kind of preconditioner for the implicit solver.
   * \return Numerical preconditioner for implicit formulation (solving the linear system).
   */
  unsigned short GetKind_Linear_Solver_Prec(void);
  
  /*!
   * \brief Set the kind of preconditioner for the implicit solver.
   * \return Numerical preconditioner for implicit formulation (solving the linear system).
   */
  void SetKind_Linear_Solver_Prec(unsigned short val_kind_prec);
  
  /*!
   * \brief Get min error of the linear solver for the implicit formulation.
   * \return Min error of the linear solver for the implicit formulation.
   */
  su2double GetLinear_Solver_Error(void);
  
  /*!
   * \brief Get max number of iterations of the linear solver for the implicit formulation.
   * \return Max number of iterations of the linear solver for the implicit formulation.
   */
  unsigned long GetLinear_Solver_Iter(void);
  
  /*!
   * \brief Get restart frequency of the linear solver for the implicit formulation.
   * \return Restart frequency of the linear solver for the implicit formulation.
   */
  unsigned long GetLinear_Solver_Restart_Frequency(void);
  
  /*!
   * \brief Get the relaxation coefficient of the linear solver for the implicit formulation.
   * \return relaxation coefficient of the linear solver for the implicit formulation.
   */
  su2double GetRelaxation_Factor_Flow(void);
  
  /*!
   * \brief Get the relaxation coefficient of the linear solver for the implicit formulation.
   * \return relaxation coefficient of the linear solver for the implicit formulation.
   */
  su2double GetRelaxation_Factor_AdjFlow(void);
  
  /*!
   * \brief Get the relaxation coefficient of the linear solver for the implicit formulation.
   * \return relaxation coefficient of the linear solver for the implicit formulation.
   */
  su2double GetRelaxation_Factor_Turb(void);
  
  /*!
   * \brief Get the relaxation coefficient of the linear solver for the implicit formulation.
   * \return relaxation coefficient of the linear solver for the implicit formulation.
   */
  su2double GetRoe_Kappa(void);
  
  /*!
   * \brief Get the wing semi span.
   * \return value of the wing semi span.
   */
  su2double GetSemiSpan(void);
  
  /*!
   * \brief Get the kind of solver for the implicit solver.
   * \return Numerical solver for implicit formulation (solving the linear system).
   */
  unsigned short GetKind_AdjTurb_Linear_Solver(void);
  
  /*!
   * \brief Get the kind of preconditioner for the implicit solver.
   * \return Numerical preconditioner for implicit formulation (solving the linear system).
   */
  unsigned short GetKind_AdjTurb_Linear_Prec(void);
  
  /*!
   * \brief Get the kind of solver for the implicit solver.
   * \return Numerical solver for implicit formulation (solving the linear system).
   */
  unsigned short GetKind_DiscAdj_Linear_Solver(void);
  
  /*!
   * \brief Get the kind of preconditioner for the implicit solver.
   * \return Numerical preconditioner for implicit formulation (solving the linear system).
   */
  unsigned short GetKind_DiscAdj_Linear_Prec(void);
  
  /*!
   * \brief Get the kind of preconditioner for the implicit solver.
   * \return Numerical preconditioner for implicit formulation (solving the linear system).
   */
  unsigned short GetKind_Deform_Linear_Solver_Prec(void);
  
  /*!
   * \brief Set the kind of preconditioner for the implicit solver.
   * \return Numerical preconditioner for implicit formulation (solving the linear system).
   */
  void SetKind_AdjTurb_Linear_Prec(unsigned short val_kind_prec);
  
  /*!
   * \brief Get min error of the linear solver for the implicit formulation.
   * \return Min error of the linear solver for the implicit formulation.
   */
  su2double GetAdjTurb_Linear_Error(void);
  
  /*!
   * \brief Get the entropy fix.
   * \return Vaule of the entropy fix.
   */
  su2double GetEntropyFix_Coeff(void);
  
  /*!
   * \brief Get max number of iterations of the linear solver for the implicit formulation.
   * \return Max number of iterations of the linear solver for the implicit formulation.
   */
  unsigned short GetAdjTurb_Linear_Iter(void);
  
  /*!
   * \brief Get CFL reduction factor for adjoint turbulence model.
   * \return CFL reduction factor.
   */
  su2double GetCFLRedCoeff_AdjTurb(void);
  
  /*!
   * \brief Get the number of linear smoothing iterations for mesh deformation.
   * \return Number of linear smoothing iterations for mesh deformation.
   */
  unsigned long GetGridDef_Linear_Iter(void);
  
  /*!
   * \brief Get the number of nonlinear increments for mesh deformation.
   * \return Number of nonlinear increments for mesh deformation.
   */
  unsigned long GetGridDef_Nonlinear_Iter(void);
  
  /*!
   * \brief Get information about writing grid deformation residuals to the console.
   * \return <code>TRUE</code> means that grid deformation residuals will be written to the console.
   */
  bool GetDeform_Output(void);
  
  /*!
   * \brief Get factor to multiply smallest volume for deform tolerance.
   * \return Factor to multiply smallest volume for deform tolerance.
   */
  su2double GetDeform_Tol_Factor(void);
  
  /*!
   * \brief Get factor to multiply smallest volume for deform tolerance.
   * \return Factor to multiply smallest volume for deform tolerance.
   */
  su2double GetDeform_Coeff(void);
  
  /*!
   * \brief Get Young's modulus for deformation (constant stiffness deformation)
   */
  su2double GetDeform_ElasticityMod(void);
  
  /*!
   * \brief Get Poisson's ratio for deformation (constant stiffness deformation)
   * \
   */
  su2double GetDeform_PoissonRatio(void);
  
  /*!
   * \brief Get the type of stiffness to impose for FEA mesh deformation.
   * \return type of stiffness to impose for FEA mesh deformation.
   */
  unsigned short GetDeform_Stiffness_Type(void);
  
  /*!
   * \brief Creates a teot file to visualize the deformation made by the MDC software.
   * \return <code>TRUE</code> if the deformation is going to be plotted; otherwise <code>FALSE</code>.
   */
  bool GetVisualize_Deformation(void);
  
  /*!
   * \brief Define the FFD box with a symetry plane.
   * \return <code>TRUE</code> if there is a symmetry plane in the FFD; otherwise <code>FALSE</code>.
   */
  bool GetFFD_Symmetry_Plane(void);
  
  /*!
   * \brief Get the kind of SU2 software component.
   * \return Kind of the SU2 software component.
   */
  unsigned short GetKind_SU2(void);
  
  /*!
   * \brief Get the kind of non-dimensionalization.
   * \return Kind of non-dimensionalization.
   */
  unsigned short GetRef_NonDim(void);
  
  /*!
   * \brief Get the kind of SU2 software component.
   * \return Kind of the SU2 software component.
   */
  void SetKind_SU2(unsigned short val_kind_su2);
  
  /*!
   * \brief Get the kind of the turbulence model.
   * \return Kind of the turbulence model.
   */
  unsigned short GetKind_Turb_Model(void);
  
  /*!
   * \brief Get the kind of the transition model.
   * \return Kind of the transion model.
   */
  unsigned short GetKind_Trans_Model(void);
  
  /*!
   * \brief Get the kind of adaptation technique.
   * \return Kind of adaptation technique.
   */
  unsigned short GetKind_Adaptation(void);
  
  /*!
   * \brief Get the number of new elements added in the adaptation process.
   * \return percentage of new elements that are going to be added in the adaptation.
   */
  su2double GetNew_Elem_Adapt(void);
  
  /*!
   * \brief Get the kind of time integration method.
   * \note This is the information that the code will use, the method will
   *       change in runtime depending of the specific equation (direct, adjoint,
   *       linearized) that is being solved.
   * \return Kind of time integration method.
   */
  unsigned short GetKind_TimeIntScheme(void);
  
  /*!
   * \brief Get the kind of convective numerical scheme.
   * \note This is the information that the code will use, the method will
   *       change in runtime depending of the specific equation (direct, adjoint,
   *       linearized) that is being solved.
   * \return Kind of the convective scheme.
   */
  unsigned short GetKind_ConvNumScheme(void);
  
  /*!
   * \brief Get kind of center scheme for the convective terms.
   * \note This is the information that the code will use, the method will
   *       change in runtime depending of the specific equation (direct, adjoint,
   *       linearized) that is being solved.
   * \return Kind of center scheme for the convective terms.
   */
  unsigned short GetKind_Centered(void);
  
  /*!
   * \brief Get kind of upwind scheme for the convective terms.
   * \note This is the information that the code will use, the method will
   *       change in runtime depending of the specific equation (direct, adjoint,
   *       linearized) that is being solved.
   * \return Kind of upwind scheme for the convective terms.
   */
  unsigned short GetKind_Upwind(void);
  
  /*!
   * \brief Get the order of the spatial integration.
   * \note This is the information that the code will use, the method will
   *       change in runtime depending of the specific equation (direct, adjoint,
   *       linearized) that is being solved.
   * \return Kind of upwind scheme for the convective terms.
   */
  unsigned short GetSpatialOrder(void);
  
  /*!
   * \brief Get the order of the spatial integration.
   * \note This is the information that the code will use, the method will
   *       change in runtime depending of the specific equation (direct, adjoint,
   *       linearized) that is being solved.
   * \return Kind of upwind scheme for the convective terms.
   */
  unsigned short GetSpatialOrder_Flow(void);
  
  /*!
   * \brief Get the order of the spatial integration.
   * \note This is the information that the code will use, the method will
   *       change in runtime depending of the specific equation (direct, adjoint,
   *       linearized) that is being solved.
   * \return Kind of upwind scheme for the convective terms.
   */
  unsigned short GetSpatialOrder_Turb(void);
  
  /*!
   * \brief Get the order of the spatial integration.
   * \note This is the information that the code will use, the method will
   *       change in runtime depending of the specific equation (direct, adjoint,
   *       linearized) that is being solved.
   * \return Kind of upwind scheme for the convective terms.
   */
  unsigned short GetSpatialOrder_AdjFlow(void);
  
  /*!
   * \brief Get the kind of integration scheme (explicit or implicit)
   *        for the flow equations.
   * \note This value is obtained from the config file, and it is constant
   *       during the computation.
   * \return Kind of integration scheme for the flow equations.
   */
  unsigned short GetKind_TimeIntScheme_Flow(void);
  
  /*!
   * \brief Get the kind of integration scheme (explicit or implicit)
   *        for the flow equations.
   * \note This value is obtained from the config file, and it is constant
   *       during the computation.
   * \return Kind of integration scheme for the plasma equations.
   */
  unsigned short GetKind_TimeIntScheme_Wave(void);
  
  /*!
   * \brief Get the kind of integration scheme (explicit or implicit)
   *        for the flow equations.
   * \note This value is obtained from the config file, and it is constant
   *       during the computation.
   * \return Kind of integration scheme for the plasma equations.
   */
  unsigned short GetKind_TimeIntScheme_Heat(void);
  
  /*!
   * \brief Get the kind of integration scheme (explicit or implicit)
   *        for the flow equations.
   * \note This value is obtained from the config file, and it is constant
   *       during the computation.
   * \return Kind of integration scheme for the plasma equations.
   */
  unsigned short GetKind_TimeIntScheme_Poisson(void);
  
  /*!
   * \brief Get the kind of integration scheme (explicit or implicit)
   *        for the flow equations.
   * \note This value is obtained from the config file, and it is constant
   *       during the computation.
   * \return Kind of integration scheme for the plasma equations.
   */
  unsigned short GetKind_TimeIntScheme_FEA(void);
  
  /*!
   * \brief Get the kind of integration scheme (explicit or implicit)
   *        for the template equations.
   * \note This value is obtained from the config file, and it is constant
   *       during the computation.
   * \return Kind of integration scheme for the plasma equations.
   */
  unsigned short GetKind_TimeIntScheme_Template(void);
  
  /*!
   * \brief Get the kind of integration scheme (explicit or implicit)
   *        for the flow equations.
   * \note This value is obtained from the config file, and it is constant
   *       during the computation.
   * \return Kind of integration scheme for the plasma equations.
   */
  unsigned short GetKind_SpaceIteScheme_FEA(void);
  
  /*!
   * \brief Get the kind of transfer method we want to use for multiphysics problems
   * \note This value is obtained from the config file, and it is constant
   *       during the computation.
   * \return Kind of transfer method for multiphysics problems
   */
  unsigned short GetKind_TransferMethod(void);
  
  /*!
   * \brief Get the kind of convective numerical scheme for the flow
   *        equations (centered or upwind).
   * \note This value is obtained from the config file, and it is constant
   *       during the computation.
   * \return Kind of convective numerical scheme for the flow equations.
   */
  unsigned short GetKind_ConvNumScheme_Flow(void);
  
  /*!
   * \brief Get the kind of convective numerical scheme for the template
   *        equations (centered or upwind).
   * \note This value is obtained from the config file, and it is constant
   *       during the computation.
   * \return Kind of convective numerical scheme for the flow equations.
   */
  unsigned short GetKind_ConvNumScheme_Template(void);
  
  /*!
   * \brief Get the kind of center convective numerical scheme for the flow equations.
   * \note This value is obtained from the config file, and it is constant
   *       during the computation.
   * \return Kind of center convective numerical scheme for the flow equations.
   */
  unsigned short GetKind_Centered_Flow(void);
  
  /*!
   * \brief Get the kind of center convective numerical scheme for the plasma equations.
   * \note This value is obtained from the config file, and it is constant
   *       during the computation.
   * \return Kind of center convective numerical scheme for the flow equations.
   */
  unsigned short GetKind_Centered_Template(void);
  
  /*!
   * \brief Get the kind of upwind convective numerical scheme for the flow equations.
   * \note This value is obtained from the config file, and it is constant
   *       during the computation.
   * \return Kind of upwind convective numerical scheme for the flow equations.
   */
  unsigned short GetKind_Upwind_Flow(void);
  
  /*!
   * \brief Get the method for limiting the spatial gradients.
   * \return Method for limiting the spatial gradients.
   */
  unsigned short GetKind_SlopeLimit(void);
  
  /*!
   * \brief Get the method for limiting the spatial gradients.
   * \return Method for limiting the spatial gradients solving the flow equations.
   */
  unsigned short GetKind_SlopeLimit_Flow(void);
  
  /*!
   * \brief Get the method for limiting the spatial gradients.
   * \return Method for limiting the spatial gradients solving the turbulent equation.
   */
  unsigned short GetKind_SlopeLimit_Turb(void);
  
  /*!
   * \brief Get the method for limiting the spatial gradients.
   * \return Method for limiting the spatial gradients solving the adjoint turbulent equation.
   */
  unsigned short GetKind_SlopeLimit_AdjTurb(void);
  
  /*!
   * \brief Get the method for limiting the spatial gradients.
   * \return Method for limiting the spatial gradients solving the adjoint flow equation.
   */
  unsigned short GetKind_SlopeLimit_AdjFlow(void);
  
  /*!
   * \brief Value of the calibrated constant for the Lax method (center scheme).
   * \note This constant is used in coarse levels and with first order methods.
   * \return Calibrated constant for the Lax method.
   */
  su2double GetKappa_1st_Flow(void);
  
  /*!
   * \brief Value of the calibrated constant for the JST method (center scheme).
   * \return Calibrated constant for the JST method for the flow equations.
   */
  su2double GetKappa_2nd_Flow(void);
  
  /*!
   * \brief Value of the calibrated constant for the JST method (center scheme).
   * \return Calibrated constant for the JST method for the flow equations.
   */
  su2double GetKappa_4th_Flow(void);
  
  /*!
   * \brief Get the kind of integration scheme (explicit or implicit)
   *        for the adjoint flow equations.
   * \note This value is obtained from the config file, and it is constant
   *       during the computation.
   * \return Kind of integration scheme for the adjoint flow equations.
   */
  unsigned short GetKind_TimeIntScheme_AdjFlow(void);
  
  /*!
   * \brief Get the kind of convective numerical scheme for the adjoint flow
   *        equations (centered or upwind).
   * \note This value is obtained from the config file, and it is constant
   *       during the computation.
   * \return Kind of convective numerical scheme for the adjoint flow equations.
   */
  unsigned short GetKind_ConvNumScheme_AdjFlow(void);
  
  /*!
   * \brief Get the kind of center convective numerical scheme for the adjoint flow equations.
   * \note This value is obtained from the config file, and it is constant
   *       during the computation.
   * \return Kind of center convective numerical scheme for the adjoint flow equations.
   */
  unsigned short GetKind_Centered_AdjFlow(void);
  
  /*!
   * \brief Get the kind of upwind convective numerical scheme for the adjoint flow equations.
   * \note This value is obtained from the config file, and it is constant
   *       during the computation.
   * \return Kind of upwind convective numerical scheme for the adjoint flow equations.
   */
  unsigned short GetKind_Upwind_AdjFlow(void);
  
  /*!
   * \brief Value of the calibrated constant for the high order method (center scheme).
   * \return Calibrated constant for the high order center method for the adjoint flow equations.
   */
  su2double GetKappa_2nd_AdjFlow(void);
  
  /*!
   * \brief Value of the calibrated constant for the high order method (center scheme).
   * \return Calibrated constant for the high order center method for the adjoint flow equations.
   */
  su2double GetKappa_4th_AdjFlow(void);
  
  /*!
   * \brief Value of the calibrated constant for the low order method (center scheme).
   * \return Calibrated constant for the low order center method for the adjoint flow equations.
   */
  su2double GetKappa_1st_AdjFlow(void);
  
  /*!
   * \brief Get the kind of integration scheme (implicit)
   *        for the turbulence equations.
   * \note This value is obtained from the config file, and it is constant
   *       during the computation.
   * \return Kind of integration scheme for the turbulence equations.
   */
  unsigned short GetKind_TimeIntScheme_Turb(void);
  
  /*!
   * \brief Get the kind of convective numerical scheme for the turbulence
   *        equations (upwind).
   * \note This value is obtained from the config file, and it is constant
   *       during the computation.
   * \return Kind of convective numerical scheme for the turbulence equations.
   */
  unsigned short GetKind_ConvNumScheme_Turb(void);
  
  /*!
   * \brief Get the kind of center convective numerical scheme for the turbulence equations.
   * \note This value is obtained from the config file, and it is constant
   *       during the computation.
   * \return Kind of center convective numerical scheme for the turbulence equations.
   */
  unsigned short GetKind_Centered_Turb(void);
  
  /*!
   * \brief Get the kind of upwind convective numerical scheme for the turbulence equations.
   * \note This value is obtained from the config file, and it is constant
   *       during the computation.
   * \return Kind of upwind convective numerical scheme for the turbulence equations.
   */
  unsigned short GetKind_Upwind_Turb(void);
  
  /*!
   * \brief Get the kind of integration scheme (explicit or implicit)
   *        for the adjoint turbulence equations.
   * \note This value is obtained from the config file, and it is constant
   *       during the computation.
   * \return Kind of integration scheme for the adjoint turbulence equations.
   */
  unsigned short GetKind_TimeIntScheme_AdjTurb(void);
  
  /*!
   * \brief Get the kind of convective numerical scheme for the adjoint turbulence
   *        equations (centered or upwind).
   * \note This value is obtained from the config file, and it is constant
   *       during the computation.
   * \return Kind of convective numerical scheme for the adjoint turbulence equations.
   */
  unsigned short GetKind_ConvNumScheme_AdjTurb(void);
  
  /*!
   * \brief Get the kind of center convective numerical scheme for the adjoint turbulence equations.
   * \note This value is obtained from the config file, and it is constant
   *       during the computation.
   * \return Kind of center convective numerical scheme for the adjoint turbulence equations.
   */
  unsigned short GetKind_Centered_AdjTurb(void);
  
  /*!
   * \brief Get the kind of upwind convective numerical scheme for the adjoint turbulence equations.
   * \note This value is obtained from the config file, and it is constant
   *       during the computation.
   * \return Kind of upwind convective numerical scheme for the adjoint turbulence equations.
   */
  unsigned short GetKind_Upwind_AdjTurb(void);
  
  /*!
   * \brief Provides information about the way in which the turbulence will be treated by the
   *        cont. adjoint method.
   * \return <code>FALSE</code> means that the adjoint turbulence equations will be used.
   */
  bool GetFrozen_Visc_Cont(void);
  
  /*!
   * \brief Provides information about the way in which the turbulence will be treated by the
   *        disc. adjoint method.
   * \return <code>FALSE</code> means that the adjoint turbulence equations will be used.
   */
  bool GetFrozen_Visc_Disc(void);

  /*!
   * \brief Provides information about the way in which the limiter will be treated by the
   *        disc. adjoint method.
   * \return <code>FALSE</code> means that the limiter computation is included.
   */
  bool GetFrozen_Limiter_Disc(void);

  /*!
   * \brief Viscous limiter mean flow.
   * \return <code>FALSE</code> means no viscous limiter turb equations.
   */
  bool GetViscous_Limiter_Flow(void);

  /*!
   * \brief Viscous limiter turb equations.
   * \return <code>FALSE</code> means no viscous limiter turb equations.
   */
  bool GetViscous_Limiter_Turb(void);
  
  /*!
   * \brief Write convergence file for FSI problems
   * \return <code>FALSE</code> means no file is written.
   */
  bool GetWrite_Conv_FSI(void);
  
  /*!
   * \brief Provides information about if the sharp edges are going to be removed from the sensitivity.
   * \return <code>FALSE</code> means that the sharp edges will be removed from the sensitivity.
   */
  bool GetSens_Remove_Sharp(void);
  
  /*!
   * \brief Get the kind of inlet boundary condition treatment (total conditions or mass flow).
   * \return Kind of inlet boundary condition.
   */
  unsigned short GetKind_Inlet(void);
  
  
  /*!
   * \brief Get the kind of mixing process for averaging quantities at the boundaries.
   * \return Kind of mixing process.
   */
  unsigned short GetKind_AverageProcess(void);

  /*!
   * \brief Get the kind of mixing process for averaging quantities at the boundaries.
   * \return Kind of mixing process.
   */
  unsigned short GetKind_PerformanceAverageProcess(void);

  /*!
   * \brief Set the kind of mixing process for averaging quantities at the boundaries.
   * \return Kind of mixing process.
   */
  void SetKind_AverageProcess(unsigned short new_AverageProcess);

  /*!
   * \brief Set the kind of mixing process for averaging quantities at the boundaries.
   * \return Kind of mixing process.
   */
  void SetKind_PerformanceAverageProcess(unsigned short new_AverageProcess);

  /*!
   * \brief Get coeff for Rotating Frame Ramp.
   * \return coeff Ramp Rotating Frame.
   */
  su2double GetRampRotatingFrame_Coeff(unsigned short iCoeff);

  /*!
   * \brief Get Rotating Frame Ramp option.
   * \return Ramp Rotating Frame option.
   */
  bool GetRampRotatingFrame(void);

  /*!
   * \brief Get coeff for Outlet Pressure Ramp.
   * \return coeff Ramp Outlet Pressure.
   */
  su2double GetRampOutletPressure_Coeff(unsigned short iCoeff);

  /*!
   * \brief Get final Outlet Pressure value for the ramp.
   * \return final Outlet Pressure value.
   */
  su2double GetFinalOutletPressure(void);

  /*!
   * \brief Get final Outlet Pressure value for the ramp.
   * \return Monitor Outlet Pressure value.
   */
  su2double GetMonitorOutletPressure(void);

  /*!
   * \brief Set Monitor Outlet Pressure value for the ramp.
   */
  void SetMonitotOutletPressure(su2double newMonPres);

  /*!
   * \brief Get Outlet Pressure Ramp option.
   * \return Ramp Outlet pressure option.
   */
  bool GetRampOutletPressure(void);

  /*!
   * \brief Get mixedout coefficients.
   * \return mixedout coefficient.
   */
  su2double GetMixedout_Coeff(unsigned short iCoeff);

  /*!
   * \brief Get extra relaxation factor coefficients for the Giels BC.
   * \return mixedout coefficient.
   */
  su2double GetExtraRelFacGiles(unsigned short iCoeff);

  /*!
   * \brief Get mach limit for average massflow-based procedure .
   * \return mach limit.
   */
  su2double GetAverageMachLimit(void);

  /*!
   * \brief Get the kind of mixing process for averaging quantities at the boundaries.
   * \return Kind of mixing process.
   */
  unsigned short GetKind_MixingPlaneInterface(void);

  /*!
   * \brief Get the kind of turbomachinery architecture.
   * \return Kind of turbomachinery architecture.
   */
  unsigned short GetKind_TurboMachinery(unsigned short val_iZone);

  /*!
   * \brief Get the kind of turbomachinery architecture.
   * \return Kind of turbomachinery architecture.
   */
  unsigned short GetKind_SpanWise(void);
  
  /*!
   * \brief Verify if there is mixing plane interface specified from config file.
   * \return boolean.
   */
  bool GetBoolMixingPlaneInterface(void);

  /*!
   * \brief Verify if there is mixing plane interface specified from config file.
   * \return boolean.
   */
  bool GetBoolTurbMixingPlane(void);

  /*!
   * \brief Verify if there is mixing plane interface specified from config file.
   * \return boolean.
   */
  bool GetSpatialFourier(void);

  /*!
   * \brief number mixing plane interface specified from config file.
   * \return number of bound.
   */
  unsigned short GetnMarker_MixingPlaneInterface(void);
  
  /*!
   * \brief Verify if there is Turbomachinery performance option specified from config file.
   * \return boolean.
   */
  bool GetBoolTurbomachinery(void);
  
  /*!
   * \brief number Turbomachinery blades computed using the pitch information.
   * \return nBlades.
   */
  su2double GetnBlades(unsigned short val_iZone);

  /*!
   * \brief number Turbomachinery blades computed using the pitch information.
   * \return nBlades.
   */
  void SetnBlades(unsigned short val_iZone, su2double nblades);

  /*!
   * \brief Verify if there is any Giles Boundary Condition option specified from config file.
   * \return boolean.
   */
  bool GetBoolGiles(void);
  
  /*!
   * \brief Verify if there is any Riemann Boundary Condition option specified from config file.
   * \return boolean.
   */
  bool GetBoolRiemann(void);

  /*!
   * \brief number Turbomachinery performance option specified from config file.
   * \return number of bound.
   */
  unsigned short GetnMarker_Turbomachinery(void);

  /*!
   * \brief Get number of shroud markers.
   * \return number of marker shroud.
   */
  unsigned short GetnMarker_Shroud(void);

  /*!
   * \brief Get the marker shroud.
   * \return marker shroud.
   */
  string GetMarker_Shroud(unsigned short val_marker);

  /*!
   * \brief number Turbomachinery performance option specified from config file.
   * \return number of bound.
   */
  unsigned short GetnMarker_TurboPerformance(void);

  /*!
   * \brief number span-wise sections to compute 3D BC and performance for turbomachinery specified by the user.
   * \return number of span-wise sections.
   */
  unsigned short Get_nSpanWiseSections_User(void);

  /*!
   * \brief number span-wise sections to compute 3D BC and performance for turbomachinery.
   * \return number of span-wise sections.
   */
  unsigned short GetnSpanWiseSections(void);

  /*!
   * \brief set number of maximum span-wise sections among all zones .
   */
  void SetnSpanMaxAllZones(unsigned short val_nSpna_max);

  /*!
   * \brief number span-wise sections to compute performance for turbomachinery.
   * \return number of max span-wise sections.
   */
  unsigned short GetnSpanMaxAllZones(void);
	
  /*!
   * \brief set number span-wise sections to compute 3D BC and performance for turbomachinery.
   */
  void SetnSpanWiseSections(unsigned short nSpan);

  /*!
   * \brief set number span-wise sections to compute 3D BC and performance for turbomachinery.
   */
  unsigned short GetnSpan_iZones(unsigned short iZone);

  /*!
   * \brief set number span-wise sections to compute 3D BC and performance for turbomachinery.
   */
  void SetnSpan_iZones(unsigned short nSpan, unsigned short iZone);

  /*!
   * \brief get inlet bounds name for Turbomachinery performance calculation.
   * \return name of the bound.
   */
  string GetMarker_TurboPerf_BoundIn(unsigned short index);
  
  /*!
   * \brief get outlet bounds name for Turbomachinery performance calculation.
   * \return name of the bound.
   */
  string GetMarker_TurboPerf_BoundOut(unsigned short index);
  
  /*!
   * \brief get marker kind for Turbomachinery performance calculation.
   * \return kind index.
   */
  unsigned short GetKind_TurboPerf(unsigned short index);
  
  /*!
   * \brief get outlet bounds name for Turbomachinery performance calculation.
   * \return name of the bound.
   */
  string GetMarker_PerBound(unsigned short val_marker);
  
  /*!
   * \brief Get the kind of inlet boundary condition treatment (total conditions or mass flow).
   * \return Kind of inlet boundary condition.
   */
  unsigned short GetKind_Engine_Inflow(void);
  
  /*!
   * \brief Get the kind of inlet boundary condition treatment (total conditions or mass flow).
   * \return Kind of inlet boundary condition.
   */
  unsigned short GetKind_ActDisk(void);
  
  /*!
   * \brief Get the number of sections.
   * \return Number of sections
   */
  unsigned short GetnLocationStations(void);
  
  /*!
   * \brief Get the number of sections for computing internal volume.
   * \return Number of sections for computing internal volume.
   */
  unsigned short GetnWingStations(void);
  
  /*!
   * \brief Get the location of the waterline.
   * \return Z location of the waterline.
   */
  su2double GetGeo_Waterline_Location(void);
  
  /*!
   * \brief Provides information about the the nodes that are going to be moved on a deformation
   *        volumetric grid deformation.
   * \return <code>TRUE</code> means that only the points on the FFD box will be moved.
   */
  bool GetHold_GridFixed(void);
  
  /*!
   * \brief Get the kind of objective function. There are several options: Drag coefficient,
   *        Lift coefficient, efficiency, etc.
   * \note The objective function will determine the boundary condition of the adjoint problem.
   * \return Kind of objective function.
   */
  unsigned short GetKind_ObjFunc(void);
  
  /*!
   * \author H. Kline
   * \brief Get the kind of objective function. There are several options: Drag coefficient,
   *        Lift coefficient, efficiency, etc.
   * \note The objective function will determine the boundary condition of the adjoint problem.
   * \return Kind of objective function.
   */
  unsigned short GetKind_ObjFunc(unsigned short val_obj);
  
  /*!
   * \author H. Kline
   * \brief Get the weight of objective function. There are several options: Drag coefficient,
   *        Lift coefficient, efficiency, etc.
   * \note The objective function will determine the boundary condition of the adjoint problem.
   * \return Weight of objective function.
   */
  su2double GetWeight_ObjFunc(unsigned short val_obj);
  
  /*!
   * \author H. Kline
   * \brief Set the weight of objective function. There are several options: Drag coefficient,
   *        Lift coefficient, efficiency, etc.
   * \note The objective function will determine the boundary condition of the adjoint problem.
   * \return Weight of objective function.
   */
  void SetWeight_ObjFunc(unsigned short val_obj, su2double val);
  
  /*!
   * \author H. Kline
   * \brief Get the coefficients of the objective defined by the chain rule with primitive variables.
   * \note This objective is only applicable to gradient calculations. Objective value must be
   * calculated using the area averaged outlet values of density, velocity, and pressure.
   * Gradients are w.r.t density, velocity[3], and pressure. when 2D gradient w.r.t. 3rd component of velocity set to 0.
   */
  su2double GetCoeff_ObjChainRule(unsigned short iVar);
  
  /*!
   * \author H. Kline
   * \brief Get the flag indicating whether to comput a combined objective.
   */
  bool GetComboObj(void);
  
  /*!
   * \brief Get the kind of sensitivity smoothing technique.
   * \return Kind of sensitivity smoothing technique.
   */
  unsigned short GetKind_SensSmooth(void);
  
  /*!
   * \brief Provides information about the time integration, and change the write in the output
   *        files information about the iteration.
   * \return The kind of time integration: Steady state, time stepping method (unsteady) or
   *         dual time stepping method (unsteady).
   */
  unsigned short GetUnsteady_Simulation(void);
  
  /*!
   * \brief Provides the number of chemical reactions in the chemistry model
   * \return: The number of chemical reactions, read from input file
   */
  unsigned short GetnReactions(void);
  
  /*!
   * \brief Provides the number of chemical reactions in the chemistry model
   * \return: The number of chemical reactions, read from input file
   */
  su2double GetArrheniusCoeff(unsigned short iReaction);
  
  /*!
   * \brief Provides the number of chemical reactions in the chemistry model
   * \return: The number of chemical reactions, read from input file
   */
  su2double GetArrheniusEta(unsigned short iReaction);
  
  /*!
   * \brief Provides the number of chemical reactions in the chemistry model
   * \return: The number of chemical reactions, read from input file
   */
  su2double GetArrheniusTheta(unsigned short iReaction);
  
  /*!
   * \brief Provides the rate controlling temperature exponents for chemistry.
   * \return: Rate controlling temperature exponents.
   */
  su2double* GetRxnTcf_a(void);
  
  /*!
   * \brief Provides the rate controlling temperature exponents for chemistry.
   * \return: Rate controlling temperature exponents.
   */
  su2double* GetRxnTcf_b(void);
  
  /*!
   * \brief Provides the rate controlling temperature exponents for chemistry.
   * \return: Rate controlling temperature exponents.
   */
  su2double* GetRxnTcb_a(void);
  
  /*!
   * \brief Provides the rate controlling temperature exponents for chemistry.
   * \return: Rate controlling temperature exponents.
   */
  su2double* GetRxnTcb_b(void);
  
  /*!
   * \brief Dissociation potential of species.
   * \return: Dissociation potential.
   */
  su2double* GetDissociationPot(void);
  
  /*!
   * \brief Provides the number of rotational modes of energy storage
   * \return: Vector of rotational mode count
   */
  su2double* GetRotationModes(void);
  
  /*!
   * \brief Provides the characteristic vibrational temperature for calculating e_vib
   * \return: Vector of characteristic vibrational temperatures [K]
   */
  su2double* GetCharVibTemp(void);
  
  /*!
   * \brief Provides the characteristic electronic temperature for calculating e_el
   * \return: Vector of characteristic vibrational temperatures [K]
   */
  su2double** GetCharElTemp(void);
  
  /*!
   * \brief Provides the degeneracy of electron states for calculating e_el
   * \return: Vector of characteristic vibrational temperatures [K]
   */
  su2double** GetElDegeneracy(void);
  
  /*!
   * \brief Provides number electron states for calculating e_el
   * \return: Vector of number of electron states for each species
   */
  unsigned short* GetnElStates(void);
  
  
  /*!
   * \brief Provides the thermodynamic reference temperatures from the JANAF tables
   * \return: Vector of reference temperatures [K]
   */
  su2double* GetRefTemperature(void);
  
  /*!
   * \brief Provides the characteristic vibrational temperature for calculating e_vib
   * \return: The number of chemical reactions, read from input file
   */
  su2double GetCharVibTemp(unsigned short iSpecies);
  
  /*!
   * \brief Provides the molar mass of each species present in multi species fluid
   * \return: Vector of molar mass of each species in kg/kmol
   */
  su2double* GetMolar_Mass(void);
  
  /*!
   * \brief Provides the molar mass of each species present in multi species fluid
   * \return: Mass of each species in Kg
   */
  su2double GetMolar_Mass(unsigned short iSpecies);
  
  /*!
   * \brief Retrieves the number of monatomic species in the multicomponent gas.
   * \return: Number of monatomic species.
   */
  unsigned short GetnMonatomics(void);
  
  /*!
   * \brief Retrieves the number of monatomic species in the multicomponent gas.
   * \return: Number of monatomic species.
   */
  unsigned short GetnDiatomics(void);
  
  /*!
   * \brief Provides the molar mass of each species present in multi species fluid
   * \return: Molar mass of the specified gas consituent [kg/kmol]
   */
  su2double GetInitial_Gas_Composition(unsigned short iSpecies);
  
  /*!
   * \brief Provides the formation enthalpy of the specified species at standard conditions
   * \return: Enthalpy of formation
   */
  su2double* GetEnthalpy_Formation(void);
  
  /*!
   * \brief Provides the formation enthalpy of the specified species at standard conditions
   * \return: Enthalpy of formation
   */
  su2double GetEnthalpy_Formation(unsigned short iSpecies);
  
  /*!
   * \brief Provides the restart information.
   * \return Restart information, if <code>TRUE</code> then the code will use the solution as restart.
   */
  bool GetRestart(void);

  /*!
   * \brief Flag for whether binary SU2 native restart files are written.
   * \return Flag for whether binary SU2 native restart files are written, if <code>TRUE</code> then the code will output binary restart files.
   */
  bool GetWrt_Binary_Restart(void);

  /*!
   * \brief Flag for whether binary SU2 native restart files are read.
   * \return Flag for whether binary SU2 native restart files are read, if <code>TRUE</code> then the code will load binary restart files.
   */
  bool GetRead_Binary_Restart(void);

  /*!
   * \brief Provides the number of varaibles.
   * \return Number of variables.
   */
  unsigned short GetnVar(void);
  
  /*!
   * \brief Provides the number of varaibles.
   * \return Number of variables.
   */
  unsigned short GetnZone(void);
  
  /*!
   * \brief Provides the number of varaibles.
   * \return Number of variables.
   */
  unsigned short GetiZone(void);
  
  /*!
   * \brief For some problems like adjoint or the linearized equations it
   *		  is necessary to restart the flow solution.
   * \return Flow restart information, if <code>TRUE</code> then the code will restart the flow solution.
   */
  
  bool GetRestart_Flow(void);
  
  /*!
   * \brief Indicates whether electron gas is present in the gas mixture.
   */
  bool GetIonization(void);
  
  /*!
   * \brief Information about computing and plotting the equivalent area distribution.
   * \return <code>TRUE</code> or <code>FALSE</code>  depending if we are computing the equivalent area.
   */
  bool GetEquivArea(void);
  
  /*!
   * \brief Information about computing and plotting the equivalent area distribution.
   * \return <code>TRUE</code> or <code>FALSE</code>  depending if we are computing the equivalent area.
   */
  bool GetInvDesign_Cp(void);
  
  /*!
   * \brief Information about computing and plotting the equivalent area distribution.
   * \return <code>TRUE</code> or <code>FALSE</code>  depending if we are computing the equivalent area.
   */
  bool GetInvDesign_HeatFlux(void);
  
  /*!
   * \brief Get name of the input grid.
   * \return File name of the input grid.
   */
  string GetMesh_FileName(void);
  
  /*!
   * \brief Get name of the output grid, this parameter is important for grid
   *        adaptation and deformation.
   * \return File name of the output grid.
   */
  string GetMesh_Out_FileName(void);
  
  /*!
   * \brief Get the name of the file with the solution of the flow problem.
   * \return Name of the file with the solution of the flow problem.
   */
  string GetSolution_FlowFileName(void);
  
  /*!
   * \brief Get the name of the file with the solution of the adjoint flow problem
   *		  with drag objective function.
   * \return Name of the file with the solution of the adjoint flow problem with
   *         drag objective function.
   */
  string GetSolution_AdjFileName(void);
  
  /*!
   * \brief Get the name of the file with the solution of the structural problem.
   * \return Name of the file with the solution of the structural problem.
   */
  string GetSolution_FEMFileName(void);
  
  /*!
   * \brief Get the name of the file with the residual of the problem.
   * \return Name of the file with the residual of the problem.
   */
  string GetResidual_FileName(void);
  
  /*!
   * \brief Get the format of the input/output grid.
   * \return Format of the input/output grid.
   */
  unsigned short GetMesh_FileFormat(void);
  
  /*!
   * \brief Get the format of the output solution.
   * \return Format of the output solution.
   */
  unsigned short GetOutput_FileFormat(void);
  
  /*!
   * \brief Get the format of the output solution.
   * \return Format of the output solution.
   */
  unsigned short GetActDisk_Jump(void);
  
  /*!
   * \brief Get the name of the file with the convergence history of the problem.
   * \return Name of the file with convergence history of the problem.
   */
  string GetConv_FileName(void);
  
  /*!
   * \brief Get the name of the file with the convergence history of the problem for FSI applications.
   * \return Name of the file with convergence history of the problem.
   */
  string GetConv_FileName_FSI(void);
  
  /*!
   * \brief Get the name of the file with the forces breakdown of the problem.
   * \return Name of the file with forces breakdown of the problem.
   */
  string GetBreakdown_FileName(void);
  
  /*!
   * \brief Get the name of the file with the flow variables.
   * \return Name of the file with the primitive variables.
   */
  string GetFlow_FileName(void);
  
  /*!
   * \brief Get the name of the file with the structure variables.
   * \return Name of the file with the structure variables.
   */
  string GetStructure_FileName(void);
  
  /*!
   * \brief Get the name of the file with the structure variables.
   * \return Name of the file with the structure variables.
   */
  string GetSurfStructure_FileName(void);
  
  /*!
   * \brief Get the name of the file with the structure variables.
   * \return Name of the file with the structure variables.
   */
  string GetSurfWave_FileName(void);
  
  /*!
   * \brief Get the name of the file with the structure variables.
   * \return Name of the file with the structure variables.
   */
  string GetSurfHeat_FileName(void);
  
  /*!
   * \brief Get the name of the file with the wave variables.
   * \return Name of the file with the wave variables.
   */
  string GetWave_FileName(void);
  
  /*!
   * \brief Get the name of the file with the wave variables.
   * \return Name of the file with the wave variables.
   */
  string GetHeat_FileName(void);
  
  /*!
   * \brief Get the name of the file with the adjoint wave variables.
   * \return Name of the file with the adjoint wave variables.
   */
  string GetAdjWave_FileName(void);
  
  /*!
   * \brief Get the name of the restart file for the wave variables.
   * \return Name of the restart file for the flow variables.
   */
  string GetRestart_WaveFileName(void);
  
  /*!
   * \brief Get the name of the restart file for the heat variables.
   * \return Name of the restart file for the flow variables.
   */
  string GetRestart_HeatFileName(void);
  
  /*!
   * \brief Append the zone index to the restart or the solution files.
   * \return Name of the restart file for the flow variables.
   */
  string GetMultizone_FileName(string val_filename, int val_iZone);

  /*!
   * \brief Append the zone index to the restart or the solution files.
   * \return Name of the restart file for the flow variables.
   */
  string GetMultizone_HistoryFileName(string val_filename, int val_iZone);
  
  /*!
   * \brief Get the name of the restart file for the flow variables.
   * \return Name of the restart file for the flow variables.
   */
  string GetRestart_FlowFileName(void);
  
  /*!
   * \brief Get the name of the restart file for the adjoint variables (drag objective function).
   * \return Name of the restart file for the adjoint variables (drag objective function).
   */
  string GetRestart_AdjFileName(void);
  
  /*!
   * \brief Get the name of the restart file for the flow variables.
   * \return Name of the restart file for the flow variables.
   */
  string GetRestart_FEMFileName(void);
  
  /*!
   * \brief Get the name of the file with the adjoint variables.
   * \return Name of the file with the adjoint variables.
   */
  string GetAdj_FileName(void);
  
  /*!
   * \brief Get the name of the file with the gradient of the objective function.
   * \return Name of the file with the gradient of the objective function.
   */
  string GetObjFunc_Grad_FileName(void);
  
  /*!
   * \brief Get the name of the file with the gradient of the objective function.
   * \return Name of the file with the gradient of the objective function.
   */
  string GetObjFunc_Value_FileName(void);
  
  /*!
   * \brief Get the name of the file with the surface information for the flow problem.
   * \return Name of the file with the surface information for the flow problem.
   */
  string GetSurfFlowCoeff_FileName(void);
  
  /*!
   * \brief Get the name of the file with the surface information for the adjoint problem.
   * \return Name of the file with the surface information for the adjoint problem.
   */
  string GetSurfAdjCoeff_FileName(void);
  
  /*!
   * \brief Get the name of the file with the surface sensitivity (discrete adjoint).
   * \return Name of the file with the surface sensitivity (discrete adjoint).
   */
  string GetSurfSens_FileName(void);
  
  /*!
   * \brief Get the name of the file with the volume sensitivity (discrete adjoint).
   * \return Name of the file with the volume sensitivity (discrete adjoint).
   */
  string GetVolSens_FileName(void);
  
  /*!
   * \brief Augment the input filename with the iteration number for an unsteady file.
   * \param[in] val_filename - String value of the base filename.
   * \param[in] val_iter - Unsteady iteration number or time instance.
   * \return Name of the file with the iteration number for an unsteady solution file.
   */
  string GetUnsteady_FileName(string val_filename, int val_iter);
  
  /*!
   * \brief Append the input filename string with the appropriate objective function extension.
   * \param[in] val_filename - String value of the base filename.
   * \return Name of the file with the appropriate objective function extension.
   */
  string GetObjFunc_Extension(string val_filename);
  
  /*!
   * \brief Get functional that is going to be used to evaluate the residual flow convergence.
   * \return Functional that is going to be used to evaluate the residual flow convergence.
   */
  unsigned short GetResidual_Func_Flow(void);
  
  /*!
   * \brief Get functional that is going to be used to evaluate the flow convergence.
   * \return Functional that is going to be used to evaluate the flow convergence.
   */
  unsigned short GetCauchy_Func_Flow(void);
  
  /*!
   * \brief Get functional that is going to be used to evaluate the adjoint flow convergence.
   * \return Functional that is going to be used to evaluate the adjoint flow convergence.
   */
  unsigned short GetCauchy_Func_AdjFlow(void);
  
  /*!
   * \brief Get the number of iterations that are considered in the Cauchy convergence criteria.
   * \return Number of elements in the Cauchy criteria.
   */
  unsigned short GetCauchy_Elems(void);
  
  /*!
   * \brief Get the number of iterations that are not considered in the convergence criteria.
   * \return Number of iterations before starting with the convergence criteria.
   */
  unsigned long GetStartConv_Iter(void);
  
  /*!
   * \brief Get the value of convergence criteria for the Cauchy method in the direct,
   *        adjoint or linearized problem.
   * \return Value of the convergence criteria.
   */
  su2double GetCauchy_Eps(void);
  
  /*!
   * \brief If we are prforming an unsteady simulation, there is only
   *        one value of the time step for the complete simulation.
   * \return Value of the time step in an unsteady simulation (non dimensional).
   */
  su2double GetDelta_UnstTimeND(void);
  
  /*!
   * \brief If we are prforming an unsteady simulation, there is only
   *        one value of the time step for the complete simulation.
   * \return Value of the time step in an unsteady simulation (non dimensional).
   */
  su2double GetTotal_UnstTimeND(void);
  
  /*!
   * \brief If we are prforming an unsteady simulation, there is only
   *        one value of the time step for the complete simulation.
   * \return Value of the time step in an unsteady simulation.
   */
  su2double GetDelta_UnstTime(void);
  
  /*!
   * \brief Set the value of the unsteadty time step using the CFL number.
   * \param[in] val_delta_unsttimend - Value of the unsteady time step using CFL number.
   */
  void SetDelta_UnstTimeND(su2double val_delta_unsttimend);
  
  /*!
   * \brief If we are performing an unsteady simulation, this is the
   * 	value of max physical time for which we run the simulation
   * \return Value of the physical time in an unsteady simulation.
   */
  su2double GetTotal_UnstTime(void);
  
  /*!
   * \brief If we are performing an unsteady simulation, this is the
   * 	value of current time.
   * \return Value of the physical time in an unsteady simulation.
   */
  su2double GetCurrent_UnstTime(void);
  
  /*!
   * \brief Divide the rectbles and hexahedron.
   * \return <code>TRUE</code> if the elements must be divided; otherwise <code>FALSE</code>.
   */
  bool GetSubsonicEngine(void);
  
  /*!
   * \brief Actuator disk defined with a double surface.
   * \return <code>TRUE</code> if the elements must be divided; otherwise <code>FALSE</code>.
   */
  bool GetActDisk_DoubleSurface(void);
  
  /*!
   * \brief Only halg of the engine is in the compputational grid.
   * \return <code>TRUE</code> if the engine is complete; otherwise <code>FALSE</code>.
   */
  bool GetEngine_HalfModel(void);
  
  /*!
   * \brief Actuator disk defined with a double surface.
   * \return <code>TRUE</code> if the elements must be divided; otherwise <code>FALSE</code>.
   */
  bool GetActDisk_SU2_DEF(void);
  
  /*!
   * \brief Value of the design variable step, we use this value in design problems.
   * \param[in] val_dv - Number of the design variable that we want to read.
   * \param[in] val_value - Value of the design variable that we want to read.
   * \return Design variable step.
   */
  su2double GetDV_Value(unsigned short val_dv, unsigned short val_val = 0);
  
  /*!
   * \brief Set the value of the design variable step, we use this value in design problems.
   * \param[in] val_dv - Number of the design variable that we want to read.
   * \param[in] val    - Value of the design variable.
   */
  void SetDV_Value(unsigned short val_dv, unsigned short val_ind, su2double val);
  
  /*!
   * \brief Get information about the grid movement.
   * \return <code>TRUE</code> if there is a grid movement; otherwise <code>FALSE</code>.
   */
  bool GetGrid_Movement(void);
  
  /*!
   * \brief Get the type of dynamic mesh motion.
   * \param[in] val_iZone - Number for the current zone in the mesh (each zone has independent motion).
   * \return Type of dynamic mesh motion.
   */
  unsigned short GetKind_GridMovement(unsigned short val_iZone);
  
  /*!
   * \brief Set the type of dynamic mesh motion.
   * \param[in] val_iZone - Number for the current zone in the mesh (each zone has independent motion).
   * \param[in] motion_Type - Specify motion type.
   */
  void SetKind_GridMovement(unsigned short val_iZone, unsigned short motion_Type);
  
  /*!
   * \brief Get the mach number based on the mesh velocity and freestream quantities.
   * \return Mach number based on the mesh velocity and freestream quantities.
   */
  su2double GetMach_Motion(void);
  
  /*!
   * \brief Get x-coordinate of the mesh motion origin.
   * \param[in] val_iZone - Number for the current zone in the mesh (each zone has independent motion).
   * \return X-coordinate of the mesh motion origin.
   */
  su2double GetMotion_Origin_X(unsigned short val_iZone);
  
  /*!
   * \brief Get y-coordinate of the mesh motion origin
   * \param[in] val_iZone - Number for the current zone in the mesh (each zone has independent motion).
   * \return Y-coordinate of the mesh motion origin.
   */
  su2double GetMotion_Origin_Y(unsigned short val_iZone);
  
  /*!
   * \brief Get z-coordinate of the mesh motion origin
   * \param[in] val_iZone - Number for the current zone in the mesh (each zone has independent motion).
   * \return Z-coordinate of the mesh motion origin.
   */
  su2double GetMotion_Origin_Z(unsigned short val_iZone);
  
  /*!
   * \brief Set x-coordinate of the mesh motion origin.
   * \param[in] val_iZone - Number for the current zone in the mesh (each zone has independent motion).
   * \param[in] val_origin - New x-coordinate of the mesh motion origin.
   */
  void SetMotion_Origin_X(unsigned short val_iZone, su2double val_origin);
  
  /*!
   * \brief Set y-coordinate of the mesh motion origin
   * \param[in] val_iZone - Number for the current zone in the mesh (each zone has independent motion).
   * \param[in] val_origin - New y-coordinate of the mesh motion origin.
   */
  void SetMotion_Origin_Y(unsigned short val_iZone, su2double val_origin);
  
  /*!
   * \brief Set z-coordinate of the mesh motion origin
   * \param[in] val_iZone - Number for the current zone in the mesh (each zone has independent motion).
   * \param[in] val_origin - New y-coordinate of the mesh motion origin.
   */
  void SetMotion_Origin_Z(unsigned short val_iZone, su2double val_origin);
  
  /*!
   * \brief Get the translational velocity of the mesh in the x-direction.
   * \param[in] val_iZone - Number for the current zone in the mesh (each zone has independent motion).
   * \return Translational velocity of the mesh in the x-direction.
   */
  su2double GetTranslation_Rate_X(unsigned short val_iZone);
  
  /*!
   * \brief Get the translational velocity of the mesh in the y-direction.
   * \param[in] val_iZone - Number for the current zone in the mesh (each zone has independent motion).
   * \return Translational velocity of the mesh in the y-direction.
   */
  su2double GetTranslation_Rate_Y(unsigned short val_iZone);
  
  /*!
   * \brief Get the translational velocity of the mesh in the z-direction.
   * \param[in] val_iZone - Number for the current zone in the mesh (each zone has independent motion).
   * \return Translational velocity of the mesh in the z-direction.
   */
  su2double GetTranslation_Rate_Z(unsigned short val_iZone);
  
  /*!
   * \brief Get the angular velocity of the mesh about the x-axis.
   * \param[in] val_iZone - Number for the current zone in the mesh (each zone has independent motion).
   * \return Angular velocity of the mesh about the x-axis.
   */
  su2double GetRotation_Rate_X(unsigned short val_iZone);
  
  /*!
   * \brief Get the angular velocity of the mesh about the y-axis.
   * \param[in] val_iZone - Number for the current zone in the mesh (each zone has independent motion).
   * \return Angular velocity of the mesh about the y-axis.
   */
  su2double GetRotation_Rate_Y(unsigned short val_iZone);
  
  /*!
   * \brief Get the angular velocity of the mesh about the z-axis.
   * \param[in] val_iZone - Number for the current zone in the mesh (each zone has independent motion).
   * \return Angular velocity of the mesh about the z-axis.
   */
  su2double GetRotation_Rate_Z(unsigned short val_iZone);
  
  /*!
   * \brief Get the angular velocity of the mesh about the z-axis.
   * \param[in] val_iZone - Number for the current zone in the mesh (each zone has independent motion).
   * \return Angular velocity of the mesh about the z-axis.
   */
  su2double GetFinalRotation_Rate_Z(unsigned short val_iZone);

  /*!
   * \brief Set the angular velocity of the mesh about the z-axis.
   * \param[in] val_iZone - Number for the current zone in the mesh (each zone has independent motion).
   * \param[in] newRotation_Rate_Z - new rotation rate after computing the ramp value.
   */
  void SetRotation_Rate_Z(su2double newRotation_Rate_Z, unsigned short val_iZone);

  /*!
   * \brief Get the angular frequency of a mesh pitching about the x-axis.
   * \param[in] val_iZone - Number for the current zone in the mesh (each zone has independent motion).
   * \return Angular frequency of a mesh pitching about the x-axis.
   */
  su2double GetPitching_Omega_X(unsigned short val_iZone);
  
  /*!
   * \brief Get the angular frequency of a mesh pitching about the y-axis.
   * \param[in] val_iZone - Number for the current zone in the mesh (each zone has independent motion).
   * \return Angular frequency of a mesh pitching about the y-axis.
   */
  su2double GetPitching_Omega_Y(unsigned short val_iZone);
  
  /*!
   * \brief Get the angular frequency of a mesh pitching about the z-axis.
   * \param[in] val_iZone - Number for the current zone in the mesh (each zone has independent motion).
   * \return Angular frequency of a mesh pitching about the z-axis.
   */
  su2double GetPitching_Omega_Z(unsigned short val_iZone);
  
  /*!
   * \brief Get the pitching amplitude about the x-axis.
   * \param[in] val_iZone - Number for the current zone in the mesh (each zone has independent motion).
   * \return Pitching amplitude about the x-axis.
   */
  su2double GetPitching_Ampl_X(unsigned short val_iZone);
  
  /*!
   * \brief Get the pitching amplitude about the y-axis.
   * \param[in] val_iZone - Number for the current zone in the mesh (each zone has independent motion).
   * \return Pitching amplitude about the y-axis.
   */
  su2double GetPitching_Ampl_Y(unsigned short val_iZone);
  
  /*!
   * \brief Get the pitching amplitude about the z-axis.
   * \param[in] val_iZone - Number for the current zone in the mesh (each zone has independent motion).
   * \return Pitching amplitude about the z-axis.
   */
  su2double GetPitching_Ampl_Z(unsigned short val_iZone);
  
  /*!
   * \brief Get the pitching phase offset about the x-axis.
   * \param[in] val_iZone - Number for the current zone in the mesh (each zone has independent motion).
   * \return Pitching phase offset about the x-axis.
   */
  su2double GetPitching_Phase_X(unsigned short val_iZone);
  
  /*!
   * \brief Get the pitching phase offset about the y-axis.
   * \param[in] val_iZone - Number for the current zone in the mesh (each zone has independent motion).
   * \return Pitching phase offset about the y-axis.
   */
  su2double GetPitching_Phase_Y(unsigned short val_iZone);
  
  /*!
   * \brief Get the pitching phase offset about the z-axis.
   * \param[in] val_iZone - Number for the current zone in the mesh (each zone has independent motion).
   * \return Pitching phase offset about the z-axis.
   */
  su2double GetPitching_Phase_Z(unsigned short val_iZone);
  
  /*!
   * \brief Get the angular frequency of a mesh plunging in the x-direction.
   * \param[in] val_iZone - Number for the current zone in the mesh (each zone has independent motion).
   * \return Angular frequency of a mesh plunging in the x-direction.
   */
  su2double GetPlunging_Omega_X(unsigned short val_iZone);
  
  /*!
   * \brief Get the angular frequency of a mesh plunging in the y-direction.
   * \param[in] val_iZone - Number for the current zone in the mesh (each zone has independent motion).
   * \return Angular frequency of a mesh plunging in the y-direction.
   */
  su2double GetPlunging_Omega_Y(unsigned short val_iZone);
  
  /*!
   * \brief Get the angular frequency of a mesh plunging in the z-direction.
   * \param[in] val_iZone - Number for the current zone in the mesh (each zone has independent motion).
   * \return Angular frequency of a mesh plunging in the z-direction.
   */
  su2double GetPlunging_Omega_Z(unsigned short val_iZone);
  
  /*!
   * \brief Get the plunging amplitude in the x-direction.
   * \param[in] val_iZone - Number for the current zone in the mesh (each zone has independent motion).
   * \return Plunging amplitude in the x-direction.
   */
  su2double GetPlunging_Ampl_X(unsigned short val_iZone);
  
  /*!
   * \brief Get the plunging amplitude in the y-direction.
   * \param[in] val_iZone - Number for the current zone in the mesh (each zone has independent motion).
   * \return Plunging amplitude in the y-direction.
   */
  su2double GetPlunging_Ampl_Y(unsigned short val_iZone);
  
  /*!
   * \brief Get the plunging amplitude in the z-direction.
   * \param[in] val_iZone - Number for the current zone in the mesh (each zone has independent motion).
   * \return Plunging amplitude in the z-direction.
   */
  su2double GetPlunging_Ampl_Z(unsigned short val_iZone);
  
  /*!
   * \brief Get the Harmonic Balance frequency pointer.
   * \return Harmonic Balance Frequency pointer.
   */
  su2double* GetOmega_HB(void);
  
  /*!
   * \brief Get if we should update the motion origin.
   * \param[in] val_marker - Value of the marker in which we are interested.
   * \return yes or no to update motion origin.
   */
  unsigned short GetMoveMotion_Origin(unsigned short val_marker);
  
  /*!
   * \brief Get the minimum value of Beta for Roe-Turkel preconditioner
   * \return the minimum value of Beta for Roe-Turkel preconditioner
   */
  su2double GetminTurkelBeta();
  
  /*!
   * \brief Get the minimum value of Beta for Roe-Turkel preconditioner
   * \return the minimum value of Beta for Roe-Turkel preconditioner
   */
  su2double GetmaxTurkelBeta();
  
  /*!
   * \brief Get information about the adibatic wall condition
   * \return <code>TRUE</code> if it is a adiabatic wall condition; otherwise <code>FALSE</code>.
   */
  bool GetAdiabaticWall(void);
  
  /*!
   * \brief Get information about the isothermal wall condition
   * \return <code>TRUE</code> if it is a isothermal wall condition; otherwise <code>FALSE</code>.
   */
  bool GetIsothermalWall(void);
  
  /*!
   * \brief Get information about the Low Mach Preconditioning
   * \return <code>TRUE</code> if we are using low Mach preconditioner; otherwise <code>FALSE</code>.
   */
  bool Low_Mach_Preconditioning(void);
  
  /*!
   * \brief Get information about the Low Mach Correction
   * \return <code>TRUE</code> if we are using low Mach correction; otherwise <code>FALSE</code>.
   */
  bool Low_Mach_Correction(void);
  
  /*!
   * \brief Get information about the poisson solver condition
   * \return <code>TRUE</code> if it is a poisson solver condition; otherwise <code>FALSE</code>.
   */
  bool GetPoissonSolver(void);
  
  /*!
   * \brief Get information about the gravity force.
   * \return <code>TRUE</code> if it uses the gravity force; otherwise <code>FALSE</code>.
   */
  bool GetGravityForce(void);

  /*!
   * \brief Get information about the body force.
   * \return <code>TRUE</code> if it uses a body force; otherwise <code>FALSE</code>.
   */
  bool GetBody_Force(void);

  /*!
   * \brief Get a pointer to the body force vector.
   * \return A pointer to the body force vector.
   */
  su2double* GetBody_Force_Vector(void);

  /*!
   * \brief Get information about the rotational frame.
   * \return <code>TRUE</code> if there is a rotational frame; otherwise <code>FALSE</code>.
   */
  bool GetRotating_Frame(void);
  
  /*!
   * \brief Get information about the axisymmetric frame.
   * \return <code>TRUE</code> if there is a rotational frame; otherwise <code>FALSE</code>.
   */
  bool GetAxisymmetric(void);
  
  /*!
   * \brief Get information about the axisymmetric frame.
   * \return <code>TRUE</code> if there is a rotational frame; otherwise <code>FALSE</code>.
   */
  bool GetDebugMode(void);
  
  /*!
   * \brief Get information about there is a smoothing of the grid coordinates.
   * \return <code>TRUE</code> if there is smoothing of the grid coordinates; otherwise <code>FALSE</code>.
   */
  bool GetAdaptBoundary(void);
  
  /*!
   * \brief Get information about there is a smoothing of the grid coordinates.
   * \return <code>TRUE</code> if there is smoothing of the grid coordinates; otherwise <code>FALSE</code>.
   */
  bool GetSmoothNumGrid(void);
  
  /*!
   * \brief Set information about there is a smoothing of the grid coordinates.
   * \param[in] val_smoothnumgrid - <code>TRUE</code> if there is smoothing of the grid coordinates; otherwise <code>FALSE</code>.
   */
  void SetSmoothNumGrid(bool val_smoothnumgrid);
  
  /*!
   * \brief Subtract one to the index of the finest grid (full multigrid strategy).
   * \return Change the index of the finest grid.
   */
  void SubtractFinestMesh(void);
  
  /*!
   * \brief Obtain the kind of design variable.
   * \param[in] val_dv - Number of the design variable that we want to read.
   * \return Design variable identification.
   */
  unsigned short GetDesign_Variable(unsigned short val_dv);
  
  /*!
   * \brief Obtain the kind of convergence criteria to establish the convergence of the CFD code.
   * \return Kind of convergence criteria.
   */
  unsigned short GetConvCriteria(void);
  
  /*!
   * \brief Get the index in the config information of the marker <i>val_marker</i>.
   * \note When we read the config file, it stores the markers in a particular vector.
   * \return Index in the config information of the marker <i>val_marker</i>.
   */
  unsigned short GetMarker_CfgFile_TagBound(string val_marker);
  
  /*!
   * \brief Get the name in the config information of the marker number <i>val_marker</i>.
   * \note When we read the config file, it stores the markers in a particular vector.
   * \return Name of the marker in the config information of the marker <i>val_marker</i>.
   */
  string GetMarker_CfgFile_TagBound(unsigned short val_marker);
  
  /*!
   * \brief Get the boundary information (kind of boundary) in the config information of the marker <i>val_marker</i>.
   * \return Kind of boundary in the config information of the marker <i>val_marker</i>.
   */
  unsigned short GetMarker_CfgFile_KindBC(string val_marker);
  
  /*!
   * \brief Get the monitoring information from the config definition for the marker <i>val_marker</i>.
   * \return Monitoring information of the boundary in the config information for the marker <i>val_marker</i>.
   */
  unsigned short GetMarker_CfgFile_Monitoring(string val_marker);
  
  /*!
   * \brief Get the monitoring information from the config definition for the marker <i>val_marker</i>.
   * \return Monitoring information of the boundary in the config information for the marker <i>val_marker</i>.
   */
  unsigned short GetMarker_CfgFile_GeoEval(string val_marker);
  
  /*!
   * \brief Get the monitoring information from the config definition for the marker <i>val_marker</i>.
   * \return Monitoring information of the boundary in the config information for the marker <i>val_marker</i>.
   */
  unsigned short GetMarker_CfgFile_Designing(string val_marker);
  
  /*!
   * \brief Get the plotting information from the config definition for the marker <i>val_marker</i>.
   * \return Plotting information of the boundary in the config information for the marker <i>val_marker</i>.
   */
  unsigned short GetMarker_CfgFile_Plotting(string val_marker);
  
  /*!
   * \brief Get the plotting information from the config definition for the marker <i>val_marker</i>.
   * \return Plotting information of the boundary in the config information for the marker <i>val_marker</i>.
   */
  unsigned short GetMarker_CfgFile_Analyze(string val_marker);
  
  /*!
   * \brief Get the FSI interface information from the config definition for the marker <i>val_marker</i>.
   * \return Plotting information of the boundary in the config information for the marker <i>val_marker</i>.
   */
  unsigned short GetMarker_CfgFile_ZoneInterface(string val_marker);
  
  /*!
   * \brief Get the TurboPerformance information from the config definition for the marker <i>val_marker</i>.
   * \return TurboPerformance information of the boundary in the config information for the marker <i>val_marker</i>.
   */
  unsigned short GetMarker_CfgFile_Turbomachinery(string val_marker);

  /*!
   * \brief Get the TurboPerformance flag information from the config definition for the marker <i>val_marker</i>.
   * \return TurboPerformance flag information of the boundary in the config information for the marker <i>val_marker</i>.
   */
  unsigned short GetMarker_CfgFile_TurbomachineryFlag(string val_marker);

  /*!
   * \brief Get the MixingPlane interface information from the config definition for the marker <i>val_marker</i>.
   * \return Plotting information of the boundary in the config information for the marker <i>val_marker</i>.
   */
  unsigned short GetMarker_CfgFile_MixingPlaneInterface(string val_marker);
  
  /*!
   * \brief Get the 1-D output (ie, averaged pressure) information from the config definition for the marker <i>val_marker</i>.
   * \return 1D output information of the boundary in the config information for the marker <i>val_marker</i>.
   */
  unsigned short GetMarker_CfgFile_Out_1D(string val_marker);
  
  /*!
   * \brief Get the DV information from the config definition for the marker <i>val_marker</i>.
   * \return DV information of the boundary in the config information for the marker <i>val_marker</i>.
   */
  unsigned short GetMarker_CfgFile_DV(string val_marker);
  
  /*!
   * \brief Get the motion information from the config definition for the marker <i>val_marker</i>.
   * \return Motion information of the boundary in the config information for the marker <i>val_marker</i>.
   */
  unsigned short GetMarker_CfgFile_Moving(string val_marker);
  
  /*!
   * \brief Get the periodic information from the config definition of the marker <i>val_marker</i>.
   * \return Periodic information of the boundary in the config information of the marker <i>val_marker</i>.
   */
  unsigned short GetMarker_CfgFile_PerBound(string val_marker);
  
  /*!
   * \brief  Get the name of the marker <i>val_marker</i>.
   * \return The interface which owns that marker <i>val_marker</i>.
   */
  int GetMarker_ZoneInterface(string val_marker);
  
  /*!
   * \brief Determines if problem is adjoint
   * \return true if Adjoint
   */
  bool GetContinuous_Adjoint(void);
  
  /*!
   * \brief Determines if problem is viscous
   * \return true if Viscous
   */
  bool GetViscous(void);
  
  /*!
   * \brief Provides the index of the solution in the container.
   * \param[in] val_eqsystem - Equation that is being solved.
   * \return Index on the solution container.
   */
  unsigned short GetContainerPosition(unsigned short val_eqsystem);
  
  /*!
   * \brief Value of the order of magnitude reduction of the residual.
   * \return Value of the order of magnitude reduction of the residual.
   */
  su2double GetOrderMagResidual(void);
  
  /*!
   * \brief Value of the minimum residual value (log10 scale).
   * \return Value of the minimum residual value (log10 scale).
   */
  su2double GetMinLogResidual(void);
  
  /*!
   * \brief Value of the order of magnitude reduction of the residual for FSI applications.
   * \return Value of the order of magnitude reduction of the residual.
   */
  su2double GetOrderMagResidualFSI(void);
  
  /*!
   * \brief Value of the minimum residual value for FSI applications (log10 scale).
   * \return Value of the minimum residual value (log10 scale).
   */
  su2double GetMinLogResidualFSI(void);
  
  /*!
   * \brief Value of the displacement tolerance UTOL for FEM structural analysis (log10 scale).
   * \return Value of Res_FEM_UTOL (log10 scale).
   */
  su2double GetResidual_FEM_UTOL(void);
  
  /*!
   * \brief Value of the displacement tolerance UTOL for FEM structural analysis (log10 scale).
   * \return Value of Res_FEM_UTOL (log10 scale).
   */
  su2double GetResidual_FEM_RTOL(void);
  
  /*!
   * \brief Value of the displacement tolerance UTOL for FEM structural analysis (log10 scale).
   * \return Value of Res_FEM_UTOL (log10 scale).
   */
  su2double GetResidual_FEM_ETOL(void);
  
  /*!
   * \brief Value of the damping factor for the engine inlet bc.
   * \return Value of the damping factor.
   */
  su2double GetDamp_Engine_Inflow(void);
  
  /*!
   * \brief Value of the damping factor for the engine exhaust inlet bc.
   * \return Value of the damping factor.
   */
  su2double GetDamp_Engine_Exhaust(void);
  
  /*!
   * \brief Value of the damping factor for the residual restriction.
   * \return Value of the damping factor.
   */
  su2double GetDamp_Res_Restric(void);
  
  /*!
   * \brief Value of the damping factor for the correction prolongation.
   * \return Value of the damping factor.
   */
  su2double GetDamp_Correc_Prolong(void);
  
  /*!
   * \brief Value of the position of the Near Field (y coordinate for 2D, and z coordinate for 3D).
   * \return Value of the Near Field position.
   */
  su2double GetPosition_Plane(void);
  
  /*!
   * \brief Value of the weight of the drag coefficient in the Sonic Boom optimization.
   * \return Value of the weight of the drag coefficient in the Sonic Boom optimization.
   */
  su2double GetWeightCd(void);
  
  /*!
   * \brief Value of the weight of the CD, CL, CM optimization.
   * \return Value of the weight of the CD, CL, CM optimization.
   */
  void SetdNetThrust_dBCThrust(su2double val_dnetthrust_dbcthrust);
  
  /*!
   * \brief Value of the azimuthal line to fix due to a misalignments of the nearfield.
   * \return Azimuthal line to fix due to a misalignments of the nearfield.
   */
  su2double GetFixAzimuthalLine(void);
  
  /*!
   * \brief Value of the weight of the CD, CL, CM optimization.
   * \return Value of the weight of the CD, CL, CM optimization.
   */
  su2double GetdCD_dCMy(void);
  
  /*!
   * \brief Value of the weight of the CD, CL, CM optimization.
   * \return Value of the weight of the CD, CL, CM optimization.
   */
  su2double GetCM_Target(void);
  
  /*!
   * \brief Value of the weight of the CD, CL, CM optimization.
   * \return Value of the weight of the CD, CL, CM optimization.
   */
  su2double GetdCD_dCL(void);
  
  /*!
   * \brief Value of the weight of the CD, CL, CM optimization.
   * \return Value of the weight of the CD, CL, CM optimization.
   */
  void SetdCD_dCL(su2double val_dcd_dcl);
  
  /*!
   * \brief Value of the weight of the CD, CL, CM optimization.
   * \return Value of the weight of the CD, CL, CM optimization.
   */
  su2double GetdCMx_dCL(void);
  
  /*!
   * \brief Value of the weight of the CD, CL, CM optimization.
   * \return Value of the weight of the CD, CL, CM optimization.
   */
  void SetdCMx_dCL(su2double val_dcmx_dcl);
  
  /*!
   * \brief Value of the weight of the CD, CL, CM optimization.
   * \return Value of the weight of the CD, CL, CM optimization.
   */
  su2double GetdCMy_dCL(void);
  
  /*!
   * \brief Value of the weight of the CD, CL, CM optimization.
   * \return Value of the weight of the CD, CL, CM optimization.
   */
  void SetdCMy_dCL(su2double val_dcmy_dcl);
  
  /*!
   * \brief Value of the weight of the CD, CL, CM optimization.
   * \return Value of the weight of the CD, CL, CM optimization.
   */
  su2double GetdCMz_dCL(void);
  
  /*!
   * \brief Value of the weight of the CD, CL, CM optimization.
   * \return Value of the weight of the CD, CL, CM optimization.
   */
  void SetdCMz_dCL(su2double val_dcmz_dcl);
  
  /*!
   * \brief Value of the weight of the CD, CL, CM optimization.
   * \return Value of the weight of the CD, CL, CM optimization.
   */
  void SetdCL_dAlpha(su2double val_dcl_dalpha);
  
  /*!
   * \brief Value of the weight of the CD, CL, CM optimization.
   * \return Value of the weight of the CD, CL, CM optimization.
   */
  void SetdCM_diH(su2double val_dcm_dhi);
  
  /*!
   * \brief Value of the weight of the CD, CL, CM optimization.
   * \return Value of the weight of the CD, CL, CM optimization.
   */
  void SetdCD_dCMy(su2double val_dcd_dcmy);
  
  /*!
   * \brief Value of the weight of the CD, CL, CM optimization.
   * \return Value of the weight of the CD, CL, CM optimization.
   */
  su2double GetCL_Target(void);
  
  /*!
   * \brief Set the global parameters of each simulation for each runtime system.
   * \param[in] val_solver - Solver of the simulation.
   * \param[in] val_system - Runtime system that we are solving.
   */
  void SetGlobalParam(unsigned short val_solver, unsigned short val_system, unsigned long val_extiter);
  
  /*!
   * \brief Center of rotation for a rotational periodic boundary.
   */
  su2double *GetPeriodicRotCenter(string val_marker);
  
  /*!
   * \brief Angles of rotation for a rotational periodic boundary.
   */
  su2double *GetPeriodicRotAngles(string val_marker);
  
  /*!
   * \brief Translation vector for a rotational periodic boundary.
   */
  su2double *GetPeriodicTranslation(string val_marker);
  
  /*!
   * \brief Get the rotationally periodic donor marker for boundary <i>val_marker</i>.
   * \return Periodic donor marker from the config information for the marker <i>val_marker</i>.
   */
  unsigned short GetMarker_Periodic_Donor(string val_marker);
  
  /*!
   * \brief Get the origin of the actuator disk.
   */
  su2double GetActDisk_NetThrust(string val_marker);
  
  /*!
   * \brief Get the origin of the actuator disk.
   */
  su2double GetActDisk_Power(string val_marker);
  
  /*!
   * \brief Get the origin of the actuator disk.
   */
  su2double GetActDisk_MassFlow(string val_marker);
  /*!
   * \brief Get the origin of the actuator disk.
   */
  su2double GetActDisk_Mach(string val_marker);
  /*!
   * \brief Get the origin of the actuator disk.
   */
  su2double GetActDisk_Force(string val_marker);
  
  /*!
   * \brief Get the origin of the actuator disk.
   */
  su2double GetActDisk_BCThrust(string val_marker);
  
  /*!
   * \brief Get the origin of the actuator disk.
   */
  su2double GetActDisk_BCThrust_Old(string val_marker);
  
  /*!
   * \brief Get the tip radius of th actuator disk.
   */
  su2double GetActDisk_Area(string val_marker);
  
  /*!
   * \brief Get the tip radius of th actuator disk.
   */
  su2double GetActDisk_ReverseMassFlow(string val_marker);
  
  /*!
   * \brief Get the thrust corffient of the actuator disk.
   */
  su2double GetActDisk_PressJump(string val_marker, unsigned short val_index);
  
  /*!
   * \brief Get the thrust corffient of the actuator disk.
   */
  su2double GetActDisk_TempJump(string val_marker, unsigned short val_index);
  
  /*!
   * \brief Get the rev / min of the actuator disk.
   */
  su2double GetActDisk_Omega(string val_marker, unsigned short val_index);
  
  /*!
   * \brief Get Actuator Disk Outlet for boundary <i>val_marker</i> (actuator disk inlet).
   * \return Actuator Disk Outlet from the config information for the marker <i>val_marker</i>.
   */
  unsigned short GetMarker_CfgFile_ActDiskOutlet(string val_marker);
  
  /*!
   * \brief Get Actuator Disk Outlet for boundary <i>val_marker</i> (actuator disk inlet).
   * \return Actuator Disk Outlet from the config information for the marker <i>val_marker</i>.
   */
  unsigned short GetMarker_CfgFile_EngineExhaust(string val_marker);
  
  /*!
   * \brief Get the internal index for a moving boundary <i>val_marker</i>.
   * \return Internal index for a moving boundary <i>val_marker</i>.
   */
  unsigned short GetMarker_Moving(string val_marker);
  
  /*!
   * \brief Get the name of the surface defined in the geometry file.
   * \param[in] val_marker - Value of the marker in which we are interested.
   * \return Name that is in the geometry file for the surface that
   *         has the marker <i>val_marker</i>.
   */
  string GetMarker_Moving_TagBound(unsigned short val_marker);
  
  /*!
   * \brief Get the name of the surface defined in the geometry file.
   * \param[in] val_marker - Value of the marker in which we are interested.
   * \return Name that is in the geometry file for the surface that
   *         has the marker <i>val_marker</i>.
   */
  string GetMarker_Analyze_TagBound(unsigned short val_marker);
  
  /*!
   * \brief Set the total number of SEND_RECEIVE periodic transformations.
   * \param[in] val_index - Total number of transformations.
   */
  void SetnPeriodicIndex(unsigned short val_index);
  
  /*!
   * \brief Get the total number of SEND_RECEIVE periodic transformations.
   * \return Total number of transformations.
   */
  unsigned short GetnPeriodicIndex(void);
  
  /*!
   * \brief Set the rotation center for a periodic transformation.
   * \param[in] val_index - Index corresponding to the periodic transformation.
   * \param[in] center - Pointer to a vector containing the coordinate of the center.
   */
  void SetPeriodicCenter(unsigned short val_index, su2double* center);
  
  /*!
   * \brief Get the rotation center for a periodic transformation.
   * \param[in] val_index - Index corresponding to the periodic transformation.
   * \return A vector containing coordinates of the center point.
   */
  su2double* GetPeriodicCenter(unsigned short val_index);
  
  /*!
   * \brief Set the rotation angles for a periodic transformation.
   * \param[in] val_index - Index corresponding to the periodic transformation.
   * \param[in] rotation - Pointer to a vector containing the rotation angles.
   */
  void SetPeriodicRotation(unsigned short val_index, su2double* rotation);
  
  /*!
   * \brief Get the rotation angles for a periodic transformation.
   * \param[in] val_index - Index corresponding to the periodic transformation.
   * \return A vector containing the angles of rotation.
   */
  su2double* GetPeriodicRotation(unsigned short val_index);
  
  /*!
   * \brief Set the translation vector for a periodic transformation.
   * \param[in] val_index - Index corresponding to the periodic transformation.
   * \param[in] translate - Pointer to a vector containing the coordinate of the center.
   */
  void SetPeriodicTranslate(unsigned short val_index, su2double* translate);
  
  /*!
   * \brief Get the translation vector for a periodic transformation.
   * \param[in] val_index - Index corresponding to the periodic transformation.
   * \return The translation vector.
   */
  su2double* GetPeriodicTranslate(unsigned short val_index);
  
  /*!
   * \brief Get the total temperature at a nacelle boundary.
   * \param[in] val_index - Index corresponding to the inlet boundary.
   * \return The total temperature.
   */
  su2double GetExhaust_Temperature_Target(string val_index);
  
  /*!
   * \brief Get the total temperature at an inlet boundary.
   * \param[in] val_index - Index corresponding to the inlet boundary.
   * \return The total temperature.
   */
  su2double GetInlet_Ttotal(string val_index);
  
  /*!
   * \brief Get the temperature at a supersonic inlet boundary.
   * \param[in] val_index - Index corresponding to the inlet boundary.
   * \return The inlet density.
   */
  su2double GetInlet_Temperature(string val_index);
  
  /*!
   * \brief Get the pressure at a supersonic inlet boundary.
   * \param[in] val_index - Index corresponding to the inlet boundary.
   * \return The inlet pressure.
   */
  su2double GetInlet_Pressure(string val_index);
  
  /*!
   * \brief Get the velocity vector at a supersonic inlet boundary.
   * \param[in] val_index - Index corresponding to the inlet boundary.
   * \return The inlet velocity vector.
   */
  su2double* GetInlet_Velocity(string val_index);
  
  /*!
   * \brief Get the fixed value at the Dirichlet boundary.
   * \param[in] val_index - Index corresponding to the Dirichlet boundary.
   * \return The total temperature.
   */
  su2double GetDirichlet_Value(string val_index);
  
  /*!
   * \brief Get whether this is a Dirichlet or a Neumann boundary.
   * \param[in] val_index - Index corresponding to the Dirichlet boundary.
   * \return Yes or No.
   */
  bool GetDirichlet_Boundary(string val_index);
  
  /*!
   * \brief Get the total pressure at an inlet boundary.
   * \param[in] val_index - Index corresponding to the inlet boundary.
   * \return The total pressure.
   */
  su2double GetInlet_Ptotal(string val_index);
  
  /*!
   * \brief Get the total pressure at an nacelle boundary.
   * \param[in] val_index - Index corresponding to the inlet boundary.
   * \return The total pressure.
   */
  su2double GetExhaust_Pressure_Target(string val_index);
  
  /*!
   * \brief Value of the CFL reduction in LevelSet problems.
   * \return Value of the CFL reduction in LevelSet problems.
   */
  su2double GetCFLRedCoeff_Turb(void);
  
  /*!
   * \brief Get the flow direction unit vector at an inlet boundary.
   * \param[in] val_index - Index corresponding to the inlet boundary.
   * \return The flow direction vector.
   */
  su2double* GetInlet_FlowDir(string val_index);
  
  /*!
   * \brief Get the back pressure (static) at an outlet boundary.
   * \param[in] val_index - Index corresponding to the outlet boundary.
   * \return The outlet pressure.
   */
  su2double GetOutlet_Pressure(string val_index);
  
  /*!
   * \brief Get the var 1 at Riemann boundary.
   * \param[in] val_marker - Index corresponding to the Riemann boundary.
   * \return The var1
   */
  su2double GetRiemann_Var1(string val_marker);
  
  /*!
   * \brief Get the var 2 at Riemann boundary.
   * \param[in] val_marker - Index corresponding to the Riemann boundary.
   * \return The var2
   */
  su2double GetRiemann_Var2(string val_marker);
  
  /*!
   * \brief Get the Flowdir at Riemann boundary.
   * \param[in] val_marker - Index corresponding to the Riemann boundary.
   * \return The Flowdir
   */
  su2double* GetRiemann_FlowDir(string val_marker);
  
  /*!
   * \brief Get Kind Data of Riemann boundary.
   * \param[in] val_marker - Index corresponding to the Riemann boundary.
   * \return Kind data
   */
  unsigned short GetKind_Data_Riemann(string val_marker);
  
  /*!
   * \brief Get the var 1 for the Giels BC.
   * \param[in] val_marker - Index corresponding to the Giles BC.
   * \return The var1
   */
  su2double GetGiles_Var1(string val_marker);
  
  /*!
   * \brief Get the var 2 for the Giles boundary.
   * \param[in] val_marker - Index corresponding to the Giles BC.
   * \return The var2
   */
  su2double GetGiles_Var2(string val_marker);
  
  /*!
   * \brief Get the Flowdir for the Giles BC.
   * \param[in] val_marker - Index corresponding to the Giles BC.
   * \return The Flowdir
   */
  su2double* GetGiles_FlowDir(string val_marker);
  
  /*!
   * \brief Get Kind Data for the Giles BC.
   * \param[in] val_marker - Index corresponding to the Giles BC.
   * \return Kind data
   */
  unsigned short GetKind_Data_Giles(string val_marker);
  
  /*!
   * \brief Set the var 1 for Giles BC.
   * \param[in] val_marker - Index corresponding to the Giles BC.
   */
  void SetGiles_Var1(su2double newVar1, string val_marker);

  /*!
   * \brief Get the relax factor for the average component for the Giles BC.
   * \param[in] val_marker - Index corresponding to the Giles BC.
   * \return The relax factor for the average component
   */
  su2double GetGiles_RelaxFactorAverage(string val_marker);

  /*!
   * \brief Get the relax factor for the fourier component for the Giles BC.
   * \param[in] val_marker - Index corresponding to the Giles BC.
   * \return The relax factor for the fourier component
   */
  su2double GetGiles_RelaxFactorFourier(string val_marker);

  /*!
   * \brief Get the outlet pressure imposed as BC for internal flow.
   * \return outlet pressure
   */
  su2double GetPressureOut_BC();

  /*!
   * \brief Set the outlet pressure imposed as BC for internal flow.
   * \param[in] val_temp - New value of the outlet pressure.
   */
  void SetPressureOut_BC(su2double val_press);

  /*!
   * \brief Get the inlet total pressure imposed as BC for internal flow.
   * \return inlet total pressure
   */
  su2double GetTotalPressureIn_BC();

  /*!
   * \brief Get the inlet total temperature imposed as BC for internal flow.
   * \return inlet total temperature
   */
  su2double GetTotalTemperatureIn_BC();

  /*!
   * \brief Set the inlet total temperature imposed as BC for internal flow.
   * \param[in] val_temp - New value of the total temperature.
   */
  void SetTotalTemperatureIn_BC(su2double val_temp);

  /*!
   * \brief Get the inlet flow angle imposed as BC for internal flow.
   * \return inlet flow angle
   */
  su2double GetFlowAngleIn_BC();

  /*!
   * \brief Get the wall temperature (static) at an isothermal boundary.
   * \param[in] val_index - Index corresponding to the isothermal boundary.
   * \return The wall temperature.
   */
  su2double GetIsothermal_Temperature(string val_index);
  
  /*!
   * \brief Get the wall heat flux on a constant heat flux boundary.
   * \param[in] val_index - Index corresponding to the constant heat flux boundary.
   * \return The heat flux.
   */
  su2double GetWall_HeatFlux(string val_index);
  
  /*!
   * \brief Get the target (pressure, massflow, etc) at an engine inflow boundary.
   * \param[in] val_index - Index corresponding to the engine inflow boundary.
   * \return Target (pressure, massflow, etc) .
   */
  su2double GetEngineInflow_Target(string val_marker);
  
  /*!
   * \brief Get the fan face Mach number at an engine inflow boundary.
   * \param[in] val_marker - Name of the boundary.
   * \return The fan face Mach number.
   */
  su2double GetInflow_Mach(string val_marker);
  
  /*!
   * \brief Get the back pressure (static) at an engine inflow boundary.
   * \param[in] val_marker - Name of the boundary.
   * \return The engine inflow pressure.
   */
  su2double GetInflow_Pressure(string val_marker);
  
  /*!
   * \brief Get the mass flow rate at an engine inflow boundary.
   * \param[in] val_marker - Name of the boundary.
   * \return The engine mass flow rate.
   */
  su2double GetInflow_MassFlow(string val_marker);
  
  /*!
   * \brief Get the percentage of reverse flow at an engine inflow boundary.
   * \param[in] val_marker - Name of the boundary.
   * \return The percentage of reverse flow.
   */
  su2double GetInflow_ReverseMassFlow(string val_marker);
  
  /*!
   * \brief Get the percentage of reverse flow at an engine inflow boundary.
   * \param[in] val_index - Index corresponding to the engine inflow boundary.
   * \return The percentage of reverse flow.
   */
  su2double GetInflow_ReverseMassFlow(unsigned short val_marker);
  
  /*!
   * \brief Get the total pressure at an engine inflow boundary.
   * \param[in] val_marker - Name of the boundary.
   * \return The total pressure.
   */
  su2double GetInflow_TotalPressure(string val_marker);
  
  /*!
   * \brief Get the temperature (static) at an engine inflow boundary.
   * \param[in] val_marker - Name of the boundary.
   * \return The engine inflow temperature.
   */
  su2double GetInflow_Temperature(string val_marker);
  
  /*!
   * \brief Get the total temperature at an engine inflow boundary.
   * \param[in] val_marker - Name of the boundary.
   * \return The engine inflow total temperature.
   */
  su2double GetInflow_TotalTemperature(string val_marker);
  
  /*!
   * \brief Get the ram drag at an engine inflow boundary.
   * \param[in] val_marker - Name of the boundary.
   * \return The engine inflow ram drag.
   */
  su2double GetInflow_RamDrag(string val_marker);
  
  /*!
   * \brief Get the force balance at an engine inflow boundary.
   * \param[in] val_marker - Name of the boundary.
   * \return The engine inflow force balance.
   */
  su2double GetInflow_Force(string val_marker);
  
  /*!
   * \brief Get the power at an engine inflow boundary.
   * \param[in] val_marker - Name of the boundary.
   * \return The engine inflow power.
   */
  su2double GetInflow_Power(string val_marker);
  
  /*!
   * \brief Get the back pressure (static) at an engine exhaust boundary.
   * \param[in] val_marker - Name of the boundary.
   * \return The engine exhaust pressure.
   */
  su2double GetExhaust_Pressure(string val_marker);
  
  /*!
   * \brief Get the temperature (static) at an engine exhaust boundary.
   * \param[in] val_marker - Name of the boundary.
   * \return The engine exhaust temperature.
   */
  su2double GetExhaust_Temperature(string val_marker);
  
  /*!
   * \brief Get the massflow at an engine exhaust boundary.
   * \param[in] val_marker - Name of the boundary.
   * \return The engine exhaust massflow.
   */
  su2double GetExhaust_MassFlow(string val_marker);
  
  /*!
   * \brief Get the total pressure at an engine exhaust boundary.
   * \param[in] val_marker - Name of the boundary.
   * \return The engine exhaust total pressure.
   */
  su2double GetExhaust_TotalPressure(string val_marker);
  
  /*!
   * \brief Get the total temperature at an engine exhaust boundary.
   * \param[in] val_marker - Name of the boundary.
   * \return The total temperature.
   */
  su2double GetExhaust_TotalTemperature(string val_marker);
  
  /*!
   * \brief Get the gross thrust at an engine exhaust boundary.
   * \param[in] val_marker - Name of the boundary.
   * \return Gross thrust.
   */
  su2double GetExhaust_GrossThrust(string val_marker);
  
  /*!
   * \brief Get the force balance at an engine exhaust boundary.
   * \param[in] val_marker - Name of the boundary.
   * \return Force balance.
   */
  su2double GetExhaust_Force(string val_marker);
  
  /*!
   * \brief Get the power at an engine exhaust boundary.
   * \param[in] val_marker - Name of the boundary.
   * \return Power.
   */
  su2double GetExhaust_Power(string val_marker);
  
  /*!
   * \brief Get the back pressure (static) at an outlet boundary.
   * \param[in] val_index - Index corresponding to the outlet boundary.
   * \return The outlet pressure.
   */
  void SetInflow_Mach(unsigned short val_imarker, su2double val_fanface_mach);
  
  /*!
   * \brief Set the fan face static pressure at an engine inflow boundary.
   * \param[in] val_index - Index corresponding to the engine inflow boundary.
   * \param[in] val_fanface_pressure - Fan face static pressure.
   */
  void SetInflow_Pressure(unsigned short val_imarker, su2double val_fanface_pressure);
  
  /*!
   * \brief Set the massflow at an engine inflow boundary.
   * \param[in] val_index - Index corresponding to the engine inflow boundary.
   * \param[in] val_fanface_massflow - Massflow.
   */
  void SetInflow_MassFlow(unsigned short val_imarker, su2double val_fanface_massflow);
  
  /*!
   * \brief Set the reverse flow at an engine inflow boundary.
   * \param[in] val_index - Index corresponding to the engine inflow boundary.
   * \param[in] val_fanface_reversemassflow - reverse flow.
   */
  void SetInflow_ReverseMassFlow(unsigned short val_imarker, su2double val_fanface_reversemassflow);
  
  /*!
   * \brief Set the fan face total pressure at an engine inflow boundary.
   * \param[in] val_index - Index corresponding to the engine inflow boundary.
   * \param[in] val_fanface_totalpressure - Fan face total pressure.
   */
  void SetInflow_TotalPressure(unsigned short val_imarker, su2double val_fanface_totalpressure);
  
  /*!
   * \brief Set the fan face static temperature at an engine inflow boundary.
   * \param[in] val_index - Index corresponding to the engine inflow boundary.
   * \param[in] val_fanface_pressure - Fan face static temperature.
   */
  void SetInflow_Temperature(unsigned short val_imarker, su2double val_fanface_temperature);
  
  /*!
   * \brief Set the fan face total temperature at an engine inflow boundary.
   * \param[in] val_index - Index corresponding to the engine inflow boundary.
   * \param[in] val_fanface_totaltemperature - Fan face total temperature.
   */
  void SetInflow_TotalTemperature(unsigned short val_imarker, su2double val_fanface_totaltemperature);
  
  /*!
   * \brief Set the ram drag temperature at an engine inflow boundary.
   * \param[in] val_index - Index corresponding to the engine inflow boundary.
   * \param[in] val_fanface_ramdrag - Ram drag value.
   */
  void SetInflow_RamDrag(unsigned short val_imarker, su2double val_fanface_ramdrag);
  
  /*!
   * \brief Set the force balance at an engine inflow boundary.
   * \param[in] val_index - Index corresponding to the engine inflow boundary.
   * \param[in] val_fanface_force - Fan face force.
   */
  void SetInflow_Force(unsigned short val_imarker, su2double val_fanface_force);
  
  /*!
   * \brief Set the power at an engine inflow boundary.
   * \param[in] val_index - Index corresponding to the engine inflow boundary.
   * \param[in] val_fanface_force - Power.
   */
  void SetInflow_Power(unsigned short val_imarker, su2double val_fanface_power);
  
  /*!
   * \brief Set the back pressure (static) at an engine exhaust boundary.
   * \param[in] val_index - Index corresponding to the outlet boundary.
   * \param[in] val_exhaust_pressure - Exhaust static pressure.
   */
  void SetExhaust_Pressure(unsigned short val_imarker, su2double val_exhaust_pressure);
  
  /*!
   * \brief Set the temperature (static) at an engine exhaust boundary.
   * \param[in] val_index - Index corresponding to the outlet boundary.
   * \param[in] val_exhaust_temp - Exhaust static temperature.
   */
  void SetExhaust_Temperature(unsigned short val_imarker, su2double val_exhaust_temp);
  
  /*!
   * \brief Set the back pressure (static) at an engine exhaust boundary.
   * \param[in] val_index - Index corresponding to the outlet boundary.
   * \param[in] val_exhaust_temp - Exhaust static temperature.
   */
  void SetExhaust_MassFlow(unsigned short val_imarker, su2double val_exhaust_massflow);
  
  /*!
   * \brief Set the back pressure (total) at an engine exhaust boundary.
   * \param[in] val_index - Index corresponding to the outlet boundary.
   * \param[in] val_exhaust_totalpressure - Exhaust total pressure.
   */
  void SetExhaust_TotalPressure(unsigned short val_imarker, su2double val_exhaust_totalpressure);
  
  /*!
   * \brief Set the total temperature at an engine exhaust boundary.
   * \param[in] val_index - Index corresponding to the outlet boundary.
   * \param[in] val_exhaust_totaltemp - Exhaust total temperature.
   */
  void SetExhaust_TotalTemperature(unsigned short val_imarker, su2double val_exhaust_totaltemp);
  
  /*!
   * \brief Set the gross thrust at an engine exhaust boundary.
   * \param[in] val_index - Index corresponding to the outlet boundary.
   * \param[in] val_exhaust_grossthrust - Exhaust gross thrust temperature.
   */
  void SetExhaust_GrossThrust(unsigned short val_imarker, su2double val_exhaust_grossthrust);
  
  /*!
   * \brief Set the force balance at an engine exhaust boundary.
   * \param[in] val_index - Index corresponding to the outlet boundary.
   * \param[in] val_exhaust_force - Exhaust force balance.
   */
  void SetExhaust_Force(unsigned short val_imarker, su2double val_exhaust_force);
  
  /*!
   * \brief Set the power at an engine exhaust boundary.
   * \param[in] val_index - Index corresponding to the outlet boundary.
   * \param[in] val_exhaust_power - Exhaust power.
   */
  void SetExhaust_Power(unsigned short val_imarker, su2double val_exhaust_power);
  
  /*!
   * \brief Set the back pressure (static) at an outlet boundary.
   * \param[in] val_imarker - Index corresponding to a particular engine boundary.
   * \param[in] val_engine_mach - Exhaust power.
   */
  void SetEngine_Mach(unsigned short val_imarker, su2double val_engine_mach);
  
  /*!
   * \brief Set the back pressure (static) at an outlet boundary.
   * \param[in] val_imarker - Index corresponding to a particular engine boundary.
   * \param[in] val_engine_force - Exhaust power.
   */
  void SetEngine_Force(unsigned short val_imarker, su2double val_engine_force);
  
  /*!
   * \brief Get the back pressure (static) at an outlet boundary.
   * \param[in] val_imarker - Index corresponding to a particular engine boundary.
   * \param[in] val_engine_power - Exhaust power.
   */
  void SetEngine_Power(unsigned short val_imarker, su2double val_engine_power);
  
  /*!
   * \brief Get the back pressure (static) at an outlet boundary.
   * \param[in] val_imarker - Index corresponding to a particular engine boundary.
   * \param[in] val_engine_netthrust - Exhaust power.
   */
  void SetEngine_NetThrust(unsigned short val_imarker, su2double val_engine_netthrust);
  
  /*!
   * \brief Get the back pressure (static) at an outlet boundary.
   * \param[in] val_imarker - Index corresponding to a particular engine boundary.
   * \param[in] val_engine_grossthrust - Exhaust power.
   */
  void SetEngine_GrossThrust(unsigned short val_imarker, su2double val_engine_grossthrust);
  
  /*!
   * \brief Get the back pressure (static) at an outlet boundary.
   * \param[in] val_imarker - Index corresponding to a particular engine boundary.
   * \param[in] val_engine_area - Exhaust power.
   */
  void SetEngine_Area(unsigned short val_imarker, su2double val_engine_area);
  
  /*!
   * \brief Get the back pressure (static) at an outlet boundary.
   * \param[in] val_imarker - Index corresponding to a particular engine boundary.
   * \return The outlet pressure.
   */
  su2double GetEngine_Mach(unsigned short val_imarker);
  
  /*!
   * \brief Get the back pressure (static) at an outlet boundary.
   * \param[in] val_imarker - Index corresponding to a particular engine boundary.
   * \return The outlet pressure.
   */
  su2double GetEngine_Force(unsigned short val_imarker);
  
  /*!
   * \brief Get the back pressure (static) at an outlet boundary.
   * \param[in] val_imarker - Index corresponding to a particular engine boundary.
   * \return The outlet pressure.
   */
  su2double GetEngine_Power(unsigned short val_imarker);
  
  /*!
   * \brief Get the back pressure (static) at an outlet boundary.
   * \param[in] val_imarker - Index corresponding to a particular engine boundary.
   * \return The outlet pressure.
   */
  
  su2double GetEngine_NetThrust(unsigned short val_imarker);
  /*!
   * \brief Get the back pressure (static) at an outlet boundary.
   * \param[in] val_imarker - Index corresponding to a particular engine boundary.
   * \return The outlet pressure.
   */
  
  su2double GetEngine_GrossThrust(unsigned short val_imarker);
  
  /*!
   * \brief Get the back pressure (static) at an outlet boundary.
   * \param[in] val_imarker - Index corresponding to a particular engine boundary.
   * \return The outlet pressure.
   */
  su2double GetEngine_Area(unsigned short val_imarker);
  
  /*!
   * \brief Get the back pressure (static) at an outlet boundary.
   * \param[in] val_index - Index corresponding to the outlet boundary.
   * \return The outlet pressure.
   */
  void SetActDiskInlet_Temperature(unsigned short val_imarker, su2double val_actdisk_temp);
  
  /*!
   * \brief Get the back pressure (static) at an outlet boundary.
   * \param[in] val_index - Index corresponding to the outlet boundary.
   * \return The outlet pressure.
   */
  void SetActDiskInlet_TotalTemperature(unsigned short val_imarker, su2double val_actdisk_totaltemp);
  
  /*!
   * \brief Get the back pressure (static) at an outlet boundary.
   * \param[in] val_index - Index corresponding to the outlet boundary.
   * \return The outlet pressure.
   */
  su2double GetActDiskInlet_Temperature(string val_marker);
  
  /*!
   * \brief Get the back pressure (static) at an outlet boundary.
   * \param[in] val_index - Index corresponding to the outlet boundary.
   * \return The outlet pressure.
   */
  su2double GetActDiskInlet_TotalTemperature(string val_marker);
  
  /*!
   * \brief Get the back pressure (static) at an outlet boundary.
   * \param[in] val_index - Index corresponding to the outlet boundary.
   * \return The outlet pressure.
   */
  void SetActDiskOutlet_Temperature(unsigned short val_imarker, su2double val_actdisk_temp);
  
  /*!
   * \brief Get the back pressure (static) at an outlet boundary.
   * \param[in] val_index - Index corresponding to the outlet boundary.
   * \return The outlet pressure.
   */
  void SetActDiskOutlet_TotalTemperature(unsigned short val_imarker, su2double val_actdisk_totaltemp);
  
  /*!
   * \brief Get the back pressure (static) at an outlet boundary.
   * \param[in] val_index - Index corresponding to the outlet boundary.
   * \return The outlet pressure.
   */
  su2double GetActDiskOutlet_Temperature(string val_marker);
  
  /*!
   * \brief Get the back pressure (static) at an outlet boundary.
   * \param[in] val_index - Index corresponding to the outlet boundary.
   * \return The outlet pressure.
   */
  su2double GetActDiskOutlet_TotalTemperature(string val_marker);
  
  /*!
   * \brief Get the back pressure (static) at an outlet boundary.
   * \param[in] val_index - Index corresponding to the outlet boundary.
   * \return The outlet pressure.
   */
  su2double GetActDiskInlet_MassFlow(string val_marker);
  
  /*!
   * \brief Get the back pressure (static) at an outlet boundary.
   * \param[in] val_index - Index corresponding to the outlet boundary.
   * \return The outlet pressure.
   */
  void SetActDiskInlet_MassFlow(unsigned short val_imarker, su2double val_actdisk_massflow);
  
  /*!
   * \brief Get the back pressure (static) at an outlet boundary.
   * \param[in] val_index - Index corresponding to the outlet boundary.
   * \return The outlet pressure.
   */
  su2double GetActDiskOutlet_MassFlow(string val_marker);
  
  /*!
   * \brief Get the back pressure (static) at an outlet boundary.
   * \param[in] val_index - Index corresponding to the outlet boundary.
   * \return The outlet pressure.
   */
  void SetActDiskOutlet_MassFlow(unsigned short val_imarker, su2double val_actdisk_massflow);
  
  /*!
   * \brief Get the back pressure (static) at an outlet boundary.
   * \param[in] val_index - Index corresponding to the outlet boundary.
   * \return The outlet pressure.
   */
  su2double GetActDiskInlet_Pressure(string val_marker);
  
  /*!
   * \brief Get the back pressure (static) at an outlet boundary.
   * \param[in] val_index - Index corresponding to the outlet boundary.
   * \return The outlet pressure.
   */
  su2double GetActDiskInlet_TotalPressure(string val_marker);
  
  /*!
   * \brief Get the back pressure (static) at an outlet boundary.
   * \param[in] val_index - Index corresponding to the outlet boundary.
   * \return The outlet pressure.
   */
  su2double GetActDisk_DeltaPress(unsigned short val_marker);
  
  /*!
   * \brief Get the back pressure (static) at an outlet boundary.
   * \param[in] val_index - Index corresponding to the outlet boundary.
   * \return The outlet pressure.
   */
  su2double GetActDisk_DeltaTemp(unsigned short val_marker);
  
  /*!
   * \brief Get the back pressure (static) at an outlet boundary.
   * \param[in] val_index - Index corresponding to the outlet boundary.
   * \return The outlet pressure.
   */
  su2double GetActDisk_TotalPressRatio(unsigned short val_marker);
  
  /*!
   * \brief Get the back pressure (static) at an outlet boundary.
   * \param[in] val_index - Index corresponding to the outlet boundary.
   * \return The outlet pressure.
   */
  su2double GetActDisk_TotalTempRatio(unsigned short val_marker);
  
  /*!
   * \brief Get the back pressure (static) at an outlet boundary.
   * \param[in] val_index - Index corresponding to the outlet boundary.
   * \return The outlet pressure.
   */
  su2double GetActDisk_StaticPressRatio(unsigned short val_marker);
  
  /*!
   * \brief Get the back pressure (static) at an outlet boundary.
   * \param[in] val_index - Index corresponding to the outlet boundary.
   * \return The outlet pressure.
   */
  su2double GetActDisk_StaticTempRatio(unsigned short val_marker);
  
  /*!
   * \brief Get the back pressure (static) at an outlet boundary.
   * \param[in] val_index - Index corresponding to the outlet boundary.
   * \return The outlet pressure.
   */
  su2double GetActDisk_NetThrust(unsigned short val_marker);
  
  /*!
   * \brief Get the back pressure (static) at an outlet boundary.
   * \param[in] val_index - Index corresponding to the outlet boundary.
   * \return The outlet pressure.
   */
  su2double GetActDisk_BCThrust(unsigned short val_marker);
  
  /*!
   * \brief Get the back pressure (static) at an outlet boundary.
   * \param[in] val_index - Index corresponding to the outlet boundary.
   * \return The outlet pressure.
   */
  su2double GetActDisk_BCThrust_Old(unsigned short val_marker);
  
  /*!
   * \brief Get the back pressure (static) at an outlet boundary.
   * \param[in] val_index - Index corresponding to the outlet boundary.
   * \return The outlet pressure.
   */
  su2double GetActDisk_GrossThrust(unsigned short val_marker);
  
  /*!
   * \brief Get the back pressure (static) at an outlet boundary.
   * \param[in] val_index - Index corresponding to the outlet boundary.
   * \return The outlet pressure.
   */
  su2double GetActDisk_Area(unsigned short val_marker);
  
  /*!
   * \brief Get the back pressure (static) at an outlet boundary.
   * \param[in] val_index - Index corresponding to the outlet boundary.
   * \return The outlet pressure.
   */
  su2double GetActDisk_ReverseMassFlow(unsigned short val_marker);
  
  /*!
   * \brief Get the back pressure (static) at an outlet boundary.
   * \param[in] val_index - Index corresponding to the outlet boundary.
   * \return The outlet pressure.
   */
  su2double GetActDiskInlet_RamDrag(string val_marker);
  
  /*!
   * \brief Get the back pressure (static) at an outlet boundary.
   * \param[in] val_index - Index corresponding to the outlet boundary.
   * \return The outlet pressure.
   */
  su2double GetActDiskInlet_Force(string val_marker);
  
  /*!
   * \brief Get the back pressure (static) at an outlet boundary.
   * \param[in] val_index - Index corresponding to the outlet boundary.
   * \return The outlet pressure.
   */
  su2double GetActDiskInlet_Power(string val_marker);
  
  /*!
   * \brief Get the back pressure (static) at an outlet boundary.
   * \param[in] val_index - Index corresponding to the outlet boundary.
   * \return The outlet pressure.
   */
  void SetActDiskInlet_Pressure(unsigned short val_imarker, su2double val_actdisk_pressure);
  
  /*!
   * \brief Get the back pressure (static) at an outlet boundary.
   * \param[in] val_index - Index corresponding to the outlet boundary.
   * \return The outlet pressure.
   */
  void SetActDiskInlet_TotalPressure(unsigned short val_imarker, su2double val_actdisk_totalpressure);
  
  /*!
   * \brief Get the back pressure (static) at an outlet boundary.
   * \param[in] val_index - Index corresponding to the outlet boundary.
   * \return The outlet pressure.
   */
  void SetActDisk_DeltaPress(unsigned short val_imarker, su2double val_actdisk_deltapress);
  
  /*!
   * \brief Get the back pressure (static) at an outlet boundary.
   * \param[in] val_index - Index corresponding to the outlet boundary.
   * \return The outlet pressure.
   */
  void SetActDisk_Power(unsigned short val_imarker, su2double val_actdisk_power);
  
  /*!
   * \brief Get the back pressure (static) at an outlet boundary.
   * \param[in] val_index - Index corresponding to the outlet boundary.
   * \return The outlet pressure.
   */
  void SetActDisk_MassFlow(unsigned short val_imarker, su2double val_actdisk_massflow);
  
  /*!
   * \brief Get the back pressure (static) at an outlet boundary.
   * \param[in] val_index - Index corresponding to the outlet boundary.
   * \return The outlet pressure.
   */
  void SetActDisk_Mach(unsigned short val_imarker, su2double val_actdisk_mach);
  
  /*!
   * \brief Get the back pressure (static) at an outlet boundary.
   * \param[in] val_index - Index corresponding to the outlet boundary.
   * \return The outlet pressure.
   */
  void SetActDisk_Force(unsigned short val_imarker, su2double val_actdisk_force);
  
  /*!
   * \brief Get the back pressure (static) at an outlet boundary.
   * \param[in] val_index - Index corresponding to the outlet boundary.
   * \return The outlet pressure.
   */
  void SetSurface_DC60(unsigned short val_imarker, su2double val_surface_distortion);
  
  /*!
   * \brief Get the back pressure (static) at an outlet boundary.
   * \param[in] val_index - Index corresponding to the outlet boundary.
   * \return The outlet pressure.
   */
  void SetSurface_MassFlow(unsigned short val_imarker, su2double val_surface_massflow);
  
  /*!
   * \brief Get the back pressure (static) at an outlet boundary.
   * \param[in] val_index - Index corresponding to the outlet boundary.
   * \return The outlet pressure.
   */
  void SetSurface_IDC(unsigned short val_imarker, su2double val_surface_distortion);
  
  /*!
   * \brief Get the back pressure (static) at an outlet boundary.
   * \param[in] val_index - Index corresponding to the outlet boundary.
   * \return The outlet pressure.
   */
  void SetSurface_IDC_Mach(unsigned short val_imarker, su2double val_surface_distortion);
  
  /*!
   * \brief Get the back pressure (static) at an outlet boundary.
   * \param[in] val_index - Index corresponding to the outlet boundary.
   * \return The outlet pressure.
   */
  void SetSurface_IDR(unsigned short val_imarker, su2double val_surface_distortion);
  
  /*!
   * \brief Get the back pressure (static) at an outlet boundary.
   * \param[in] val_index - Index corresponding to the outlet boundary.
   * \return The outlet pressure.
   */
  void SetActDisk_DeltaTemp(unsigned short val_imarker, su2double val_actdisk_deltatemp);
  
  /*!
   * \brief Get the back pressure (static) at an outlet boundary.
   * \param[in] val_index - Index corresponding to the outlet boundary.
   * \return The outlet pressure.
   */
  void SetActDisk_TotalPressRatio(unsigned short val_imarker, su2double val_actdisk_pressratio);
  
  /*!
   * \brief Get the back pressure (static) at an outlet boundary.
   * \param[in] val_index - Index corresponding to the outlet boundary.
   * \return The outlet pressure.
   */
  void SetActDisk_TotalTempRatio(unsigned short val_imarker, su2double val_actdisk_tempratio);
  
  /*!
   * \brief Get the back pressure (static) at an outlet boundary.
   * \param[in] val_index - Index corresponding to the outlet boundary.
   * \return The outlet pressure.
   */
  void SetActDisk_StaticPressRatio(unsigned short val_imarker, su2double val_actdisk_pressratio);
  
  /*!
   * \brief Get the back pressure (static) at an outlet boundary.
   * \param[in] val_index - Index corresponding to the outlet boundary.
   * \return The outlet pressure.
   */
  void SetActDisk_StaticTempRatio(unsigned short val_imarker, su2double val_actdisk_tempratio);
  
  /*!
   * \brief Get the back pressure (static) at an outlet boundary.
   * \param[in] val_index - Index corresponding to the outlet boundary.
   * \return The outlet pressure.
   */
  void SetActDisk_NetThrust(unsigned short val_imarker, su2double val_actdisk_netthrust);
  
  /*!
   * \brief Get the back pressure (static) at an outlet boundary.
   * \param[in] val_index - Index corresponding to the outlet boundary.
   * \return The outlet pressure.
   */
  void SetActDisk_BCThrust(string val_marker, su2double val_actdisk_bcthrust);
  
  /*!
   * \brief Get the back pressure (static) at an outlet boundary.
   * \param[in] val_index - Index corresponding to the outlet boundary.
   * \return The outlet pressure.
   */
  void SetActDisk_BCThrust(unsigned short val_imarker, su2double val_actdisk_bcthrust);
  
  /*!
   * \brief Get the back pressure (static) at an outlet boundary.
   * \param[in] val_index - Index corresponding to the outlet boundary.
   * \return The outlet pressure.
   */
  void SetActDisk_BCThrust_Old(string val_marker, su2double val_actdisk_bcthrust_old);
  
  /*!
   * \brief Get the back pressure (static) at an outlet boundary.
   * \param[in] val_index - Index corresponding to the outlet boundary.
   * \return The outlet pressure.
   */
  void SetActDisk_BCThrust_Old(unsigned short val_imarker, su2double val_actdisk_bcthrust_old);
  
  /*!
   * \brief Get the back pressure (static) at an outlet boundary.
   * \param[in] val_index - Index corresponding to the outlet boundary.
   * \return The outlet pressure.
   */
  void SetActDisk_GrossThrust(unsigned short val_imarker, su2double val_actdisk_grossthrust);
  
  /*!
   * \brief Get the back pressure (static) at an outlet boundary.
   * \param[in] val_index - Index corresponding to the outlet boundary.
   * \return The outlet pressure.
   */
  void SetActDisk_Area(unsigned short val_imarker, su2double val_actdisk_area);
  
  /*!
   * \brief Get the back pressure (static) at an outlet boundary.
   * \param[in] val_index - Index corresponding to the outlet boundary.
   * \return The outlet pressure.
   */
  void SetActDiskInlet_ReverseMassFlow(unsigned short val_imarker, su2double val_actdisk_area);
  
  /*!
   * \brief Get the back pressure (static) at an outlet boundary.
   * \param[in] val_index - Index corresponding to the outlet boundary.
   * \return The outlet pressure.
   */
  void SetActDiskInlet_RamDrag(unsigned short val_imarker, su2double val_actdisk_ramdrag);
  
  /*!
   * \brief Get the back pressure (static) at an outlet boundary.
   * \param[in] val_index - Index corresponding to the outlet boundary.
   * \return The outlet pressure.
   */
  void SetActDiskInlet_Force(unsigned short val_imarker, su2double val_actdisk_force);
  
  /*!
   * \brief Get the back pressure (static) at an outlet boundary.
   * \param[in] val_index - Index corresponding to the outlet boundary.
   * \return The outlet pressure.
   */
  void SetActDiskInlet_Power(unsigned short val_imarker, su2double val_actdisk_power);
  
  /*!
   * \brief Get the back pressure (static) at an outlet boundary.
   * \param[in] val_index - Index corresponding to the outlet boundary.
   * \return The outlet pressure.
   */
  su2double GetActDisk_Power(unsigned short val_imarker);
  
  /*!
   * \brief Get the back pressure (static) at an outlet boundary.
   * \param[in] val_index - Index corresponding to the outlet boundary.
   * \return The outlet pressure.
   */
  su2double GetActDisk_MassFlow(unsigned short val_imarker);
  
  /*!
   * \brief Get the back pressure (static) at an outlet boundary.
   * \param[in] val_index - Index corresponding to the outlet boundary.
   * \return The outlet pressure.
   */
  su2double GetActDisk_Mach(unsigned short val_imarker);
  
  /*!
   * \brief Get the back pressure (static) at an outlet boundary.
   * \param[in] val_index - Index corresponding to the outlet boundary.
   * \return The outlet pressure.
   */
  su2double GetActDisk_Force(unsigned short val_imarker);
  
  /*!
   * \brief Get the back pressure (static) at an outlet boundary.
   * \param[in] val_index - Index corresponding to the outlet boundary.
   * \return The outlet pressure.
   */
  su2double GetSurface_DC60(unsigned short val_imarker);
  
  /*!
   * \brief Get the back pressure (static) at an outlet boundary.
   * \param[in] val_index - Index corresponding to the outlet boundary.
   * \return The outlet pressure.
   */
  su2double GetSurface_MassFlow(unsigned short val_imarker);
  
  /*!
   * \brief Get the back pressure (static) at an outlet boundary.
   * \param[in] val_index - Index corresponding to the outlet boundary.
   * \return The outlet pressure.
   */
  su2double GetSurface_IDC(unsigned short val_imarker);
  
  /*!
   * \brief Get the back pressure (static) at an outlet boundary.
   * \param[in] val_index - Index corresponding to the outlet boundary.
   * \return The outlet pressure.
   */
  su2double GetSurface_IDC_Mach(unsigned short val_imarker);
  
  /*!
   * \brief Get the back pressure (static) at an outlet boundary.
   * \param[in] val_index - Index corresponding to the outlet boundary.
   * \return The outlet pressure.
   */
  su2double GetSurface_IDR(unsigned short val_imarker);
  
  /*!
   * \brief Get the back pressure (static) at an outlet boundary.
   * \param[in] val_index - Index corresponding to the outlet boundary.
   * \return The outlet pressure.
   */
  su2double GetActDiskOutlet_Pressure(string val_marker);
  
  /*!
   * \brief Get the back pressure (static) at an outlet boundary.
   * \param[in] val_index - Index corresponding to the outlet boundary.
   * \return The outlet pressure.
   */
  su2double GetActDiskOutlet_TotalPressure(string val_marker);
  
  /*!
   * \brief Get the back pressure (static) at an outlet boundary.
   * \param[in] val_index - Index corresponding to the outlet boundary.
   * \return The outlet pressure.
   */
  su2double GetActDiskOutlet_GrossThrust(string val_marker);
  
  /*!
   * \brief Get the back pressure (static) at an outlet boundary.
   * \param[in] val_index - Index corresponding to the outlet boundary.
   * \return The outlet pressure.
   */
  su2double GetActDiskOutlet_Force(string val_marker);
  
  /*!
   * \brief Get the back pressure (static) at an outlet boundary.
   * \param[in] val_index - Index corresponding to the outlet boundary.
   * \return The outlet pressure.
   */
  su2double GetActDiskOutlet_Power(string val_marker);
  
  /*!
   * \brief Get the back pressure (static) at an outlet boundary.
   * \param[in] val_index - Index corresponding to the outlet boundary.
   * \return The outlet pressure.
   */
  void SetActDiskOutlet_Pressure(unsigned short val_imarker, su2double val_actdisk_pressure);
  
  /*!
   * \brief Get the back pressure (static) at an outlet boundary.
   * \param[in] val_index - Index corresponding to the outlet boundary.
   * \return The outlet pressure.
   */
  void SetActDiskOutlet_TotalPressure(unsigned short val_imarker, su2double val_actdisk_totalpressure);
  
  /*!
   * \brief Get the back pressure (static) at an outlet boundary.
   * \param[in] val_index - Index corresponding to the outlet boundary.
   * \return The outlet pressure.
   */
  void SetActDiskOutlet_GrossThrust(unsigned short val_imarker, su2double val_actdisk_grossthrust);
  
  /*!
   * \brief Get the back pressure (static) at an outlet boundary.
   * \param[in] val_index - Index corresponding to the outlet boundary.
   * \return The outlet pressure.
   */
  void SetActDiskOutlet_Force(unsigned short val_imarker, su2double val_actdisk_force);
  
  /*!
   * \brief Get the back pressure (static) at an outlet boundary.
   * \param[in] val_index - Index corresponding to the outlet boundary.
   * \return The outlet pressure.
   */
  void SetActDiskOutlet_Power(unsigned short val_imarker, su2double val_actdisk_power);
  
  /*!
   * \brief Get the displacement value at an displacement boundary.
   * \param[in] val_index - Index corresponding to the displacement boundary.
   * \return The displacement value.
   */
  su2double GetDispl_Value(string val_index);
  
  /*!
   * \brief Get the force value at an load boundary.
   * \param[in] val_index - Index corresponding to the load boundary.
   * \return The load value.
   */
  su2double GetLoad_Value(string val_index);
  
  /*!
   * \brief Get the force value at a load boundary defined in cartesian coordinates.
   * \param[in] val_index - Index corresponding to the load boundary.
   * \return The load value.
   */
  su2double GetLoad_Dir_Value(string val_index);
  
  /*!
   * \brief Get the force multiplier at a load boundary in cartesian coordinates.
   * \param[in] val_index - Index corresponding to the load boundary.
   * \return The load multiplier.
   */
  su2double GetLoad_Dir_Multiplier(string val_index);
  
  /*!
   * \brief Get the force direction at a loaded boundary in cartesian coordinates.
   * \param[in] val_index - Index corresponding to the load boundary.
   * \return The load direction.
   */
  su2double* GetLoad_Dir(string val_index);
  
  /*!
   * \brief Get the amplitude of the sine-wave at a load boundary defined in cartesian coordinates.
   * \param[in] val_index - Index corresponding to the load boundary.
   * \return The load value.
   */
  su2double GetLoad_Sine_Amplitude(string val_index);
  
  /*!
   * \brief Get the frequency of the sine-wave at a load boundary in cartesian coordinates.
   * \param[in] val_index - Index corresponding to the load boundary.
   * \return The load frequency.
   */
  su2double GetLoad_Sine_Frequency(string val_index);
  
  /*!
   * \brief Get the force direction at a sine-wave loaded boundary in cartesian coordinates.
   * \param[in] val_index - Index corresponding to the load boundary.
   * \return The load direction.
   */
  su2double* GetLoad_Sine_Dir(string val_index);
  
  /*!
   * \brief Get the force value at an load boundary.
   * \param[in] val_index - Index corresponding to the load boundary.
   * \return The load value.
   */
  su2double GetFlowLoad_Value(string val_index);
  
  /*!
   * \brief Cyclic pitch amplitude for rotor blades.
   * \return The specified cyclic pitch amplitude.
   */
  su2double GetCyclic_Pitch(void);
  
  /*!
   * \brief Collective pitch setting for rotor blades.
   * \return The specified collective pitch setting.
   */
  su2double GetCollective_Pitch(void);
  
  /*!
   * \brief Get name of the arbitrary mesh motion input file.
   * \return File name of the arbitrary mesh motion input file.
   */
  string GetMotion_FileName(void);
  
  /*!
   * \brief Set the config options.
   */
  void SetConfig_Options(unsigned short val_iZone, unsigned short val_nZone);
  
  /*!
   * \brief Set the config options.
   */
  void SetRunTime_Options(void);
  
  /*!
   * \brief Set the config file parsing.
   */
  void SetConfig_Parsing(char case_filename[MAX_STRING_SIZE]);
  
  /*!
   * \brief Set the config file parsing.
   */
  bool SetRunTime_Parsing(char case_filename[MAX_STRING_SIZE]);
  
  /*!
   * \brief Config file postprocessing.
   */
  void SetPostprocessing(unsigned short val_software, unsigned short val_izone, unsigned short val_nDim);
  
  /*!
   * \brief Config file markers processing.
   */
  void SetMarkers(unsigned short val_software);
  
  /*!
   * \brief Config file output.
   */
  void SetOutput(unsigned short val_software, unsigned short val_izone);
  
  /*!
   * \brief Value of Aeroelastic solution coordinate at time n+1.
   */
  vector<vector<su2double> > GetAeroelastic_np1(unsigned short iMarker);
  
  /*!
   * \brief Value of Aeroelastic solution coordinate at time n.
   */
  vector<vector<su2double> > GetAeroelastic_n(unsigned short iMarker);
  
  /*!
   * \brief Value of Aeroelastic solution coordinate at time n-1.
   */
  vector<vector<su2double> > GetAeroelastic_n1(unsigned short iMarker);
  
  /*!
   * \brief Value of Aeroelastic solution coordinate at time n+1.
   */
  void SetAeroelastic_np1(unsigned short iMarker, vector<vector<su2double> > solution);
  
  /*!
   * \brief Value of Aeroelastic solution coordinate at time n from time n+1.
   */
  void SetAeroelastic_n(void);
  
  /*!
   * \brief Value of Aeroelastic solution coordinate at time n-1 from time n.
   */
  void SetAeroelastic_n1(void);
  
  /*!
   * \brief Aeroelastic Flutter Speed Index.
   */
  su2double GetAeroelastic_Flutter_Speed_Index(void);
  
  /*!
   * \brief Uncoupled Aeroelastic Frequency Plunge.
   */
  su2double GetAeroelastic_Frequency_Plunge(void);
  
  /*!
   * \brief Uncoupled Aeroelastic Frequency Pitch.
   */
  su2double GetAeroelastic_Frequency_Pitch(void);
  
  /*!
   * \brief Aeroelastic Airfoil Mass Ratio.
   */
  su2double GetAeroelastic_Airfoil_Mass_Ratio(void);
  
  /*!
   * \brief Aeroelastic center of gravity location.
   */
  su2double GetAeroelastic_CG_Location(void);
  
  /*!
   * \brief Aeroelastic radius of gyration squared.
   */
  su2double GetAeroelastic_Radius_Gyration_Squared(void);
  
  /*!
   * \brief Aeroelastic solve every x inner iteration.
   */
  unsigned short GetAeroelasticIter(void);
  
  /*!
   * \brief Value of plunging coordinate.
   * \param[in] val_marker - the marker we are monitoring.
   * \return Value of plunging coordinate.
   */
  su2double GetAeroelastic_plunge(unsigned short val_marker);
  
  /*!
   * \brief Value of pitching coordinate.
   * \param[in] val_marker - the marker we are monitoring.
   * \return Value of pitching coordinate.
   */
  su2double GetAeroelastic_pitch(unsigned short val_marker);
  
  /*!
   * \brief Value of plunging coordinate.
   * \param[in] val_marker - the marker we are monitoring.
   * \param[in] val - value of plunging coordinate.
   */
  void SetAeroelastic_plunge(unsigned short val_marker, su2double val);
  
  /*!
   * \brief Value of pitching coordinate.
   * \param[in] val_marker - the marker we are monitoring.
   * \param[in] val - value of pitching coordinate.
   */
  void SetAeroelastic_pitch(unsigned short val_marker, su2double val);
  
  /*!
   * \brief Get information about the aeroelastic simulation.
   * \return <code>TRUE</code> if it is an aeroelastic case; otherwise <code>FALSE</code>.
   */
  bool GetAeroelastic_Simulation(void);
  
  /*!
   * \brief Get information about the wind gust.
   * \return <code>TRUE</code> if there is a wind gust; otherwise <code>FALSE</code>.
   */
  bool GetWind_Gust(void);
  
  /*!
   * \brief Get the type of gust to simulate.
   * \return type of gust to use for the simulation.
   */
  unsigned short GetGust_Type(void);
  
  /*!
   * \brief Get the gust direction.
   * \return the gust direction.
   */
  unsigned short GetGust_Dir(void);
  
  /*!
   * \brief Value of the gust wavelength.
   */
  su2double GetGust_WaveLength(void);
  
  /*!
   * \brief Value of the number of gust periods.
   */
  su2double GetGust_Periods(void);
  
  /*!
   * \brief Value of the gust amplitude.
   */
  su2double GetGust_Ampl(void);
  
  /*!
   * \brief Value of the time at which to begin the gust.
   */
  su2double GetGust_Begin_Time(void);
  
  /*!
   * \brief Value of the location ath which the gust begins.
   */
  su2double GetGust_Begin_Loc(void);
  
  /*!
   * \brief Get the number of iterations to evaluate the parametric coordinates.
   * \return Number of iterations to evaluate the parametric coordinates.
   */
  unsigned short GetnFFD_Iter(void);
  
  /*!
   * \brief Get the tolerance of the point inversion algorithm.
   * \return Tolerance of the point inversion algorithm.
   */
  su2double GetFFD_Tol(void);
  
  /*!
<<<<<<< HEAD
   * \brief Get the scale factor for the line search.
   * \return Scale factor for the line search.
   */
  su2double GetOpt_RelaxFactor(void);

  /*!
   * \brief Get the bound for the line search.
   * \return Bound for the line search.
   */
  su2double GetOpt_LineSearch_Bound(void);
  
  /*!
   * \brief Set the scale factor for the line search.
   * \param[in] val_scale - scale of the deformation.
   */
  void SetOpt_RelaxFactor(su2double val_scale);
  
  /*!
=======
>>>>>>> ae492765
   * \brief Get the node number of the CV to visualize.
   * \return Node number of the CV to visualize.
   */
  long GetVisualize_CV(void);
  
  /*!
   * \brief Get information about whether to use fixed CL mode.
   * \return <code>TRUE</code> if fixed CL mode is active; otherwise <code>FALSE</code>.
   */
  bool GetFixed_CL_Mode(void);
  
  /*!
   * \brief Get information about whether to use fixed CL mode.
   * \return <code>TRUE</code> if fixed CL mode is active; otherwise <code>FALSE</code>.
   */
  bool GetFixed_CM_Mode(void);
  
  /*!
   * \brief Get information about whether to use fixed CL mode.
   * \return <code>TRUE</code> if fixed CL mode is active; otherwise <code>FALSE</code>.
   */
  bool GetEval_dOF_dCX(void);
  
  /*!
   * \brief Get information about whether to use fixed CL mode.
   * \return <code>TRUE</code> if fixed CL mode is active; otherwise <code>FALSE</code>.
   */
  bool GetDiscard_InFiles(void);
  
  /*!
   * \brief Get the value specified for the target CL.
   * \return Value of the target CL.
   */
  su2double GetTarget_CL(void);
  
  /*!
   * \brief Get the value for the lift curve slope for fixed CL mode.
   * \return Lift curve slope for fixed CL mode.
   */
  su2double GetdCL_dAlpha(void);
  
  /*!
   * \brief Get the value of iterations to re-evaluate the angle of attack.
   * \return Number of iterations.
   */
  unsigned long GetUpdate_Alpha(void);
  
  /*!
   * \brief Number of iterations to evaluate dCL_dAlpha.
   * \return Number of iterations.
   */
  unsigned long GetIter_dCL_dAlpha(void);
  
  /*!
   * \brief Get the value of the damping coefficient for fixed CL mode.
   * \return Damping coefficient for fixed CL mode.
   */
  su2double GetdCM_diH(void);
  
  /*!
   * \brief Get the value of iterations to re-evaluate the angle of attack.
   * \return Number of iterations.
   */
  unsigned long GetIter_Fixed_CL(void);
  
  /*!
   * \brief Get the value of iterations to re-evaluate the angle of attack.
   * \return Number of iterations.
   */
  unsigned long GetIter_Fixed_NetThrust(void);
  
  /*!
   * \brief Get the value of the damping coefficient for fixed CL mode.
   * \return Damping coefficient for fixed CL mode.
   */
  su2double GetdNetThrust_dBCThrust(void);
  
  /*!
   * \brief Get the value of iterations to re-evaluate the angle of attack.
   * \return Number of iterations.
   */
  unsigned long GetUpdate_BCThrust(void);
  
  /*!
   * \brief Set the value of the boolean for updating AoA in fixed lift mode.
   * \param[in] val_update - the bool for whether to update the AoA.
   */
  void SetUpdate_BCThrust_Bool(bool val_update);
  
  /*!
   * \brief Set the value of the boolean for updating AoA in fixed lift mode.
   * \param[in] val_update - the bool for whether to update the AoA.
   */
  void SetUpdate_AoA(bool val_update);
  
  /*!
   * \brief Get information about whether to update the AoA for fixed lift mode.
   * \return <code>TRUE</code> if we should update the AoA for fixed lift mode; otherwise <code>FALSE</code>.
   */
  bool GetUpdate_BCThrust_Bool(void);
  
  /*!
   * \brief Get information about whether to update the AoA for fixed lift mode.
   * \return <code>TRUE</code> if we should update the AoA for fixed lift mode; otherwise <code>FALSE</code>.
   */
  bool GetUpdate_AoA(void);
  
  /*!
   * \brief Set the current number of non-physical nodes in the solution.
   * \param[in] val_nonphys_points - current number of non-physical points.
   */
  void SetNonphysical_Points(unsigned long val_nonphys_points);
  
  /*!
   * \brief Get the current number of non-physical nodes in the solution.
   * \return Current number of non-physical points.
   */
  unsigned long GetNonphysical_Points(void);
  
  /*!
   * \brief Set the current number of non-physical reconstructions for 2nd-order upwinding.
   * \param[in] val_nonphys_reconstr - current number of non-physical reconstructions for 2nd-order upwinding.
   */
  void SetNonphysical_Reconstr(unsigned long val_nonphys_reconstr);
  
  /*!
   * \brief Get the current number of non-physical reconstructions for 2nd-order upwinding.
   * \return Current number of non-physical reconstructions for 2nd-order upwinding.
   */
  unsigned long GetNonphysical_Reconstr(void);
  
  /*!
   * \brief Given arrays x[1..n] and y[1..n] containing a tabulated function, i.e., yi = f(xi), with
   x1 < x2 < . . . < xN , and given values yp1 and ypn for the first derivative of the interpolating
   function at points 1 and n, respectively, this routine returns an array y2[1..n] that contains
   the second derivatives of the interpolating function at the tabulated points xi. If yp1 and/or
   ypn are equal to 1 × 1030 or larger, the routine is signaled to set the corresponding boundary
   condition for a natural spline, with zero second derivative on that boundary.
   Numerical Recipes: The Art of Scientific Computing, Third Edition in C++.
   */
  void SetSpline(vector<su2double> &x, vector<su2double> &y, unsigned long n, su2double yp1, su2double ypn, vector<su2double> &y2);
  
  /*!
   * \brief Given the arrays xa[1..n] and ya[1..n], which tabulate a function (with the xai’s in order),
   and given the array y2a[1..n], which is the output from spline above, and given a value of
   x, this routine returns a cubic-spline interpolated value y.
   Numerical Recipes: The Art of Scientific Computing, Third Edition in C++.
   * \returns The interpolated value of for x.
   */
  su2double GetSpline(vector<su2double> &xa, vector<su2double> &ya, vector<su2double> &y2a, unsigned long n, su2double x);
  

  /*!
   *
   * \brief Set freestream turbonormal for initializing solution.
   */
  void SetFreeStreamTurboNormal(su2double* turboNormal);

  /*!
   *
   * \brief Set freestream turbonormal for initializing solution.
   */
  su2double* GetFreeStreamTurboNormal(void);

  /*!
   * \brief Get the verbosity level of the console output.
   * \return Verbosity level for the console output.
   */
  unsigned short GetConsole_Output_Verb(void);
  
  /*!
   * \brief Get the kind of one-dimensionalization
   * (area-averaged, mass flux averaged,etc).
   * \return Kind of one-dimensionalization.
   */
  unsigned short GetKind_OneD(void);

  /*!
   *
   * \brief Get the direct differentation method.
   * \return direct differentiation method.
   */
  unsigned short GetDirectDiff();
  
  /*!
   * \brief Get the indicator whether we are solving an discrete adjoint problem.
   * \return the discrete adjoint indicator.
   */
  bool GetDiscrete_Adjoint(void);
  
  /*!
   * \brief Get the indicator whether we want to benchmark the MPI performance of FSI problems
   * \return The value for checking
   */
  bool CheckFSI_MPI(void);
  
  /*!
   * \brief Get the number of fluid subiterations roblems.
   * \return Number of FSI subiters.
   */
  unsigned short GetnIterFSI(void);
  
  /*!
   * \brief Get Aitken's relaxation parameter for static relaxation cases.
   * \return Aitken's relaxation parameters.
   */
  su2double GetAitkenStatRelax(void);
  
  /*!
   * \brief Get Aitken's maximum relaxation parameter for dynamic relaxation cases and first iteration.
   * \return Aitken's relaxation parameters.
   */
  su2double GetAitkenDynMaxInit(void);
  
  /*!
   * \brief Get Aitken's maximum relaxation parameter for dynamic relaxation cases and first iteration.
   * \return Aitken's relaxation parameters.
   */
  su2double GetAitkenDynMinInit(void);
  
  
  /*!
   * \brief Decide whether to apply dead loads to the model.
   * \return <code>TRUE</code> if the dead loads are to be applied, <code>FALSE</code> otherwise.
   */
  
  bool GetDeadLoad(void);
  
  /*!
   * \brief Identifies if the mesh is matching or not (temporary, while implementing interpolation procedures).
   * \return <code>TRUE</code> if the mesh is matching, <code>FALSE</code> otherwise.
   */
  
  bool GetMatchingMesh(void);
  
  /*!
   * \brief Identifies if we want to restart from a steady or an unsteady solution.
   * \return <code>TRUE</code> if we restart from steady state solution, <code>FALSE</code> otherwise.
   */
  
  bool GetSteadyRestart(void);
  
  
  /*!
   * \brief Provides information about the time integration of the structural analysis, and change the write in the output
   *        files information about the iteration.
   * \return The kind of time integration: Static or dynamic analysis
   */
  unsigned short GetDynamic_Analysis(void);
  
  /*!
   * \brief If we are prforming an unsteady simulation, there is only
   *        one value of the time step for the complete simulation.
   * \return Value of the time step in an unsteady simulation (non dimensional).
   */
  su2double GetDelta_DynTime(void);
  
  /*!
   * \brief If we are prforming an unsteady simulation, there is only
   *        one value of the time step for the complete simulation.
   * \return Value of the time step in an unsteady simulation (non dimensional).
   */
  su2double GetTotal_DynTime(void);
  
  /*!
   * \brief If we are prforming an unsteady simulation, there is only
   *        one value of the time step for the complete simulation.
   * \return Value of the time step in an unsteady simulation (non dimensional).
   */
  su2double GetCurrent_DynTime(void);
  
  /*!
   * \brief Get information about writing dynamic structural analysis headers and file extensions.
   * \return 	<code>TRUE</code> means that dynamic structural analysis solution files will be written.
   */
  bool GetWrt_Dynamic(void);
  
  /*!
   * \brief Get Newmark alpha parameter.
   * \return Value of the Newmark alpha parameter.
   */
  su2double GetNewmark_alpha(void);
  
  /*!
   * \brief Get Newmark delta parameter.
   * \return Value of the Newmark delta parameter.
   */
  su2double GetNewmark_delta(void);
  
  /*!
   * \brief Get the number of integration coefficients provided by the user.
   * \return Number of integration coefficients.
   */
  unsigned short GetnIntCoeffs(void);
  
  /*!
   * \brief Get the integration coefficients for the Generalized Alpha - Newmark integration integration scheme.
   * \param[in] val_coeff - Index of the coefficient.
   * \return Alpha coefficient for the Runge-Kutta integration scheme.
   */
  su2double Get_Int_Coeffs(unsigned short val_coeff);
  
  /*!
   * \brief Check if the user wants to apply the load gradually.
   * \return 	<code>TRUE</code> means that the load is to be applied gradually.
   */
  bool GetSigmoid_Load(void);
  
  /*!
   * \brief Check if the user wants to apply the load as a ramp.
   * \return 	<code>TRUE</code> means that the load is to be applied as a ramp.
   */
  bool GetRamp_Load(void);
  
  /*!
   * \brief Get the maximum time of the ramp.
   * \return 	Value of the max time while the load is linearly increased
   */
  su2double GetRamp_Time(void);
  
  /*!
   * \brief Get the maximum time of the sigmoid.
   * \return 	Value of the max time while the load is increased using a sigmoid
   */
  su2double GetSigmoid_Time(void);
  
  /*!
   * \brief Get the sigmoid parameter.
   * \return 	Parameter of steepness of the sigmoid
   */
  su2double GetSigmoid_K(void);
  
  /*!
   * \brief Get the maximum time of the ramp.
   * \return 	Value of the max time while the load is linearly increased
   */
  su2double GetStatic_Time(void);
  
  /*!
   * \brief Get the order of the predictor for FSI applications.
   * \return 	Order of predictor
   */
  unsigned short GetPredictorOrder(void);
  
  /*!
   * \brief Check if the simulation we are running is a FSI simulation
   * \return Value of the physical time in an unsteady simulation.
   */
  bool GetFSI_Simulation(void);
  
  /*!
   * \brief Check if we want to apply an incremental load to the nonlinear structural simulation
   * \return <code>TRUE</code> means that the load is to be applied in increments.
   */
  bool GetIncrementalLoad(void);
  
  /*!
   * \brief Get the number of increments for an incremental load.
   * \return 	Number of increments.
   */
  unsigned long GetNumberIncrements(void);
  
  /*!
   * \brief Get the value of the criteria for applying incremental loading.
   * \return Value of the log10 of the residual.
   */
  su2double GetIncLoad_Criteria(unsigned short val_var);
  
  /*!
   * \brief Get the relaxation method chosen for the simulation
   * \return Value of the relaxation method
   */
  unsigned short GetRelaxation_Method_FSI(void);
  
  /*!
   * \brief Get the interpolation method used for matching between zones.
   */
  inline unsigned short GetKindInterpolation(void);
  
  /*!
   * \brief Get the AD support.
   */
  bool GetAD_Mode(void);
};

#include "config_structure.inl"<|MERGE_RESOLUTION|>--- conflicted
+++ resolved
@@ -106,11 +106,8 @@
   unsigned short FFD_Blending; /*!< \brief Kind of FFD Blending function. */
   su2double* FFD_BSpline_Order; /*!< \brief BSpline order in i,j,k direction. */
   su2double FFD_Tol;  	/*!< \brief Tolerance in the point inversion problem. */
-<<<<<<< HEAD
   su2double Opt_RelaxFactor;  	/*!< \brief Scale factor for the line search. */
   su2double Opt_LineSearch_Bound;  	/*!< \brief Bounds for the line search. */
-=======
->>>>>>> ae492765
   bool Viscous_Limiter_Flow, Viscous_Limiter_Turb;			/*!< \brief Viscous limiters. */
   bool Write_Conv_FSI;			/*!< \brief Write convergence file for FSI problems. */
   bool ContinuousAdjoint,			/*!< \brief Flag to know if the code is solving an adjoint problem. */
@@ -6850,7 +6847,6 @@
   su2double GetFFD_Tol(void);
   
   /*!
-<<<<<<< HEAD
    * \brief Get the scale factor for the line search.
    * \return Scale factor for the line search.
    */
@@ -6869,8 +6865,6 @@
   void SetOpt_RelaxFactor(su2double val_scale);
   
   /*!
-=======
->>>>>>> ae492765
    * \brief Get the node number of the CV to visualize.
    * \return Node number of the CV to visualize.
    */
