/*!
 * \file config_structure.hpp
 * \brief All the information about the definition of the physical problem.
 *        The subroutines and functions are in the <i>config_structure.cpp</i> file.
 * \author F. Palacios, T. Economon, B. Tracey
 * \version 4.1.0 "Cardinal"
 *
 * SU2 Lead Developers: Dr. Francisco Palacios (Francisco.D.Palacios@boeing.com).
 *                      Dr. Thomas D. Economon (economon@stanford.edu).
 *
 * SU2 Developers: Prof. Juan J. Alonso's group at Stanford University.
 *                 Prof. Piero Colonna's group at Delft University of Technology.
 *                 Prof. Nicolas R. Gauger's group at Kaiserslautern University of Technology.
 *                 Prof. Alberto Guardone's group at Polytechnic University of Milan.
 *                 Prof. Rafael Palacios' group at Imperial College London.
 *
 * Copyright (C) 2012-2016 SU2, the open-source CFD code.
 *
 * SU2 is free software; you can redistribute it and/or
 * modify it under the terms of the GNU Lesser General Public
 * License as published by the Free Software Foundation; either
 * version 2.1 of the License, or (at your option) any later version.
 *
 * SU2 is distributed in the hope that it will be useful,
 * but WITHOUT ANY WARRANTY; without even the implied warranty of
 * MERCHANTABILITY or FITNESS FOR A PARTICULAR PURPOSE. See the GNU
 * Lesser General Public License for more details.
 *
 * You should have received a copy of the GNU Lesser General Public
 * License along with SU2. If not, see <http://www.gnu.org/licenses/>.
 */

#pragma once

#include "./mpi_structure.hpp"

#include <iostream>
#include <cstdlib>
#include <fstream>
#include <sstream>
#include <string>
#include <vector>
#include <stdlib.h>
#include <cmath>
#include <map>
#include <assert.h>

#include "./option_structure.hpp"
#include "./datatype_structure.hpp"

using namespace std;

/*!
 * \class CConfig
 * \brief Main class for defining the problem; basically this class reads the configuration file, and
 *        stores all the information.
 * \author F. Palacios
 * \version 4.1.0 "Cardinal"
 */

class CConfig {
private:
	unsigned short Kind_SU2; /*!< \brief Kind of SU2 software component.*/
  unsigned short Ref_NonDim; /*!< \brief Kind of non dimensionalization.*/
  unsigned short Kind_MixingProcess; /*!< \brief Kind of mixing process.*/
  unsigned short *Kind_TurboPerformance; /*!< \brief Kind of Turbomachinery performance calculation.*/
  unsigned short iZone, nZone; /*!< \brief Number of zones in the mesh. */
	su2double OrderMagResidual; /*!< \brief Order of magnitude reduction. */
	su2double MinLogResidual; /*!< \brief Minimum value of the log residual. */
	su2double OrderMagResidualFSI; /*!< \brief Order of magnitude reduction. */
	su2double MinLogResidualFSI; /*!< \brief Minimum value of the log residual. */
	su2double Res_FEM_UTOL; 		/*!< \brief UTOL criteria for structural FEM. */
	su2double Res_FEM_RTOL; 		/*!< \brief RTOL criteria for structural FEM. */
	su2double Res_FEM_ETOL; 		/*!< \brief ETOL criteria for structural FEM. */
	su2double EA_ScaleFactor; /*!< \brief Equivalent Area scaling factor */
	su2double* EA_IntLimit; /*!< \brief Integration limits of the Equivalent Area computation */
  su2double AdjointLimit; /*!< \brief Adjoint variable limit */
  su2double* Obj_ChainRuleCoeff; /*!< \brief Array defining objective function for adjoint problem based on chain rule in terms of gradient w.r.t. density, velocity, pressure */
  bool MG_AdjointFlow; /*!< \brief MG with the adjoint flow problem */
  su2double* Subsonic_Engine_Box; /*!< \brief Coordinates of the box subsonic region */
  su2double* Hold_GridFixed_Coord; /*!< \brief Coordinates of the box to hold fixed the nbumerical grid */
  unsigned short ConvCriteria;	/*!< \brief Kind of convergence criteria. */
  unsigned short nFFD_Iter; 	/*!< \brief Iteration for the point inversion problem. */
  su2double FFD_Tol;  	/*!< \brief Tolerance in the point inversion problem. */
  bool Viscous_Limiter_Flow, Viscous_Limiter_Turb;			/*!< \brief Viscous limiters. */
  bool Write_Conv_FSI;			/*!< \brief Write convergence file for FSI problems. */
  bool ContinuousAdjoint,			/*!< \brief Flag to know if the code is solving an adjoint problem. */
  Viscous,                /*!< \brief Flag to know if the code is solving a viscous problem. */
  EquivArea,				/*!< \brief Flag to know if the code is going to compute and plot the equivalent area. */
  InvDesign_Cp,				/*!< \brief Flag to know if the code is going to compute and plot the inverse design. */
  InvDesign_HeatFlux,				/*!< \brief Flag to know if the code is going to compute and plot the inverse design. */
  Grid_Movement,			/*!< \brief Flag to know if there is grid movement. */
  Wind_Gust,              /*!< \brief Flag to know if there is a wind gust. */
  Aeroelastic_Simulation, /*!< \brief Flag to know if there is an aeroelastic simulation. */
  Rotating_Frame,			/*!< \brief Flag to know if there is a rotating frame. */
	PoissonSolver,			/*!< \brief Flag to know if we are solving  poisson forces  in plasma solver. */
	Low_Mach_Precon,		/*!< \brief Flag to know if we are using a low Mach number preconditioner. */
	Low_Mach_Corr,			/*!< \brief Flag to know if we are using a low Mach number correction. */
	GravityForce,			/*!< \brief Flag to know if the gravity force is incuded in the formulation. */
	SmoothNumGrid,			/*!< \brief Smooth the numerical grid. */
	AdaptBoundary,			/*!< \brief Adapt the elements on the boundary. */
	Engine_Intake,			/*!< \brief Engine intake subsonic region. */
	Frozen_Visc,			/*!< \brief Flag for adjoint problem with/without frozen viscosity. */
	Sens_Remove_Sharp,			/*!< \brief Flag for removing or not the sharp edges from the sensitivity computation. */
	Hold_GridFixed,	/*!< \brief Flag hold fixed some part of the mesh during the deformation. */
	Axisymmetric, /*!< \brief Flag for axisymmetric calculations */
	DebugMode, /*!< \brief Flag for debug mode */
  ionization;  /*!< \brief Flag for determining if free electron gas is in the mixture */
  su2double Damp_Engine_Inflow;	/*!< \brief Damping factor for the engine inlet. */
  su2double Damp_Engine_Bleed;	/*!< \brief Damping factor for the engine bleed. */
  su2double Damp_Engine_Exhaust;	/*!< \brief Damping factor for the engine exhaust. */
  su2double Damp_Res_Restric,	/*!< \brief Damping factor for the residual restriction. */
	Damp_Correc_Prolong; /*!< \brief Damping factor for the correction prolongation. */
	su2double Position_Plane; /*!< \brief Position of the Near-Field (y coordinate 2D, and z coordinate 3D). */
	su2double WeightCd; /*!< \brief Weight of the drag coefficient. */
	unsigned short Unsteady_Simulation;	/*!< \brief Steady or unsteady (time stepping or dual time stepping) computation. */
	unsigned short Dynamic_Analysis;	/*!< \brief Static or dynamic structural analysis. */
	unsigned short nStartUpIter;	/*!< \brief Start up iterations using the fine grid. */
  su2double FixAzimuthalLine; /*!< \brief Fix an azimuthal line due to misalignments of the nearfield. */
  su2double **DV_Value;		/*!< \brief Previous value of the design variable. */
	su2double LimiterCoeff;				/*!< \brief Limiter coefficient */
  unsigned long LimiterIter;	/*!< \brief Freeze the value of the limiter after a number of iterations */
	su2double SharpEdgesCoeff;				/*!< \brief Coefficient to identify the limit of a sharp edge. */
  unsigned short SystemMeasurements; /*!< \brief System of measurements. */
  unsigned short Kind_Regime;  /*!< \brief Kind of adjoint function. */
  unsigned short Kind_ObjFunc;  /*!< \brief Kind of objective function. */
  unsigned short Kind_SensSmooth; /*!< \brief Kind of sensitivity smoothing technique. */
  unsigned short Continuous_Eqns; /*!< \brief Which equations to treat continuously (Hybrid adjoint)*/
  unsigned short Discrete_Eqns; /*!< \brief Which equations to treat discretely (Hybrid adjoint). */
	unsigned short *Design_Variable; /*!< \brief Kind of design variable. */
	su2double RatioDensity,				/*!< \brief Ratio of density for a free surface problem. */
	RatioViscosity,				/*!< \brief Ratio of viscosity for a free surface problem. */
	FreeSurface_Thickness,  /*!< \brief Thickness of the interfase for a free surface problem. */
	FreeSurface_Outlet,  /*!< \brief Outlet of the interfase for a free surface problem. */
	FreeSurface_Damping_Coeff,  /*!< \brief Damping coefficient of the free surface for a free surface problem. */
	FreeSurface_Damping_Length;  /*!< \brief Damping length of the free surface for a free surface problem. */
	unsigned short Kind_Adaptation;	/*!< \brief Kind of numerical grid adaptation. */
	unsigned short nTimeInstances;  /*!< \brief Number of periodic time instances for Time Spectral integration. */
	su2double TimeSpectral_Period;		/*!< \brief Period of oscillation to be used with time-spectral computations. */
	su2double New_Elem_Adapt;			/*!< \brief Elements to adapt in the numerical grid adaptation process. */
	su2double Delta_UnstTime,			/*!< \brief Time step for unsteady computations. */
	Delta_UnstTimeND;						/*!< \brief Time step for unsteady computations (non dimensional). */
  su2double Delta_DynTime,		/*!< \brief Time step for dynamic structural computations. */
	Total_DynTime,				/*!< \brief Total time for dynamic structural computations. */
	Current_DynTime;			/*!< \brief Global time of the dynamic structural computations. */
	su2double Total_UnstTime,						/*!< \brief Total time for unsteady computations. */
	Total_UnstTimeND;								/*!< \brief Total time for unsteady computations (non dimensional). */
	su2double Current_UnstTime,									/*!< \brief Global time of the unsteady simulation. */
	Current_UnstTimeND;									/*!< \brief Global time of the unsteady simulation. */
	unsigned short nMarker_Euler,	/*!< \brief Number of Euler wall markers. */
	nMarker_FarField,				/*!< \brief Number of far-field markers. */
	nMarker_Custom,
	nMarker_SymWall,				/*!< \brief Number of symmetry wall markers. */
  nMarker_Pressure,				/*!< \brief Number of pressure wall markers. */
	nMarker_PerBound,				/*!< \brief Number of periodic boundary markers. */
	nMarker_MixBound,				/*!< \brief Number of mixing boundary markers. */
	nMarker_TurboPerf,				/*!< \brief Number of mixing boundary markers. */
	nMarker_NearFieldBound,				/*!< \brief Number of near field boundary markers. */
  nMarker_ActDisk_Inlet, nMarker_ActDisk_Outlet,
	nMarker_InterfaceBound,				/*!< \brief Number of interface boundary markers. */
	nMarker_Dirichlet,				/*!< \brief Number of interface boundary markers. */
	nMarker_Inlet,					/*!< \brief Number of inlet flow markers. */
	nMarker_Riemann,					/*!< \brief Number of Riemann flow markers. */
	nMarker_NRBC,					/*!< \brief Number of NRBC flow markers. */
	nMarker_Supersonic_Inlet,					/*!< \brief Number of supersonic inlet flow markers. */
  nMarker_Supersonic_Outlet,					/*!< \brief Number of supersonic outlet flow markers. */
  nMarker_Outlet,					/*!< \brief Number of outlet flow markers. */
	nMarker_Out_1D,         /*!< \brief Number of outlet flow markers over which to calculate 1D outputs */
	nMarker_Isothermal,     /*!< \brief Number of isothermal wall boundaries. */
	nMarker_HeatFlux,       /*!< \brief Number of constant heat flux wall boundaries. */
	nMarker_EngineExhaust,					/*!< \brief Number of nacelle exhaust flow markers. */
	nMarker_EngineInflow,					/*!< \brief Number of nacelle inflow flow markers. */
  nMarker_EngineBleed,					/*!< \brief Number of nacelle inflow flow markers. */
  nMarker_Clamped,						/*!< \brief Number of clamped markers in the FEM. */
  nMarker_Displacement,					/*!< \brief Number of displacement surface markers. */
	nMarker_Load,					/*!< \brief Number of load surface markers. */
	nMarker_Load_Dir,					/*!< \brief Number of load surface markers defined by magnitude and direction. */
	nMarker_Load_Sine,					/*!< \brief Number of load surface markers defined by magnitude and direction. */
	nMarker_FlowLoad,					/*!< \brief Number of load surface markers. */
	nMarker_Neumann,				/*!< \brief Number of Neumann flow markers. */
	nMarker_All,					/*!< \brief Total number of markers using the grid information. */
  nMarker_Max,					/*!< \brief Max number of number of markers using the grid information. */
  nMarker_CfgFile;					/*!< \brief Total number of markers using the config file
									(note that using parallel computation this number can be different
									from nMarker_All). */
	string *Marker_Euler,			/*!< \brief Euler wall markers. */
	*Marker_FarField,				/*!< \brief Far field markers. */
	*Marker_Custom,
	*Marker_SymWall,				/*!< \brief Symmetry wall markers. */
  *Marker_Pressure,				/*!< \brief Pressure boundary markers. */
	*Marker_PerBound,				/*!< \brief Periodic boundary markers. */
	*Marker_PerDonor,				/*!< \brief Rotationally periodic boundary donor markers. */
	*Marker_MixBound,				/*!< \brief MixingPlane boundary markers. */
	*Marker_MixDonor,				/*!< \brief MixingPlane boundary donor markers. */
	*Marker_TurboBoundIn,				/*!< \brief Turbomachinery performance boundary markers. */
	*Marker_TurboBoundOut,				/*!< \brief Turbomachinery performance boundary donor markers. */
	*Marker_NearFieldBound,				/*!< \brief Near Field boundaries markers. */
	*Marker_InterfaceBound,				/*!< \brief Interface boundaries markers. */
  *Marker_ActDisk_Inlet,
  *Marker_ActDisk_Outlet,
	*Marker_Dirichlet,				/*!< \brief Interface boundaries markers. */
	*Marker_Inlet,					/*!< \brief Inlet flow markers. */
	*Marker_Riemann,					/*!< \brief Riemann markers. */
	*Marker_NRBC,					/*!< \brief NRBC markers. */
	*Marker_Supersonic_Inlet,					/*!< \brief Supersonic inlet flow markers. */
  *Marker_Supersonic_Outlet,					/*!< \brief Supersonic outlet flow markers. */
  *Marker_Outlet,					/*!< \brief Outlet flow markers. */
	*Marker_Out_1D,         /*!< \brief Outlet flow markers over which to calculate 1D output. */
	*Marker_Isothermal,     /*!< \brief Isothermal wall markers. */
	*Marker_HeatFlux,       /*!< \brief Constant heat flux wall markers. */
	*Marker_EngineInflow,					/*!< \brief Engine Inflow flow markers. */
  *Marker_EngineBleed,					/*!< \brief Engine Inflow flow markers. */
  *Marker_EngineExhaust,					/*!< \brief Engine Exhaust flow markers. */
	*Marker_Clamped,						/*!< \brief Clamped markers. */
	*Marker_Displacement,					/*!< \brief Displacement markers. */
	*Marker_Load,					/*!< \brief Load markers. */
	*Marker_Load_Dir,					/*!< \brief Load markers defined in cartesian coordinates. */
	*Marker_Load_Sine,					/*!< \brief Sine-wave loaded markers defined in cartesian coordinates. */
	*Marker_FlowLoad,					/*!< \brief Flow Load markers. */
	*Marker_Neumann,					/*!< \brief Neumann flow markers. */
	*Marker_All_TagBound;				/*!< \brief Global index for markers using grid information. */
	su2double *Dirichlet_Value;    /*!< \brief Specified Dirichlet value at the boundaries. */
	su2double *Exhaust_Temperature_Target;    /*!< \brief Specified total temperatures for nacelle boundaries. */
	su2double *Exhaust_Pressure_Target;    /*!< \brief Specified total pressures for nacelle boundaries. */
	su2double *Inlet_Ttotal;    /*!< \brief Specified total temperatures for inlet boundaries. */
	su2double *Riemann_Var1, *Riemann_Var2;    /*!< \brief Specified values for Riemann boundary. */
	su2double **Riemann_FlowDir;  /*!< \brief Specified flow direction vector (unit vector) for Riemann boundaries. */
	su2double *NRBC_Var1, *NRBC_Var2;    /*!< \brief Specified values for NRBC boundary. */
	su2double **NRBC_FlowDir;  /*!< \brief Specified flow direction vector (unit vector) for NRBC boundaries. */
	su2double *Inlet_Ptotal;    /*!< \brief Specified total pressures for inlet boundaries. */
	su2double **Inlet_FlowDir;  /*!< \brief Specified flow direction vector (unit vector) for inlet boundaries. */
	su2double *Inlet_Temperature;    /*!< \brief Specified temperatures for a supersonic inlet boundaries. */
	su2double *Inlet_Pressure;    /*!< \brief Specified static pressures for supersonic inlet boundaries. */
	su2double **Inlet_Velocity;  /*!< \brief Specified flow velocity vectors for supersonic inlet boundaries. */
	su2double *Inflow_Mach_Target;    /*!< \brief Specified fan face mach for nacelle boundaries. */
	su2double *Inflow_Mach;    /*!< \brief Specified fan face mach for nacelle boundaries. */
	su2double *Inflow_Pressure;    /*!< \brief Specified fan face mach for nacelle boundaries. */
  su2double *Bleed_MassFlow_Target;    /*!< \brief Specified fan face mach for nacelle boundaries. */
  su2double *Bleed_MassFlow;    /*!< \brief Specified fan face mach for nacelle boundaries. */
  su2double *Bleed_Temperature_Target;    /*!< \brief Specified fan face mach for nacelle boundaries. */
  su2double *Bleed_Temperature;    /*!< \brief Specified fan face mach for nacelle boundaries. */
  su2double *Bleed_Pressure;    /*!< \brief Specified fan face mach for nacelle boundaries. */
  su2double *Exhaust_Pressure;    /*!< \brief Specified fan face mach for nacelle boundaries. */
  su2double *Exhaust_Temperature;    /*!< \brief Specified fan face mach for nacelle boundaries. */
  su2double *Outlet_Pressure;    /*!< \brief Specified back pressures (static) for outlet boundaries. */
	su2double *Isothermal_Temperature; /*!< \brief Specified isothermal wall temperatures (static). */
	su2double *Heat_Flux;  /*!< \brief Specified wall heat fluxes. */
	su2double *Displ_Value;    /*!< \brief Specified displacement for displacement boundaries. */
	su2double *Load_Value;    /*!< \brief Specified force for load boundaries. */
  su2double *Load_Dir_Value;    /*!< \brief Specified force for load boundaries defined in cartesian coordinates. */
	su2double *Load_Dir_Multiplier;    /*!< \brief Specified multiplier for load boundaries defined in cartesian coordinates. */
	su2double **Load_Dir;  /*!< \brief Specified flow direction vector (unit vector) for inlet boundaries. */
	su2double *Load_Sine_Amplitude;    /*!< \brief Specified amplitude for a sine-wave load. */
	su2double *Load_Sine_Frequency;    /*!< \brief Specified multiplier for load boundaries defined in cartesian coordinates. */
	su2double **Load_Sine_Dir;  /*!< \brief Specified flow direction vector (unit vector) for inlet boundaries. */
	su2double *FlowLoad_Value;    /*!< \brief Specified force for flow load boundaries. */
  su2double **ActDisk_Origin;
  su2double *ActDisk_RootRadius;
  su2double *ActDisk_TipRadius;
  su2double *ActDisk_PressJump;
  su2double *ActDisk_TempJump;
  su2double *ActDisk_Omega;
  unsigned short *ActDisk_Distribution;
  su2double **Periodic_RotCenter;  /*!< \brief Rotational center for each periodic boundary. */
	su2double **Periodic_RotAngles;      /*!< \brief Rotation angles for each periodic boundary. */
	su2double **Periodic_Translation;      /*!< \brief Translation vector for each periodic boundary. */
	unsigned short nPeriodic_Index;     /*!< \brief Number of SEND_RECEIVE periodic transformations. */
	su2double **Periodic_Center;         /*!< \brief Rotational center for each SEND_RECEIVE boundary. */
	su2double **Periodic_Rotation;      /*!< \brief Rotation angles for each SEND_RECEIVE boundary. */
	su2double **Periodic_Translate;      /*!< \brief Translation vector for each SEND_RECEIVE boundary. */
	string *Marker_CfgFile_TagBound;			/*!< \brief Global index for markers using config file. */
	unsigned short *Marker_All_KindBC,			/*!< \brief Global index for boundaries using grid information. */
	*Marker_CfgFile_KindBC;		/*!< \brief Global index for boundaries using config file. */
	short *Marker_All_SendRecv;		/*!< \brief Information about if the boundary is sended (+), received (-). */
	short *Marker_All_PerBound;	/*!< \brief Global index for periodic bc using the grid information. */
	unsigned long nExtIter;			/*!< \brief Number of external iterations. */
	unsigned long ExtIter;			/*!< \brief Current external iteration number. */
	unsigned long IntIter;			/*!< \brief Current internal iteration number. */
	unsigned long FSIIter;			/*!< \brief Current Fluid Structure Interaction sub-iteration number. */
	unsigned long Unst_nIntIter;			/*!< \brief Number of internal iterations (Dual time Method). */
	unsigned long Dyn_nIntIter;			/*!< \brief Number of internal iterations (Newton-Raphson Method for nonlinear structural analysis). */
  long Unst_RestartIter;			/*!< \brief Iteration number to restart an unsteady simulation (Dual time Method). */
  long Unst_AdjointIter;			/*!< \brief Iteration number to begin the reverse time integration in the direct solver for the unsteady adjoint. */
  long Dyn_RestartIter;			/*!< \brief Iteration number to restart a dynamic structural analysis. */
  unsigned short nRKStep;			/*!< \brief Number of steps of the explicit Runge-Kutta method. */
	su2double *RK_Alpha_Step;			/*!< \brief Runge-Kutta beta coefficients. */
	unsigned short nMGLevels;		/*!< \brief Number of multigrid levels (coarse levels). */
	unsigned short nCFL;			/*!< \brief Number of CFL, one for each multigrid level. */
	su2double
	CFLRedCoeff_Turb,		/*!< \brief CFL reduction coefficient on the LevelSet problem. */
	CFLRedCoeff_AdjFlow,	/*!< \brief CFL reduction coefficient for the adjoint problem. */
	CFLRedCoeff_AdjTurb,	/*!< \brief CFL reduction coefficient for the adjoint problem. */
	CFLFineGrid,		/*!< \brief CFL of the finest grid. */
  Max_DeltaTime,  		/*!< \brief Max delta time. */
	Unst_CFL;		/*!< \brief Unsteady CFL number. */
	bool AddIndNeighbor;			/*!< \brief Include indirect neighbor in the agglomeration process. */
	unsigned short nDV;		/*!< \brief Number of design variables. */
  unsigned short* nDV_Value;		/*!< \brief Number of values for each design variable (might be different than 1 if we allow arbitrary movement). */
  unsigned short nFFDBox;		/*!< \brief Number of ffd boxes. */
  unsigned short nGridMovement;		/*!< \brief Number of grid movement types specified. */
	unsigned short nParamDV;		/*!< \brief Number of parameters of the design variable. */
	su2double **ParamDV;				/*!< \brief Parameters of the design variable. */
  su2double **CoordFFDBox;				/*!< \brief Coordinates of the FFD boxes. */
  unsigned short **DegreeFFDBox;	/*!< \brief Degree of the FFD boxes. */
  string *FFDTag;				/*!< \brief Parameters of the design variable. */
  string *TagFFDBox;				/*!< \brief Tag of the FFD box. */
	unsigned short GeometryMode;			/*!< \brief Gemoetry mode (analysis or gradient computation). */
	unsigned short MGCycle;			/*!< \brief Kind of multigrid cycle. */
	unsigned short FinestMesh;		/*!< \brief Finest mesh for the full multigrid approach. */
	unsigned short nMG_PreSmooth,                 /*!< \brief Number of MG pre-smooth parameters found in config file. */
	nMG_PostSmooth,                             /*!< \brief Number of MG post-smooth parameters found in config file. */
	nMG_CorrecSmooth;                           /*!< \brief Number of MG correct-smooth parameters found in config file. */
	unsigned short *MG_PreSmooth,	/*!< \brief Multigrid Pre smoothing. */
	*MG_PostSmooth,					/*!< \brief Multigrid Post smoothing. */
	*MG_CorrecSmooth;					/*!< \brief Multigrid Jacobi implicit smoothing of the correction. */
	unsigned short Kind_Solver,	/*!< \brief Kind of solver Euler, NS, Continuous adjoint, etc.  */
	Kind_FluidModel,			/*!< \brief Kind of the Fluid Model: Ideal or Van der Walls, ... . */
	Kind_ViscosityModel,			/*!< \brief Kind of the Viscosity Model*/
	Kind_ConductivityModel,			/*!< \brief Kind of the Thermal Conductivity Model*/
	Kind_FreeStreamOption,			/*!< \brief Kind of free stream option to choose if initializing with density or temperature  */
	Kind_InitOption,			/*!< \brief Kind of Init option to choose if initializing with Reynolds number or with thermodynamic conditions   */
	Kind_GasModel,				/*!< \brief Kind of the Gas Model. */
	*Kind_GridMovement,    /*!< \brief Kind of the unsteady mesh movement. */
	Kind_Gradient_Method,		/*!< \brief Numerical method for computation of spatial gradients. */
	Kind_Linear_Solver,		/*!< \brief Numerical solver for the implicit scheme. */
	Kind_Linear_Solver_FSI_Struc,	 /*!< \brief Numerical solver for the structural part in FSI problems. */
	Kind_Linear_Solver_Prec,		/*!< \brief Preconditioner of the linear solver. */
	Kind_Linear_Solver_Prec_FSI_Struc,		/*!< \brief Preconditioner of the linear solver for the structural part in FSI problems. */
	Kind_AdjTurb_Linear_Solver,		/*!< \brief Numerical solver for the turbulent adjoint implicit scheme. */
	Kind_AdjTurb_Linear_Prec,		/*!< \brief Preconditioner of the turbulent adjoint linear solver. */
  Kind_DiscAdj_Linear_Solver, /*!< \brief Linear solver for the discrete adjoint system. */
  Kind_DiscAdj_Linear_Prec,  /*!< \brief Preconditioner of the discrete adjoint linear solver. */
	Kind_SlopeLimit,				/*!< \brief Global slope limiter. */
	Kind_SlopeLimit_Flow,		/*!< \brief Slope limiter for flow equations.*/
	Kind_SlopeLimit_Turb,		/*!< \brief Slope limiter for the turbulence equation.*/
	Kind_SlopeLimit_AdjLevelSet,		/*!< \brief Slope limiter for the adjoint level set equation.*/
	Kind_SlopeLimit_AdjTurb,	/*!< \brief Slope limiter for the adjoint turbulent equation.*/
	Kind_SlopeLimit_AdjFlow,	/*!< \brief Slope limiter for the adjoint equation.*/
	Kind_TimeNumScheme,			/*!< \brief Global explicit or implicit time integration. */
	Kind_TimeIntScheme_Flow,	/*!< \brief Time integration for the flow equations. */
  Kind_TimeIntScheme_FEM_Flow,	/*!< \brief Time integration for the flow equations. */
	Kind_TimeIntScheme_AdjFlow,		/*!< \brief Time integration for the adjoint flow equations. */
	Kind_TimeIntScheme_Turb,	/*!< \brief Time integration for the turbulence model. */
	Kind_TimeIntScheme_AdjLevelSet,	/*!< \brief Time integration for the adjoint level set model. */
	Kind_TimeIntScheme_AdjTurb,	/*!< \brief Time integration for the adjoint turbulence model. */
	Kind_TimeIntScheme_Wave,	/*!< \brief Time integration for the wave equations. */
	Kind_TimeIntScheme_Heat,	/*!< \brief Time integration for the wave equations. */
	Kind_TimeIntScheme_Poisson,	/*!< \brief Time integration for the wave equations. */
	Kind_TimeIntScheme_FEA,	/*!< \brief Time integration for the FEA equations. */
	Kind_SpaceIteScheme_FEA,	/*!< \brief Iterative scheme for nonlinear structural analysis. */
	Kind_ConvNumScheme,			/*!< \brief Global definition of the convective term. */
	Kind_ConvNumScheme_Flow,	/*!< \brief Centered or upwind scheme for the flow equations. */
  Kind_ConvNumScheme_FEM_Flow,	/*!< \brief Finite element scheme for the flow equations. */
	Kind_ConvNumScheme_Heat,	/*!< \brief Centered or upwind scheme for the flow equations. */
	Kind_ConvNumScheme_AdjFlow,		/*!< \brief Centered or upwind scheme for the adjoint flow equations. */
	Kind_ConvNumScheme_Turb,	/*!< \brief Centered or upwind scheme for the turbulence model. */
	Kind_ConvNumScheme_AdjTurb,	/*!< \brief Centered or upwind scheme for the adjoint turbulence model. */
	Kind_ConvNumScheme_AdjLevelSet,	/*!< \brief Centered or upwind scheme for the adjoint level set equation. */
	Kind_ConvNumScheme_Template,	/*!< \brief Centered or upwind scheme for the level set equation. */
	Kind_Centered,				/*!< \brief Centered scheme. */
	Kind_Centered_Flow,			/*!< \brief Centered scheme for the flow equations. */
	Kind_Centered_AdjLevelSet,			/*!< \brief Centered scheme for the level set equation. */
	Kind_Centered_AdjFlow,			/*!< \brief Centered scheme for the adjoint flow equations. */
	Kind_Centered_Turb,			/*!< \brief Centered scheme for the turbulence model. */
	Kind_Centered_AdjTurb,		/*!< \brief Centered scheme for the adjoint turbulence model. */
	Kind_Centered_Template,		/*!< \brief Centered scheme for the template model. */
	Kind_Upwind,				/*!< \brief Upwind scheme. */
	Kind_Upwind_Flow,			/*!< \brief Upwind scheme for the flow equations. */
	Kind_Upwind_AdjLevelSet,			/*!< \brief Upwind scheme for the level set equations. */
	Kind_Upwind_AdjFlow,			/*!< \brief Upwind scheme for the adjoint flow equations. */
	Kind_Upwind_Turb,			/*!< \brief Upwind scheme for the turbulence model. */
	Kind_Upwind_AdjTurb,		/*!< \brief Upwind scheme for the adjoint turbulence model. */
	Kind_Upwind_Template,			/*!< \brief Upwind scheme for the template model. */
  Kind_FEM,			/*!< \brief Finite element scheme for the flow equations. */
  Kind_FEM_Flow,			/*!< \brief Finite element scheme for the flow equations. */
  Kind_Solver_Fluid_FSI,		/*!< \brief Kind of solver for the fluid in FSI applications. */
	Kind_Solver_Struc_FSI,		/*!< \brief Kind of solver for the structure in FSI applications. */
  Kind_BGS_RelaxMethod,				/*!< \brief Kind of relaxation method for Block Gauss Seidel method in FSI problems. */
  Kind_TransferMethod,	/*!< \brief Iterative scheme for nonlinear structural analysis. */
  SpatialOrder,		/*!< \brief Order of the spatial numerical integration.*/
  SpatialOrder_Flow,		/*!< \brief Order of the spatial numerical integration.*/
	SpatialOrder_Turb,		/*!< \brief Order of the spatial numerical integration.*/
  SpatialOrder_AdjFlow,		/*!< \brief Order of the spatial numerical integration.*/
	SpatialOrder_AdjTurb,		/*!< \brief Order of the spatial numerical integration.*/
  SpatialOrder_AdjLevelSet;		/*!< \brief Order of the spatial numerical integration.*/
  bool FSI_Problem;			/*!< \brief Boolean to determine whether the simulation is FSI or not. */
  bool AD_Mode;         /*!< \brief Algorithmic Differentiation support. */
  unsigned short Kind_Material_Compress,	/*!< \brief Determines if the material is compressible or incompressible (structural analysis). */
  Kind_Material,			/*!< \brief Determines the material model to be used (structural analysis). */
  Kind_Struct_Solver;		/*!< \brief Determines the geometric condition (small or large deformations) for structural analysis. */
  unsigned short Kind_Turb_Model;			/*!< \brief Turbulent model definition. */
  unsigned short Kind_Trans_Model,			/*!< \brief Transition model definition. */
  Kind_SGS_Model,                   /*!< \brief LES SubGrid Scale model definition. */
	Kind_Inlet, *Kind_Data_Riemann, *Kind_Data_NRBC;           /*!< \brief Kind of inlet boundary treatment. */
	su2double Linear_Solver_Error;		/*!< \brief Min error of the linear solver for the implicit formulation. */
	su2double Linear_Solver_Error_FSI_Struc;		/*!< \brief Min error of the linear solver for the implicit formulation in the structural side for FSI problems . */
	unsigned long Linear_Solver_Iter;		/*!< \brief Max iterations of the linear solver for the implicit formulation. */
	unsigned long Linear_Solver_Iter_FSI_Struc;		/*!< \brief Max iterations of the linear solver for FSI applications and structural solver. */
	unsigned long Linear_Solver_Restart_Frequency;   /*!< \brief Restart frequency of the linear solver for the implicit formulation. */
  su2double Roe_Kappa;		/*!< \brief Relaxation of the Roe scheme. */
  su2double Relaxation_Factor_Flow;		/*!< \brief Relaxation coefficient of the linear solver mean flow. */
  su2double Relaxation_Factor_Turb;		/*!< \brief Relaxation coefficient of the linear solver turbulence. */
  su2double Relaxation_Factor_AdjFlow;		/*!< \brief Relaxation coefficient of the linear solver adjoint mean flow. */
	su2double AdjTurb_Linear_Error;		/*!< \brief Min error of the turbulent adjoint linear solver for the implicit formulation. */
  su2double EntropyFix_Coeff;              /*!< \brief Entropy fix coefficient. */
	unsigned short AdjTurb_Linear_Iter;		/*!< \brief Min error of the turbulent adjoint linear solver for the implicit formulation. */
	su2double *Section_Location;                  /*!< \brief Airfoil section limit. */
  unsigned short nSections,      /*!< \brief Number of section cuts to make when calculating internal volume. */
  nVolSections;               /*!< \brief Number of sections. */
	su2double* Kappa_Flow,           /*!< \brief Numerical dissipation coefficients for the flow equations. */
	*Kappa_AdjFlow;                  /*!< \brief Numerical dissipation coefficients for the linearized equations. */
	su2double Kappa_1st_AdjFlow,	/*!< \brief JST 1st order dissipation coefficient for adjoint flow equations (coarse multigrid levels). */
	Kappa_2nd_AdjFlow,			/*!< \brief JST 2nd order dissipation coefficient for adjoint flow equations. */
	Kappa_4th_AdjFlow,			/*!< \brief JST 4th order dissipation coefficient for adjoint flow equations. */
	Kappa_1st_Flow,			/*!< \brief JST 1st order dissipation coefficient for flow equations (coarse multigrid levels). */
	Kappa_2nd_Flow,			/*!< \brief JST 2nd order dissipation coefficient for flow equations. */
	Kappa_4th_Flow;			/*!< \brief JST 4th order dissipation coefficient for flow equations. */

	su2double Min_Beta_RoeTurkel,		/*!< \brief Minimum value of Beta for the Roe-Turkel low Mach preconditioner. */
	Max_Beta_RoeTurkel;		/*!< \brief Maximum value of Beta for the Roe-Turkel low Mach preconditioner. */
  unsigned long GridDef_Nonlinear_Iter, /*!< \brief Number of nonlinear increments for grid deformation. */
  GridDef_Linear_Iter; /*!< \brief Number of linear smoothing iterations for grid deformation. */
  unsigned short Deform_Stiffness_Type; /*!< \brief Type of element stiffness imposed for FEA mesh deformation. */
  bool Deform_Output;  /*!< \brief Print the residuals during mesh deformation to the console. */
  su2double Deform_Tol_Factor; /*!< Factor to multiply smallest volume for deform tolerance (0.001 default) */
  unsigned short Deform_Linear_Solver; /*!< Numerical method to deform the grid */
  unsigned short FFD_Continuity; /*!< Surface continuity at the intersection with the FFD */
  su2double Deform_ElasticityMod, Deform_PoissonRatio; /*!< young's modulus and poisson ratio for volume deformation stiffness model */
  bool Visualize_Deformation;	/*!< \brief Flag to visualize the deformation in MDC. */
	su2double Mach;		/*!< \brief Mach number. */
	su2double Reynolds;	/*!< \brief Reynolds number. */
	su2double Froude;	/*!< \brief Froude number. */
	su2double Length_Reynolds;	/*!< \brief Reynolds length (dimensional). */
	su2double AoA,			/*!< \brief Angle of attack (just external flow). */
	AoS;				/*!< \brief Angle of sideSlip (just external flow). */
  bool Fixed_CL_Mode;			/*!< \brief Activate fixed CL mode (external flow only). */
  su2double Target_CL;			/*!< \brief Specify a target CL instead of AoA (external flow only). */
  su2double Damp_Fixed_CL;			/*!< \brief Damping coefficient for fixed CL mode (external flow only). */
  unsigned long Iter_Fixed_CL;			/*!< \brief Iterations to re-evaluate the angle of attack (external flow only). */
  bool Update_AoA;			/*!< \brief Boolean flag for whether to update the AoA for fixed lift mode on a given iteration. */
	su2double ChargeCoeff;		/*!< \brief Charge coefficient (just for poisson problems). */
	su2double *U_FreeStreamND;			/*!< \brief Reference variables at the infinity, free stream values. */
	unsigned short Cauchy_Func_Flow,	/*!< \brief Function where to apply the convergence criteria in the flow problem. */
	Cauchy_Func_AdjFlow,				/*!< \brief Function where to apply the convergence criteria in the adjoint problem. */
	Cauchy_Elems;						/*!< \brief Number of elements to evaluate. */
	unsigned short Residual_Func_Flow;	/*!< \brief Equation to apply residual convergence to. */
	unsigned long StartConv_Iter;	/*!< \brief Start convergence criteria at iteration. */
  su2double Cauchy_Eps;	/*!< \brief Epsilon used for the convergence. */
	unsigned long Wrt_Sol_Freq,	/*!< \brief Writing solution frequency. */
	Wrt_Sol_Freq_DualTime,	/*!< \brief Writing solution frequency for Dual Time. */
	Wrt_Con_Freq,				/*!< \brief Writing convergence history frequency. */
	Wrt_Con_Freq_DualTime;				/*!< \brief Writing convergence history frequency. */
	bool Wrt_Unsteady;  /*!< \brief Write unsteady data adding header and prefix. */
  bool Wrt_Dynamic;  		/*!< \brief Write dynamic data adding header and prefix. */
	bool LowFidelitySim;  /*!< \brief Compute a low fidelity simulation. */
	bool Restart,	/*!< \brief Restart solution (for direct, adjoint, and linearized problems).*/
	Restart_Flow;	/*!< \brief Restart flow solution for adjoint and linearized problems. */
	unsigned short nMarker_Monitoring,	/*!< \brief Number of markers to monitor. */
	nMarker_Designing,					/*!< \brief Number of markers for the objective function. */
	nMarker_GeoEval,					/*!< \brief Number of markers for the objective function. */
	nMarker_Plotting,					/*!< \brief Number of markers to plot. */
	nMarker_FSIinterface,					/*!< \brief Number of markers in the FSI interface. */
  nMarker_Moving,               /*!< \brief Number of markers in motion (DEFORMING, MOVING_WALL, or FLUID_STRUCTURE). */
	nMarker_DV;               /*!< \brief Number of markers affected by the design variables. */
  string *Marker_Monitoring,     /*!< \brief Markers to monitor. */
  *Marker_Designing,         /*!< \brief Markers to plot. */
  *Marker_GeoEval,         /*!< \brief Markers to plot. */
  *Marker_Plotting,          /*!< \brief Markers to plot. */
  *Marker_FSIinterface,          /*!< \brief Markers in the FSI interface. */
  *Marker_Moving,            /*!< \brief Markers in motion (DEFORMING, MOVING_WALL, or FLUID_STRUCTURE). */
  *Marker_DV;            /*!< \brief Markers affected by the design variables. */
  unsigned short  *Marker_All_Monitoring,        /*!< \brief Global index for monitoring using the grid information. */
  *Marker_All_GeoEval,       /*!< \brief Global index for geometrical evaluation. */
  *Marker_All_Plotting,        /*!< \brief Global index for plotting using the grid information. */
  *Marker_All_FSIinterface,        /*!< \brief Global index for FSI interface markers using the grid information. */
  *Marker_All_DV,          /*!< \brief Global index for design variable markers using the grid information. */
  *Marker_All_Moving,          /*!< \brief Global index for moving surfaces using the grid information. */
  *Marker_All_Designing,         /*!< \brief Global index for moving using the grid information. */
  *Marker_All_Out_1D,      /*!< \brief Global index for moving using 1D integrated output. */
  *Marker_CfgFile_Monitoring,     /*!< \brief Global index for monitoring using the config information. */
  *Marker_CfgFile_Designing,      /*!< \brief Global index for monitoring using the config information. */
  *Marker_CfgFile_GeoEval,      /*!< \brief Global index for monitoring using the config information. */
  *Marker_CfgFile_Plotting,     /*!< \brief Global index for plotting using the config information. */
  *Marker_CfgFile_FSIinterface,     /*!< \brief Global index for FSI interface using the config information. */
  *Marker_CfgFile_Out_1D,      /*!< \brief Global index for plotting using the config information. */
  *Marker_CfgFile_Moving,       /*!< \brief Global index for moving surfaces using the config information. */
  *Marker_CfgFile_DV,       /*!< \brief Global index for design variable markers using the config information. */
  *Marker_CfgFile_PerBound;     /*!< \brief Global index for periodic boundaries using the config information. */
  string *PlaneTag;      /*!< \brief Global index for the plane adaptation (upper, lower). */
	su2double DualVol_Power;			/*!< \brief Power for the dual volume in the grid adaptation sensor. */
	unsigned short Analytical_Surface;	/*!< \brief Information about the analytical definition of the surface for grid adaptation. */
	unsigned short Axis_Orientation;	/*!< \brief Axis orientation. */
	unsigned short Mesh_FileFormat;	/*!< \brief Mesh input format. */
	unsigned short Output_FileFormat;	/*!< \brief Format of the output files. */
  bool CFL_Adapt;      /*!< \brief Adaptive CFL number. */
	su2double RefAreaCoeff,		/*!< \brief Reference area for coefficient computation. */
	RefElemLength,				/*!< \brief Reference element length for computing the slope limiting epsilon. */
	RefSharpEdges,				/*!< \brief Reference coefficient for detecting sharp edges. */
	RefLengthMoment,			/*!< \brief Reference length for moment computation. */
  *RefOriginMoment,           /*!< \brief Origin for moment computation. */
  *RefOriginMoment_X,      /*!< \brief X Origin for moment computation. */
  *RefOriginMoment_Y,      /*!< \brief Y Origin for moment computation. */
  *RefOriginMoment_Z,      /*!< \brief Z Origin for moment computation. */
  *CFL_AdaptParam,      /*!< \brief Information about the CFL ramp. */
  *CFL,
	DomainVolume;		/*!< \brief Volume of the computational grid. */
  unsigned short nRefOriginMoment_X,    /*!< \brief Number of X-coordinate moment computation origins. */
	nRefOriginMoment_Y,           /*!< \brief Number of Y-coordinate moment computation origins. */
	nRefOriginMoment_Z;           /*!< \brief Number of Z-coordinate moment computation origins. */
	string Mesh_FileName,			/*!< \brief Mesh input file. */
	Mesh_Out_FileName,				/*!< \brief Mesh output file. */
	Solution_FlowFileName,			/*!< \brief Flow solution input file. */
	Solution_LinFileName,			/*!< \brief Linearized flow solution input file. */
	Solution_AdjFileName,			/*!< \brief Adjoint solution input file for drag functional. */
	Solution_FEMFileName,			/*!< \brief Adjoint solution input file for drag functional. */
	Flow_FileName,					/*!< \brief Flow variables output file. */
	Structure_FileName,					/*!< \brief Structure variables output file. */
	SurfStructure_FileName,					/*!< \brief Surface structure variables output file. */
  SurfWave_FileName,					/*!< \brief Surface structure variables output file. */
	SurfHeat_FileName,					/*!< \brief Surface structure variables output file. */
	Wave_FileName,					/*!< \brief Wave variables output file. */
	Heat_FileName,					/*!< \brief Heat variables output file. */
	AdjWave_FileName,					/*!< \brief Adjoint wave variables output file. */
	Residual_FileName,				/*!< \brief Residual variables output file. */
	Conv_FileName,					/*!< \brief Convergence history output file. */
  Breakdown_FileName,			    /*!< \brief Breakdown output file. */
  Conv_FileName_FSI,					/*!< \brief Convergence history output file. */
  Restart_FlowFileName,			/*!< \brief Restart file for flow variables. */
	Restart_WaveFileName,			/*!< \brief Restart file for wave variables. */
	Restart_HeatFileName,			/*!< \brief Restart file for heat variables. */
	Restart_AdjFileName,			/*!< \brief Restart file for adjoint variables, drag functional. */
	Restart_FEMFileName,			/*!< \brief Restart file for FEM elasticity. */
	Adj_FileName,					/*!< \brief Output file with the adjoint variables. */
	ObjFunc_Grad_FileName,			/*!< \brief Gradient of the objective function. */
	ObjFunc_Value_FileName,			/*!< \brief Objective function. */
	SurfFlowCoeff_FileName,			/*!< \brief Output file with the flow variables on the surface. */
	SurfAdjCoeff_FileName,			/*!< \brief Output file with the adjoint variables on the surface. */
	New_SU2_FileName;        		/*!< \brief Output SU2 mesh file converted from CGNS format. */
	bool Low_MemoryOutput,      /*!< \brief Write a volume solution file */
  Wrt_Vol_Sol,                /*!< \brief Write a volume solution file */
	Wrt_Srf_Sol,                /*!< \brief Write a surface solution file */
	Wrt_Csv_Sol,                /*!< \brief Write a surface comma-separated values solution file */
	Wrt_Residuals,              /*!< \brief Write residuals to solution file */
  Wrt_Limiters,              /*!< \brief Write residuals to solution file */
	Wrt_SharpEdges,              /*!< \brief Write residuals to solution file */
  Wrt_Halo,                   /*!< \brief Write rind layers in solution files */
  Plot_Section_Forces,       /*!< \brief Write sectional forces for specified markers. */
	Wrt_1D_Output;                /*!< \brief Write average stagnation pressure specified markers. */
  unsigned short Console_Output_Verb;  /*!< \brief Level of verbosity for console output */
	su2double Gamma,			/*!< \brief Ratio of specific heats of the gas. */
	Bulk_Modulus,			/*!< \brief Value of the bulk modulus for incompressible flows. */
	ArtComp_Factor,			/*!< \brief Value of the artificial compresibility factor for incompressible flows. */
	Gas_Constant,     /*!< \brief Specific gas constant. */
	Gas_ConstantND,     /*!< \brief Non-dimensional specific gas constant. */
	Gas_Constant_Ref, /*!< \brief Reference specific gas constant. */
	Temperature_Critical,   /*!< \brief Critical Temperature for real fluid model.  */
	Pressure_Critical,   /*!< \brief Critical Pressure for real fluid model.  */
	Density_Critical,   /*!< \brief Critical Density for real fluid model.  */
	Acentric_Factor,   /*!< \brief Acentric Factor for real fluid model.  */
	Mu_ConstantND,   /*!< \brief Constant Viscosity for ConstantViscosity model.  */
	Kt_ConstantND,   /*!< \brief Constant Thermal Conductivity for ConstantConductivity model.  */
	Mu_RefND,   /*!< \brief reference viscosity for Sutherland model.  */
	Mu_Temperature_RefND,   /*!< \brief reference Temperature for Sutherland model.  */
	Mu_SND,   /*!< \brief reference S for Sutherland model.  */
	FreeSurface_Zero,	/*!< \brief Coordinate of the level set zero. */
	FreeSurface_Depth,	/*!< \brief Coordinate of the level set zero. */
	*Velocity_FreeStream,     /*!< \brief Total velocity of the fluid.  */
	Energy_FreeStream,     /*!< \brief Total energy of the fluid.  */
	ModVel_FreeStream,     /*!< \brief Total density of the fluid.  */
	ModVel_FreeStreamND,     /*!< \brief Total density of the fluid.  */
	Density_FreeStream,     /*!< \brief Total density of the fluid. */
	Viscosity_FreeStream,     /*!< \brief Total density of the fluid.  */
	Tke_FreeStream,     /*!< \brief Total turbulent kinetic energy of the fluid.  */
	Intermittency_FreeStream,     /*!< \brief Freestream intermittency (for sagt transition model) of the fluid.  */
	TurbulenceIntensity_FreeStream,     /*!< \brief Freestream turbulent intensity (for sagt transition model) of the fluid.  */
	Turb2LamViscRatio_FreeStream,          /*!< \brief Ratio of turbulent to laminar viscosity. */
	NuFactor_FreeStream,  /*!< \brief Ratio of turbulent to laminar viscosity. */
  NuFactor_Engine,  /*!< \brief Ratio of turbulent to laminar viscosity at the engine. */
  Pressure_FreeStream,     /*!< \brief Total pressure of the fluid. */
	Temperature_FreeStream,  /*!< \brief Total temperature of the fluid.  */
  Temperature_ve_FreeStream,  /*!< \brief Total vibrational-electronic temperature of the fluid.  */
  *MassFrac_FreeStream, /*!< \brief Mixture mass fractions of the fluid. */
	Prandtl_Lam,      /*!< \brief Laminar Prandtl number for the gas.  */
	Prandtl_Turb,     /*!< \brief Turbulent Prandtl number for the gas.  */
	Length_Ref,       /*!< \brief Reference length for non-dimensionalization. */
	Pressure_Ref,     /*!< \brief Reference pressure for non-dimensionalization.  */
	Temperature_Ref,  /*!< \brief Reference temperature for non-dimensionalization.*/
	Density_Ref,      /*!< \brief Reference density for non-dimensionalization.*/
	Velocity_Ref,     /*!< \brief Reference velocity for non-dimensionalization.*/
	Time_Ref,         /*!< \brief Reference time for non-dimensionalization. */
	Viscosity_Ref,    /*!< \brief Reference viscosity for non-dimensionalization. */
	Conductivity_Ref,    /*!< \brief Reference conductivity for non-dimensionalization. */
	Energy_Ref,    /*!< \brief Reference viscosity for non-dimensionalization. */
	Wall_Temperature,    /*!< \brief Temperature at an isotropic wall in Kelvin. */
	Omega_Ref,        /*!< \brief Reference angular velocity for non-dimensionalization. */
	Force_Ref,        /*!< \brief Reference body force for non-dimensionalization. */
	Pressure_FreeStreamND,     /*!< \brief Farfield pressure value (external flow). */
	Temperature_FreeStreamND,  /*!< \brief Farfield temperature value (external flow). */
	Density_FreeStreamND,      /*!< \brief Farfield density value (external flow). */
  Velocity_FreeStreamND[3],    /*!< \brief Farfield velocity values (external flow). */
	Energy_FreeStreamND,       /*!< \brief Farfield energy value (external flow). */
	Viscosity_FreeStreamND,    /*!< \brief Farfield viscosity value (external flow). */
	Tke_FreeStreamND,    /*!< \brief Farfield kinetic energy (external flow). */
  Omega_FreeStreamND, /*!< \brief Specific dissipation (external flow). */
  Omega_FreeStream; /*!< \brief Specific dissipation (external flow). */
	su2double ElasticyMod,			/*!< \brief Young's modulus of elasticity. */
	PoissonRatio,						/*!< \brief Poisson's ratio. */
	MaterialDensity,								/*!< \brief Material density. */
	Bulk_Modulus_Struct;				/*!< \brief Bulk modulus (on the structural side). */
	unsigned short Kind_2DElasForm;			/*!< \brief Kind of bidimensional elasticity solver. */
	unsigned short nIterFSI;	/*!< \brief Number of maximum number of subiterations in a FSI problem. */
	su2double AitkenStatRelax;			/*!< \brief Aitken's relaxation factor (if set as static) */
	su2double AitkenDynMaxInit;			/*!< \brief Aitken's maximum dynamic relaxation factor for the first iteration */
	su2double AitkenDynMinInit;			/*!< \brief Aitken's minimum dynamic relaxation factor for the first iteration */
	su2double Wave_Speed;			/*!< \brief Wave speed used in the wave solver. */
	su2double Thermal_Diffusivity;			/*!< \brief Thermal diffusivity used in the heat solver. */
	su2double Cyclic_Pitch,          /*!< \brief Cyclic pitch for rotorcraft simulations. */
	Collective_Pitch;             /*!< \brief Collective pitch for rotorcraft simulations. */
	string Motion_Filename;				/*!< \brief Arbitrary mesh motion input base filename. */
	su2double Mach_Motion;			/*!< \brief Mach number based on mesh velocity and freestream quantities. */
  su2double *Motion_Origin_X,    /*!< \brief X-coordinate of the mesh motion origin. */
  *Motion_Origin_Y,           /*!< \brief Y-coordinate of the mesh motion origin. */
  *Motion_Origin_Z,           /*!< \brief Z-coordinate of the mesh motion origin. */
  *Translation_Rate_X,           /*!< \brief Translational velocity of the mesh in the x-direction. */
  *Translation_Rate_Y,           /*!< \brief Translational velocity of the mesh in the y-direction. */
  *Translation_Rate_Z,           /*!< \brief Translational velocity of the mesh in the z-direction. */
  *Rotation_Rate_X,           /*!< \brief Angular velocity of the mesh about the x-axis. */
  *Rotation_Rate_Y,           /*!< \brief Angular velocity of the mesh about the y-axis. */
  *Rotation_Rate_Z,           /*!< \brief Angular velocity of the mesh about the z-axis. */
  *Pitching_Omega_X,           /*!< \brief Angular frequency of the mesh pitching about the x-axis. */
  *Pitching_Omega_Y,           /*!< \brief Angular frequency of the mesh pitching about the y-axis. */
  *Pitching_Omega_Z,           /*!< \brief Angular frequency of the mesh pitching about the z-axis. */
  *Pitching_Ampl_X,           /*!< \brief Pitching amplitude about the x-axis. */
  *Pitching_Ampl_Y,           /*!< \brief Pitching amplitude about the y-axis. */
  *Pitching_Ampl_Z,           /*!< \brief Pitching amplitude about the z-axis. */
  *Pitching_Phase_X,           /*!< \brief Pitching phase offset about the x-axis. */
  *Pitching_Phase_Y,           /*!< \brief Pitching phase offset about the y-axis. */
  *Pitching_Phase_Z,           /*!< \brief Pitching phase offset about the z-axis. */
  *Plunging_Omega_X,           /*!< \brief Angular frequency of the mesh plunging in the x-direction. */
  *Plunging_Omega_Y,           /*!< \brief Angular frequency of the mesh plunging in the y-direction. */
  *Plunging_Omega_Z,           /*!< \brief Angular frequency of the mesh plunging in the z-direction. */
  *Plunging_Ampl_X,           /*!< \brief Plunging amplitude in the x-direction. */
  *Plunging_Ampl_Y,           /*!< \brief Plunging amplitude in the y-direction. */
  *Plunging_Ampl_Z;           /*!< \brief Plunging amplitude in the z-direction. */
  unsigned short nMotion_Origin_X,    /*!< \brief Number of X-coordinate mesh motion origins. */
	nMotion_Origin_Y,           /*!< \brief Number of Y-coordinate mesh motion origins. */
	nMotion_Origin_Z,           /*!< \brief Number of Z-coordinate mesh motion origins. */
	nTranslation_Rate_X,           /*!< \brief Number of Translational x-velocities for mesh motion. */
	nTranslation_Rate_Y,           /*!< \brief Number of Translational y-velocities for mesh motion. */
	nTranslation_Rate_Z,           /*!< \brief Number of Translational z-velocities for mesh motion. */
	nRotation_Rate_X,           /*!< \brief Number of Angular velocities about the x-axis for mesh motion. */
	nRotation_Rate_Y,           /*!< \brief Number of Angular velocities about the y-axis for mesh motion. */
	nRotation_Rate_Z,           /*!< \brief Number of Angular velocities about the z-axis for mesh motion. */
	nPitching_Omega_X,           /*!< \brief Number of Angular frequencies about the x-axis for pitching. */
	nPitching_Omega_Y,           /*!< \brief Number of Angular frequencies about the y-axis for pitching. */
	nPitching_Omega_Z,           /*!< \brief Number of Angular frequencies about the z-axis for pitching. */
	nPitching_Ampl_X,           /*!< \brief Number of Pitching amplitudes about the x-axis. */
	nPitching_Ampl_Y,           /*!< \brief Number of Pitching amplitudes about the y-axis. */
	nPitching_Ampl_Z,           /*!< \brief Number of Pitching amplitudes about the z-axis. */
	nPitching_Phase_X,           /*!< \brief Number of Pitching phase offsets about the x-axis. */
	nPitching_Phase_Y,           /*!< \brief Number of Pitching phase offsets about the y-axis. */
	nPitching_Phase_Z,           /*!< \brief Number of Pitching phase offsets about the z-axis. */
	nPlunging_Omega_X,           /*!< \brief Number of Angular frequencies in the x-direction for plunging. */
	nPlunging_Omega_Y,           /*!< \brief Number of Angular frequencies in the y-direction for plunging. */
	nPlunging_Omega_Z,           /*!< \brief Number of Angular frequencies in the z-direction for plunging. */
	nPlunging_Ampl_X,           /*!< \brief Number of Plunging amplitudes in the x-direction. */
	nPlunging_Ampl_Y,           /*!< \brief Number of Plunging amplitudes in the y-direction. */
	nPlunging_Ampl_Z,           /*!< \brief Number of Plunging amplitudes in the z-direction. */
  nMoveMotion_Origin,         /*!< \brief Number of motion origins. */
  *MoveMotion_Origin;         /*!< \brief Keeps track if we should move moment origin. */
  vector<vector<vector<su2double> > > Aeroelastic_np1, /*!< \brief Aeroelastic solution at time level n+1. */
  Aeroelastic_n, /*!< \brief Aeroelastic solution at time level n. */
	Aeroelastic_n1; /*!< \brief Aeroelastic solution at time level n-1. */
  su2double FlutterSpeedIndex, /*!< \brief The flutter speed index. */
  PlungeNaturalFrequency, /*!< \brief Plunging natural frequency for Aeroelastic. */
  PitchNaturalFrequency, /*!< \brief Pitch natural frequency for Aeroelastic. */
  AirfoilMassRatio, /*!< \brief The airfoil mass ratio for Aeroelastic. */
  CG_Location, /*!< \brief Center of gravity location for Aeroelastic. */
  RadiusGyrationSquared; /*!< \brief The radius of gyration squared for Aeroelastic. */
  su2double *Aeroelastic_plunge, /*!< \brief Value of plunging coordinate at the end of an external iteration. */
	*Aeroelastic_pitch; /*!< \brief Value of pitching coordinate at the end of an external iteration. */
  unsigned short AeroelasticIter; /*!< \brief Solve the aeroelastic equations every given number of internal iterations. */
  unsigned short Gust_Type,	/*!< \brief Type of Gust. */
  Gust_Dir;   /*!< \brief Direction of the gust */
  su2double Gust_WaveLength,     /*!< \brief The gust wavelength. */
  Gust_Periods,              /*!< \brief Number of gust periods. */
  Gust_Ampl,                  /*!< \brief Gust amplitude. */
  Gust_Begin_Time,            /*!< \brief Time at which to begin the gust. */
  Gust_Begin_Loc;             /*!< \brief Location at which the gust begins. */
  long Visualize_CV; /*!< \brief Node number for the CV to be visualized */
  bool ExtraOutput;
  bool DeadLoad; 		/*!< Application of dead loads to the FE analysis */
  bool MatchingMesh; 	/*!< Matching mesh (while implementing interpolation procedures). */
  bool SteadyRestart; 	/*!< Restart from a steady state for FSI problems. */
  su2double Newmark_alpha,			/*!< \brief Parameter alpha for Newmark method. */
  Newmark_delta;				/*!< \brief Parameter delta for Newmark method. */
  unsigned short nIntCoeffs;	/*!< \brief Number of integration coeffs for structural calculations. */
  su2double *Int_Coeffs;		/*!< \brief Time integration coefficients for structural method. */
  bool Sigmoid_Load,		/*!< \brief Apply the load using a sigmoid. */
  Ramp_Load;				/*!< \brief Apply the load with linear increases. */
  bool IncrementalLoad;		/*!< \brief Apply the load in increments (for nonlinear structural analysis). */
  unsigned long IncLoad_Nincrements; /*!< \brief Number of increments. */
  su2double *IncLoad_Criteria;	/*!< \brief Criteria for the application of incremental loading. */
  su2double Ramp_Time;			/*!< \brief Time until the maximum load is applied. */
  su2double Sigmoid_Time;			/*!< \brief Time until the maximum load is applied, using a sigmoid. */
  su2double Sigmoid_K;			/*!< \brief Sigmoid parameter determining its steepness. */
  su2double Static_Time;			/*!< \brief Time while the structure is not loaded in FSI applications. */
  unsigned short Pred_Order;  /*!< \brief Order of the predictor for FSI applications. */
  unsigned short Kind_Interpolation; /*!\brief type of interpolation to use for FSI applications. */
  unsigned long Nonphys_Points, /*!< \brief Current number of non-physical points in the solution. */
  Nonphys_Reconstr;      /*!< \brief Current number of non-physical reconstructions for 2nd-order upwinding. */
  bool ParMETIS;      /*!< \brief Boolean for activating ParMETIS mode (while testing). */
  unsigned short DirectDiff; /*!< \brief Direct Differentation mode. */
  bool DiscreteAdjoint; /*!< \brief AD-based discrete adjoint mode. */
<<<<<<< HEAD
  unsigned short Riemann_Solver_FEM; /*!< \brief Riemann solver chosen for the DG method. */
  su2double Quadrature_Factor_Straight; /*!< \brief Factor applied during quadrature of straight elements. */
  su2double Quadrature_Factor_Curved; /*!< \brief Factor applied during quadrature of straight elements */
=======

>>>>>>> 690307c2
  
  /*--- all_options is a map containing all of the options. This is used during config file parsing
  to track the options which have not been set (so the default values can be used). Without this map
   there would be no list of all the config file options. ---*/
  
  map<string, bool> all_options;

  /*--- brief param is a map from the option name (config file string) to its decoder (the specific child
   class of COptionBase that turns the string into a value) ---*/
  
  map<string, COptionBase*> option_map;


  // All of the addXxxOptions take in the name of the option, and a refernce to the field of that option
  // in the option structure. Depending on the specific type, it may take in a default value, and may
  // take in extra options. The addXxxOptions mostly follow the same pattern, so please see addDoubleOption
  // for detailed comments.
  //
  // List options are those that can be an unknown number of elements, and also take in a reference to
  // an integer. This integer will be populated with the number of elements of that type unmarshaled.
  //
  // Array options are those with a fixed number of elements.
  //
  // List and Array options should also be able to be specified with the string "NONE" indicating that there
  // are no elements. This allows the option to be present in a config file but left blank.

  /*!<\brief addDoubleOption creates a config file parser for an option with the given name whose
   value can be represented by a su2double.*/
  
  void addDoubleOption(const string name, su2double & option_field, su2double default_value) {
    // Check if the key is already in the map. If this fails, it is coder error
    // and not user error, so throw.
    assert(option_map.find(name) == option_map.end());

    // Add this option to the list of all the options
    all_options.insert(pair<string, bool>(name, true));

    // Create the parser for a su2double option with a reference to the option_field and the desired
    // default value. This will take the string in the config file, convert it to a su2double, and
    // place that su2double in the memory location specified by the reference.
    COptionBase* val = new COptionDouble(name, option_field, default_value);

    // Create an association between the option name ("CFL") and the parser generated above.
    // During configuration, the parsing script will get the option name, and use this map
    // to find how to parse that option.
    option_map.insert(pair<string, COptionBase *>(name, val));
  }

  void addStringOption(const string name, string & option_field, string default_value) {
    assert(option_map.find(name) == option_map.end());
    all_options.insert(pair<string, bool>(name, true));
    COptionBase* val = new COptionString(name, option_field, default_value);
    option_map.insert(pair<string, COptionBase *>(name, val));
  }

  void addIntegerOption(const string name, int & option_field, int default_value) {
    assert(option_map.find(name) == option_map.end());
    all_options.insert(pair<string, bool>(name, true));
    COptionBase* val = new COptionInt(name, option_field, default_value);
    option_map.insert(pair<string, COptionBase *>(name, val));
  }

  void addUnsignedLongOption(const string name, unsigned long & option_field, unsigned long default_value) {
    assert(option_map.find(name) == option_map.end());
    all_options.insert(pair<string, bool>(name, true));
    COptionBase* val = new COptionULong(name, option_field, default_value);
    option_map.insert(pair<string, COptionBase *>(name, val));
  }

  void addUnsignedShortOption(const string name, unsigned short & option_field, unsigned short default_value) {
    assert(option_map.find(name) == option_map.end());
    all_options.insert(pair<string, bool>(name, true));
    COptionBase* val = new COptionUShort(name, option_field, default_value);
    option_map.insert(pair<string, COptionBase *>(name, val));
  }

  void addLongOption(const string name, long & option_field, long default_value) {
    assert(option_map.find(name) == option_map.end());
    all_options.insert(pair<string, bool>(name, true));
    COptionBase* val = new COptionLong(name, option_field, default_value);
    option_map.insert(pair<string, COptionBase *>(name, val));
  }

  void addBoolOption(const string name, bool & option_field, bool default_value) {
    assert(option_map.find(name) == option_map.end());
    all_options.insert(pair<string, bool>(name, true));
    COptionBase* val = new COptionBool(name, option_field, default_value);
    option_map.insert(pair<string, COptionBase *>(name, val));
  }

  // enum types work differently than all of the others because there are a small number of valid
  // string entries for the type. One must also provide a list of all the valid strings of that type.
  template <class Tenum>
  void addEnumOption(const string name, unsigned short & option_field, const map<string, Tenum> & enum_map, Tenum default_value) {
    assert(option_map.find(name) == option_map.end());
    all_options.insert(pair<string, bool>(name, true));
    COptionBase* val = new COptionEnum<Tenum>(name, enum_map, option_field, default_value);
    option_map.insert(pair<string, COptionBase *>(name, val));
    return;
  }


  // input_size is the number of options read in from the config file
  template <class Tenum>
	void addEnumListOption(const string name, unsigned short & input_size, unsigned short * & option_field, const map<string, Tenum> & enum_map) {
    input_size = 0;
    assert(option_map.find(name) == option_map.end());
    all_options.insert(pair<string, bool>(name, true));
		COptionBase* val = new COptionEnumList<Tenum>(name, enum_map, option_field, input_size);
    option_map.insert( pair<string, COptionBase*>(name, val) );
	}

  void addDoubleArrayOption(const string name, const int size, su2double * & option_field, su2double * default_value) {

    su2double * def = new su2double [size];
    for (int i = 0; i < size; i++) {
      def[i] = default_value[i];
    }
    assert(option_map.find(name) == option_map.end());
    all_options.insert(pair<string, bool>(name, true));
    COptionBase* val = new COptionDoubleArray(name, size, option_field, def);
    option_map.insert(pair<string, COptionBase *>(name, val));
  }

  void addDoubleListOption(const string name, unsigned short & size, su2double * & option_field) {
    assert(option_map.find(name) == option_map.end());
    all_options.insert(pair<string, bool>(name, true));
    COptionBase* val = new COptionDoubleList(name, size, option_field);
    option_map.insert(pair<string, COptionBase *>(name, val));
  }

  void addUShortListOption(const string name, unsigned short & size, unsigned short * & option_field) {
    assert(option_map.find(name) == option_map.end());
    all_options.insert(pair<string, bool>(name, true));
    COptionBase* val = new COptionUShortList(name, size, option_field);
    option_map.insert(pair<string, COptionBase *>(name, val));
  }

  void addStringListOption(const string name, unsigned short & num_marker, string* & option_field) {
    assert(option_map.find(name) == option_map.end());
    all_options.insert(pair<string, bool>(name, true));
    COptionBase* val = new COptionStringList(name, num_marker, option_field);
    option_map.insert(pair<string, COptionBase *>(name, val));
  }

  void addConvectOption(const string name, unsigned short & space_field, unsigned short & centered_field, unsigned short & upwind_field) {
    assert(option_map.find(name) == option_map.end());
    all_options.insert(pair<string, bool>(name, true));
    COptionBase* val = new COptionConvect(name, space_field, centered_field, upwind_field);
    option_map.insert(pair<string, COptionBase *>(name, val));
  }
  
  void addConvectFEMOption(const string name, unsigned short & space_field, unsigned short & fem_field) {
    assert(option_map.find(name) == option_map.end());
    all_options.insert(pair<string, bool>(name, true));
    COptionBase* val = new COptionFEMConvect(name, space_field, fem_field);
    option_map.insert(pair<string, COptionBase *>(name, val));
  }

  void addMathProblemOption(const string name, bool & ContinuousAdjoint, const bool & ContinuousAdjoint_default,
                            bool & DiscreteAdjoint, const bool & DiscreteAdjoint_default,
                            bool & Restart_Flow, const bool & Restart_Flow_default) {
    assert(option_map.find(name) == option_map.end());
    all_options.insert(pair<string, bool>(name, true));
    COptionBase* val = new COptionMathProblem(name, ContinuousAdjoint, ContinuousAdjoint_default, DiscreteAdjoint, DiscreteAdjoint_default, Restart_Flow, Restart_Flow_default);
    option_map.insert(pair<string, COptionBase *>(name, val));
  }

  void addDVParamOption(const string name, unsigned short & nDV_field, su2double** & paramDV, string* & FFDTag,
                        unsigned short* & design_variable) {
    assert(option_map.find(name) == option_map.end());
    all_options.insert(pair<string, bool>(name, true));
    COptionBase* val = new COptionDVParam(name, nDV_field, paramDV, FFDTag, design_variable);
    option_map.insert(pair<string, COptionBase *>(name, val));
  }
  
  void addDVValueOption(const string name, unsigned short* & nDVValue_field, su2double** & valueDV, unsigned short & nDV_field,  su2double** & paramDV,
                        unsigned short* & design_variable) {
    assert(option_map.find(name) == option_map.end());
    all_options.insert(pair<string, bool>(name, true));
    COptionBase* val = new COptionDVValue(name, nDVValue_field, valueDV, nDV_field, paramDV, design_variable);
    option_map.insert(pair<string, COptionBase *>(name, val));
  }

  void addFFDDefOption(const string name, unsigned short & nFFD_field, su2double** & coordFFD, string* & FFDTag) {
    assert(option_map.find(name) == option_map.end());
    all_options.insert(pair<string, bool>(name, true));
    COptionBase* val = new COptionFFDDef(name, nFFD_field, coordFFD, FFDTag);
    option_map.insert(pair<string, COptionBase *>(name, val));
  }
  
  void addFFDDegreeOption(const string name, unsigned short & nFFD_field, unsigned short** & degreeFFD) {
    assert(option_map.find(name) == option_map.end());
    all_options.insert(pair<string, bool>(name, true));
    COptionBase* val = new COptionFFDDegree(name, nFFD_field, degreeFFD);
    option_map.insert(pair<string, COptionBase *>(name, val));
  }

  void addStringDoubleListOption(const string name, unsigned short & list_size, string * & string_field,
                        su2double* & double_field) {
    assert(option_map.find(name) == option_map.end());
    all_options.insert(pair<string, bool>(name, true));
    COptionBase* val = new COptionStringDoubleList(name, list_size, string_field, double_field);
    option_map.insert(pair<string, COptionBase *>(name, val));
  }

  void addInletOption(const string name, unsigned short & nMarker_Inlet, string * & Marker_Inlet,
                                 su2double* & Ttotal, su2double* & Ptotal, su2double** & FlowDir) {
    assert(option_map.find(name) == option_map.end());
    all_options.insert(pair<string, bool>(name, true));
    COptionBase* val = new COptionInlet(name, nMarker_Inlet, Marker_Inlet, Ttotal, Ptotal, FlowDir);
    option_map.insert(pair<string, COptionBase *>(name, val));
  }
  template <class Tenum>
  
  void addRiemannOption(const string name, unsigned short & nMarker_Riemann, string * & Marker_Riemann, unsigned short* & option_field, const map<string, Tenum> & enum_map,
                                 su2double* & var1, su2double* & var2, su2double** & FlowDir) {
    assert(option_map.find(name) == option_map.end());
    all_options.insert(pair<string, bool>(name, true));
    COptionBase* val = new COptionRiemann<Tenum>(name, nMarker_Riemann, Marker_Riemann, option_field, enum_map, var1, var2, FlowDir);
    option_map.insert(pair<string, COptionBase *>(name, val));
  }
  template <class Tenum>
  void addNRBCOption(const string name, unsigned short & nMarker_NRBC, string * & Marker_NRBC, unsigned short* & option_field, const map<string, Tenum> & enum_map,
                                 su2double* & var1, su2double* & var2, su2double** & FlowDir) {
    assert(option_map.find(name) == option_map.end());
    all_options.insert(pair<string, bool>(name, true));
    COptionBase* val = new COptionNRBC<Tenum>(name, nMarker_NRBC, Marker_NRBC, option_field, enum_map, var1, var2, FlowDir);
    option_map.insert(pair<string, COptionBase *>(name, val));
  }

  void addExhaustOption(const string name, unsigned short & nMarker_Exhaust, string * & Marker_Exhaust,
                      su2double* & Ttotal, su2double* & Ptotal) {
    assert(option_map.find(name) == option_map.end());
    all_options.insert(pair<string, bool>(name, true));
    COptionBase* val = new COptionExhaust(name, nMarker_Exhaust, Marker_Exhaust, Ttotal, Ptotal);
    option_map.insert(pair<string, COptionBase *>(name, val));
  }
  
  void addBleedOption(const string name, unsigned short & nMarker_Bleed, string * & Marker_Bleed,
                        su2double* & MassFlow_Target, su2double* & Temp_Target) {
    assert(option_map.find(name) == option_map.end());
    all_options.insert(pair<string, bool>(name, true));
    COptionBase* val = new COptionBleed(name, nMarker_Bleed, Marker_Bleed, MassFlow_Target, Temp_Target);
    option_map.insert(pair<string, COptionBase *>(name, val));
  }

  void addPeriodicOption(const string & name, unsigned short & nMarker_PerBound,
                    string* & Marker_PerBound, string* & Marker_PerDonor,
                         su2double** & RotCenter, su2double** & RotAngles, su2double** & Translation) {
    assert(option_map.find(name) == option_map.end());
    all_options.insert(pair<string, bool>(name, true));
    COptionBase* val = new COptionPeriodic(name, nMarker_PerBound, Marker_PerBound, Marker_PerDonor, RotCenter, RotAngles, Translation);
    option_map.insert(pair<string, COptionBase *>(name, val));
  }

  void addMixingPlaneOption(const string & name, unsigned short & nMarker_MixBound,
                    string* & Marker_MixBound, string* & Marker_MixDonor){
    assert(option_map.find(name) == option_map.end());
    all_options.insert(pair<string, bool>(name, true));
    COptionBase* val = new COptionMixingPlane(name, nMarker_MixBound, Marker_MixBound, Marker_MixDonor);
    option_map.insert(pair<string, COptionBase *>(name, val));
  }
  template <class Tenum>
  void addTurboPerfOption(const string & name, unsigned short & nMarker_TurboPerf,
                    string* & Marker_TurboBoundIn, string* & Marker_TurboBoundOut,  unsigned short* & Kind_TurboPerformance, const map<string, Tenum> & TurboPerformance_Map){
    assert(option_map.find(name) == option_map.end());
    all_options.insert(pair<string, bool>(name, true));
    COptionBase* val = new COptionTurboPerformance<Tenum>(name, nMarker_TurboPerf, Marker_TurboBoundIn, Marker_TurboBoundOut, Kind_TurboPerformance, TurboPerformance_Map );
    option_map.insert(pair<string, COptionBase *>(name, val));
  }

  void addActuatorDiskOption(const string & name, unsigned short & nMarker_ActDisk_Inlet, unsigned short & nMarker_ActDisk_Outlet,
                             string* & Marker_ActDisk_Inlet, string* & Marker_ActDisk_Outlet,
                             su2double** & ActDisk_Origin, su2double* & ActDisk_RootRadius, su2double* & ActDisk_TipRadius,
                             su2double* & ActDisk_PressJump, su2double* & ActDisk_TempJump, su2double* & ActDisk_Omega,
                             unsigned short* & ActDisk_Distribution) {
    assert(option_map.find(name) == option_map.end());
    all_options.insert(pair<string, bool>(name, true));
    COptionBase* val = new COptionActuatorDisk(name, nMarker_ActDisk_Inlet, nMarker_ActDisk_Outlet, Marker_ActDisk_Inlet, Marker_ActDisk_Outlet, ActDisk_Origin, ActDisk_RootRadius, ActDisk_TipRadius, ActDisk_PressJump, ActDisk_TempJump, ActDisk_Omega, ActDisk_Distribution);
    option_map.insert(pair<string, COptionBase *>(name, val));
  }

  void addPythonOption(const string name) {
    assert(option_map.find(name) == option_map.end());
    all_options.insert(pair<string, bool>(name, true));
    COptionBase* val = new COptionPython(name);
    option_map.insert(pair<string, COptionBase *>(name, val));
  }

public:

	vector<string> fields; /*!< \brief Tags for the different fields in a restart file. */

	/*!
	 * \brief Constructor of the class which reads the input file.
	 */
	CConfig(char case_filename[MAX_STRING_SIZE], unsigned short val_software, unsigned short val_iZone, unsigned short val_nZone, unsigned short val_nDim, unsigned short verb_level);

	/*!
	 * \brief Constructor of the class which reads the input file.
	 */
	CConfig(char case_filename[MAX_STRING_SIZE], unsigned short val_software);
  
  /*!
   * \brief Constructor of the class which reads the input file.
   */
  CConfig(char case_filename[MAX_STRING_SIZE], CConfig *config);

	/*!
	 * \brief Destructor of the class.
	 */
	~CConfig(void);

  /*!
   * \brief Initializes pointers to null
   */
	void SetPointersNull(void);

	/*!
	 * \brief breaks an input line from the config file into a set of tokens
	 * \param[in] str - the input line string
	 * \param[out] option_name - the name of the option found at the beginning of the line
	 * \param[out] option_value - the tokens found after the "=" sign on the line
	 * \returns false if the line is empty or a commment, true otherwise
	 */
	bool TokenizeString(string & str, string & option_name,
			vector<string> & option_value);

	/*!
	 * \brief Get reference origin for moment computation.
     * \param[in] val_marker - the marker we are monitoring.
	 * \return Reference origin (in cartesians coordinates) for moment computation.
	 */
	su2double *GetRefOriginMoment(unsigned short val_marker);

  /*!
	 * \brief Get reference origin x-coordinate for moment computation.
   * \param[in] val_marker - the marker we are monitoring.
	 * \return Reference origin x-coordinate (in cartesians coordinates) for moment computation.
	 */
	su2double GetRefOriginMoment_X(unsigned short val_marker);

  /*!
	 * \brief Get reference origin y-coordinate for moment computation.
   * \param[in] val_marker - the marker we are monitoring.
	 * \return Reference origin y-coordinate (in cartesians coordinates) for moment computation.
	 */
	su2double GetRefOriginMoment_Y(unsigned short val_marker);

  /*!
	 * \brief Get reference origin z-coordinate for moment computation.
   * \param[in] val_marker - the marker we are monitoring.
	 * \return Reference origin z-coordinate (in cartesians coordinates) for moment computation.
	 */
	su2double GetRefOriginMoment_Z(unsigned short val_marker);

  /*!
	 * \brief Set reference origin x-coordinate for moment computation.
   * \param[in] val_marker - the marker we are monitoring.
	 * \param[in] val_origin - New x-coordinate of the mesh motion origin.
	 */
	void SetRefOriginMoment_X(unsigned short val_marker, su2double val_origin);

  /*!
	 * \brief Set reference origin y-coordinate for moment computation.
   * \param[in] val_marker - the marker we are monitoring.
	 * \param[in] val_origin - New y-coordinate of the mesh motion origin.
	 */
	void SetRefOriginMoment_Y(unsigned short val_marker, su2double val_origin);

  /*!
	 * \brief Set reference origin z-coordinate for moment computation.
   * \param[in] val_marker - the marker we are monitoring.
	 * \param[in] val_origin - New z-coordinate of the mesh motion origin.
	 */
	void SetRefOriginMoment_Z(unsigned short val_marker, su2double val_origin);

	/*!
	 * \brief Get index of the upper and lower horizontal plane.
	 * \param[in] index - 0 means upper surface, and 1 means lower surface.
	 * \return Index of the upper and lower surface.
	 */
	string GetPlaneTag(unsigned short index);

	/*!
	 * \brief Get the integration limits for the equivalent area computation.
	 * \param[in] index - 0 means x_min, and 1 means x_max.
	 * \return Integration limits for the equivalent area computation.
	 */
	su2double GetEA_IntLimit(unsigned short index);
  
  /*!
	 * \brief Get the integration limits for the equivalent area computation.
	 * \param[in] index - 0 means x_min, and 1 means x_max.
	 * \return Integration limits for the equivalent area computation.
	 */
	su2double GetEA_ScaleFactor(void);

  /*!
	 * \brief Get the limit value for the adjoint variables.
	 * \return Limit value for the adjoint variables.
	 */
	su2double GetAdjointLimit(void);

	/*!
	 * \brief Get the the coordinates where of the box where the grid is going to be deformed.
	 * \return Coordinates where of the box where the grid is going to be deformed.
	 */
	su2double *GetHold_GridFixed_Coord(void);

  /*!
   * \brief Get the the coordinates where of the box where a subsonic region is imposed.
   * \return Coordinates where of the box where the grid is going to be a subsonic region.
   */
  su2double *GetSubsonic_Engine_Box(void);
  
	/*!
	 * \brief Get the power of the dual volume in the grid adaptation sensor.
	 * \return Power of the dual volume in the grid adaptation sensor.
	 */
	su2double GetDualVol_Power(void);

	/*!
	 * \brief Get Information about if there is an analytical definition of the surface for doing the
	 *        grid adaptation.
	 * \return Definition of the surfaces. NONE implies that there isn't any analytical definition
	 *         and it will use and interpolation.
	 */
	unsigned short GetAnalytical_Surface(void);

  /*!
	 * \brief Get Information about if there is an analytical definition of the surface for doing the
	 *        grid adaptation.
	 * \return Definition of the surfaces. NONE implies that there isn't any analytical definition
	 *         and it will use and interpolation.
	 */
	unsigned short GetAxis_Orientation(void);

	/*!
	 * \brief Get the ratio of density for a free surface problem.
	 * \return Ratio of density for a free surface problem.
	 */
	su2double GetRatioDensity(void);

	/*!
	 * \brief Get the ratio of viscosity for a free surface problem.
	 * \return Ratio of viscosity for a free surface problem.
	 */
	su2double GetRatioViscosity(void);

	/*!
	 * \brief Get the thickness of the interfase for a free surface problem.
	 * \return Thickness of the interfase for a free surface problem.
	 */
	su2double GetFreeSurface_Thickness(void);

	/*!
	 * \brief Get the damping of the free surface for a free surface problem.
	 * \return Damping of the interfase for a free surface problem.
	 */
	su2double GetFreeSurface_Damping_Coeff(void);

	/*!
	 * \brief Get the damping of the free surface for a free surface problem.
	 * \return Damping of the interfase for a free surface problem.
	 */
	su2double GetFreeSurface_Damping_Length(void);

	/*!
	 * \brief Get the outlet position of the free surface for a free surface problem.
	 * \return Outlet position of the interfase for a free surface problem.
	 */
	su2double GetFreeSurface_Outlet(void);

  /*!
	 * \brief Creates a tecplot file to visualize the partition made by the DDC software.
	 * \return <code>TRUE</code> if the partition is going to be plotted; otherwise <code>FALSE</code>.
	 */
  bool GetExtraOutput(void);

	/*!
	 * \brief Get the value of the Mach number (velocity divided by speed of sound).
	 * \return Value of the Mach number.
	 */
	su2double GetMach(void);

	/*!
	 * \brief Get the value of the Gamma of fluid (ratio of specific heats).
	 * \return Value of the constant: Gamma
	 */
	su2double GetGamma(void);
  
  /*!
   * \brief Get the values of the CFL adapation.
   * \return Value of CFL adapation
   */
  su2double GetCFL_AdaptParam(unsigned short val_index);
  
  /*!
   * \brief Get the values of the CFL adapation.
   * \return Value of CFL adapation
   */
  bool GetCFL_Adapt(void);
  
  /*!
	 * \brief Get the value of the limits for the sections.
	 * \return Value of the limits for the sections.
	 */
	su2double GetSection_Location(unsigned short val_var);

	/*!
	 * \brief Get the array that maps chemical consituents to each chemical reaction.
	 * \return Memory location of the triple pointer to the 3-D reaction map array.
	 */
	int ***GetReaction_Map(void);

	/*!
	 * \brief Get the array containing the curve fit coefficients for the Omega(0,0) collision integrals.
	 * \return Memory location of the triple pointer to the 3-D collision integral array.
	 */
	su2double ***GetCollisionIntegral00(void);

	/*!
	 * \brief Get the array containing the curve fit coefficients for the Omega(1,1) collision integrals.
	 * \return Memory location of the triple pointer to the 3-D collision integral array.
	 */
	su2double ***GetCollisionIntegral11(void);

	/*!
	 * \brief Get the value of the bulk modulus.
	 * \return Value of the bulk modulus.
	 */
	su2double GetBulk_Modulus(void);

	/*!
	 * \brief Get the artificial compresibility factor.
	 * \return Value of the artificial compresibility factor.
	 */
	su2double GetArtComp_Factor(void);

	/*!
	 * \brief Get the Level set zero for free surface .
	 * \return Value of the level set zero coordinate
	 */
	su2double GetFreeSurface_Zero(void);

	/*!
	 * \brief Get the Level set zero for free surface .
	 * \return Value of the level set zero coordinate
	 */
	su2double GetFreeSurface_Depth(void);

	/*!
	 * \brief Get the value of specific gas constant.
	 * \return Value of the constant: Gamma
	 */
	su2double GetGas_Constant(void);

  /*!
	 * \brief Get the value of specific gas constant.
	 * \return Value of the constant: Gamma
	 */
	su2double GetGas_ConstantND(void);

	/*!
	 * \brief Get the coefficients of the Blottner viscosity model
	 * \param[in] val_Species - Index of the species
	 * \param[in] val_Coeff - Index of the coefficient (As, Bs, Cs)
	 * \return Value of the Blottner coefficient
	 */
	su2double GetBlottnerCoeff(unsigned short val_Species, unsigned short val_Coeff);

  /*!
	 * \brief Get the p-norm for heat-flux objective functions (adjoint problem).
	 * \return Value of the heat flux p-norm
	 */
	su2double GetPnormHeat(void);

	/*!
	 * \brief Get the value of wall temperature.
	 * \return Value of the constant: Temperature
	 */
	su2double GetWallTemperature(void);

	/*!
	 * \brief Get the reference value for the specific gas constant.
	 * \return Reference value for the specific gas constant.
	 */
	su2double GetGas_Constant_Ref(void);

	/*!
	 * \brief Get the value of the frestream temperature.
	 * \return Freestream temperature.
	 */
	su2double GetTemperature_FreeStream(void);

  /*!
	 * \brief Get the value of the frestream temperature.
	 * \return Freestream temperature.
	 */
	su2double GetEnergy_FreeStream(void);

  /*!
	 * \brief Get the value of the frestream temperature.
	 * \return Freestream temperature.
	 */
	su2double GetViscosity_FreeStream(void);

  /*!
	 * \brief Get the value of the frestream temperature.
	 * \return Freestream temperature.
	 */
	su2double GetDensity_FreeStream(void);

  /*!
	 * \brief Get the value of the frestream temperature.
	 * \return Freestream temperature.
	 */
	su2double GetModVel_FreeStream(void);

  /*!
	 * \brief Get the value of the frestream temperature.
	 * \return Freestream temperature.
	 */
	su2double GetModVel_FreeStreamND(void);

  /*!
	 * \brief Get the value of the frestream vibrational-electronic temperature.
	 * \return Freestream temperature.
	 */
	su2double GetTemperature_ve_FreeStream(void);

	/*!
	 * \brief Get the value of the laminar Prandtl number.
	 * \return Laminar Prandtl number.
	 */
	su2double GetPrandtl_Lam(void);

	/*!
	 * \brief Get the value of the turbulent Prandtl number.
	 * \return Turbulent Prandtl number.
	 */
	su2double GetPrandtl_Turb(void);

	/*!
	 * \brief Get the value of the reference length for non-dimensionalization.
	 *        This value should always be 1 internally, and is not user-specified.
	 * \return Reference length for non-dimensionalization.
	 */
	su2double GetLength_Ref(void);

	/*!
	 * \brief Get the value of the reference pressure for non-dimensionalization.
	 * \return Reference pressure for non-dimensionalization.
	 */
	su2double GetPressure_Ref(void);

  /*!
	 * \brief Get the value of the reference pressure for non-dimensionalization.
	 * \return Reference pressure for non-dimensionalization.
	 */
	su2double GetEnergy_Ref(void);

	/*!
	 * \brief Get the value of the reference temperature for non-dimensionalization.
	 * \return Reference temperature for non-dimensionalization.
	 */
	su2double GetTemperature_Ref(void);

	/*!
	 * \brief Get the value of the reference density for non-dimensionalization.
	 * \return Reference density for non-dimensionalization.
	 */
	su2double GetDensity_Ref(void);

	/*!
	 * \brief Get the value of the reference velocity for non-dimensionalization.
	 * \return Reference velocity for non-dimensionalization.
	 */
	su2double GetVelocity_Ref(void);

	/*!
	 * \brief Get the value of the reference time for non-dimensionalization.
	 * \return Reference time for non-dimensionalization.
	 */
	su2double GetTime_Ref(void);

	/*!
	 * \brief Get the value of the reference viscosity for non-dimensionalization.
	 * \return Reference viscosity for non-dimensionalization.
	 */
	su2double GetViscosity_Ref(void);

	/*!
	 * \brief Get the value of the reference conductivity for non-dimensionalization.
	 * \return Reference conductivity for non-dimensionalization.
	 */
	su2double GetConductivity_Ref(void);

	/*!
	 * \brief Get the value of the reference angular velocity for non-dimensionalization.
	 * \return Reference angular velocity for non-dimensionalization.
	 */
	su2double GetOmega_Ref(void);

	/*!
	 * \brief Get the value of the reference force for non-dimensionalization.
	 * \return Reference force for non-dimensionalization.
	 */
	su2double GetForce_Ref(void);

  /*!
	 * \brief Get the value of the non-dimensionalized freestream pressure.
	 * \return Non-dimensionalized freestream pressure.
	 */
	su2double GetPressure_FreeStream(void);

	/*!
	 * \brief Get the value of the non-dimensionalized freestream pressure.
	 * \return Non-dimensionalized freestream pressure.
	 */
	su2double GetPressure_FreeStreamND(void);

	/*!
	 * \brief Get the vector of the dimensionalized freestream velocity.
	 * \return Dimensionalized freestream velocity vector.
	 */
	su2double* GetVelocity_FreeStream(void);

	/*!
	 * \brief Get the value of the non-dimensionalized freestream temperature.
	 * \return Non-dimensionalized freestream temperature.
	 */
	su2double GetTemperature_FreeStreamND(void);

	/*!
	 * \brief Get the value of the non-dimensionalized freestream density.
	 * \return Non-dimensionalized freestream density.
	 */
	su2double GetDensity_FreeStreamND(void);

	/*!
	 * \brief Get the vector of the non-dimensionalized freestream velocity.
	 * \return Non-dimensionalized freestream velocity vector.
	 */
	su2double* GetVelocity_FreeStreamND(void);

	/*!
	 * \brief Get the value of the non-dimensionalized freestream energy.
	 * \return Non-dimensionalized freestream energy.
	 */
	su2double GetEnergy_FreeStreamND(void);

	/*!
	 * \brief Get the value of the non-dimensionalized freestream viscosity.
	 * \return Non-dimensionalized freestream viscosity.
	 */
	su2double GetViscosity_FreeStreamND(void);

  /*!
	 * \brief Get the value of the non-dimensionalized freestream viscosity.
	 * \return Non-dimensionalized freestream viscosity.
	 */
	su2double GetTke_FreeStreamND(void);

  /*!
	 * \brief Get the value of the non-dimensionalized freestream viscosity.
	 * \return Non-dimensionalized freestream viscosity.
	 */
	su2double GetOmega_FreeStreamND(void);

  /*!
	 * \brief Get the value of the non-dimensionalized freestream viscosity.
	 * \return Non-dimensionalized freestream viscosity.
	 */
	su2double GetTke_FreeStream(void);

  /*!
	 * \brief Get the value of the non-dimensionalized freestream viscosity.
	 * \return Non-dimensionalized freestream viscosity.
	 */
	su2double GetOmega_FreeStream(void);

	/*!
	 * \brief Get the value of the non-dimensionalized freestream intermittency.
	 * \return Non-dimensionalized freestream intermittency.
	 */
	su2double GetIntermittency_FreeStream(void);

	/*!
	 * \brief Get the value of the non-dimensionalized freestream turbulence intensity.
	 * \return Non-dimensionalized freestream intensity.
	 */
	su2double GetTurbulenceIntensity_FreeStream(void);

	/*!
	 * \brief Get the value of the non-dimensionalized freestream turbulence intensity.
	 * \return Non-dimensionalized freestream intensity.
	 */
	su2double GetNuFactor_FreeStream(void);
  
  /*!
   * \brief Get the value of the non-dimensionalized engine turbulence intensity.
   * \return Non-dimensionalized engine intensity.
   */
  su2double GetNuFactor_Engine(void);

	/*!
	 * \brief Get the value of the turbulent to laminar viscosity ratio.
	 * \return Ratio of turbulent to laminar viscosity ratio.
	 */
	su2double GetTurb2LamViscRatio_FreeStream(void);

  /*!
	 * \brief Get the vector of free stream mass fraction values.
	 * \return Ratio of species mass to mixture mass.
	 */
	su2double* GetMassFrac_FreeStream(void);

	/*!
	 * \brief Get the value of the Reynolds length.
	 * \return Reynolds length.
	 */
	su2double GetLength_Reynolds(void);

	/*!
	 * \brief Get the start up iterations using the fine grid, this works only for multigrid problems.
	 * \return Start up iterations using the fine grid.
	 */
	unsigned short GetnStartUpIter(void);

	/*!
	 * \brief Get the reference area for non dimensional coefficient computation. If the value from the
	 *        is 0 then, the code will compute the reference area using the projection of the shape into
	 *        the z plane (3D) or the x plane (2D).
	 * \return Value of the reference area for coefficient computation.
	 */
	su2double GetRefAreaCoeff(void);

	/*!
	 * \brief Get the wave speed.
	 * \return Value of the wave speed.
	 */
	su2double GetWaveSpeed(void);

	/*!
	 * \brief Get the wave speed.
	 * \return Value of the wave speed.
	 */
	su2double GetThermalDiffusivity(void);

	/*!
	 * \brief Get the Young's modulus of elasticity.
	 * \return Value of the Young's modulus of elasticity.
	 */
	su2double GetElasticyMod(void);

	/*!
	 * \brief Get the value of the bulk modulus on the structural side.
	 * \return Value of the bulk modulus on the structural side.
	 */
	su2double GetBulk_Modulus_Struct(void);

    /*!
	 * \brief Formulation for 2D elasticity (plane stress - strain)
	 * \return Flag to 2D elasticity model.
	 */
	unsigned short GetElas2D_Formulation(void);

	/*!
	 * \brief Get the Poisson's ratio.
	 * \return Value of the Poisson's ratio.
	 */
	su2double GetPoissonRatio(void);

	/*!
	 * \brief Get the Material Density.
	 * \return Value of the Material Density.
	 */
	su2double GetMaterialDensity(void);

    /*!
	 * \brief Compressibility/incompressibility of the solids analysed using the structural solver.
	 * \return Compressible or incompressible.
	 */
	unsigned short GetMaterialCompressibility(void);

    /*!
	 * \brief Compressibility/incompressibility of the solids analysed using the structural solver.
	 * \return Compressible or incompressible.
	 */
	unsigned short GetMaterialModel(void);

    /*!
	 * \brief Geometric conditions for the structural solver.
	 * \return Small or large deformation structural analysis.
	 */
	unsigned short GetGeometricConditions(void);

	/*!
	 * \brief Get the reference length for computing moment (the default value is 1).
	 * \return Reference length for moment computation.
	 */
	su2double GetRefLengthMoment(void);

	/*!
	 * \brief Get the reference element length for computing the slope limiting epsilon.
	 * \return Reference element length for slope limiting epsilon.
	 */
	su2double GetRefElemLength(void);

  /*!
	 * \brief Get the reference coefficient for detecting sharp edges.
	 * \return Reference coefficient for detecting sharp edges.
	 */
	su2double GetRefSharpEdges(void);

	/*!
	 * \brief Get the volume of the whole domain using the fine grid, this value is common for all the grids
	 *        in the multigrid method.
	 * \return Volume of the whole domain.
	 */
	su2double GetDomainVolume(void);

	/*!
	 * \brief In case the <i>RefAreaCoeff</i> is equal to 0 then, it is necessary to compute a reference area,
	 *        with this function we set the value of the reference area.
	 * \param[in] val_area - Value of the reference area for non dimensional coefficient computation.
	 */
	void SetRefAreaCoeff(su2double val_area);

	/*!
	 * \brief Set the value of the domain volume computed on the finest grid.
	 * \note This volume do not include the volume of the body that is being simulated.
	 * \param[in] val_volume - Value of the domain volume computed on the finest grid.
	 */
	void SetDomainVolume(su2double val_volume);

	/*!
	 * \brief Set the finest mesh in a multigrid strategy.
	 * \note If we are using a Full Multigrid Strategy or a start up with finest grid, it is necessary
	 *       to change several times the finest grid.
	 * \param[in] val_finestmesh - Index of the finest grid.
	 */
	void SetFinestMesh(unsigned short val_finestmesh);

	/*!
	 * \brief Set the kind of time integration scheme.
	 * \note If we are solving different equations it will be necessary to change several
	 *       times the kind of time integration, to choose the right scheme.
	 * \param[in] val_kind_timeintscheme - Kind of time integration scheme.
	 */
	void SetKind_TimeIntScheme(unsigned short val_kind_timeintscheme);

	/*!
	 * \brief Set the parameters of the convective numerical scheme.
	 * \note The parameters will change because we are solving different kind of equations.
	 * \param[in] val_kind_convnumscheme - Center or upwind scheme.
	 * \param[in] val_kind_centered - If centered scheme, kind of centered scheme (JST, etc.).
	 * \param[in] val_kind_upwind - If upwind scheme, kind of upwind scheme (Roe, etc.).
	 * \param[in] val_kind_slopelimit - If upwind scheme, kind of slope limit.
	 */
	void SetKind_ConvNumScheme(unsigned short val_kind_convnumscheme, unsigned short val_kind_centered,
			unsigned short val_kind_upwind, unsigned short val_kind_slopelimit, unsigned short val_order_spatial_int, unsigned short val_kind_fem);

	/*!
	 * \brief Get the value of limiter coefficient.
	 * \return Value of the limiter coefficient.
	 */
	su2double GetLimiterCoeff(void);
  
  /*!
	 * \brief Freeze the value of the limiter after a number of iterations.
	 * \return Number of iterations.
	 */
	unsigned long GetLimiterIter(void);

  /*!
	 * \brief Get the value of sharp edge limiter.
	 * \return Value of the sharp edge limiter coefficient.
	 */
	su2double GetSharpEdgesCoeff(void);

	/*!
	 * \brief Get the Reynolds number. Dimensionless number that gives a measure of the ratio of inertial forces
	 *        to viscous forces and consequently quantifies the relative importance of these two types of forces
	 *        for given flow condition.
	 * \return Value of the Reynolds number.
	 */
	su2double GetReynolds(void);

	/*!
	 * \brief Get the Froude number for free surface problems.
	 * \return Value of the Froude number.
	 */
	su2double GetFroude(void);

  /*!
	 * \brief Set the Froude number for free surface problems.
	 * \return Value of the Froude number.
	 */
	void SetFroude(su2double val_froude);

  /*!
	 * \brief Set the Froude number for free surface problems.
	 * \return Value of the Froude number.
	 */
	void SetMach(su2double val_mach);

  /*!
	 * \brief Set the Froude number for free surface problems.
	 * \return Value of the Froude number.
	 */
	void SetReynolds(su2double val_reynolds);

  /*!
	 * \brief Set the Froude number for free surface problems.
	 * \return Value of the Froude number.
	 */
	void SetLength_Ref(su2double val_length_ref);

  /*!
	 * \brief Set the Froude number for free surface problems.
	 * \return Value of the Froude number.
	 */
	void SetVelocity_Ref(su2double val_velocity_ref);

  /*!
	 * \brief Set the Froude number for free surface problems.
	 * \return Value of the Froude number.
	 */
	void SetPressure_Ref(su2double val_pressure_ref);

  /*!
	 * \brief Set the Froude number for free surface problems.
	 * \return Value of the Froude number.
	 */
	void SetDensity_Ref(su2double val_density_ref);
  
  /*!
   * \brief Set the reference temperature.
   * \return Value of the Froude number.
   */
  void SetTemperature_Ref(su2double val_temperature_ref);

  /*!
	 * \brief Set the Froude number for free surface problems.
	 * \return Value of the Froude number.
	 */
	void SetTime_Ref(su2double val_time_ref);

  /*!
	 * \brief Set the Froude number for free surface problems.
	 * \return Value of the Froude number.
	 */
	void SetEnergy_Ref(su2double val_energy_ref);

  /*!
	 * \brief Set the Froude number for free surface problems.
	 * \return Value of the Froude number.
	 */
	void SetOmega_Ref(su2double val_omega_ref);

  /*!
	 * \brief Set the Froude number for free surface problems.
	 * \return Value of the Froude number.
	 */
	void SetForce_Ref(su2double val_force_ref);

  /*!
	 * \brief Set the Froude number for free surface problems.
	 * \return Value of the Froude number.
	 */
	void SetGas_Constant_Ref(su2double val_gas_constant_ref);

  /*!
	 * \brief Set the Froude number for free surface problems.
	 * \return Value of the Froude number.
	 */
	void SetGas_Constant(su2double val_gas_constant);

  /*!
	 * \brief Set the Froude number for free surface problems.
	 * \return Value of the Froude number.
	 */
	void SetViscosity_Ref(su2double val_viscosity_ref);

   /*!
    * \brief Set the Froude number for free surface problems.
	* \return Value of the Froude number.
	*/
	void SetConductivity_Ref(su2double val_conductivity_ref);

  /*!
	 * \brief Set the Froude number for free surface problems.
	 * \return Value of the Froude number.
	 */
	void SetPressure_FreeStreamND(su2double val_pressure_freestreamnd);

  /*!
	 * \brief Set the Froude number for free surface problems.
	 * \return Value of the Froude number.
	 */
	void SetPressure_FreeStream(su2double val_pressure_freestream);

  /*!
	 * \brief Set the Froude number for free surface problems.
	 * \return Value of the Froude number.
	 */
	void SetDensity_FreeStreamND(su2double val_density_freestreamnd);

  /*!
	 * \brief Set the Froude number for free surface problems.
	 * \return Value of the Froude number.
	 */
	void SetDensity_FreeStream(su2double val_density_freestream);

  /*!
	 * \brief Set the Froude number for free surface problems.
	 * \return Value of the Froude number.
	 */
	void SetViscosity_FreeStream(su2double val_viscosity_freestream);

  /*!
	 * \brief Set the Froude number for free surface problems.
	 * \return Value of the Froude number.
	 */
	void SetModVel_FreeStream(su2double val_modvel_freestream);

  /*!
	 * \brief Set the Froude number for free surface problems.
	 * \return Value of the Froude number.
	 */
	void SetModVel_FreeStreamND(su2double val_modvel_freestreamnd);

  /*!
	 * \brief Set the Froude number for free surface problems.
	 * \return Value of the Froude number.
	 */
	void SetTemperature_FreeStream(su2double val_temperature_freestream);
  
  /*!
	 * \brief Set the Froude number for free surface problems.
	 * \return Value of the Froude number.
	 */
	void SetTemperature_FreeStreamND(su2double val_temperature_freestreamnd);

  /*!
	 * \brief Set the Froude number for free surface problems.
	 * \return Value of the Froude number.
	 */
	void SetGas_ConstantND(su2double val_gas_constantnd);

  /*!
	 * \brief Set the Froude number for free surface problems.
	 * \return Value of the Froude number.
	 */
	void SetVelocity_FreeStreamND(su2double val_velocity_freestreamnd, unsigned short val_dim);

  /*!
	 * \brief Set the Froude number for free surface problems.
	 * \return Value of the Froude number.
	 */
	void SetViscosity_FreeStreamND(su2double val_viscosity_freestreamnd);

  /*!
	 * \brief Set the Froude number for free surface problems.
	 * \return Value of the Froude number.
	 */
	void SetTke_FreeStreamND(su2double val_tke_freestreamnd);

  /*!
	 * \brief Set the Froude number for free surface problems.
	 * \return Value of the Froude number.
	 */
	void SetOmega_FreeStreamND(su2double val_omega_freestreamnd);

  /*!
	 * \brief Set the Froude number for free surface problems.
	 * \return Value of the Froude number.
	 */
	void SetTke_FreeStream(su2double val_tke_freestream);

  /*!
	 * \brief Set the Froude number for free surface problems.
	 * \return Value of the Froude number.
	 */
	void SetOmega_FreeStream(su2double val_omega_freestream);

  /*!
	 * \brief Set the Froude number for free surface problems.
	 * \return Value of the Froude number.
	 */
	void SetEnergy_FreeStreamND(su2double val_energy_freestreamnd);

  /*!
	 * \brief Set the Froude number for free surface problems.
	 * \return Value of the Froude number.
	 */
	void SetEnergy_FreeStream(su2double val_energy_freestream);

  /*!
	 * \brief Set the Froude number for free surface problems.
	 * \return Value of the Froude number.
	 */
	void SetTotal_UnstTimeND(su2double val_total_unsttimend);

	/*!
	 * \brief Get the angle of attack of the body. This is the angle between a reference line on a lifting body
	 *        (often the chord line of an airfoil) and the vector representing the relative motion between the
	 *        lifting body and the fluid through which it is moving.
	 * \return Value of the angle of attack.
	 */
	su2double GetAoA(void);

	/*!
	 * \brief Set the angle of attack.
	 * \param[in] val_AoA - Value of the angle of attack.
	 */
	void SetAoA(su2double val_AoA);

  /*!
	 * \brief Set the angle of attack.
	 * \param[in] val_AoA - Value of the angle of attack.
	 */
	void SetAoS(su2double val_AoS);

	/*!
	 * \brief Get the angle of sideslip of the body. It relates to the rotation of the aircraft centerline from
	 *        the relative wind.
	 * \return Value of the angle of sideslip.
	 */
	su2double GetAoS(void);

	/*!
	 * \brief Get the charge coefficient that is used in the poissonal potential simulation.
	 * \return Value of the charge coefficient.
	 */
	su2double GetChargeCoeff(void);

	/*!
	 * \brief Get the number of multigrid levels.
	 * \return Number of multigrid levels (without including the original grid).
	 */
	unsigned short GetnMGLevels(void);

	/*!
	 * \brief Set the number of multigrid levels.
	 * \param[in] val_nMGLevels - Index of the mesh were the CFL is applied
	 */
	void SetMGLevels(unsigned short val_nMGLevels);

	/*!
	 * \brief Get the index of the finest grid.
	 * \return Index of the finest grid in a multigrid strategy, this is 0 unless we are
		       performing a Full multigrid.
	 */
	unsigned short GetFinestMesh(void);

	/*!
	 * \brief Get the kind of multigrid (V or W).
	 * \note This variable is used in a recursive way to perform the different kind of cycles
	 * \return 0 or 1 depending of we are dealing with a V or W cycle.
	 */
	unsigned short GetMGCycle(void);

	/*!
	 * \brief Get the king of evaluation in the geometrical module.
	 * \return 0 or 1 depending of we are dealing with a V or W cycle.
	 */
	unsigned short GetGeometryMode(void);

	/*!
	 * \brief Get the Courant Friedrich Levi number for each grid.
	 * \param[in] val_mesh - Index of the mesh were the CFL is applied.
	 * \return CFL number for each grid.
	 */
	su2double GetCFL(unsigned short val_mesh);
  
  /*!
	 * \brief Get the Courant Friedrich Levi number for each grid.
	 * \param[in] val_mesh - Index of the mesh were the CFL is applied.
	 * \return CFL number for each grid.
	 */
	void SetCFL(unsigned short val_mesh, su2double val_cfl);

	/*!
	 * \brief Get the Courant Friedrich Levi number for unsteady simulations.
	 * \return CFL number for unsteady simulations.
	 */
	su2double GetUnst_CFL(void);
  
  /*!
   * \brief Get the Courant Friedrich Levi number for unsteady simulations.
   * \return CFL number for unsteady simulations.
   */
  su2double GetMax_DeltaTime(void);
  
	/*!
	 * \brief Get a parameter of the particular design variable.
	 * \param[in] val_dv - Number of the design variable that we want to read.
	 * \param[in] val_param - Index of the parameter that we want to read.
	 * \return Design variable parameter.
	 */
	su2double GetParamDV(unsigned short val_dv, unsigned short val_param);

  /*!
   * \brief Get a parameter of the particular design variable.
   * \param[in] val_ffd - Number of the ffd that we want to read.
   * \param[in] val_coord - Index of the coordinate that we want to read.
   * \return FFD parameter.
   */
  su2double GetCoordFFDBox(unsigned short val_ffd, unsigned short val_coord);

  /*!
   * \brief Get a parameter of the particular design variable.
   * \param[in] val_ffd - Number of the ffd that we want to read.
   * \param[in] val_coord - Index of the coordinate that we want to read.
   * \return FFD parameter.
   */
  unsigned short GetDegreeFFDBox(unsigned short val_ffd, unsigned short val_degree);

  /*!
	 * \brief Get the FFD Tag of a particular design variable.
	 * \param[in] val_dv - Number of the design variable that we want to read.
	 * \return Design variable parameter.
	 */
	string GetFFDTag(unsigned short val_dv);
  
  /*!
   * \brief Get the FFD Tag of a particular design variable.
   * \param[in] val_dv - Number of the design variable that we want to read.
   * \return Design variable parameter.
   */
  string GetTagFFDBox(unsigned short val_ffd);

	/*!
	 * \brief Get the number of design variables.
	 * \return Number of the design variables.
	 */
	unsigned short GetnDV(void);
  
  /*!
   * \brief Get the number of design variables.
   * \return Number of the design variables.
   */
  unsigned short GetnDV_Value(unsigned short iDV);

  /*!
   * \brief Get the number of design variables.
   * \return Number of the design variables.
   */
  unsigned short GetnFFDBox(void);
  
  /*!
   * \brief Get the required continuity level at the surface intersection with the FFD
   * \return Continuity level at the surface intersection.
   */
  unsigned short GetFFD_Continuity(void);

	/*!
	 * \brief Get the number of Runge-Kutta steps.
	 * \return Number of Runge-Kutta steps.
	 */
	unsigned short GetnRKStep(void);

	/*!
	 * \brief Get the total number of boundary markers.
	 * \return Total number of boundary markers.
	 */
	unsigned short GetnMarker_All(void);
  
  /*!
   * \brief Get the total number of boundary markers.
   * \return Total number of boundary markers.
   */
  unsigned short GetnMarker_Max(void);

    /*!
	 * \brief Get the total number of boundary markers.
	 * \return Total number of boundary markers.
	 */
	unsigned short GetnMarker_EngineInflow(void);
  
  /*!
   * \brief Get the total number of boundary markers.
   * \return Total number of boundary markers.
   */
  unsigned short GetnMarker_EngineBleed(void);

  /*!
	 * \brief Get the total number of boundary markers.
	 * \return Total number of boundary markers.
	 */
	unsigned short GetnMarker_EngineExhaust(void);

    /*!
	 * \brief Get the total number of boundary markers.
	 * \return Total number of boundary markers.
	 */
	unsigned short GetnMarker_NearFieldBound(void);

    /*!
	 * \brief Get the total number of boundary markers.
	 * \return Total number of boundary markers.
	 */
	unsigned short GetnMarker_InterfaceBound(void);

  /*!
	 * \brief Get the total number of boundary markers.
	 * \return Total number of boundary markers.
	 */
	unsigned short GetnMarker_ActDisk_Inlet(void);

  /*!
	 * \brief Get the total number of boundary markers.
	 * \return Total number of boundary markers.
	 */
	unsigned short GetnMarker_ActDisk_Outlet(void);

  /*!
   * \brief Get the total number of 1D output markers.
   * \return Total number of monitoring markers.
   */
  unsigned short GetnMarker_Out_1D(void);


    /*!
	 * \brief Get the total number of monitoring markers.
	 * \return Total number of monitoring markers.
	 */
	unsigned short GetnMarker_Monitoring(void);

  /*!
	 * \brief Get the total number of moving markers.
	 * \return Total number of moving markers.
	 */
	unsigned short GetnMarker_Moving(void);

	/*!
	 * \brief Stores the number of marker in the simulation.
	 * \param[in] val_nmarker - Number of markers of the problem.
	 */
	void SetnMarker_All(unsigned short val_nmarker);

	/*!
	 * \brief Get the number of external iterations.
	 * \return Number of external iterations.
	 */
	unsigned long GetnExtIter(void);

	/*!
	 * \brief Get the number of internal iterations.
	 * \return Number of internal iterations.
	 */
	unsigned long GetUnst_nIntIter(void);

	/*!
	 * \brief Get the number of internal iterations for the Newton-Raphson Method in nonlinear structural applications.
	 * \return Number of internal iterations.
	 */
	unsigned long GetDyn_nIntIter(void);

  /*!
	 * \brief Get the restart iteration number for unsteady simulations.
	 * \return Restart iteration number for unsteady simulations.
	 */
  long GetUnst_RestartIter(void);

  /*!
	 * \brief Get the starting direct iteration number for the unsteady adjoint (reverse time integration).
	 * \return Starting direct iteration number for the unsteady adjoint.
	 */
  long GetUnst_AdjointIter(void);

  /*!
	 * \brief Get the restart iteration number for dynamic structural simulations.
	 * \return Restart iteration number for dynamic structural simulations.
	 */
  long GetDyn_RestartIter(void);

	/*!
	 * \brief Retrieves the number of periodic time instances for Time Spectral.
	 * \return: Number of periodic time instances for Time Spectral.
	 */
	unsigned short GetnTimeInstances(void);

	/*!
	 * \brief Retrieves the period of oscillations to be used with Time Spectral.
	 * \return: Period for Time Spectral.
	 */
	su2double GetTimeSpectral_Period(void);

	/*!
	 * \brief Set the number of external iterations.
	 * \note This is important in no time depending methods, where only
	 *       one external iteration is needed.
	 * \param[in] val_niter - Set the number of external iterations.
	 */
	void SetnExtIter(unsigned long val_niter);

	/*!
	 * \brief Set the current external iteration number.
	 * \param[in] val_iter - Current external iteration number.
	 */
	void SetExtIter(unsigned long val_iter);

	/*!
	 * \brief Set the current FSI iteration number.
	 * \param[in] val_iter - Current FSI iteration number.
	 */
	void SetFSIIter(unsigned long val_iter);

	/*!
	 * \brief Set the current internal iteration number.
	 * \param[in] val_iter - Current external iteration number.
	 */
	void SetIntIter(unsigned long val_iter);

	/*!
	 * \brief Get the current external iteration number.
	 * \return Current external iteration.
	 */
	unsigned long GetExtIter(void);

	/*!
	 * \brief Get the current FSI iteration number.
	 * \return Current FSI iteration.
	 */
	unsigned long GetFSIIter(void);

	/*!
	 * \brief Get the current internal iteration number.
	 * \return Current internal iteration.
	 */
	unsigned long GetIntIter(void);

	/*!
	 * \brief Get the frequency for writing the solution file.
	 * \return It writes the solution file with this frequency.
	 */
	unsigned long GetWrt_Sol_Freq(void);

	/*!
	 * \brief Get the frequency for writing the solution file in Dual Time.
	 * \return It writes the solution file with this frequency.
	 */
	unsigned long GetWrt_Sol_Freq_DualTime(void);

	/*!
	 * \brief Get the frequency for writing the convergence file.
	 * \return It writes the convergence file with this frequency.
	 */
	unsigned long GetWrt_Con_Freq(void);

	/*!
	 * \brief Get the frequency for writing the convergence file in Dual Time.
	 * \return It writes the convergence file with this frequency.
	 */
	unsigned long GetWrt_Con_Freq_DualTime(void);

	/*!
	 * \brief Get information about writing unsteady headers and file extensions.
	 * \return 	<code>TRUE</code> means that unsteady solution files will be written.
	 */
	bool GetWrt_Unsteady(void);

	/*!
	 * \brief Get information about performing a low fidelity simulation.
	 * \return 	<code>TRUE</code> means that a low fidelity simulation will be performed.
	 */
	bool GetLowFidelitySim(void);

	/*!
	 * \brief Get information about writing a volume solution file.
	 * \return <code>TRUE</code> means that a volume solution file will be written.
	 */
	bool GetWrt_Vol_Sol(void);
  
  /*!
	 * \brief Get information about writing a volume solution file.
	 * \return <code>TRUE</code> means that a volume solution file will be written.
	 */
  bool GetLow_MemoryOutput(void);

	/*!
	 * \brief Get information about writing a surface solution file.
	 * \return <code>TRUE</code> means that a surface solution file will be written.
	 */
	bool GetWrt_Srf_Sol(void);

	/*!
	 * \brief Get information about writing a surface comma-separated values (CSV) solution file.
	 * \return <code>TRUE</code> means that a surface comma-separated values (CSV) solution file will be written.
	 */
	bool GetWrt_Csv_Sol(void);

	/*!
	 * \brief Get information about writing residuals to volume solution file.
	 * \return <code>TRUE</code> means that residuals will be written to the solution file.
	 */
	bool GetWrt_Residuals(void);
  
	/*!
	 * \brief Get information about writing residuals to volume solution file.
	 * \return <code>TRUE</code> means that residuals will be written to the solution file.
	 */
	bool GetWrt_Limiters(void);
  
	/*!
	 * \brief Get information about writing residuals to volume solution file.
	 * \return <code>TRUE</code> means that residuals will be written to the solution file.
	 */
	bool GetWrt_SharpEdges(void);

  /*!
	 * \brief Get information about writing rind layers to the solution files.
	 * \return <code>TRUE</code> means that rind layers will be written to the solution file.
	 */
	bool GetWrt_Halo(void);

  /*!
	 * \brief Get information about writing sectional force files.
	 * \return <code>TRUE</code> means that sectional force files will be written for specified markers.
	 */
	bool GetPlot_Section_Forces(void);

  /*!
   * \brief Get information about writing average stagnation pressure
   * \return <code>TRUE</code> means that the average stagnation pressure will be output for specified markers.
   */
  bool GetWrt_1D_Output(void);

	/*!
	 * \brief Get the alpha (convective) coefficients for the Runge-Kutta integration scheme.
	 * \param[in] val_step - Index of the step.
	 * \return Alpha coefficient for the Runge-Kutta integration scheme.
	 */
	su2double Get_Alpha_RKStep(unsigned short val_step);

	/*!
	 * \brief Get the index of the surface defined in the geometry file.
	 * \param[in] val_marker - Value of the marker in which we are interested.
	 * \return Value of the index that is in the geometry file for the surface that
	 *         has the marker <i>val_marker</i>.
	 */
	string GetMarker_All_TagBound(unsigned short val_marker);

  /*!
   * \brief Get the index of the surface defined in the geometry file.
   * \param[in] val_marker - Value of the marker in which we are interested.
   * \return Value of the index that is in the geometry file for the surface that
   *         has the marker <i>val_marker</i>.
   */
  string GetMarker_ActDisk_Inlet(unsigned short val_marker);

  /*!
   * \brief Get the index of the surface defined in the geometry file.
   * \param[in] val_marker - Value of the marker in which we are interested.
   * \return Value of the index that is in the geometry file for the surface that
   *         has the marker <i>val_marker</i>.
   */
  string GetMarker_ActDisk_Outlet(unsigned short val_marker);
  
	/*!
	 * \brief Get the index of the surface defined in the geometry file.
	 * \param[in] val_marker - Value of the marker in which we are interested.
	 * \return Value of the index that is in the geometry file for the surface that
	 *         has the marker <i>val_marker</i>.
	 */
	string GetMarker_EngineInflow(unsigned short val_marker);
  
  /*!
   * \brief Get the index of the surface defined in the geometry file.
   * \param[in] val_marker - Value of the marker in which we are interested.
   * \return Value of the index that is in the geometry file for the surface that
   *         has the marker <i>val_marker</i>.
   */
  string GetMarker_EngineBleed(unsigned short val_marker);

	/*!
	 * \brief Get the index of the surface defined in the geometry file.
	 * \param[in] val_marker - Value of the marker in which we are interested.
	 * \return Value of the index that is in the geometry file for the surface that
	 *         has the marker <i>val_marker</i>.
	 */
	string GetMarker_EngineExhaust(unsigned short val_marker);

    /*!
	 * \brief Get the name of the surface defined in the geometry file.
	 * \param[in] val_marker - Value of the marker in which we are interested.
	 * \return Name that is in the geometry file for the surface that
	 *         has the marker <i>val_marker</i>.
	 */
	string GetMarker_Monitoring(unsigned short val_marker);

	/*!
	 * \brief Get the tag if the iMarker defined in the geometry file.
	 * \param[in] val_tag - Value of the tag in which we are interested.
	 * \return Value of the marker <i>val_marker</i> that is in the geometry file
	 *         for the surface that has the tag.
	 */
  short GetMarker_All_TagBound(string val_tag);

	/*!
	 * \brief Get the kind of boundary for each marker.
	 * \param[in] val_marker - Index of the marker in which we are interested.
	 * \return Kind of boundary for the marker <i>val_marker</i>.
	 */
	unsigned short GetMarker_All_KindBC(unsigned short val_marker);

  /*!
   * \brief Get the kind of boundary for each marker.
   * \param[in] val_marker - Index of the marker in which we are interested.
   * \return Kind of boundary for the marker <i>val_marker</i>.
   */
  unsigned short GetMarker_All_Out_1D(unsigned short val_marker);

  /*!
   * \brief Set the value of the boundary <i>val_boundary</i> (read from the config file)
   *        for the marker <i>val_marker</i>.
   * \param[in] val_marker - Index of the marker in which we are interested.
   * \param[in] val_boundary - Kind of boundary read from config file.
   */
  void SetMarker_All_Out_1D(unsigned short val_marker, unsigned short val_boundary);


	/*!
	 * \brief Set the value of the boundary <i>val_boundary</i> (read from the config file)
	 *        for the marker <i>val_marker</i>.
	 * \param[in] val_marker - Index of the marker in which we are interested.
	 * \param[in] val_boundary - Kind of boundary read from config file.
	 */
	void SetMarker_All_KindBC(unsigned short val_marker, unsigned short val_boundary);

	/*!
	 * \brief Set the value of the index <i>val_index</i> (read from the geometry file) for
	 *        the marker <i>val_marker</i>.
	 * \param[in] val_marker - Index of the marker in which we are interested.
	 * \param[in] val_index - Index of the surface read from geometry file.
	 */
	void SetMarker_All_TagBound(unsigned short val_marker, string val_index);

	/*!
	 * \brief Set if a marker <i>val_marker</i> is going to be monitored <i>val_monitoring</i>
	 *        (read from the config file).
	 * \note This is important for non dimensional coefficient computation.
	 * \param[in] val_marker - Index of the marker in which we are interested.
	 * \param[in] val_monitoring - 0 or 1 depending if the the marker is going to be monitored.
	 */
	void SetMarker_All_Monitoring(unsigned short val_marker, unsigned short val_monitoring);

  /*!
	 * \brief Set if a marker <i>val_marker</i> is going to be monitored <i>val_monitoring</i>
	 *        (read from the config file).
	 * \note This is important for non dimensional coefficient computation.
	 * \param[in] val_marker - Index of the marker in which we are interested.
	 * \param[in] val_monitoring - 0 or 1 depending if the the marker is going to be monitored.
	 */
	void SetMarker_All_GeoEval(unsigned short val_marker, unsigned short val_geoeval);

  /*!
	 * \brief Set if a marker <i>val_marker</i> is going to be designed <i>val_designing</i>
	 *        (read from the config file).
	 * \note This is important for non dimensional coefficient computation.
	 * \param[in] val_marker - Index of the marker in which we are interested.
	 * \param[in] val_monitoring - 0 or 1 depending if the the marker is going to be designed.
	 */
	void SetMarker_All_Designing(unsigned short val_marker, unsigned short val_designing);

	/*!
	 * \brief Set if a marker <i>val_marker</i> is going to be plot <i>val_plotting</i>
	 *        (read from the config file).
	 * \param[in] val_marker - Index of the marker in which we are interested.
	 * \param[in] val_plotting - 0 or 1 depending if the the marker is going to be plot.
	 */
	void SetMarker_All_Plotting(unsigned short val_marker, unsigned short val_plotting);

	/*!
	 * \brief Set if a marker <i>val_marker</i> is part of the FSI interface <i>val_plotting</i>
	 *        (read from the config file).
	 * \param[in] val_marker - Index of the marker in which we are interested.
	 * \param[in] val_plotting - 0 or 1 depending if the the marker is part of the FSI interface.
	 */
	void SetMarker_All_FSIinterface(unsigned short val_marker, unsigned short val_fsiinterface);

	/*!
	 * \brief Set if a marker <i>val_marker</i> is going to be affected by design variables <i>val_moving</i>
	 *        (read from the config file).
	 * \param[in] val_marker - Index of the marker in which we are interested.
	 * \param[in] val_DV - 0 or 1 depending if the the marker is affected by design variables.
	 */
	void SetMarker_All_DV(unsigned short val_marker, unsigned short val_DV);

  /*!
	 * \brief Set if a marker <i>val_marker</i> is going to be moved <i>val_moving</i>
	 *        (read from the config file).
	 * \param[in] val_marker - Index of the marker in which we are interested.
	 * \param[in] val_moving - 0 or 1 depending if the the marker is going to be moved.
	 */
	void SetMarker_All_Moving(unsigned short val_marker, unsigned short val_moving);

	/*!
	 * \brief Set if a marker <i>val_marker</i> is going to be periodic <i>val_perbound</i>
	 *        (read from the config file).
	 * \param[in] val_marker - Index of the marker in which we are interested.
	 * \param[in] val_perbound - Index of the surface with the periodic boundary.
	 */
	void SetMarker_All_PerBound(unsigned short val_marker, short val_perbound);

	/*!
	 * \brief Set if a marker <i>val_marker</i> is going to be sent or receive <i>val_index</i>
	 *        from another domain.
	 * \param[in] val_marker - 0 or 1 depending if the the marker is going to be moved.
	 * \param[in] val_index - Index of the surface read from geometry file.
	 */
	void SetMarker_All_SendRecv(unsigned short val_marker, short val_index);

	/*!
	 * \brief Get the send-receive information for a marker <i>val_marker</i>.
	 * \param[in] val_marker - 0 or 1 depending if the the marker is going to be moved.
	 * \return If positive, the information is sended to that domain, in case negative
	 *         the information is receive from that domain.
	 */
	short GetMarker_All_SendRecv(unsigned short val_marker);

	/*!
	 * \brief Get an internal index that identify the periodic boundary conditions.
	 * \param[in] val_marker - Value of the marker that correspond with the periodic boundary.
	 * \return The internal index of the periodic boundary condition.
	 */
	short GetMarker_All_PerBound(unsigned short val_marker);

	/*!
	 * \brief Get the monitoring information for a marker <i>val_marker</i>.
	 * \param[in] val_marker - 0 or 1 depending if the the marker is going to be monitored.
	 * \return 0 or 1 depending if the marker is going to be monitored.
	 */
	unsigned short GetMarker_All_Monitoring(unsigned short val_marker);

  /*!
	 * \brief Get the monitoring information for a marker <i>val_marker</i>.
	 * \param[in] val_marker - 0 or 1 depending if the the marker is going to be monitored.
	 * \return 0 or 1 depending if the marker is going to be monitored.
	 */
	unsigned short GetMarker_All_GeoEval(unsigned short val_marker);

  /*!
	 * \brief Get the design information for a marker <i>val_marker</i>.
	 * \param[in] val_marker - 0 or 1 depending if the the marker is going to be monitored.
	 * \return 0 or 1 depending if the marker is going to be monitored.
	 */
	unsigned short GetMarker_All_Designing(unsigned short val_marker);

	/*!
	 * \brief Get the plotting information for a marker <i>val_marker</i>.
	 * \param[in] val_marker - 0 or 1 depending if the the marker is going to be moved.
	 * \return 0 or 1 depending if the marker is going to be plotted.
	 */
	unsigned short GetMarker_All_Plotting(unsigned short val_marker);

	/*!
	 * \brief Get the FSI interface information for a marker <i>val_marker</i>.
	 * \param[in] val_marker - 0 or 1 depending if the the marker is going to be moved.
	 * \return 0 or 1 depending if the marker is part of the FSI interface.
	 */
	unsigned short GetMarker_All_FSIinterface(unsigned short val_marker);


	/*!
	 * \brief Get the number of FSI interface markers <i>val_marker</i>.
	 * \param[in] void.
	 * \return Number of markers belonging to the FSI interface.
	 */
	unsigned short GetMarker_n_FSIinterface(void);

	/*!
	 * \brief Get the DV information for a marker <i>val_marker</i>.
	 * \param[in] val_marker - 0 or 1 depending if the the marker is going to be affected by design variables.
	 * \return 0 or 1 depending if the marker is going to be affected by design variables.
	 */
	unsigned short GetMarker_All_DV(unsigned short val_marker);

  /*!
	 * \brief Get the motion information for a marker <i>val_marker</i>.
	 * \param[in] val_marker - 0 or 1 depending if the the marker is going to be moved.
	 * \return 0 or 1 depending if the marker is going to be moved.
	 */
	unsigned short GetMarker_All_Moving(unsigned short val_marker);

	/*!
	 * \brief Get the number of pre-smoothings in a multigrid strategy.
	 * \param[in] val_mesh - Index of the grid.
	 * \return Number of smoothing iterations.
	 */
	unsigned short GetMG_PreSmooth(unsigned short val_mesh);

	/*!
	 * \brief Get the number of post-smoothings in a multigrid strategy.
	 * \param[in] val_mesh - Index of the grid.
	 * \return Number of smoothing iterations.
	 */
	unsigned short GetMG_PostSmooth(unsigned short val_mesh);

	/*!
	 * \brief Get the number of implicit Jacobi smoothings of the correction in a multigrid strategy.
	 * \param[in] val_mesh - Index of the grid.
	 * \return Number of implicit smoothing iterations.
	 */
	unsigned short GetMG_CorrecSmooth(unsigned short val_mesh);

	/*!
	 * \brief Governing equations of the flow (it can be different from the run time equation).
	 * \param[in] val_zone - Zone where the soler is applied.
	 * \return Governing equation that we are solving.
	 */
	unsigned short GetKind_Solver(void);


	/*!
	 * \brief Governing equations of the flow (it can be different from the run time equation).
	 * \param[in] val_zone - Zone where the soler is applied.
	 * \return Governing equation that we are solving.
	 */
	void SetKind_Solver(unsigned short val_solver);


  /*!
	 * \brief Governing equations of the flow (it can be different from the run time equation).
	 * \param[in] val_zone - Zone where the soler is applied.
	 * \return Governing equation that we are solving.
	 */
	unsigned short GetKind_Regime(void);

  /*!
	 * \brief Governing equations of the flow (it can be different from the run time equation).
	 * \param[in] val_zone - Zone where the soler is applied.
	 * \return Governing equation that we are solving.
	 */
	unsigned short GetSystemMeasurements(void);

	/*!
	 * \brief Gas model that we are using.
	 * \return Gas model that we are using.
	 */
	unsigned short GetKind_GasModel(void);

	/*!
	 * \brief Fluid model that we are using.
	 * \return Fluid model that we are using.
	 */
	unsigned short GetKind_FluidModel(void);

	/*!
	 * \brief free stream option to initialize the solution
	 * \return free stream option
	 */
	unsigned short GetKind_FreeStreamOption(void);

	/*!
	 * \brief free stream option to initialize the solution
	 * \return free stream option
	 */
	unsigned short GetKind_InitOption(void);
	/*!
	 * \brief Get the value of the critical pressure.
	 * \return Critical pressure.
	 */
	su2double GetPressure_Critical(void);

	/*!
	 * \brief Get the value of the critical temperature.
	 * \return Critical temperature.
	 */
	su2double GetTemperature_Critical(void);

	/*!
	 * \brief Get the value of the critical pressure.
	 * \return Critical pressure.
	 */
	su2double GetAcentric_Factor(void);

	/*!
	 * \brief Get the value of the critical temperature.
	 * \return Critical temperature.
	 */
	unsigned short GetKind_ViscosityModel(void);

	/*!
	 * \brief Get the value of the thermal conductivity .
	 * \return Critical temperature.
	 */
	unsigned short GetKind_ConductivityModel(void);

	/*!
	 * \brief Get the value of the critical temperature.
	 * \return Critical temperature.
	 */
	su2double GetMu_ConstantND(void);

	/*!
	 * \brief Get the value of the non-dimensional thermal conductivity.
	 * \return Critical temperature.
	 */
	su2double GetKt_ConstantND(void);

	/*!
	 * \brief Get the value of the critical temperature.
	 * \return Critical temperature.
	 */
	su2double GetMu_RefND(void);

	/*!
	 * \brief Get the value of the critical temperature.
	 * \return Critical temperature.
	 */
	su2double GetMu_Temperature_RefND(void);

	/*!
	 * \brief Get the value of the critical temperature.
	 * \return Critical temperature.
	 */
	su2double GetMu_SND(void);

	/*!
	 * \brief Get the value of the critical temperature.
	 * \return Critical temperature.
	 */
	void SetMu_ConstantND(su2double mu_const);

	/*!
	 * \brief Get the value of the critical temperature.
	 * \return Critical temperature.
	 */
	void SetKt_ConstantND(su2double kt_const);

	/*!
	 * \brief Get the value of the critical temperature.
	 * \return Critical temperature.
	 */
	void SetMu_RefND(su2double mu_ref);

	/*!
	 * \brief Get the value of the critical temperature.
	 * \return Critical temperature.
	 */
	void SetMu_Temperature_RefND(su2double mu_Tref);

	/*!
	 * \brief Get the value of the critical temperature.
	 * \return Critical temperature.
	 */
	void SetMu_SND(su2double mu_s);

	/*!
	 * \brief Get the kind of method for computation of spatial gradients.
	 * \return Numerical method for computation of spatial gradients.
	 */
	unsigned short GetKind_Gradient_Method(void);

	/*!
	 * \brief Get the kind of solver for the implicit solver.
	 * \return Numerical solver for implicit formulation (solving the linear system).
	 */
	unsigned short GetKind_Linear_Solver(void);
  
  /*!
   * \brief Get the kind of solver for the implicit solver.
   * \return Numerical solver for implicit formulation (solving the linear system).
   */
  unsigned short GetDeform_Linear_Solver(void);

	/*!
	 * \brief Get the kind of preconditioner for the implicit solver.
	 * \return Numerical preconditioner for implicit formulation (solving the linear system).
	 */
	unsigned short GetKind_Linear_Solver_Prec(void);

	/*!
	 * \brief Set the kind of preconditioner for the implicit solver.
	 * \return Numerical preconditioner for implicit formulation (solving the linear system).
	 */
	void SetKind_Linear_Solver_Prec(unsigned short val_kind_prec);

	/*!
	 * \brief Get min error of the linear solver for the implicit formulation.
	 * \return Min error of the linear solver for the implicit formulation.
	 */
	su2double GetLinear_Solver_Error(void);

	/*!
	 * \brief Get max number of iterations of the linear solver for the implicit formulation.
	 * \return Max number of iterations of the linear solver for the implicit formulation.
	 */
	unsigned long GetLinear_Solver_Iter(void);

  /*!
   * \brief Get restart frequency of the linear solver for the implicit formulation.
   * \return Restart frequency of the linear solver for the implicit formulation.
   */
  unsigned long GetLinear_Solver_Restart_Frequency(void);

	/*!
	 * \brief Get the relaxation coefficient of the linear solver for the implicit formulation.
	 * \return relaxation coefficient of the linear solver for the implicit formulation.
	 */
	su2double GetRelaxation_Factor_Flow(void);
  
  /*!
   * \brief Get the relaxation coefficient of the linear solver for the implicit formulation.
   * \return relaxation coefficient of the linear solver for the implicit formulation.
   */
  su2double GetRelaxation_Factor_AdjFlow(void);
  
  /*!
   * \brief Get the relaxation coefficient of the linear solver for the implicit formulation.
   * \return relaxation coefficient of the linear solver for the implicit formulation.
   */
  su2double GetRelaxation_Factor_Turb(void);
  
  /*!
   * \brief Get the relaxation coefficient of the linear solver for the implicit formulation.
   * \return relaxation coefficient of the linear solver for the implicit formulation.
   */
  su2double GetRoe_Kappa(void);

	/*!
	 * \brief Get the kind of solver for the implicit solver.
	 * \return Numerical solver for implicit formulation (solving the linear system).
	 */
	unsigned short GetKind_AdjTurb_Linear_Solver(void);

	/*!
	 * \brief Get the kind of preconditioner for the implicit solver.
	 * \return Numerical preconditioner for implicit formulation (solving the linear system).
	 */
	unsigned short GetKind_AdjTurb_Linear_Prec(void);

  /*!
   * \brief Get the kind of solver for the implicit solver.
   * \return Numerical solver for implicit formulation (solving the linear system).
   */
  unsigned short GetKind_DiscAdj_Linear_Solver(void);

  /*!
   * \brief Get the kind of preconditioner for the implicit solver.
   * \return Numerical preconditioner for implicit formulation (solving the linear system).
   */
  unsigned short GetKind_DiscAdj_Linear_Prec(void);

	/*!
	 * \brief Set the kind of preconditioner for the implicit solver.
	 * \return Numerical preconditioner for implicit formulation (solving the linear system).
	 */
	void SetKind_AdjTurb_Linear_Prec(unsigned short val_kind_prec);

	/*!
	 * \brief Get min error of the linear solver for the implicit formulation.
	 * \return Min error of the linear solver for the implicit formulation.
	 */
	su2double GetAdjTurb_Linear_Error(void);
  
  /*!
	 * \brief Get the entropy fix.
	 * \return Vaule of the entropy fix.
	 */
	su2double GetEntropyFix_Coeff(void);

	/*!
	 * \brief Get max number of iterations of the linear solver for the implicit formulation.
	 * \return Max number of iterations of the linear solver for the implicit formulation.
	 */
	unsigned short GetAdjTurb_Linear_Iter(void);

	/*!
	 * \brief Get CFL reduction factor for adjoint turbulence model.
	 * \return CFL reduction factor.
	 */
	su2double GetCFLRedCoeff_AdjTurb(void);

  /*!
	 * \brief Get the number of linear smoothing iterations for mesh deformation.
	 * \return Number of linear smoothing iterations for mesh deformation.
	 */
	unsigned long GetGridDef_Linear_Iter(void);

  /*!
	 * \brief Get the number of nonlinear increments for mesh deformation.
	 * \return Number of nonlinear increments for mesh deformation.
	 */
	unsigned long GetGridDef_Nonlinear_Iter(void);

  /*!
	 * \brief Get information about writing grid deformation residuals to the console.
	 * \return <code>TRUE</code> means that grid deformation residuals will be written to the console.
	 */
	bool GetDeform_Output(void);

  /*!
	 * \brief Get factor to multiply smallest volume for deform tolerance.
	 * \return Factor to multiply smallest volume for deform tolerance.
	 */
	su2double GetDeform_Tol_Factor(void);

  /*!
   * \brief Get Young's modulus for deformation (constant stiffness deformation)
   */
  su2double GetDeform_ElasticityMod(void);

  /*!
   * \brief Get Poisson's ratio for deformation (constant stiffness deformation)
   * \
   */
  su2double GetDeform_PoissonRatio(void);

  /*!
	 * \brief Get the type of stiffness to impose for FEA mesh deformation.
	 * \return type of stiffness to impose for FEA mesh deformation.
	 */
	unsigned short GetDeform_Stiffness_Type(void);

	/*!
	 * \brief Creates a teot file to visualize the deformation made by the MDC software.
	 * \return <code>TRUE</code> if the deformation is going to be plotted; otherwise <code>FALSE</code>.
	 */
	bool GetVisualize_Deformation(void);

	/*!
	 * \brief Get the kind of SU2 software component.
	 * \return Kind of the SU2 software component.
	 */
	unsigned short GetKind_SU2(void);
  
  /*!
   * \brief Get the kind of non-dimensionalization.
   * \return Kind of non-dimensionalization.
   */
  unsigned short GetRef_NonDim(void);
  
  /*!
	 * \brief Get the kind of SU2 software component.
	 * \return Kind of the SU2 software component.
	 */
	void SetKind_SU2(unsigned short val_kind_su2);

	/*!
	 * \brief Get the kind of the turbulence model.
	 * \return Kind of the turbulence model.
	 */
	unsigned short GetKind_Turb_Model(void);

	/*!
	 * \brief Get the kind of the transition model.
	 * \return Kind of the transion model.
	 */
	unsigned short GetKind_Trans_Model(void);

  /*!
  * \brief Get the kind of the subgrid scale model.
  * \return Kind of the subgrid scale model.
  */
 unsigned short GetKind_SGS_Model(void);

	/*!
	 * \brief Get the kind of adaptation technique.
	 * \return Kind of adaptation technique.
	 */
	unsigned short GetKind_Adaptation(void);

	/*!
	 * \brief Get the number of new elements added in the adaptation process.
	 * \return percentage of new elements that are going to be added in the adaptation.
	 */
	su2double GetNew_Elem_Adapt(void);

	/*!
	 * \brief Get the kind of time integration method.
	 * \note This is the information that the code will use, the method will
	 *       change in runtime depending of the specific equation (direct, adjoint,
	 *       linearized) that is being solved.
	 * \return Kind of time integration method.
	 */
	unsigned short GetKind_TimeIntScheme(void);

	/*!
	 * \brief Get the kind of convective numerical scheme.
	 * \note This is the information that the code will use, the method will
	 *       change in runtime depending of the specific equation (direct, adjoint,
	 *       linearized) that is being solved.
	 * \return Kind of the convective scheme.
	 */
	unsigned short GetKind_ConvNumScheme(void);

	/*!
	 * \brief Get kind of center scheme for the convective terms.
	 * \note This is the information that the code will use, the method will
	 *       change in runtime depending of the specific equation (direct, adjoint,
	 *       linearized) that is being solved.
	 * \return Kind of center scheme for the convective terms.
	 */
	unsigned short GetKind_Centered(void);

	/*!
	 * \brief Get kind of upwind scheme for the convective terms.
	 * \note This is the information that the code will use, the method will
	 *       change in runtime depending of the specific equation (direct, adjoint,
	 *       linearized) that is being solved.
	 * \return Kind of upwind scheme for the convective terms.
	 */
	unsigned short GetKind_Upwind(void);

  /*!
	 * \brief Get the order of the spatial integration.
	 * \note This is the information that the code will use, the method will
	 *       change in runtime depending of the specific equation (direct, adjoint,
	 *       linearized) that is being solved.
	 * \return Kind of upwind scheme for the convective terms.
	 */
	unsigned short GetSpatialOrder(void);

  /*!
	 * \brief Get the order of the spatial integration.
	 * \note This is the information that the code will use, the method will
	 *       change in runtime depending of the specific equation (direct, adjoint,
	 *       linearized) that is being solved.
	 * \return Kind of upwind scheme for the convective terms.
	 */
	unsigned short GetSpatialOrder_Flow(void);

  /*!
	 * \brief Get the order of the spatial integration.
	 * \note This is the information that the code will use, the method will
	 *       change in runtime depending of the specific equation (direct, adjoint,
	 *       linearized) that is being solved.
	 * \return Kind of upwind scheme for the convective terms.
	 */
	unsigned short GetSpatialOrder_Turb(void);

  /*!
	 * \brief Get the order of the spatial integration.
	 * \note This is the information that the code will use, the method will
	 *       change in runtime depending of the specific equation (direct, adjoint,
	 *       linearized) that is being solved.
	 * \return Kind of upwind scheme for the convective terms.
	 */
	unsigned short GetSpatialOrder_AdjLevelSet(void);

  /*!
	 * \brief Get the order of the spatial integration.
	 * \note This is the information that the code will use, the method will
	 *       change in runtime depending of the specific equation (direct, adjoint,
	 *       linearized) that is being solved.
	 * \return Kind of upwind scheme for the convective terms.
	 */
	unsigned short GetSpatialOrder_AdjFlow(void);

	/*!
	 * \brief Get the kind of integration scheme (explicit or implicit)
	 *        for the flow equations.
	 * \note This value is obtained from the config file, and it is constant
	 *       during the computation.
	 * \return Kind of integration scheme for the flow equations.
	 */
	unsigned short GetKind_TimeIntScheme_Flow(void);

	/*!
	 * \brief Get the kind of integration scheme (explicit or implicit)
	 *        for the flow equations.
	 * \note This value is obtained from the config file, and it is constant
	 *       during the computation.
	 * \return Kind of integration scheme for the plasma equations.
	 */
	unsigned short GetKind_TimeIntScheme_Wave(void);

  /*!
	 * \brief Get the kind of integration scheme (explicit or implicit)
	 *        for the flow equations.
	 * \note This value is obtained from the config file, and it is constant
	 *       during the computation.
	 * \return Kind of integration scheme for the plasma equations.
	 */
	unsigned short GetKind_TimeIntScheme_Heat(void);

  /*!
	 * \brief Get the kind of integration scheme (explicit or implicit)
	 *        for the flow equations.
	 * \note This value is obtained from the config file, and it is constant
	 *       during the computation.
	 * \return Kind of integration scheme for the plasma equations.
	 */
	unsigned short GetKind_TimeIntScheme_Poisson(void);

	/*!
	 * \brief Get the kind of integration scheme (explicit or implicit)
	 *        for the flow equations.
	 * \note This value is obtained from the config file, and it is constant
	 *       during the computation.
	 * \return Kind of integration scheme for the plasma equations.
	 */
	unsigned short GetKind_TimeIntScheme_FEA(void);

	/*!
	 * \brief Get the kind of integration scheme (explicit or implicit)
	 *        for the template equations.
	 * \note This value is obtained from the config file, and it is constant
	 *       during the computation.
	 * \return Kind of integration scheme for the plasma equations.
	 */
	unsigned short GetKind_TimeIntScheme_Template(void);

	/*!
	 * \brief Get the kind of integration scheme (explicit or implicit)
	 *        for the flow equations.
	 * \note This value is obtained from the config file, and it is constant
	 *       during the computation.
	 * \return Kind of integration scheme for the plasma equations.
	 */
	unsigned short GetKind_SpaceIteScheme_FEA(void);

	/*!
	 * \brief Get the kind of transfer method we want to use for multiphysics problems
	 * \note This value is obtained from the config file, and it is constant
	 *       during the computation.
	 * \return Kind of transfer method for multiphysics problems
	 */
	unsigned short GetKind_TransferMethod(void);

	/*!
	 * \brief Get the kind of convective numerical scheme for the flow
	 *        equations (centered or upwind).
	 * \note This value is obtained from the config file, and it is constant
	 *       during the computation.
	 * \return Kind of convective numerical scheme for the flow equations.
	 */
	unsigned short GetKind_ConvNumScheme_Flow(void);
  
  /*!
   * \brief Get the kind of convective numerical scheme for the flow
   *        equations (finite element).
   * \note This value is obtained from the config file, and it is constant
   *       during the computation.
   * \return Kind of convective numerical scheme for the flow equations.
   */
  unsigned short GetKind_ConvNumScheme_FEM_Flow(void);

	/*!
	 * \brief Get the kind of convective numerical scheme for the template
	 *        equations (centered or upwind).
	 * \note This value is obtained from the config file, and it is constant
	 *       during the computation.
	 * \return Kind of convective numerical scheme for the flow equations.
	 */
	unsigned short GetKind_ConvNumScheme_Template(void);

	/*!
	 * \brief Get the kind of convective numerical scheme for the adjoint level set
	 *        equations (centered or upwind).
	 * \note This value is obtained from the config file, and it is constant
	 *       during the computation.
	 * \return Kind of convective numerical scheme for the level set equation.
	 */
	unsigned short GetKind_ConvNumScheme_AdjLevelSet(void);

	/*!
	 * \brief Get the kind of center convective numerical scheme for the flow equations.
	 * \note This value is obtained from the config file, and it is constant
	 *       during the computation.
	 * \return Kind of center convective numerical scheme for the flow equations.
	 */
	unsigned short GetKind_Centered_Flow(void);

	/*!
	 * \brief Get the kind of center convective numerical scheme for the adjoint level set equations.
	 * \note This value is obtained from the config file, and it is constant
	 *       during the computation.
	 * \return Kind of center convective numerical scheme for the level set equations.
	 */
	unsigned short GetKind_Centered_AdjLevelSet(void);

	/*!
	 * \brief Get the kind of center convective numerical scheme for the plasma equations.
	 * \note This value is obtained from the config file, and it is constant
	 *       during the computation.
	 * \return Kind of center convective numerical scheme for the flow equations.
	 */
	unsigned short GetKind_Centered_Template(void);

	/*!
	 * \brief Get the kind of upwind convective numerical scheme for the flow equations.
	 * \note This value is obtained from the config file, and it is constant
	 *       during the computation.
	 * \return Kind of upwind convective numerical scheme for the flow equations.
	 */
	unsigned short GetKind_Upwind_Flow(void);

	/*!
	 * \brief Get the kind of upwind convective numerical scheme for the adjoint level set equation.
	 * \note This value is obtained from the config file, and it is constant
	 *       during the computation.
	 * \return Kind of upwind convective numerical scheme for the flow equations.
	 */
	unsigned short GetKind_Upwind_AdjLevelSet(void);

  /*!
   * \brief Get the kind of finite element convective numerical scheme for the flow equations.
   * \note This value is obtained from the config file, and it is constant
   *       during the computation.
   * \return Kind of finite element convective numerical scheme for the flow equations.
   */
  unsigned short GetKind_FEM_Flow(void);
  
	/*!
	 * \brief Get the method for limiting the spatial gradients.
	 * \return Method for limiting the spatial gradients.
	 */
	unsigned short GetKind_SlopeLimit(void);

	/*!
	 * \brief Get the method for limiting the spatial gradients.
	 * \return Method for limiting the spatial gradients solving the flow equations.
	 */
	unsigned short GetKind_SlopeLimit_Flow(void);

  /*!
	 * \brief Get the method for limiting the spatial gradients.
	 * \return Method for limiting the spatial gradients solving the turbulent equation.
	 */
	unsigned short GetKind_SlopeLimit_Turb(void);

	/*!
	 * \brief Get the method for limiting the spatial gradients.
	 * \return Method for limiting the spatial gradients solving the level set equation.
	 */
	unsigned short GetKind_SlopeLimit_AdjLevelSet(void);

	/*!
	 * \brief Get the method for limiting the spatial gradients.
	 * \return Method for limiting the spatial gradients solving the adjoint turbulent equation.
	 */
	unsigned short GetKind_SlopeLimit_AdjTurb(void);

	/*!
	 * \brief Get the method for limiting the spatial gradients.
	 * \return Method for limiting the spatial gradients solving the adjoint flow equation.
	 */
	unsigned short GetKind_SlopeLimit_AdjFlow(void);

	/*!
	 * \brief Value of the calibrated constant for the Lax method (center scheme).
	 * \note This constant is used in coarse levels and with first order methods.
	 * \return Calibrated constant for the Lax method.
	 */
	su2double GetKappa_1st_Flow(void);

	/*!
	 * \brief Value of the calibrated constant for the JST method (center scheme).
	 * \return Calibrated constant for the JST method for the flow equations.
	 */
	su2double GetKappa_2nd_Flow(void);

	/*!
	 * \brief Value of the calibrated constant for the JST method (center scheme).
	 * \return Calibrated constant for the JST method for the flow equations.
	 */
	su2double GetKappa_4th_Flow(void);

	/*!
	 * \brief Get the kind of integration scheme (explicit or implicit)
	 *        for the adjoint flow equations.
	 * \note This value is obtained from the config file, and it is constant
	 *       during the computation.
	 * \return Kind of integration scheme for the adjoint flow equations.
	 */
	unsigned short GetKind_TimeIntScheme_AdjFlow(void);

	/*!
	 * \brief Get the kind of convective numerical scheme for the adjoint flow
	 *        equations (centered or upwind).
	 * \note This value is obtained from the config file, and it is constant
	 *       during the computation.
	 * \return Kind of convective numerical scheme for the adjoint flow equations.
	 */
	unsigned short GetKind_ConvNumScheme_AdjFlow(void);

	/*!
	 * \brief Get the kind of center convective numerical scheme for the adjoint flow equations.
	 * \note This value is obtained from the config file, and it is constant
	 *       during the computation.
	 * \return Kind of center convective numerical scheme for the adjoint flow equations.
	 */
	unsigned short GetKind_Centered_AdjFlow(void);

	/*!
	 * \brief Get the kind of upwind convective numerical scheme for the adjoint flow equations.
	 * \note This value is obtained from the config file, and it is constant
	 *       during the computation.
	 * \return Kind of upwind convective numerical scheme for the adjoint flow equations.
	 */
	unsigned short GetKind_Upwind_AdjFlow(void);

	/*!
	 * \brief Value of the calibrated constant for the high order method (center scheme).
	 * \return Calibrated constant for the high order center method for the adjoint flow equations.
	 */
	su2double GetKappa_2nd_AdjFlow(void);

	/*!
	 * \brief Value of the calibrated constant for the high order method (center scheme).
	 * \return Calibrated constant for the high order center method for the adjoint flow equations.
	 */
	su2double GetKappa_4th_AdjFlow(void);

	/*!
	 * \brief Value of the calibrated constant for the low order method (center scheme).
	 * \return Calibrated constant for the low order center method for the adjoint flow equations.
	 */
	su2double GetKappa_1st_AdjFlow(void);

	/*!
	 * \brief Get the kind of integration scheme (implicit)
	 *        for the turbulence equations.
	 * \note This value is obtained from the config file, and it is constant
	 *       during the computation.
	 * \return Kind of integration scheme for the turbulence equations.
	 */
	unsigned short GetKind_TimeIntScheme_Turb(void);

	/*!
	 * \brief Get the kind of integration scheme (implicit)
	 *        for the level set equations.
	 * \note This value is obtained from the config file, and it is constant
	 *       during the computation.
	 * \return Kind of integration scheme for the level set equations.
	 */
	unsigned short GetKind_TimeIntScheme_AdjLevelSet(void);

	/*!
	 * \brief Get the kind of convective numerical scheme for the turbulence
	 *        equations (upwind).
	 * \note This value is obtained from the config file, and it is constant
	 *       during the computation.
	 * \return Kind of convective numerical scheme for the turbulence equations.
	 */
	unsigned short GetKind_ConvNumScheme_Turb(void);

	/*!
	 * \brief Get the kind of center convective numerical scheme for the turbulence equations.
	 * \note This value is obtained from the config file, and it is constant
	 *       during the computation.
	 * \return Kind of center convective numerical scheme for the turbulence equations.
	 */
	unsigned short GetKind_Centered_Turb(void);

	/*!
	 * \brief Get the kind of upwind convective numerical scheme for the turbulence equations.
	 * \note This value is obtained from the config file, and it is constant
	 *       during the computation.
	 * \return Kind of upwind convective numerical scheme for the turbulence equations.
	 */
	unsigned short GetKind_Upwind_Turb(void);

	/*!
	 * \brief Get the kind of integration scheme (explicit or implicit)
	 *        for the adjoint turbulence equations.
	 * \note This value is obtained from the config file, and it is constant
	 *       during the computation.
	 * \return Kind of integration scheme for the adjoint turbulence equations.
	 */
	unsigned short GetKind_TimeIntScheme_AdjTurb(void);

	/*!
	 * \brief Get the kind of convective numerical scheme for the adjoint turbulence
	 *        equations (centered or upwind).
	 * \note This value is obtained from the config file, and it is constant
	 *       during the computation.
	 * \return Kind of convective numerical scheme for the adjoint turbulence equations.
	 */
	unsigned short GetKind_ConvNumScheme_AdjTurb(void);

	/*!
	 * \brief Get the kind of center convective numerical scheme for the adjoint turbulence equations.
	 * \note This value is obtained from the config file, and it is constant
	 *       during the computation.
	 * \return Kind of center convective numerical scheme for the adjoint turbulence equations.
	 */
	unsigned short GetKind_Centered_AdjTurb(void);

	/*!
	 * \brief Get the kind of upwind convective numerical scheme for the adjoint turbulence equations.
	 * \note This value is obtained from the config file, and it is constant
	 *       during the computation.
	 * \return Kind of upwind convective numerical scheme for the adjoint turbulence equations.
	 */
	unsigned short GetKind_Upwind_AdjTurb(void);

	/*!
	 * \brief Provides information about the way in which the turbulence will be treated by the
	 *        adjoint method.
	 * \return <code>FALSE</code> means that the adjoint turbulence equations will be used.
	 */
	bool GetFrozen_Visc(void);

  /*!
   * \brief Viscous limiter mean flow.
   * \return <code>FALSE</code> means no viscous limiter turb equations.
   */
  bool GetViscous_Limiter_Flow(void);
  
  /*!
   * \brief Viscous limiter turb equations.
   * \return <code>FALSE</code> means no viscous limiter turb equations.
   */
  bool GetViscous_Limiter_Turb(void);
  
  /*!
   * \brief Write convergence file for FSI problems
   * \return <code>FALSE</code> means no file is written.
   */
  bool GetWrite_Conv_FSI(void);

  /*!
	 * \brief Provides information about if the sharp edges are going to be removed from the sensitivity.
	 * \return <code>FALSE</code> means that the sharp edges will be removed from the sensitivity.
	 */
	bool GetSens_Remove_Sharp(void);

	/*!
	 * \brief Get the kind of inlet boundary condition treatment (total conditions or mass flow).
	 * \return Kind of inlet boundary condition.
	 */
	unsigned short GetKind_Inlet(void);


	/*!
	 * \brief Get the kind of mixing process for averaging quantities at the boundaries.
	 * \return Kind of mixing process.
	 */
	unsigned short GetKind_MixingProcess(void);

	/*!
     * \brief Verify if there is mixing plane interface specified from config file.
	 * \return boolean.
	 */
	bool GetBoolMixingPlane(void);

	/*!
	 * \brief number mixing plane interface specified from config file.
	 * \return number of bound.
	 */
    unsigned short Get_nMarkerMixingPlane(void);

    /*!
	 * \brief get bounds name of mixing plane interface.
	 * \return name of the bound.
	 */
    string GetMarker_MixingPlane_Bound(unsigned short index);


    /*!
	 * \brief get bounds name of mixing plane interface.
	 * \return name of the bound.
	 */
    string GetMarker_MixingPlane_Donor(unsigned short index);

    /*!
     * \brief Verify if there is Turbomachinery performance option specified from config file.
	 * \return boolean.
	 */
	bool GetBoolTurboPerf(void);
    /*!
	 * \brief number Turbomachinery performance option specified from config file.
	 * \return number of bound.
	 */
	unsigned short Get_nMarkerTurboPerf(void);

    /*!
	 * \brief get inlet bounds name for Turbomachinery performance calculation.
	 * \return name of the bound.
	 */
	string GetMarker_TurboPerf_BoundIn(unsigned short index);

	/*!
	 * \brief get outlet bounds name for Turbomachinery performance calculation.
	 * \return name of the bound.
	 */
	string GetMarker_TurboPerf_BoundOut(unsigned short index);

	/*!
	 * \brief get marker kind for Turbomachinery performance calculation.
	 * \return kind index.
	 */
	unsigned short GetKind_TurboPerf(unsigned short index);

    /*!
	 * \brief Get the number of sections.
	 * \return Number of sections
	 */
	unsigned short GetnSections(void);

  /*!
	 * \brief Get the number of sections for computing internal volume.
	 * \return Number of sections for computing internal volume.
	 */
	unsigned short GetnVolSections(void);

	/*!
	 * \brief Provides information about the the nodes that are going to be moved on a deformation
	 *        volumetric grid deformation.
	 * \return <code>TRUE</code> means that only the points on the FFD box will be moved.
	 */
	bool GetHold_GridFixed(void);

	/*!
	 * \brief Get the kind of objective function. There are several options: Drag coefficient,
	 *        Lift coefficient, efficiency, etc.
	 * \note The objective function will determine the boundary condition of the adjoint problem.
	 * \return Kind of objective function.
	 */
	unsigned short GetKind_ObjFunc(void);

	/*!
	 * \author H. Kline
	 * \brief Get the coefficients of the objective defined by the chain rule with primitive variables.
   * \note This objective is only applicable to gradient calculations. Objective value must be
   * calculated using the area averaged outlet values of density, velocity, and pressure.
   * Gradients are w.r.t density, velocity[3], and pressure. when 2D gradient w.r.t. 3rd component of velocity set to 0.
	 */
	su2double GetCoeff_ObjChainRule(unsigned short iVar);

	/*!
	 * \brief Get the kind of sensitivity smoothing technique.
	 * \return Kind of sensitivity smoothing technique.
	 */
	unsigned short GetKind_SensSmooth(void);

	/*!
	 * \brief Provides information about the time integration, and change the write in the output
	 *        files information about the iteration.
	 * \return The kind of time integration: Steady state, time stepping method (unsteady) or
	 *         dual time stepping method (unsteady).
	 */
	unsigned short GetUnsteady_Simulation(void);

	/*!
	 * \brief Provides the number of species present in the plasma
	 * \return: The number of species present in the plasma, read from input file
	 */
	unsigned short GetnSpecies(void);

	/*!
	 * \brief Provides the number of chemical reactions in the chemistry model
	 * \return: The number of chemical reactions, read from input file
	 */
	unsigned short GetnReactions(void);

	/*!
	 * \brief Provides the number of chemical reactions in the chemistry model
	 * \return: The number of chemical reactions, read from input file
	 */
	su2double GetArrheniusCoeff(unsigned short iReaction);

	/*!
	 * \brief Provides the number of chemical reactions in the chemistry model
	 * \return: The number of chemical reactions, read from input file
	 */
	su2double GetArrheniusEta(unsigned short iReaction);

	/*!
	 * \brief Provides the number of chemical reactions in the chemistry model
	 * \return: The number of chemical reactions, read from input file
	 */
	su2double GetArrheniusTheta(unsigned short iReaction);

  /*!
	 * \brief Provides the rate controlling temperature exponents for chemistry.
	 * \return: Rate controlling temperature exponents.
	 */
  su2double* GetRxnTcf_a(void);

  /*!
	 * \brief Provides the rate controlling temperature exponents for chemistry.
	 * \return: Rate controlling temperature exponents.
	 */
  su2double* GetRxnTcf_b(void);

  /*!
	 * \brief Provides the rate controlling temperature exponents for chemistry.
	 * \return: Rate controlling temperature exponents.
	 */
  su2double* GetRxnTcb_a(void);

  /*!
	 * \brief Provides the rate controlling temperature exponents for chemistry.
	 * \return: Rate controlling temperature exponents.
	 */
  su2double* GetRxnTcb_b(void);

  /*!
	 * \brief Dissociation potential of species.
	 * \return: Dissociation potential.
	 */
	su2double* GetDissociationPot(void);

	/*!
	 * \brief Provides the number of rotational modes of energy storage
	 * \return: Vector of rotational mode count
	 */
  su2double* GetRotationModes(void);

	/*!
	 * \brief Provides the characteristic vibrational temperature for calculating e_vib
	 * \return: Vector of characteristic vibrational temperatures [K]
	 */
	su2double* GetCharVibTemp(void);

  /*!
	 * \brief Provides the characteristic electronic temperature for calculating e_el
	 * \return: Vector of characteristic vibrational temperatures [K]
	 */
	su2double** GetCharElTemp(void);

  /*!
	 * \brief Provides the degeneracy of electron states for calculating e_el
	 * \return: Vector of characteristic vibrational temperatures [K]
	 */
	su2double** GetElDegeneracy(void);

  /*!
	 * \brief Provides number electron states for calculating e_el
	 * \return: Vector of number of electron states for each species
	 */
	unsigned short* GetnElStates(void);


  /*!
	 * \brief Provides the thermodynamic reference temperatures from the JANAF tables
	 * \return: Vector of reference temperatures [K]
	 */
  su2double* GetRefTemperature(void);

  /*!
	 * \brief Provides the characteristic vibrational temperature for calculating e_vib
	 * \return: The number of chemical reactions, read from input file
	 */
	su2double GetCharVibTemp(unsigned short iSpecies);

	/*!
	 * \brief Provides the molar mass of each species present in multi species fluid
	 * \return: Vector of molar mass of each species in kg/kmol
	 */
	su2double* GetMolar_Mass(void);

  /*!
	 * \brief Provides the molar mass of each species present in multi species fluid
	 * \return: Mass of each species in Kg
	 */
	su2double GetMolar_Mass(unsigned short iSpecies);

	/*!
	 * \brief Retrieves the number of monatomic species in the multicomponent gas.
	 * \return: Number of monatomic species.
	 */
	unsigned short GetnMonatomics(void);

	/*!
	 * \brief Retrieves the number of monatomic species in the multicomponent gas.
	 * \return: Number of monatomic species.
	 */
	unsigned short GetnDiatomics(void);

	/*!
	 * \brief Provides the molar mass of each species present in multi species fluid
	 * \return: Molar mass of the specified gas consituent [kg/kmol]
	 */
	su2double GetInitial_Gas_Composition(unsigned short iSpecies);

  /*!
	 * \brief Provides the formation enthalpy of the specified species at standard conditions
	 * \return: Enthalpy of formation
	 */
	su2double* GetEnthalpy_Formation(void);

	/*!
	 * \brief Provides the formation enthalpy of the specified species at standard conditions
	 * \return: Enthalpy of formation
	 */
	su2double GetEnthalpy_Formation(unsigned short iSpecies);

	/*!
	 * \brief Provides the restart information.
	 * \return Restart information, if <code>TRUE</code> then the code will use the solution as restart.
	 */
	bool GetRestart(void);

	/*!
	 * \brief Provides the number of varaibles.
	 * \return Number of variables.
	 */
	unsigned short GetnVar(void);

  /*!
	 * \brief Provides the number of varaibles.
	 * \return Number of variables.
	 */
	unsigned short GetnZone(void);

  /*!
	 * \brief Provides the number of varaibles.
	 * \return Number of variables.
	 */
	unsigned short GetiZone(void);

	/*!
	 * \brief For some problems like adjoint or the linearized equations it
	 *		  is necessary to restart the flow solution.
	 * \return Flow restart information, if <code>TRUE</code> then the code will restart the flow solution.
	 */

	bool GetRestart_Flow(void);

  /*!
   * \brief Indicates whether electron gas is present in the gas mixture.
   */
  bool GetIonization(void);

	/*!
	 * \brief Information about computing and plotting the equivalent area distribution.
	 * \return <code>TRUE</code> or <code>FALSE</code>  depending if we are computing the equivalent area.
	 */
	bool GetEquivArea(void);

  /*!
	 * \brief Information about computing and plotting the equivalent area distribution.
	 * \return <code>TRUE</code> or <code>FALSE</code>  depending if we are computing the equivalent area.
	 */
	bool GetInvDesign_Cp(void);

	/*!
	 * \brief Information about computing and plotting the equivalent area distribution.
	 * \return <code>TRUE</code> or <code>FALSE</code>  depending if we are computing the equivalent area.
	 */
	bool GetInvDesign_HeatFlux(void);

	/*!
	 * \brief Get name of the input grid.
	 * \return File name of the input grid.
	 */
	string GetMesh_FileName(void);

	/*!
	 * \brief Get name of the output grid, this parameter is important for grid
	 *        adaptation and deformation.
	 * \return File name of the output grid.
	 */
	string GetMesh_Out_FileName(void);

	/*!
	 * \brief Get the name of the file with the solution of the flow problem.
	 * \return Name of the file with the solution of the flow problem.
	 */
	string GetSolution_FlowFileName(void);

	/*!
	 * \brief Get the name of the file with the solution of the adjoint flow problem
	 *		  with drag objective function.
	 * \return Name of the file with the solution of the adjoint flow problem with
	 *         drag objective function.
	 */
	string GetSolution_AdjFileName(void);

	/*!
	 * \brief Get the name of the file with the solution of the structural problem.
	 * \return Name of the file with the solution of the structural problem.
	 */
	string GetSolution_FEMFileName(void);

	/*!
	 * \brief Get the name of the file with the residual of the problem.
	 * \return Name of the file with the residual of the problem.
	 */
	string GetResidual_FileName(void);

	/*!
	 * \brief Get the format of the input/output grid.
	 * \return Format of the input/output grid.
	 */
	unsigned short GetMesh_FileFormat(void);

	/*!
	 * \brief Get the format of the output solution.
	 * \return Format of the output solution.
	 */
	unsigned short GetOutput_FileFormat(void);

	/*!
	 * \brief Get the name of the file with the convergence history of the problem.
	 * \return Name of the file with convergence history of the problem.
	 */
	string GetConv_FileName(void);

	/*!
	 * \brief Get the name of the file with the convergence history of the problem for FSI applications.
	 * \return Name of the file with convergence history of the problem.
	 */
	string GetConv_FileName_FSI(void);
    
  /*!
   * \brief Get the name of the file with the forces breakdown of the problem.
   * \return Name of the file with forces breakdown of the problem.
   */
  string GetBreakdown_FileName(void);

	/*!
	 * \brief Get the name of the file with the flow variables.
	 * \return Name of the file with the primitive variables.
	 */
	string GetFlow_FileName(void);

	/*!
	 * \brief Get the name of the file with the structure variables.
	 * \return Name of the file with the structure variables.
	 */
	string GetStructure_FileName(void);

  /*!
	 * \brief Get the name of the file with the structure variables.
	 * \return Name of the file with the structure variables.
	 */
	string GetSurfStructure_FileName(void);

  /*!
	 * \brief Get the name of the file with the structure variables.
	 * \return Name of the file with the structure variables.
	 */
	string GetSurfWave_FileName(void);

  /*!
	 * \brief Get the name of the file with the structure variables.
	 * \return Name of the file with the structure variables.
	 */
	string GetSurfHeat_FileName(void);

	/*!
	 * \brief Get the name of the file with the wave variables.
	 * \return Name of the file with the wave variables.
	 */
	string GetWave_FileName(void);

  /*!
	 * \brief Get the name of the file with the wave variables.
	 * \return Name of the file with the wave variables.
	 */
	string GetHeat_FileName(void);

	/*!
	 * \brief Get the name of the file with the adjoint wave variables.
	 * \return Name of the file with the adjoint wave variables.
	 */
	string GetAdjWave_FileName(void);

	/*!
	 * \brief Get the name of the restart file for the wave variables.
	 * \return Name of the restart file for the flow variables.
	 */
	string GetRestart_WaveFileName(void);

	/*!
	 * \brief Get the name of the restart file for the heat variables.
	 * \return Name of the restart file for the flow variables.
	 */
	string GetRestart_HeatFileName(void);

	/*!
	 * \brief Append the zone index to the restart or the solution files.
	 * \return Name of the restart file for the flow variables.
	 */
	string GetMultizone_FileName(string val_filename, int val_iZone);
    
    /*!
	 * \brief Get the name of the restart file for the flow variables.
	 * \return Name of the restart file for the flow variables.
	 */
	string GetRestart_FlowFileName(void);

	/*!
	 * \brief Get the name of the restart file for the adjoint variables (drag objective function).
	 * \return Name of the restart file for the adjoint variables (drag objective function).
	 */
	string GetRestart_AdjFileName(void);

	/*!
	 * \brief Get the name of the restart file for the flow variables.
	 * \return Name of the restart file for the flow variables.
	 */
	string GetRestart_FEMFileName(void);

	/*!
	 * \brief Get the name of the file with the adjoint variables.
	 * \return Name of the file with the adjoint variables.
	 */
	string GetAdj_FileName(void);

	/*!
	 * \brief Get the name of the file with the gradient of the objective function.
	 * \return Name of the file with the gradient of the objective function.
	 */
	string GetObjFunc_Grad_FileName(void);

	/*!
	 * \brief Get the name of the file with the gradient of the objective function.
	 * \return Name of the file with the gradient of the objective function.
	 */
	string GetObjFunc_Value_FileName(void);

	/*!
	 * \brief Get the name of the file with the surface information for the flow problem.
	 * \return Name of the file with the surface information for the flow problem.
	 */
	string GetSurfFlowCoeff_FileName(void);

	/*!
	 * \brief Get the name of the file with the surface information for the adjoint problem.
	 * \return Name of the file with the surface information for the adjoint problem.
	 */
	string GetSurfAdjCoeff_FileName(void);

  /*!
	 * \brief Augment the input filename with the iteration number for an unsteady file.
   * \param[in] val_filename - String value of the base filename.
   * \param[in] val_iter - Unsteady iteration number or time spectral instance.
	 * \return Name of the file with the iteration numer for an unsteady solution file.
	 */
  string GetUnsteady_FileName(string val_filename, int val_iter);

  /*!
	 * \brief Append the input filename string with the appropriate objective function extension.
   * \param[in] val_filename - String value of the base filename.
	 * \return Name of the file with the appropriate objective function extension.
	 */
  string GetObjFunc_Extension(string val_filename);
  
        /*!
  	 * \brief Get functional that is going to be used to evaluate the residual flow convergence.
  	 * \return Functional that is going to be used to evaluate the residual flow convergence.
  	 */
  	unsigned short GetResidual_Func_Flow(void);

	/*!
	 * \brief Get functional that is going to be used to evaluate the flow convergence.
	 * \return Functional that is going to be used to evaluate the flow convergence.
	 */
	unsigned short GetCauchy_Func_Flow(void);

	/*!
	 * \brief Get functional that is going to be used to evaluate the adjoint flow convergence.
	 * \return Functional that is going to be used to evaluate the adjoint flow convergence.
	 */
	unsigned short GetCauchy_Func_AdjFlow(void);

	/*!
	 * \brief Get the number of iterations that are considered in the Cauchy convergence criteria.
	 * \return Number of elements in the Cauchy criteria.
	 */
	unsigned short GetCauchy_Elems(void);

	/*!
	 * \brief Get the number of iterations that are not considered in the convergence criteria.
	 * \return Number of iterations before starting with the convergence criteria.
	 */
	unsigned long GetStartConv_Iter(void);

	/*!
	 * \brief Get the value of convergence criteria for the Cauchy method in the direct,
	 *        adjoint or linearized problem.
	 * \return Value of the convergence criteria.
	 */
	su2double GetCauchy_Eps(void);

	/*!
	 * \brief If we are prforming an unsteady simulation, there is only
	 *        one value of the time step for the complete simulation.
	 * \return Value of the time step in an unsteady simulation (non dimensional).
	 */
	su2double GetDelta_UnstTimeND(void);

  /*!
	 * \brief If we are prforming an unsteady simulation, there is only
	 *        one value of the time step for the complete simulation.
	 * \return Value of the time step in an unsteady simulation (non dimensional).
	 */
	su2double GetTotal_UnstTimeND(void);

	/*!
	 * \brief If we are prforming an unsteady simulation, there is only
	 *        one value of the time step for the complete simulation.
	 * \return Value of the time step in an unsteady simulation.
	 */
	su2double GetDelta_UnstTime(void);

	/*!
	 * \brief Set the value of the unsteadty time step using the CFL number.
	 * \param[in] val_delta_unsttimend - Value of the unsteady time step using CFL number.
	 */
	void SetDelta_UnstTimeND(su2double val_delta_unsttimend);

	/*!
	 * \brief If we are performing an unsteady simulation, this is the
	 * 	value of max physical time for which we run the simulation
	 * \return Value of the physical time in an unsteady simulation.
	 */
	su2double GetTotal_UnstTime(void);

	/*!
	 * \brief If we are performing an unsteady simulation, this is the
	 * 	value of current time.
	 * \return Value of the physical time in an unsteady simulation.
	 */
	su2double GetCurrent_UnstTime(void);

  /*!
	 * \brief Divide the rectbles and hexahedron.
	 * \return <code>TRUE</code> if the elements must be divided; otherwise <code>FALSE</code>.
	 */
	bool GetEngine_Intake(void);

	/*!
	 * \brief Value of the design variable step, we use this value in design problems.
	 * \param[in] val_dv - Number of the design variable that we want to read.
   * \param[in] val_value - Value of the design variable that we want to read.
	 * \return Design variable step.
	 */
  su2double GetDV_Value(unsigned short val_dv, unsigned short val_val = 0);

  /*!
   * \brief Set the value of the design variable step, we use this value in design problems.
   * \param[in] val_dv - Number of the design variable that we want to read.
   * \param[in] val    - Value of the design variable.
   */
  void SetDV_Value(unsigned short val_dv, unsigned short val_ind, su2double val);

	/*!
	 * \brief Get information about the grid movement.
	 * \return <code>TRUE</code> if there is a grid movement; otherwise <code>FALSE</code>.
	 */
	bool GetGrid_Movement(void);

	/*!
	 * \brief Get the type of dynamic mesh motion.
	 * \param[in] val_iZone - Number for the current zone in the mesh (each zone has independent motion).
	 * \return Type of dynamic mesh motion.
	 */
	unsigned short GetKind_GridMovement(unsigned short val_iZone);

	/*!
	 * \brief Set the type of dynamic mesh motion.
	 * \param[in] val_iZone - Number for the current zone in the mesh (each zone has independent motion).
	 * \param[in] motion_Type - Specify motion type.
	 */
	void SetKind_GridMovement(unsigned short val_iZone, unsigned short motion_Type);

	/*!
	 * \brief Get the mach number based on the mesh velocity and freestream quantities.
	 * \return Mach number based on the mesh velocity and freestream quantities.
	 */
	su2double GetMach_Motion(void);

	/*!
	 * \brief Get x-coordinate of the mesh motion origin.
	 * \param[in] val_iZone - Number for the current zone in the mesh (each zone has independent motion).
	 * \return X-coordinate of the mesh motion origin.
	 */
	su2double GetMotion_Origin_X(unsigned short val_iZone);

	/*!
	 * \brief Get y-coordinate of the mesh motion origin
	 * \param[in] val_iZone - Number for the current zone in the mesh (each zone has independent motion).
	 * \return Y-coordinate of the mesh motion origin.
	 */
	su2double GetMotion_Origin_Y(unsigned short val_iZone);

	/*!
	 * \brief Get z-coordinate of the mesh motion origin
	 * \param[in] val_iZone - Number for the current zone in the mesh (each zone has independent motion).
	 * \return Z-coordinate of the mesh motion origin.
	 */
	su2double GetMotion_Origin_Z(unsigned short val_iZone);

	/*!
	 * \brief Set x-coordinate of the mesh motion origin.
	 * \param[in] val_iZone - Number for the current zone in the mesh (each zone has independent motion).
	 * \param[in] val_origin - New x-coordinate of the mesh motion origin.
	 */
	void SetMotion_Origin_X(unsigned short val_iZone, su2double val_origin);

	/*!
	 * \brief Set y-coordinate of the mesh motion origin
	 * \param[in] val_iZone - Number for the current zone in the mesh (each zone has independent motion).
	 * \param[in] val_origin - New y-coordinate of the mesh motion origin.
	 */
	void SetMotion_Origin_Y(unsigned short val_iZone, su2double val_origin);

	/*!
	 * \brief Set z-coordinate of the mesh motion origin
	 * \param[in] val_iZone - Number for the current zone in the mesh (each zone has independent motion).
	 * \param[in] val_origin - New y-coordinate of the mesh motion origin.
	 */
	void SetMotion_Origin_Z(unsigned short val_iZone, su2double val_origin);

	/*!
	 * \brief Get the translational velocity of the mesh in the x-direction.
	 * \param[in] val_iZone - Number for the current zone in the mesh (each zone has independent motion).
	 * \return Translational velocity of the mesh in the x-direction.
	 */
	su2double GetTranslation_Rate_X(unsigned short val_iZone);

	/*!
	 * \brief Get the translational velocity of the mesh in the y-direction.
	 * \param[in] val_iZone - Number for the current zone in the mesh (each zone has independent motion).
	 * \return Translational velocity of the mesh in the y-direction.
	 */
	su2double GetTranslation_Rate_Y(unsigned short val_iZone);

	/*!
	 * \brief Get the translational velocity of the mesh in the z-direction.
	 * \param[in] val_iZone - Number for the current zone in the mesh (each zone has independent motion).
	 * \return Translational velocity of the mesh in the z-direction.
	 */
	su2double GetTranslation_Rate_Z(unsigned short val_iZone);

	/*!
	 * \brief Get the angular velocity of the mesh about the x-axis.
	 * \param[in] val_iZone - Number for the current zone in the mesh (each zone has independent motion).
	 * \return Angular velocity of the mesh about the x-axis.
	 */
	su2double GetRotation_Rate_X(unsigned short val_iZone);

	/*!
	 * \brief Get the angular velocity of the mesh about the y-axis.
	 * \param[in] val_iZone - Number for the current zone in the mesh (each zone has independent motion).
	 * \return Angular velocity of the mesh about the y-axis.
	 */
	su2double GetRotation_Rate_Y(unsigned short val_iZone);

	/*!
	 * \brief Get the angular velocity of the mesh about the z-axis.
	 * \param[in] val_iZone - Number for the current zone in the mesh (each zone has independent motion).
	 * \return Angular velocity of the mesh about the z-axis.
	 */
	su2double GetRotation_Rate_Z(unsigned short val_iZone);

	/*!
	 * \brief Get the angular frequency of a mesh pitching about the x-axis.
	 * \param[in] val_iZone - Number for the current zone in the mesh (each zone has independent motion).
	 * \return Angular frequency of a mesh pitching about the x-axis.
	 */
	su2double GetPitching_Omega_X(unsigned short val_iZone);

	/*!
	 * \brief Get the angular frequency of a mesh pitching about the y-axis.
	 * \param[in] val_iZone - Number for the current zone in the mesh (each zone has independent motion).
	 * \return Angular frequency of a mesh pitching about the y-axis.
	 */
	su2double GetPitching_Omega_Y(unsigned short val_iZone);

	/*!
	 * \brief Get the angular frequency of a mesh pitching about the z-axis.
	 * \param[in] val_iZone - Number for the current zone in the mesh (each zone has independent motion).
	 * \return Angular frequency of a mesh pitching about the z-axis.
	 */
	su2double GetPitching_Omega_Z(unsigned short val_iZone);

	/*!
	 * \brief Get the pitching amplitude about the x-axis.
	 * \param[in] val_iZone - Number for the current zone in the mesh (each zone has independent motion).
	 * \return Pitching amplitude about the x-axis.
	 */
	su2double GetPitching_Ampl_X(unsigned short val_iZone);

	/*!
	 * \brief Get the pitching amplitude about the y-axis.
	 * \param[in] val_iZone - Number for the current zone in the mesh (each zone has independent motion).
	 * \return Pitching amplitude about the y-axis.
	 */
	su2double GetPitching_Ampl_Y(unsigned short val_iZone);

	/*!
	 * \brief Get the pitching amplitude about the z-axis.
	 * \param[in] val_iZone - Number for the current zone in the mesh (each zone has independent motion).
	 * \return Pitching amplitude about the z-axis.
	 */
	su2double GetPitching_Ampl_Z(unsigned short val_iZone);

	/*!
	 * \brief Get the pitching phase offset about the x-axis.
	 * \param[in] val_iZone - Number for the current zone in the mesh (each zone has independent motion).
	 * \return Pitching phase offset about the x-axis.
	 */
	su2double GetPitching_Phase_X(unsigned short val_iZone);

	/*!
	 * \brief Get the pitching phase offset about the y-axis.
	 * \param[in] val_iZone - Number for the current zone in the mesh (each zone has independent motion).
	 * \return Pitching phase offset about the y-axis.
	 */
	su2double GetPitching_Phase_Y(unsigned short val_iZone);

	/*!
	 * \brief Get the pitching phase offset about the z-axis.
	 * \param[in] val_iZone - Number for the current zone in the mesh (each zone has independent motion).
	 * \return Pitching phase offset about the z-axis.
	 */
	su2double GetPitching_Phase_Z(unsigned short val_iZone);

	/*!
	 * \brief Get the angular frequency of a mesh plunging in the x-direction.
	 * \param[in] val_iZone - Number for the current zone in the mesh (each zone has independent motion).
	 * \return Angular frequency of a mesh plunging in the x-direction.
	 */
	su2double GetPlunging_Omega_X(unsigned short val_iZone);

	/*!
	 * \brief Get the angular frequency of a mesh plunging in the y-direction.
	 * \param[in] val_iZone - Number for the current zone in the mesh (each zone has independent motion).
	 * \return Angular frequency of a mesh plunging in the y-direction.
	 */
	su2double GetPlunging_Omega_Y(unsigned short val_iZone);

	/*!
	 * \brief Get the angular frequency of a mesh plunging in the z-direction.
	 * \param[in] val_iZone - Number for the current zone in the mesh (each zone has independent motion).
	 * \return Angular frequency of a mesh plunging in the z-direction.
	 */
	su2double GetPlunging_Omega_Z(unsigned short val_iZone);

	/*!
	 * \brief Get the plunging amplitude in the x-direction.
	 * \param[in] val_iZone - Number for the current zone in the mesh (each zone has independent motion).
	 * \return Plunging amplitude in the x-direction.
	 */
	su2double GetPlunging_Ampl_X(unsigned short val_iZone);

	/*!
	 * \brief Get the plunging amplitude in the y-direction.
	 * \param[in] val_iZone - Number for the current zone in the mesh (each zone has independent motion).
	 * \return Plunging amplitude in the y-direction.
	 */
	su2double GetPlunging_Ampl_Y(unsigned short val_iZone);

	/*!
	 * \brief Get the plunging amplitude in the z-direction.
	 * \param[in] val_iZone - Number for the current zone in the mesh (each zone has independent motion).
	 * \return Plunging amplitude in the z-direction.
	 */
	su2double GetPlunging_Ampl_Z(unsigned short val_iZone);

  /*!
	 * \brief Get if we should update the motion origin.
	 * \param[in] val_marker - Value of the marker in which we are interested.
	 * \return yes or no to update motion origin.
	 */
	unsigned short GetMoveMotion_Origin(unsigned short val_marker);

	/*!
	 * \brief Get the minimum value of Beta for Roe-Turkel preconditioner
	 * \return the minimum value of Beta for Roe-Turkel preconditioner
	 */
	su2double GetminTurkelBeta();

	/*!
	 * \brief Get the minimum value of Beta for Roe-Turkel preconditioner
	 * \return the minimum value of Beta for Roe-Turkel preconditioner
	 */
	su2double GetmaxTurkelBeta();

	/*!
	 * \brief Get information about the adibatic wall condition
	 * \return <code>TRUE</code> if it is a adiabatic wall condition; otherwise <code>FALSE</code>.
	 */
	bool GetAdiabaticWall(void);

	/*!
	 * \brief Get information about the isothermal wall condition
	 * \return <code>TRUE</code> if it is a isothermal wall condition; otherwise <code>FALSE</code>.
	 */
	bool GetIsothermalWall(void);

	/*!
	 * \brief Get information about the Low Mach Preconditioning
	 * \return <code>TRUE</code> if we are using low Mach preconditioner; otherwise <code>FALSE</code>.
	 */
	bool Low_Mach_Preconditioning(void);

	/*!
	 * \brief Get information about the Low Mach Correction
	 * \return <code>TRUE</code> if we are using low Mach correction; otherwise <code>FALSE</code>.
	 */
	bool Low_Mach_Correction(void);

	/*!
	 * \brief Get information about the poisson solver condition
	 * \return <code>TRUE</code> if it is a poisson solver condition; otherwise <code>FALSE</code>.
	 */
	bool GetPoissonSolver(void);

	/*!
	 * \brief Get information about the gravity force.
	 * \return <code>TRUE</code> if it uses the gravity force; otherwise <code>FALSE</code>.
	 */
	bool GetGravityForce(void);

	/*!
	 * \brief Get information about the rotational frame.
	 * \return <code>TRUE</code> if there is a rotational frame; otherwise <code>FALSE</code>.
	 */
	bool GetRotating_Frame(void);

	/*!
	 * \brief Get information about the axisymmetric frame.
	 * \return <code>TRUE</code> if there is a rotational frame; otherwise <code>FALSE</code>.
	 */
	bool GetAxisymmetric(void);
  
  /*!
	 * \brief Get information about the axisymmetric frame.
	 * \return <code>TRUE</code> if there is a rotational frame; otherwise <code>FALSE</code>.
	 */
	bool GetDebugMode(void);

	/*!
	 * \brief Get information about there is a smoothing of the grid coordinates.
	 * \return <code>TRUE</code> if there is smoothing of the grid coordinates; otherwise <code>FALSE</code>.
	 */
	bool GetAdaptBoundary(void);

	/*!
	 * \brief Get information about there is a smoothing of the grid coordinates.
	 * \return <code>TRUE</code> if there is smoothing of the grid coordinates; otherwise <code>FALSE</code>.
	 */
	bool GetSmoothNumGrid(void);

	/*!
	 * \brief Set information about there is a smoothing of the grid coordinates.
	 * \param[in] val_smoothnumgrid - <code>TRUE</code> if there is smoothing of the grid coordinates; otherwise <code>FALSE</code>.
	 */
	void SetSmoothNumGrid(bool val_smoothnumgrid);

	/*!
	 * \brief Subtract one to the index of the finest grid (full multigrid strategy).
	 * \return Change the index of the finest grid.
	 */
	void SubtractFinestMesh(void);

	/*!
	 * \brief Obtain the kind of design variable.
	 * \param[in] val_dv - Number of the design variable that we want to read.
	 * \return Design variable identification.
	 */
	unsigned short GetDesign_Variable(unsigned short val_dv);

	/*!
	 * \brief Obtain the kind of convergence criteria to establish the convergence of the CFD code.
	 * \return Kind of convergence criteria.
	 */
	unsigned short GetConvCriteria(void);

	/*!
	 * \brief Get the index in the config information of the marker <i>val_marker</i>.
	 * \note When we read the config file, it stores the markers in a particular vector.
	 * \return Index in the config information of the marker <i>val_marker</i>.
	 */
	unsigned short GetMarker_CfgFile_TagBound(string val_marker);
  
  /*!
   * \brief Get the name in the config information of the marker number <i>val_marker</i>.
   * \note When we read the config file, it stores the markers in a particular vector.
   * \return Name of the marker in the config information of the marker <i>val_marker</i>.
   */
  string GetMarker_CfgFile_TagBound(unsigned short val_marker);

	/*!
	 * \brief Get the boundary information (kind of boundary) in the config information of the marker <i>val_marker</i>.
	 * \return Kind of boundary in the config information of the marker <i>val_marker</i>.
	 */
	unsigned short GetMarker_CfgFile_KindBC(string val_marker);

	/*!
	 * \brief Get the monitoring information from the config definition for the marker <i>val_marker</i>.
	 * \return Monitoring information of the boundary in the config information for the marker <i>val_marker</i>.
	 */
	unsigned short GetMarker_CfgFile_Monitoring(string val_marker);

  /*!
	 * \brief Get the monitoring information from the config definition for the marker <i>val_marker</i>.
	 * \return Monitoring information of the boundary in the config information for the marker <i>val_marker</i>.
	 */
	unsigned short GetMarker_CfgFile_GeoEval(string val_marker);

  /*!
	 * \brief Get the monitoring information from the config definition for the marker <i>val_marker</i>.
	 * \return Monitoring information of the boundary in the config information for the marker <i>val_marker</i>.
	 */
	unsigned short GetMarker_CfgFile_Designing(string val_marker);

	/*!
	 * \brief Get the plotting information from the config definition for the marker <i>val_marker</i>.
	 * \return Plotting information of the boundary in the config information for the marker <i>val_marker</i>.
	 */
	unsigned short GetMarker_CfgFile_Plotting(string val_marker);


	/*!
	 * \brief Get the FSI interface information from the config definition for the marker <i>val_marker</i>.
	 * \return Plotting information of the boundary in the config information for the marker <i>val_marker</i>.
	 */
	unsigned short GetMarker_CfgFile_FSIinterface(string val_marker);

  /*!
   * \brief Get the 1-D output (ie, averaged pressure) information from the config definition for the marker <i>val_marker</i>.
   * \return 1D output information of the boundary in the config information for the marker <i>val_marker</i>.
   */
  unsigned short GetMarker_CfgFile_Out_1D(string val_marker);

	/*!
	 * \brief Get the DV information from the config definition for the marker <i>val_marker</i>.
	 * \return DV information of the boundary in the config information for the marker <i>val_marker</i>.
	 */
	unsigned short GetMarker_CfgFile_DV(string val_marker);

  /*!
	 * \brief Get the motion information from the config definition for the marker <i>val_marker</i>.
	 * \return Motion information of the boundary in the config information for the marker <i>val_marker</i>.
	 */
	unsigned short GetMarker_CfgFile_Moving(string val_marker);

	/*!
	 * \brief Get the periodic information from the config definition of the marker <i>val_marker</i>.
	 * \return Periodic information of the boundary in the config information of the marker <i>val_marker</i>.
	 */
	unsigned short GetMarker_CfgFile_PerBound(string val_marker);

	/*!
	 * \brief Determines if problem is adjoint
	 * \return true if Adjoint
	 */
	bool GetContinuous_Adjoint(void);

    /*!
	 * \brief Determines if problem is viscous
	 * \return true if Viscous
	 */
	bool GetViscous(void);

	/*!
	 * \brief Provides the index of the solution in the container.
	 * \param[in] val_eqsystem - Equation that is being solved.
	 * \return Index on the solution container.
	 */
	unsigned short GetContainerPosition(unsigned short val_eqsystem);

	/*!
	 * \brief Value of the order of magnitude reduction of the residual.
	 * \return Value of the order of magnitude reduction of the residual.
	 */
	su2double GetOrderMagResidual(void);

	/*!
	 * \brief Value of the minimum residual value (log10 scale).
	 * \return Value of the minimum residual value (log10 scale).
	 */
	su2double GetMinLogResidual(void);

	/*!
	 * \brief Value of the order of magnitude reduction of the residual for FSI applications.
	 * \return Value of the order of magnitude reduction of the residual.
	 */
	su2double GetOrderMagResidualFSI(void);

	/*!
	 * \brief Value of the minimum residual value for FSI applications (log10 scale).
	 * \return Value of the minimum residual value (log10 scale).
	 */
	su2double GetMinLogResidualFSI(void);

	/*!
	 * \brief Value of the displacement tolerance UTOL for FEM structural analysis (log10 scale).
	 * \return Value of Res_FEM_UTOL (log10 scale).
	 */
	su2double GetResidual_FEM_UTOL(void);

	/*!
	 * \brief Value of the displacement tolerance UTOL for FEM structural analysis (log10 scale).
	 * \return Value of Res_FEM_UTOL (log10 scale).
	 */
	su2double GetResidual_FEM_RTOL(void);

	/*!
	 * \brief Value of the displacement tolerance UTOL for FEM structural analysis (log10 scale).
	 * \return Value of Res_FEM_UTOL (log10 scale).
	 */
	su2double GetResidual_FEM_ETOL(void);

  /*!
   * \brief Value of the damping factor for the engine inlet bc.
   * \return Value of the damping factor.
   */
  su2double GetDamp_Engine_Inflow(void);
  
  /*!
   * \brief Value of the damping factor for the engine bleed inlet bc.
   * \return Value of the damping factor.
   */
  su2double GetDamp_Engine_Bleed(void);
  
  /*!
   * \brief Value of the damping factor for the engine exhaust inlet bc.
   * \return Value of the damping factor.
   */
  su2double GetDamp_Engine_Exhaust(void);
  
	/*!
	 * \brief Value of the damping factor for the residual restriction.
	 * \return Value of the damping factor.
	 */
	su2double GetDamp_Res_Restric(void);

	/*!
	 * \brief Value of the damping factor for the correction prolongation.
	 * \return Value of the damping factor.
	 */
	su2double GetDamp_Correc_Prolong(void);

	/*!
	 * \brief Value of the position of the Near Field (y coordinate for 2D, and z coordinate for 3D).
	 * \return Value of the Near Field position.
	 */
	su2double GetPosition_Plane(void);

	/*!
	 * \brief Value of the weight of the drag coefficient in the Sonic Boom optimization.
	 * \return Value of the weight of the drag coefficient in the Sonic Boom optimization.
	 */
	su2double GetWeightCd(void);

  /*!
	 * \brief Value of the azimuthal line to fix due to a misalignments of the nearfield.
	 * \return Azimuthal line to fix due to a misalignments of the nearfield.
	 */
	su2double GetFixAzimuthalLine(void);

	/*!
	 * \brief Set the global parameters of each simulation for each runtime system.
	 * \param[in] val_solver - Solver of the simulation.
	 * \param[in] val_system - Runtime system that we are solving.
	 */
	void SetGlobalParam(unsigned short val_solver, unsigned short val_system, unsigned long val_extiter);

	/*!
	 * \brief Center of rotation for a rotational periodic boundary.
	 */
	su2double *GetPeriodicRotCenter(string val_marker);

	/*!
	 * \brief Angles of rotation for a rotational periodic boundary.
	 */
	su2double *GetPeriodicRotAngles(string val_marker);

	/*!
	 * \brief Translation vector for a rotational periodic boundary.
	 */
	su2double *GetPeriodicTranslation(string val_marker);

	/*!
	 * \brief Get the rotationally periodic donor marker for boundary <i>val_marker</i>.
	 * \return Periodic donor marker from the config information for the marker <i>val_marker</i>.
	 */
	unsigned short GetMarker_Periodic_Donor(string val_marker);

  /*!
	 * \brief Get the origin of the actuator disk.
	 */
  su2double* GetActDisk_Origin(string val_marker);

  /*!
	 * \brief Get the root radius of the actuator disk.
	 */
  su2double GetActDisk_RootRadius(string val_marker);

  /*!
	 * \brief Get the tip radius of th actuator disk.
	 */
  su2double GetActDisk_TipRadius(string val_marker);

  /*!
	 * \brief Get the thurst corffient of the actuator disk.
	 */
  su2double GetActDisk_PressJump(string val_marker);
  
  /*!
   * \brief Get the thurst corffient of the actuator disk.
   */
  su2double GetActDisk_TempJump(string val_marker);

  /*!
	 * \brief Get the rev / min of the actuator disk.
	 */
  su2double GetActDisk_Omega(string val_marker);
  
  /*!
   * \brief Get the rev / min of the actuator disk.
   */
  unsigned short GetActDisk_Distribution(string val_marker);
  
  /*!
	 * \brief Get Actuator Disk Outlet for boundary <i>val_marker</i> (actuator disk inlet).
	 * \return Actuator Disk Outlet from the config information for the marker <i>val_marker</i>.
	 */
	unsigned short GetMarker_ActDisk_Outlet(string val_marker);

  /*!
	 * \brief Get the internal index for a moving boundary <i>val_marker</i>.
	 * \return Internal index for a moving boundary <i>val_marker</i>.
	 */
	unsigned short GetMarker_Moving(string val_marker);

  /*!
	 * \brief Get the name of the surface defined in the geometry file.
	 * \param[in] val_marker - Value of the marker in which we are interested.
	 * \return Name that is in the geometry file for the surface that
	 *         has the marker <i>val_marker</i>.
	 */
	string GetMarker_Moving(unsigned short val_marker);

	/*!
	 * \brief Set the total number of SEND_RECEIVE periodic transformations.
	 * \param[in] val_index - Total number of transformations.
	 */
	void SetnPeriodicIndex(unsigned short val_index);

	/*!
	 * \brief Get the total number of SEND_RECEIVE periodic transformations.
	 * \return Total number of transformations.
	 */
	unsigned short GetnPeriodicIndex(void);

	/*!
	 * \brief Set the rotation center for a periodic transformation.
	 * \param[in] val_index - Index corresponding to the periodic transformation.
	 * \param[in] center - Pointer to a vector containing the coordinate of the center.
	 */
	void SetPeriodicCenter(unsigned short val_index, su2double* center);

	/*!
	 * \brief Get the rotation center for a periodic transformation.
	 * \param[in] val_index - Index corresponding to the periodic transformation.
	 * \return A vector containing coordinates of the center point.
	 */
	su2double* GetPeriodicCenter(unsigned short val_index);

	/*!
	 * \brief Set the rotation angles for a periodic transformation.
	 * \param[in] val_index - Index corresponding to the periodic transformation.
	 * \param[in] rotation - Pointer to a vector containing the rotation angles.
	 */
	void SetPeriodicRotation(unsigned short val_index, su2double* rotation);

	/*!
	 * \brief Get the rotation angles for a periodic transformation.
	 * \param[in] val_index - Index corresponding to the periodic transformation.
	 * \return A vector containing the angles of rotation.
	 */
	su2double* GetPeriodicRotation(unsigned short val_index);

	/*!
	 * \brief Set the translation vector for a periodic transformation.
	 * \param[in] val_index - Index corresponding to the periodic transformation.
	 * \param[in] translate - Pointer to a vector containing the coordinate of the center.
	 */
	void SetPeriodicTranslate(unsigned short val_index, su2double* translate);

	/*!
	 * \brief Get the translation vector for a periodic transformation.
	 * \param[in] val_index - Index corresponding to the periodic transformation.
	 * \return The translation vector.
	 */
	su2double* GetPeriodicTranslate(unsigned short val_index);

	/*!
	 * \brief Get the total temperature at a nacelle boundary.
	 * \param[in] val_index - Index corresponding to the inlet boundary.
	 * \return The total temperature.
	 */
	su2double GetExhaust_Temperature_Target(string val_index);

	/*!
	 * \brief Get the total temperature at an inlet boundary.
	 * \param[in] val_index - Index corresponding to the inlet boundary.
	 * \return The total temperature.
	 */
	su2double GetInlet_Ttotal(string val_index);

	/*!
	 * \brief Get the temperature at a supersonic inlet boundary.
	 * \param[in] val_index - Index corresponding to the inlet boundary.
	 * \return The inlet density.
	 */
	su2double GetInlet_Temperature(string val_index);

	/*!
	 * \brief Get the pressure at a supersonic inlet boundary.
	 * \param[in] val_index - Index corresponding to the inlet boundary.
	 * \return The inlet pressure.
	 */
	su2double GetInlet_Pressure(string val_index);

	/*!
	 * \brief Get the velocity vector at a supersonic inlet boundary.
	 * \param[in] val_index - Index corresponding to the inlet boundary.
	 * \return The inlet velocity vector.
	 */
	su2double* GetInlet_Velocity(string val_index);

	/*!
	 * \brief Get the fixed value at the Dirichlet boundary.
	 * \param[in] val_index - Index corresponding to the Dirichlet boundary.
	 * \return The total temperature.
	 */
	su2double GetDirichlet_Value(string val_index);

	/*!
	 * \brief Get whether this is a Dirichlet or a Neumann boundary.
	 * \param[in] val_index - Index corresponding to the Dirichlet boundary.
	 * \return Yes or No.
	 */
	bool GetDirichlet_Boundary(string val_index);

	/*!
	 * \brief Get the total pressure at an inlet boundary.
	 * \param[in] val_index - Index corresponding to the inlet boundary.
	 * \return The total pressure.
	 */
	su2double GetInlet_Ptotal(string val_index);

	/*!
	 * \brief Get the total pressure at an nacelle boundary.
	 * \param[in] val_index - Index corresponding to the inlet boundary.
	 * \return The total pressure.
	 */
	su2double GetExhaust_Pressure_Target(string val_index);

  /*!
	 * \brief Value of the CFL reduction in LevelSet problems.
	 * \return Value of the CFL reduction in LevelSet problems.
	 */
	su2double GetCFLRedCoeff_Turb(void);

	/*!
	 * \brief Get the flow direction unit vector at an inlet boundary.
	 * \param[in] val_index - Index corresponding to the inlet boundary.
	 * \return The flow direction vector.
	 */
	su2double* GetInlet_FlowDir(string val_index);

	/*!
	 * \brief Get the back pressure (static) at an outlet boundary.
	 * \param[in] val_index - Index corresponding to the outlet boundary.
	 * \return The outlet pressure.
	 */
	su2double GetOutlet_Pressure(string val_index);

	/*!
	 * \brief Get the var 1 at Riemann boundary.
	 * \param[in] val_marker - Index corresponding to the Riemann boundary.
	 * \return The var1
	 */
	su2double GetRiemann_Var1(string val_marker);

	/*!
	 * \brief Get the var 2 at Riemann boundary.
	 * \param[in] val_marker - Index corresponding to the Riemann boundary.
	 * \return The var2
	 */

	su2double GetRiemann_Var2(string val_marker);

	/*!
	 * \brief Get the Flowdir at Riemann boundary.
	 * \param[in] val_marker - Index corresponding to the Riemann boundary.
	 * \return The Flowdir
	 */
	su2double* GetRiemann_FlowDir(string val_marker);

	/*!
	 * \brief Get Kind Data of Riemann boundary.
	 * \param[in] val_marker - Index corresponding to the Riemann boundary.
	 * \return Kind data
	 */
	unsigned short GetKind_Data_Riemann(string val_marker);

	/*!
	 * \brief Get the var 1 at NRBC boundary.
	 * \param[in] val_marker - Index corresponding to the NRBC boundary.
	 * \return The var1
	 */
	su2double GetNRBC_Var1(string val_marker);

	/*!
	 * \brief Get the var 2 at NRBC boundary.
	 * \param[in] val_marker - Index corresponding to the NRBC boundary.
	 * \return The var2
	 */

	su2double GetNRBC_Var2(string val_marker);

	/*!
	 * \brief Get the Flowdir at NRBC boundary.
	 * \param[in] val_marker - Index corresponding to the NRBC boundary.
	 * \return The Flowdir
	 */
	su2double* GetNRBC_FlowDir(string val_marker);

	/*!
	 * \brief Get Kind Data of NRBC boundary.
	 * \param[in] val_marker - Index corresponding to the NRBC boundary.
	 * \return Kind data
	 */
	unsigned short GetKind_Data_NRBC(string val_marker);

	/*!
	 * \brief Get the wall temperature (static) at an isothermal boundary.
	 * \param[in] val_index - Index corresponding to the isothermal boundary.
	 * \return The wall temperature.
	 */
	su2double GetIsothermal_Temperature(string val_index);

	/*!
	 * \brief Get the wall heat flux on a constant heat flux boundary.
	 * \param[in] val_index - Index corresponding to the constant heat flux boundary.
	 * \return The heat flux.
	 */
	su2double GetWall_HeatFlux(string val_index);

	/*!
	 * \brief Get the back pressure (static) at an outlet boundary.
	 * \param[in] val_index - Index corresponding to the outlet boundary.
	 * \return The outlet pressure.
	 */
	su2double GetInflow_Mach_Target(string val_marker);

    /*!
	 * \brief Get the back pressure (static) at an outlet boundary.
	 * \param[in] val_index - Index corresponding to the outlet boundary.
	 * \return The outlet pressure.
	 */
	su2double GetInflow_Mach(string val_marker);

    /*!
	 * \brief Get the back pressure (static) at an outlet boundary.
	 * \param[in] val_index - Index corresponding to the outlet boundary.
	 * \return The outlet pressure.
	 */
	void SetInflow_Mach(unsigned short val_imarker, su2double val_fanface_mach);

    /*!
	 * \brief Get the back pressure (static) at an outlet boundary.
	 * \param[in] val_index - Index corresponding to the outlet boundary.
	 * \return The outlet pressure.
	 */
	su2double GetInflow_Pressure(string val_marker);

    /*!
	 * \brief Get the back pressure (static) at an outlet boundary.
	 * \param[in] val_index - Index corresponding to the outlet boundary.
	 * \return The outlet pressure.
	 */
	void SetInflow_Pressure(unsigned short val_imarker, su2double val_fanface_pressure);
  
  /*!
   * \brief Get the back pressure (static) at an outlet boundary.
   * \param[in] val_index - Index corresponding to the outlet boundary.
   * \return The outlet pressure.
   */
  su2double GetBleed_Temperature_Target(string val_marker);
  
  /*!
   * \brief Get the back pressure (static) at an outlet boundary.
   * \param[in] val_index - Index corresponding to the outlet boundary.
   * \return The outlet pressure.
   */
  su2double GetBleed_Temperature(string val_marker);
  
  /*!
   * \brief Get the back pressure (static) at an outlet boundary.
   * \param[in] val_index - Index corresponding to the outlet boundary.
   * \return The outlet pressure.
   */
  void SetBleed_Temperature(unsigned short val_imarker, su2double val_bleed_temp);
  
  /*!
   * \brief Get the back pressure (static) at an outlet boundary.
   * \param[in] val_index - Index corresponding to the outlet boundary.
   * \return The outlet pressure.
   */
  void SetExhaust_Temperature(unsigned short val_imarker, su2double val_exhaust_temp);
  
  /*!
   * \brief Get the back pressure (static) at an outlet boundary.
   * \param[in] val_index - Index corresponding to the outlet boundary.
   * \return The outlet pressure.
   */
  su2double GetExhaust_Temperature(string val_marker);
  
  /*!
   * \brief Get the back pressure (static) at an outlet boundary.
   * \param[in] val_index - Index corresponding to the outlet boundary.
   * \return The outlet pressure.
   */
  su2double GetBleed_MassFlow_Target(string val_marker);
  
  /*!
   * \brief Get the back pressure (static) at an outlet boundary.
   * \param[in] val_index - Index corresponding to the outlet boundary.
   * \return The outlet pressure.
   */
  su2double GetBleed_MassFlow(string val_marker);
  
  /*!
   * \brief Get the back pressure (static) at an outlet boundary.
   * \param[in] val_index - Index corresponding to the outlet boundary.
   * \return The outlet pressure.
   */
  void SetBleed_MassFlow(unsigned short val_imarker, su2double val_bleed_massflow);
  
  /*!
   * \brief Get the back pressure (static) at an outlet boundary.
   * \param[in] val_index - Index corresponding to the outlet boundary.
   * \return The outlet pressure.
   */
  su2double GetBleed_Pressure(string val_marker);

  /*!
   * \brief Get the back pressure (static) at an outlet boundary.
   * \param[in] val_index - Index corresponding to the outlet boundary.
   * \return The outlet pressure.
   */
  su2double GetExhaust_Pressure(string val_marker);

  /*!
   * \brief Get the back pressure (static) at an outlet boundary.
   * \param[in] val_index - Index corresponding to the outlet boundary.
   * \return The outlet pressure.
   */
  void SetBleed_Pressure(unsigned short val_imarker, su2double val_bleed_pressure);
  
  /*!
   * \brief Get the back pressure (static) at an outlet boundary.
   * \param[in] val_index - Index corresponding to the outlet boundary.
   * \return The outlet pressure.
   */
  void SetExhaust_Pressure(unsigned short val_imarker, su2double val_exhaust_pressure);
  
	/*!
	 * \brief Get the displacement value at an displacement boundary.
	 * \param[in] val_index - Index corresponding to the displacement boundary.
	 * \return The displacement value.
	 */
	su2double GetDispl_Value(string val_index);

	/*!
	 * \brief Get the force value at an load boundary.
	 * \param[in] val_index - Index corresponding to the load boundary.
	 * \return The load value.
	 */
	su2double GetLoad_Value(string val_index);

	/*!
	 * \brief Get the force value at a load boundary defined in cartesian coordinates.
	 * \param[in] val_index - Index corresponding to the load boundary.
	 * \return The load value.
	 */
	su2double GetLoad_Dir_Value(string val_index);

	/*!
	 * \brief Get the force multiplier at a load boundary in cartesian coordinates.
	 * \param[in] val_index - Index corresponding to the load boundary.
	 * \return The load multiplier.
	 */
	su2double GetLoad_Dir_Multiplier(string val_index);

	/*!
	 * \brief Get the force direction at a loaded boundary in cartesian coordinates.
	 * \param[in] val_index - Index corresponding to the load boundary.
	 * \return The load direction.
	 */
	su2double* GetLoad_Dir(string val_index);

	/*!
	 * \brief Get the amplitude of the sine-wave at a load boundary defined in cartesian coordinates.
	 * \param[in] val_index - Index corresponding to the load boundary.
	 * \return The load value.
	 */
	su2double GetLoad_Sine_Amplitude(string val_index);

	/*!
	 * \brief Get the frequency of the sine-wave at a load boundary in cartesian coordinates.
	 * \param[in] val_index - Index corresponding to the load boundary.
	 * \return The load frequency.
	 */
	su2double GetLoad_Sine_Frequency(string val_index);

	/*!
	 * \brief Get the force direction at a sine-wave loaded boundary in cartesian coordinates.
	 * \param[in] val_index - Index corresponding to the load boundary.
	 * \return The load direction.
	 */
	su2double* GetLoad_Sine_Dir(string val_index);

	/*!
	 * \brief Get the force value at an load boundary.
	 * \param[in] val_index - Index corresponding to the load boundary.
	 * \return The load value.
	 */
	su2double GetFlowLoad_Value(string val_index);

	/*!
	 * \brief Cyclic pitch amplitude for rotor blades.
	 * \return The specified cyclic pitch amplitude.
	 */
	su2double GetCyclic_Pitch(void);

	/*!
	 * \brief Collective pitch setting for rotor blades.
	 * \return The specified collective pitch setting.
	 */
	su2double GetCollective_Pitch(void);

	/*!
	 * \brief Get name of the arbitrary mesh motion input file.
	 * \return File name of the arbitrary mesh motion input file.
	 */
	string GetMotion_FileName(void);

  /*!
	 * \brief Set the config options.
	 */
	void SetConfig_Options(unsigned short val_iZone, unsigned short val_nZone);

  /*!
   * \brief Set the config options.
   */
  void SetRunTime_Options(void);

  /*!
	 * \brief Set the config file parsing.
	 */
  void SetConfig_Parsing(char case_filename[MAX_STRING_SIZE]);

  /*!
   * \brief Set the config file parsing.
   */
  bool SetRunTime_Parsing(char case_filename[MAX_STRING_SIZE]);
  
	/*!
	 * \brief Config file postprocessing.
	 */
	void SetPostprocessing(unsigned short val_software, unsigned short val_izone, unsigned short val_nDim);

	/*!
	 * \brief Config file markers processing.
	 */
	void SetMarkers(unsigned short val_software);

	/*!
	 * \brief Config file output.
	 */
	void SetOutput(unsigned short val_software, unsigned short val_izone);

	/*!
	 * \brief Value of Aeroelastic solution coordinate at time n+1.
	 */
	vector<vector<su2double> > GetAeroelastic_np1(unsigned short iMarker);

	/*!
	 * \brief Value of Aeroelastic solution coordinate at time n.
	 */
	vector<vector<su2double> > GetAeroelastic_n(unsigned short iMarker);

	/*!
	 * \brief Value of Aeroelastic solution coordinate at time n-1.
	 */
	vector<vector<su2double> > GetAeroelastic_n1(unsigned short iMarker);

	/*!
	 * \brief Value of Aeroelastic solution coordinate at time n+1.
	 */
	void SetAeroelastic_np1(unsigned short iMarker, vector<vector<su2double> > solution);

	/*!
	 * \brief Value of Aeroelastic solution coordinate at time n from time n+1.
	 */
	void SetAeroelastic_n(void);

	/*!
	 * \brief Value of Aeroelastic solution coordinate at time n-1 from time n.
	 */
	void SetAeroelastic_n1(void);

  /*!
   * \brief Aeroelastic Flutter Speed Index.
   */
  su2double GetAeroelastic_Flutter_Speed_Index(void);
  
	/*!
	 * \brief Uncoupled Aeroelastic Frequency Plunge.
	 */
	su2double GetAeroelastic_Frequency_Plunge(void);

	/*!
	 * \brief Uncoupled Aeroelastic Frequency Pitch.
	 */
	su2double GetAeroelastic_Frequency_Pitch(void);

  /*!
   * \brief Aeroelastic Airfoil Mass Ratio.
   */
  su2double GetAeroelastic_Airfoil_Mass_Ratio(void);

  /*!
   * \brief Aeroelastic center of gravity location.
   */
  su2double GetAeroelastic_CG_Location(void);

  /*!
   * \brief Aeroelastic radius of gyration squared.
   */
  su2double GetAeroelastic_Radius_Gyration_Squared(void);

  /*!
   * \brief Aeroelastic solve every x inner iteration.
   */
  unsigned short GetAeroelasticIter(void);
  
	/*!
	 * \brief Value of plunging coordinate.
     * \param[in] val_marker - the marker we are monitoring.
	 * \return Value of plunging coordinate.
	 */
	su2double GetAeroelastic_plunge(unsigned short val_marker);

    /*!
	 * \brief Value of pitching coordinate.
     * \param[in] val_marker - the marker we are monitoring.
	 * \return Value of pitching coordinate.
	 */
	su2double GetAeroelastic_pitch(unsigned short val_marker);

	/*!
	 * \brief Value of plunging coordinate.
     * \param[in] val_marker - the marker we are monitoring.
     * \param[in] val - value of plunging coordinate.
	 */
	void SetAeroelastic_plunge(unsigned short val_marker, su2double val);

	/*!
	 * \brief Value of pitching coordinate.
     * \param[in] val_marker - the marker we are monitoring.
     * \param[in] val - value of pitching coordinate.
	 */
	void SetAeroelastic_pitch(unsigned short val_marker, su2double val);

    /*!
	 * \brief Get information about the aeroelastic simulation.
	 * \return <code>TRUE</code> if it is an aeroelastic case; otherwise <code>FALSE</code>.
	 */
	bool GetAeroelastic_Simulation(void);

    /*!
	 * \brief Get information about the wind gust.
	 * \return <code>TRUE</code> if there is a wind gust; otherwise <code>FALSE</code>.
	 */
	bool GetWind_Gust(void);

    /*!
	 * \brief Get the type of gust to simulate.
	 * \return type of gust to use for the simulation.
	 */
	unsigned short GetGust_Type(void);

    /*!
	 * \brief Get the gust direction.
	 * \return the gust direction.
	 */
    unsigned short GetGust_Dir(void);

    /*!
	 * \brief Value of the gust wavelength.
	 */
	su2double GetGust_WaveLength(void);

    /*!
	 * \brief Value of the number of gust periods.
	 */
	su2double GetGust_Periods(void);

    /*!
	 * \brief Value of the gust amplitude.
	 */
	su2double GetGust_Ampl(void);

    /*!
	 * \brief Value of the time at which to begin the gust.
	 */
	su2double GetGust_Begin_Time(void);

    /*!
	 * \brief Value of the location ath which the gust begins.
	 */
	su2double GetGust_Begin_Loc(void);

  /*!
	 * \brief Value of the time at which to begin the gust.
	 */
	unsigned short GetnFFD_Iter(void);

  /*!
	 * \brief Value of the location ath which the gust begins.
	 */
	su2double GetFFD_Tol(void);

  /*!
	 * \brief Get the node number of the CV to visualize.
	 * \return Node number of the CV to visualize.
	 */
	long GetVisualize_CV(void);

  /*!
	 * \brief Get information about whether to use fixed CL mode.
	 * \return <code>TRUE</code> if fixed CL mode is active; otherwise <code>FALSE</code>.
	 */
	bool GetFixed_CL_Mode(void);

  /*!
	 * \brief Get the value specified for the target CL.
	 * \return Value of the target CL.
	 */
	su2double GetTarget_CL(void);

  /*!
	 * \brief Get the value of the damping coefficient for fixed CL mode.
	 * \return Damping coefficient for fixed CL mode.
	 */
	su2double GetDamp_Fixed_CL(void);
  
  /*!
   * \brief Get the value of iterations to re-evaluate the angle of attack.
   * \return Number of iterations.
   */
  unsigned long GetIter_Fixed_CL(void);
  
  /*!
	 * \brief Set the value of the boolean for updating AoA in fixed lift mode.
   * \param[in] val_update - the bool for whether to update the AoA.
	 */
	void SetUpdate_AoA(bool val_update);

  /*!
	 * \brief Get information about whether to update the AoA for fixed lift mode.
	 * \return <code>TRUE</code> if we should update the AoA for fixed lift mode; otherwise <code>FALSE</code>.
	 */
	bool GetUpdate_AoA(void);
  
  /*!
	 * \brief Set the current number of non-physical nodes in the solution.
   * \param[in] val_nonphys_points - current number of non-physical points.
	 */
	void SetNonphysical_Points(unsigned long val_nonphys_points);
  
  /*!
	 * \brief Get the current number of non-physical nodes in the solution.
	 * \return Current number of non-physical points.
	 */
	unsigned long GetNonphysical_Points(void);
  
  /*!
	 * \brief Set the current number of non-physical reconstructions for 2nd-order upwinding.
   * \param[in] val_nonphys_reconstr - current number of non-physical reconstructions for 2nd-order upwinding.
	 */
	void SetNonphysical_Reconstr(unsigned long val_nonphys_reconstr);
  
  /*!
	 * \brief Get the current number of non-physical reconstructions for 2nd-order upwinding.
	 * \return Current number of non-physical reconstructions for 2nd-order upwinding.
	 */
	unsigned long GetNonphysical_Reconstr(void);
  
	/*!
	 * \brief Given arrays x[1..n] and y[1..n] containing a tabulated function, i.e., yi = f(xi), with
	          x1 < x2 < . . . < xN , and given values yp1 and ypn for the first derivative of the interpolating
	          function at points 1 and n, respectively, this routine returns an array y2[1..n] that contains
	          the second derivatives of the interpolating function at the tabulated points xi. If yp1 and/or
	          ypn are equal to 1 × 1030 or larger, the routine is signaled to set the corresponding boundary
	          condition for a natural spline, with zero second derivative on that boundary.
						Numerical Recipes: The Art of Scientific Computing, Third Edition in C++.
	 */
	void SetSpline(vector<su2double> &x, vector<su2double> &y, unsigned long n, su2double yp1, su2double ypn, vector<su2double> &y2);

	/*!
	 * \brief Given the arrays xa[1..n] and ya[1..n], which tabulate a function (with the xai’s in order),
	          and given the array y2a[1..n], which is the output from spline above, and given a value of
	          x, this routine returns a cubic-spline interpolated value y.
         	  Numerical Recipes: The Art of Scientific Computing, Third Edition in C++.
	 * \returns The interpolated value of for x.
	 */
	su2double GetSpline(vector<su2double> &xa, vector<su2double> &ya, vector<su2double> &y2a, unsigned long n, su2double x);
  
  /*!
   * \brief Get the verbosity level of the console output.
   * \return Verbosity level for the console output.
   */
  unsigned short GetConsole_Output_Verb(void);

  /*!
   *
   * \brief Get the direct differentation method.
   * \return direct differentiation method.
   */
  unsigned short GetDirectDiff();

  /*!
   * \brief Get the indicator whether we are solving an discrete adjoint problem.
   * \return the discrete adjoint indicator.
  */
  bool GetDiscrete_Adjoint(void);

  /*!
   * \brief Get the indicator whether we want to benchmark the MPI performance of FSI problems
   * \return The value for checking
  */
  bool CheckFSI_MPI(void);

	/*!
	 * \brief Get the number of fluid subiterations roblems.
	 * \return Number of FSI subiters.
	 */
	unsigned short GetnIterFSI(void);

	/*!
	 * \brief Get Aitken's relaxation parameter for static relaxation cases.
	 * \return Aitken's relaxation parameters.
	 */
	su2double GetAitkenStatRelax(void);

	/*!
	 * \brief Get Aitken's maximum relaxation parameter for dynamic relaxation cases and first iteration.
	 * \return Aitken's relaxation parameters.
	 */
	su2double GetAitkenDynMaxInit(void);

	/*!
	 * \brief Get Aitken's maximum relaxation parameter for dynamic relaxation cases and first iteration.
	 * \return Aitken's relaxation parameters.
	 */
	su2double GetAitkenDynMinInit(void);


	/*!
	  * \brief Decide whether to apply dead loads to the model.
	  * \return <code>TRUE</code> if the dead loads are to be applied, <code>FALSE</code> otherwise.
	  */

	bool GetDeadLoad(void);

	/*!
	  * \brief Identifies if the mesh is matching or not (temporary, while implementing interpolation procedures).
	  * \return <code>TRUE</code> if the mesh is matching, <code>FALSE</code> otherwise.
	  */

	bool GetMatchingMesh(void);

	/*!
	  * \brief Identifies if we want to restart from a steady or an unsteady solution.
	  * \return <code>TRUE</code> if we restart from steady state solution, <code>FALSE</code> otherwise.
	  */

	bool GetSteadyRestart(void);


	/*!
	 * \brief Provides information about the time integration of the structural analysis, and change the write in the output
	 *        files information about the iteration.
	 * \return The kind of time integration: Static or dynamic analysis
	 */
	unsigned short GetDynamic_Analysis(void);

	/*!
	 * \brief If we are prforming an unsteady simulation, there is only
	 *        one value of the time step for the complete simulation.
	 * \return Value of the time step in an unsteady simulation (non dimensional).
	 */
	su2double GetDelta_DynTime(void);

	/*!
	 * \brief If we are prforming an unsteady simulation, there is only
	 *        one value of the time step for the complete simulation.
	 * \return Value of the time step in an unsteady simulation (non dimensional).
	 */
	su2double GetTotal_DynTime(void);

	/*!
	 * \brief If we are prforming an unsteady simulation, there is only
	 *        one value of the time step for the complete simulation.
	 * \return Value of the time step in an unsteady simulation (non dimensional).
	 */
	su2double GetCurrent_DynTime(void);

	/*!
	 * \brief Get information about writing dynamic structural analysis headers and file extensions.
	 * \return 	<code>TRUE</code> means that dynamic structural analysis solution files will be written.
	 */
	bool GetWrt_Dynamic(void);

	/*!
	 * \brief Get Newmark alpha parameter.
	 * \return Value of the Newmark alpha parameter.
	 */
	su2double GetNewmark_alpha(void);

	/*!
	 * \brief Get Newmark delta parameter.
	 * \return Value of the Newmark delta parameter.
	 */
	su2double GetNewmark_delta(void);

	/*!
	 * \brief Get the number of integration coefficients provided by the user.
	 * \return Number of integration coefficients.
	 */
	unsigned short GetnIntCoeffs(void);

	/*!
	 * \brief Get the integration coefficients for the Generalized Alpha - Newmark integration integration scheme.
	 * \param[in] val_coeff - Index of the coefficient.
	 * \return Alpha coefficient for the Runge-Kutta integration scheme.
	 */
	su2double Get_Int_Coeffs(unsigned short val_coeff);

	/*!
	 * \brief Check if the user wants to apply the load gradually.
	 * \return 	<code>TRUE</code> means that the load is to be applied gradually.
	 */
	 bool GetSigmoid_Load(void);

	/*!
	 * \brief Check if the user wants to apply the load as a ramp.
	 * \return 	<code>TRUE</code> means that the load is to be applied as a ramp.
	 */
	 bool GetRamp_Load(void);

	/*!
	 * \brief Get the maximum time of the ramp.
	 * \return 	Value of the max time while the load is linearly increased
	 */
	 su2double GetRamp_Time(void);

	/*!
	 * \brief Get the maximum time of the sigmoid.
	 * \return 	Value of the max time while the load is increased using a sigmoid
	 */
	 su2double GetSigmoid_Time(void);

	/*!
	 * \brief Get the sigmoid parameter.
	 * \return 	Parameter of steepness of the sigmoid
	 */
	 su2double GetSigmoid_K(void);

	/*!
	 * \brief Get the maximum time of the ramp.
	 * \return 	Value of the max time while the load is linearly increased
	 */
	su2double GetStatic_Time(void);

	/*!
	 * \brief Get the order of the predictor for FSI applications.
	 * \return 	Order of predictor
	 */
	 unsigned short GetPredictorOrder(void);

	/*!
	 * \brief Check if the simulation we are running is a FSI simulation
	 * \return Value of the physical time in an unsteady simulation.
	 */
	 bool GetFSI_Simulation(void);

	/*!
	 * \brief Check if we want to apply an incremental load to the nonlinear structural simulation
	 * \return <code>TRUE</code> means that the load is to be applied in increments.
	 */
	 bool GetIncrementalLoad(void);

	/*!
	 * \brief Get the number of increments for an incremental load.
	 * \return 	Number of increments.
	 */
	 unsigned long GetNumberIncrements(void);

	/*!
	 * \brief Get the value of the criteria for applying incremental loading.
	 * \return Value of the log10 of the residual.
	 */
	 su2double GetIncLoad_Criteria(unsigned short val_var);

	/*!
	 * \brief Get the relaxation method chosen for the simulation
	 * \return Value of the relaxation method
	 */
	unsigned short GetRelaxation_Method_FSI(void);

  /*!
   * \brief Get the kind of Riemann solver for the DG method (FEM flow solver).
   * \note This value is obtained from the config file, and it is constant
   *       during the computation.
   * \return Kind of Riemann solver for the DG method (FEM flow solver).
   */
  unsigned short GetRiemann_Solver_FEM(void);
  
  /*!
   * \brief Factor applied during quadrature of straight elements.
   * \return The specified straight element quadrature factor.
   */
  su2double GetQuadrature_Factor_Straight(void);
  
  /*!
   * \brief Factor applied during quadrature of curved elements.
   * \return The specified curved element quadrature factor.
   */
  su2double GetQuadrature_Factor_Curved(void);

	/*!
	 * \brief Get the interpolation method used for matching between zones.
	 */
	inline unsigned short GetKindInterpolation(void);

  /*!
   * \brief Get the AD support.
   */
  bool GetAD_Mode(void);
};

#include "config_structure.inl"<|MERGE_RESOLUTION|>--- conflicted
+++ resolved
@@ -712,13 +712,9 @@
   bool ParMETIS;      /*!< \brief Boolean for activating ParMETIS mode (while testing). */
   unsigned short DirectDiff; /*!< \brief Direct Differentation mode. */
   bool DiscreteAdjoint; /*!< \brief AD-based discrete adjoint mode. */
-<<<<<<< HEAD
   unsigned short Riemann_Solver_FEM; /*!< \brief Riemann solver chosen for the DG method. */
   su2double Quadrature_Factor_Straight; /*!< \brief Factor applied during quadrature of straight elements. */
   su2double Quadrature_Factor_Curved; /*!< \brief Factor applied during quadrature of straight elements */
-=======
-
->>>>>>> 690307c2
   
   /*--- all_options is a map containing all of the options. This is used during config file parsing
   to track the options which have not been set (so the default values can be used). Without this map
