/*!
 * \file CConfig.cpp
 * \brief Main file for managing the config file
 * \author F. Palacios, T. Economon, B. Tracey, H. Kline
 * \version 7.0.3 "Blackbird"
 *
 * SU2 Project Website: https://su2code.github.io
 *
 * The SU2 Project is maintained by the SU2 Foundation
 * (http://su2foundation.org)
 *
 * Copyright 2012-2020, SU2 Contributors (cf. AUTHORS.md)
 *
 * SU2 is free software; you can redistribute it and/or
 * modify it under the terms of the GNU Lesser General Public
 * License as published by the Free Software Foundation; either
 * version 2.1 of the License, or (at your option) any later version.
 *
 * SU2 is distributed in the hope that it will be useful,
 * but WITHOUT ANY WARRANTY; without even the implied warranty of
 * MERCHANTABILITY or FITNESS FOR A PARTICULAR PURPOSE. See the GNU
 * Lesser General Public License for more details.
 *
 * You should have received a copy of the GNU Lesser General Public
 * License along with SU2. If not, see <http://www.gnu.org/licenses/>.
 */

#define ENABLE_MAPS
#include "../include/CConfig.hpp"
#undef ENABLE_MAPS

#include "../include/fem_gauss_jacobi_quadrature.hpp"
#include "../include/fem_geometry_structure.hpp"

#include "../include/ad_structure.hpp"
#include "../include/toolboxes/printing_toolbox.hpp"

using namespace PrintingToolbox;

#ifdef PROFILE
#ifdef HAVE_MKL
#include "mkl.h"
#endif
#endif

vector<string> Profile_Function_tp;       /*!< \brief Vector of string names for profiled functions. */
vector<double> Profile_Time_tp;           /*!< \brief Vector of elapsed time for profiled functions. */
vector<double> Profile_ID_tp;             /*!< \brief Vector of group ID number for profiled functions. */
map<string, vector<int> > Profile_Map_tp; /*!< \brief Map containing the final results for profiled functions. */

map<CLong3T, int> GEMM_Profile_MNK;       /*!< \brief Map, which maps the GEMM size to the index where
                                                      the data for this GEMM is stored in several vectors. */
vector<long>   GEMM_Profile_NCalls;       /*!< \brief Vector, which stores the number of calls to this
                                                      GEMM size. */
vector<double> GEMM_Profile_TotTime;      /*!< \brief Total time spent for this GEMM size. */
vector<double> GEMM_Profile_MinTime;      /*!< \brief Minimum time spent for this GEMM size. */
vector<double> GEMM_Profile_MaxTime;      /*!< \brief Maximum time spent for this GEMM size. */

//#pragma omp threadprivate(Profile_Function_tp, Profile_Time_tp, Profile_ID_tp, Profile_Map_tp)


CConfig::CConfig(char case_filename[MAX_STRING_SIZE], unsigned short val_software, bool verb_high) {

  /*--- Set the case name to the base config file name without extension ---*/

  caseName = PrintingToolbox::split(string(case_filename),'.')[0];

  base_config = true;

  /*--- Store MPI rank and size ---*/

  rank = SU2_MPI::GetRank();
  size = SU2_MPI::GetSize();

  iZone = 0;
  nZone = 1;

  /*--- Initialize pointers to Null---*/

  SetPointersNull();

  /*--- Reading config options  ---*/

  SetConfig_Options();

  /*--- Parsing the config file  ---*/

  SetConfig_Parsing(case_filename);

  /*--- Set the default values for all of the options that weren't set ---*/

  SetDefault();

  /*--- Set number of zone ---*/

  SetnZone();

  /*--- Configuration file postprocessing ---*/

  SetPostprocessing(val_software, iZone, 0);

  /*--- Configuration file boundaries/markers setting ---*/

  SetMarkers(val_software);

  /*--- Configuration file output ---*/

  if ((rank == MASTER_NODE) && verb_high)
    SetOutput(val_software, iZone);

}

CConfig::CConfig(CConfig* config, char case_filename[MAX_STRING_SIZE], unsigned short val_software,
                 unsigned short val_iZone, unsigned short val_nZone, bool verb_high) {

  caseName = config->GetCaseName();

  unsigned short val_nDim;

  base_config = false;

  /*--- Store MPI rank and size ---*/

  rank = SU2_MPI::GetRank();
  size = SU2_MPI::GetSize();

  iZone = val_iZone;
  nZone = val_nZone;

  /*--- Initialize pointers to Null---*/

  SetPointersNull();

  /*--- Reading config options  ---*/

  SetConfig_Options();

  /*--- Parsing the config file  ---*/

  SetConfig_Parsing(case_filename);

  /*--- Set default options from base config ---*/

  SetDefaultFromConfig(config);

  /*--- Set the default values for all of the options that weren't set ---*/

  SetDefault();

  /*--- Get the dimension --- */

  val_nDim = GetnDim(Mesh_FileName, Mesh_FileFormat);

  /*--- Configuration file postprocessing ---*/

  SetPostprocessing(val_software, val_iZone, val_nDim);

  /*--- Configuration file boundaries/markers setting ---*/

  SetMarkers(val_software);

  /*--- Configuration file output ---*/

  if ((rank == MASTER_NODE) && verb_high)
    SetOutput(val_software, val_iZone);

  Multizone_Problem = config->GetMultizone_Problem();

}

CConfig::CConfig(char case_filename[MAX_STRING_SIZE], unsigned short val_software) {

  /*--- Set the case name to the base config file name without extension ---*/

  caseName = PrintingToolbox::split(string(case_filename),'.')[0];

  base_config = true;

  nZone = 1;
  iZone = 0;

  /*--- Store MPI rank and size ---*/

  rank = SU2_MPI::GetRank();
  size = SU2_MPI::GetSize();

  /*--- Initialize pointers to Null---*/

  SetPointersNull();

  /*--- Reading config options  ---*/

  SetConfig_Options();

  /*--- Parsing the config file  ---*/

  SetConfig_Parsing(case_filename);

  /*--- Set the default values for all of the options that weren't set ---*/

  SetDefault();

  /*--- Set number of zones --- */

  SetnZone();

  /*--- Configuration file postprocessing ---*/

  SetPostprocessing(val_software, 0, 1);

  /*--- Configuration file boundaries/markers setting ---*/

  SetMarkers(val_software);

  /*--- Print the header --- */

  SetHeader(val_software);

}

CConfig::CConfig(char case_filename[MAX_STRING_SIZE], CConfig *config) {

  /*--- Set the case name to the base config file name without extension ---*/

  caseName = PrintingToolbox::split(string(case_filename),'.')[0];

  base_config = true;

  /*--- Store MPI rank and size ---*/

  rank = SU2_MPI::GetRank();
  size = SU2_MPI::GetSize();

  bool runtime_file = false;

  /*--- Initialize pointers to Null---*/

  SetPointersNull();

  /*--- Reading config options  ---*/

  SetRunTime_Options();

  /*--- Parsing the config file  ---*/

  runtime_file = SetRunTime_Parsing(case_filename);

  /*--- Set the default values for all of the options that weren't set ---*/

  SetDefault();

  /*--- Update original config file ---*/

  if (runtime_file) {
    if (all_options.find("TIME_ITER") == all_options.end())
      config->SetnTime_Iter(nTimeIter);
  }
}

SU2_MPI::Comm CConfig::GetMPICommunicator() {

  return SU2_Communicator;

}

void CConfig::SetMPICommunicator(SU2_MPI::Comm Communicator) {

  SU2_Communicator = Communicator;

}

void CConfig::addDoubleOption(const string name, su2double & option_field, su2double default_value) {
  // Check if the key is already in the map. If this fails, it is coder error
  // and not user error, so throw.
  assert(option_map.find(name) == option_map.end());

  // Add this option to the list of all the options
  all_options.insert(pair<string, bool>(name, true));

  // Create the parser for a su2double option with a reference to the option_field and the desired
  // default value. This will take the string in the config file, convert it to a su2double, and
  // place that su2double in the memory location specified by the reference.
  COptionBase* val = new COptionDouble(name, option_field, default_value);

  // Create an association between the option name ("CFL") and the parser generated above.
  // During configuration, the parsing script will get the option name, and use this map
  // to find how to parse that option.
  option_map.insert(pair<string, COptionBase *>(name, val));
}

void CConfig::addStringOption(const string name, string & option_field, string default_value) {
  assert(option_map.find(name) == option_map.end());
  all_options.insert(pair<string, bool>(name, true));
  COptionBase* val = new COptionString(name, option_field, default_value);
  option_map.insert(pair<string, COptionBase *>(name, val));
}

void CConfig::addIntegerOption(const string name, int & option_field, int default_value) {
  assert(option_map.find(name) == option_map.end());
  all_options.insert(pair<string, bool>(name, true));
  COptionBase* val = new COptionInt(name, option_field, default_value);
  option_map.insert(pair<string, COptionBase *>(name, val));
}

void CConfig::addUnsignedLongOption(const string name, unsigned long & option_field, unsigned long default_value) {
  assert(option_map.find(name) == option_map.end());
  all_options.insert(pair<string, bool>(name, true));
  COptionBase* val = new COptionULong(name, option_field, default_value);
  option_map.insert(pair<string, COptionBase *>(name, val));
}

void CConfig::addUnsignedShortOption(const string name, unsigned short & option_field, unsigned short default_value) {
  assert(option_map.find(name) == option_map.end());
  all_options.insert(pair<string, bool>(name, true));
  COptionBase* val = new COptionUShort(name, option_field, default_value);
  option_map.insert(pair<string, COptionBase *>(name, val));
}

void CConfig::addLongOption(const string name, long & option_field, long default_value) {
  assert(option_map.find(name) == option_map.end());
  all_options.insert(pair<string, bool>(name, true));
  COptionBase* val = new COptionLong(name, option_field, default_value);
  option_map.insert(pair<string, COptionBase *>(name, val));
}

void CConfig::addBoolOption(const string name, bool & option_field, bool default_value) {
  assert(option_map.find(name) == option_map.end());
  all_options.insert(pair<string, bool>(name, true));
  COptionBase* val = new COptionBool(name, option_field, default_value);
  option_map.insert(pair<string, COptionBase *>(name, val));
}

// enum types work differently than all of the others because there are a small number of valid
// string entries for the type. One must also provide a list of all the valid strings of that type.
template <class Tenum>
void CConfig::addEnumOption(const string name, unsigned short & option_field, const map<string, Tenum> & enum_map, Tenum default_value) {
  assert(option_map.find(name) == option_map.end());
  all_options.insert(pair<string, bool>(name, true));
  COptionBase* val = new COptionEnum<Tenum>(name, enum_map, option_field, default_value);
  option_map.insert(pair<string, COptionBase *>(name, val));
  return;
}


// input_size is the number of options read in from the config file
template <class Tenum>
void CConfig::addEnumListOption(const string name, unsigned short & input_size, unsigned short * & option_field, const map<string, Tenum> & enum_map) {
  input_size = 0;
  assert(option_map.find(name) == option_map.end());
  all_options.insert(pair<string, bool>(name, true));
  COptionBase* val = new COptionEnumList<Tenum>(name, enum_map, option_field, input_size);
  option_map.insert( pair<string, COptionBase*>(name, val) );
}

void CConfig::addDoubleArrayOption(const string name, const int size, su2double * & option_field, su2double * default_value) {
  assert(option_map.find(name) == option_map.end());
  all_options.insert(pair<string, bool>(name, true));
  COptionBase* val = new COptionDoubleArray(name, size, option_field, default_value);
  option_map.insert(pair<string, COptionBase *>(name, val));
}

void CConfig::addDoubleListOption(const string name, unsigned short & size, su2double * & option_field) {
  assert(option_map.find(name) == option_map.end());
  all_options.insert(pair<string, bool>(name, true));
  COptionBase* val = new COptionDoubleList(name, size, option_field);
  option_map.insert(pair<string, COptionBase *>(name, val));
}

void CConfig::addShortListOption(const string name, unsigned short & size, short * & option_field) {
  assert(option_map.find(name) == option_map.end());
  all_options.insert(pair<string, bool>(name, true));
  COptionBase* val = new COptionShortList(name, size, option_field);
  option_map.insert(pair<string, COptionBase *>(name, val));
}

void CConfig::addUShortListOption(const string name, unsigned short & size, unsigned short * & option_field) {
  assert(option_map.find(name) == option_map.end());
  all_options.insert(pair<string, bool>(name, true));
  COptionBase* val = new COptionUShortList(name, size, option_field);
  option_map.insert(pair<string, COptionBase *>(name, val));
}

void CConfig::addStringListOption(const string name, unsigned short & num_marker, string* & option_field) {
  assert(option_map.find(name) == option_map.end());
  all_options.insert(pair<string, bool>(name, true));
  COptionBase* val = new COptionStringList(name, num_marker, option_field);
  option_map.insert(pair<string, COptionBase *>(name, val));
}

void CConfig::addConvectOption(const string name, unsigned short & space_field, unsigned short & centered_field, unsigned short & upwind_field) {
  assert(option_map.find(name) == option_map.end());
  all_options.insert(pair<string, bool>(name, true));
  COptionBase* val = new COptionConvect(name, space_field, centered_field, upwind_field);
  option_map.insert(pair<string, COptionBase *>(name, val));
}

void CConfig::addConvectFEMOption(const string name, unsigned short & space_field, unsigned short & fem_field) {
  assert(option_map.find(name) == option_map.end());
  all_options.insert(pair<string, bool>(name, true));
  COptionBase* val = new COptionFEMConvect(name, space_field, fem_field);
  option_map.insert(pair<string, COptionBase *>(name, val));
}

void CConfig::addMathProblemOption(const string name, bool & ContinuousAdjoint, const bool & ContinuousAdjoint_default,
                          bool & DiscreteAdjoint, const bool & DiscreteAdjoint_default,
                          bool & Restart_Flow, const bool & Restart_Flow_default) {
  assert(option_map.find(name) == option_map.end());
  all_options.insert(pair<string, bool>(name, true));
  COptionBase* val = new COptionMathProblem(name, ContinuousAdjoint, ContinuousAdjoint_default, DiscreteAdjoint, DiscreteAdjoint_default, Restart_Flow, Restart_Flow_default);
  option_map.insert(pair<string, COptionBase *>(name, val));
}

void CConfig::addDVParamOption(const string name, unsigned short & nDV_field, su2double** & paramDV, string* & FFDTag,
                      unsigned short* & design_variable) {
  assert(option_map.find(name) == option_map.end());
  all_options.insert(pair<string, bool>(name, true));
  COptionBase* val = new COptionDVParam(name, nDV_field, paramDV, FFDTag, design_variable);
  option_map.insert(pair<string, COptionBase *>(name, val));
}

void CConfig::addDVValueOption(const string name, unsigned short* & nDVValue_field, su2double** & valueDV, unsigned short & nDV_field,  su2double** & paramDV,
                      unsigned short* & design_variable) {
  assert(option_map.find(name) == option_map.end());
  all_options.insert(pair<string, bool>(name, true));
  COptionBase* val = new COptionDVValue(name, nDVValue_field, valueDV, nDV_field, paramDV, design_variable);
  option_map.insert(pair<string, COptionBase *>(name, val));
}

void CConfig::addFFDDefOption(const string name, unsigned short & nFFD_field, su2double** & coordFFD, string* & FFDTag) {
  assert(option_map.find(name) == option_map.end());
  all_options.insert(pair<string, bool>(name, true));
  COptionBase* val = new COptionFFDDef(name, nFFD_field, coordFFD, FFDTag);
  option_map.insert(pair<string, COptionBase *>(name, val));
}

void CConfig::addFFDDegreeOption(const string name, unsigned short & nFFD_field, unsigned short** & degreeFFD) {
  assert(option_map.find(name) == option_map.end());
  all_options.insert(pair<string, bool>(name, true));
  COptionBase* val = new COptionFFDDegree(name, nFFD_field, degreeFFD);
  option_map.insert(pair<string, COptionBase *>(name, val));
}

void CConfig::addStringDoubleListOption(const string name, unsigned short & list_size, string * & string_field,
                               su2double* & double_field) {
  assert(option_map.find(name) == option_map.end());
  all_options.insert(pair<string, bool>(name, true));
  COptionBase* val = new COptionStringDoubleList(name, list_size, string_field, double_field);
  option_map.insert(pair<string, COptionBase *>(name, val));
}

void CConfig::addInletOption(const string name, unsigned short & nMarker_Inlet, string * & Marker_Inlet,
                    su2double* & Ttotal, su2double* & Ptotal, su2double** & FlowDir) {
  assert(option_map.find(name) == option_map.end());
  all_options.insert(pair<string, bool>(name, true));
  COptionBase* val = new COptionInlet(name, nMarker_Inlet, Marker_Inlet, Ttotal, Ptotal, FlowDir);
  option_map.insert(pair<string, COptionBase *>(name, val));
}

template <class Tenum>
void CConfig::addRiemannOption(const string name, unsigned short & nMarker_Riemann, string * & Marker_Riemann, unsigned short* & option_field, const map<string, Tenum> & enum_map,
                               su2double* & var1, su2double* & var2, su2double** & FlowDir) {
  assert(option_map.find(name) == option_map.end());
  all_options.insert(pair<string, bool>(name, true));
  COptionBase* val = new COptionRiemann<Tenum>(name, nMarker_Riemann, Marker_Riemann, option_field, enum_map, var1, var2, FlowDir);
  option_map.insert(pair<string, COptionBase *>(name, val));
}

template <class Tenum>
void CConfig::addGilesOption(const string name, unsigned short & nMarker_Giles, string * & Marker_Giles, unsigned short* & option_field, const map<string, Tenum> & enum_map,
                             su2double* & var1, su2double* & var2, su2double** & FlowDir, su2double* & relaxfactor1, su2double* & relaxfactor2) {
  assert(option_map.find(name) == option_map.end());
  all_options.insert(pair<string, bool>(name, true));
  COptionBase* val = new COptionGiles<Tenum>(name, nMarker_Giles, Marker_Giles, option_field, enum_map, var1, var2, FlowDir, relaxfactor1, relaxfactor2);
  option_map.insert(pair<string, COptionBase *>(name, val));
}

void CConfig::addExhaustOption(const string name, unsigned short & nMarker_Exhaust, string * & Marker_Exhaust,
                               su2double* & Ttotal, su2double* & Ptotal) {
  assert(option_map.find(name) == option_map.end());
  all_options.insert(pair<string, bool>(name, true));
  COptionBase* val = new COptionExhaust(name, nMarker_Exhaust, Marker_Exhaust, Ttotal, Ptotal);
  option_map.insert(pair<string, COptionBase *>(name, val));
}

void CConfig::addPeriodicOption(const string & name, unsigned short & nMarker_PerBound,
                                string* & Marker_PerBound, string* & Marker_PerDonor,
                                su2double** & RotCenter, su2double** & RotAngles, su2double** & Translation) {
  assert(option_map.find(name) == option_map.end());
  all_options.insert(pair<string, bool>(name, true));
  COptionBase* val = new COptionPeriodic(name, nMarker_PerBound, Marker_PerBound, Marker_PerDonor, RotCenter, RotAngles, Translation);
  option_map.insert(pair<string, COptionBase *>(name, val));
}

void CConfig::addTurboPerfOption(const string & name, unsigned short & nMarker_TurboPerf,
                                 string* & Marker_TurboBoundIn, string* & Marker_TurboBoundOut) {
  assert(option_map.find(name) == option_map.end());
  all_options.insert(pair<string, bool>(name, true));
  COptionBase* val = new COptionTurboPerformance(name, nMarker_TurboPerf, Marker_TurboBoundIn, Marker_TurboBoundOut);
  option_map.insert(pair<string, COptionBase *>(name, val));
}

void CConfig::addActDiskOption(const string & name, unsigned short & nMarker_ActDiskInlet,
                               unsigned short & nMarker_ActDiskOutlet, string* & Marker_ActDiskInlet,
                               string* & Marker_ActDiskOutlet, su2double** & ActDisk_PressJump,
                               su2double** & ActDisk_TempJump, su2double** & ActDisk_Omega) {
  assert(option_map.find(name) == option_map.end());
  all_options.insert(pair<string, bool>(name, true));
  COptionBase* val = new COptionActDisk(name, nMarker_ActDiskInlet, nMarker_ActDiskOutlet, Marker_ActDiskInlet,
                                        Marker_ActDiskOutlet, ActDisk_PressJump, ActDisk_TempJump, ActDisk_Omega);
  option_map.insert(pair<string, COptionBase *>(name, val));
}

void CConfig::addWallFunctionOption(const string &name, unsigned short &list_size, string* &string_field,
                                    unsigned short* &val_Kind_WF, unsigned short** &val_IntInfo_WF,
                                    su2double** &val_DoubleInfo_WF) {
  assert(option_map.find(name) == option_map.end());
  all_options.insert(pair<string, bool>(name, true));
  COptionBase* val = new COptionWallFunction(name, list_size, string_field, val_Kind_WF,
                                             val_IntInfo_WF, val_DoubleInfo_WF);
  option_map.insert(pair<string, COptionBase *>(name, val));
}

void CConfig::addPythonOption(const string name) {
  assert(option_map.find(name) == option_map.end());
  all_options.insert(pair<string, bool>(name, true));
  COptionBase* val = new COptionPython(name);
  option_map.insert(pair<string, COptionBase *>(name, val));
}

unsigned short CConfig::GetnZone(string val_mesh_filename, unsigned short val_format) {

  int nZone = 1; /* Default value if nothing is specified. */

  switch (val_format) {
    case SU2: {

      /*--- Local variables for reading the SU2 file. ---*/
      string text_line;
      ifstream mesh_file;

      /*--- Check if the mesh file can be opened for reading. ---*/
      mesh_file.open(val_mesh_filename.c_str(), ios::in);
      if (mesh_file.fail())
        SU2_MPI::Error(string("There is no geometry file called ") + val_mesh_filename,
                              CURRENT_FUNCTION);

      /*--- Read the SU2 mesh file until the zone data is reached or
            when it can be decided that it is not present. ---*/
      while( getline (mesh_file, text_line) ) {

        /*--- Search for the "NZONE" keyword to see if there are multiple Zones ---*/
        if(text_line.find ("NZONE=",0) != string::npos) {
          text_line.erase (0,6); nZone = atoi(text_line.c_str());
          break;
        }

        /*--- If one of the keywords IZONE, NELEM or NPOIN, NMARK is encountered,
              it can be assumed that the NZONE keyword is not present and the loop
              can be terminated. ---*/
        if(text_line.find ("IZONE=",0) != string::npos) break;
        if(text_line.find ("NELEM=",0) != string::npos) break;
        if(text_line.find ("NPOIN=",0) != string::npos) break;
        if(text_line.find ("NMARK=",0) != string::npos) break;
      }

      mesh_file.close();
      break;

    }

    case CGNS_GRID: {

#ifdef HAVE_CGNS

      /*--- Local variables which are needed when calling the CGNS mid-level API. ---*/

      int fn, nbases = 0, nzones = 0, file_type;
      int cell_dim = 0, phys_dim = 0;
      char basename[CGNS_STRING_SIZE];

      /*--- Check whether the supplied file is truly a CGNS file. ---*/

      if ( cg_is_cgns(val_mesh_filename.c_str(), &file_type) != CG_OK ) {
        SU2_MPI::Error(val_mesh_filename +
                       string(" was not found or is not a properly formatted CGNS file.\n") +
                       string("Note that SU2 expects unstructured CGNS files in ADF data format."),
                       CURRENT_FUNCTION);
      }

      /*--- Open the CGNS file for reading. The value of fn returned
       is the specific index number for this file and will be
       repeatedly used in the function calls. ---*/

      if (cg_open(val_mesh_filename.c_str(), CG_MODE_READ, &fn)) cg_error_exit();

      /*--- Get the number of databases. This is the highest node
       in the CGNS heirarchy. ---*/

      if (cg_nbases(fn, &nbases)) cg_error_exit();

      /*--- Check if there is more than one database. Throw an
       error if there is because this reader can currently
       only handle one database. ---*/

      if ( nbases > 1 ) {
        SU2_MPI::Error("CGNS reader currently incapable of handling more than 1 database." ,
                       CURRENT_FUNCTION);
      }

      /*--- Read the databases. Note that the indexing starts at 1. ---*/

      for ( int i = 1; i <= nbases; i++ ) {

        if (cg_base_read(fn, i, basename, &cell_dim, &phys_dim)) cg_error_exit();

        /*--- Get the number of zones for this base. ---*/

        if (cg_nzones(fn, i, &nzones)) cg_error_exit();

      }

      /*--- Close the CGNS file. ---*/

      if ( cg_close(fn) ) cg_error_exit();

      /*--- Set the number of zones as read from the CGNS file ---*/

      nZone = nzones;

#else
      SU2_MPI::Error(string(" SU2 built without CGNS support. \n") +
                     string(" To use CGNS, build SU2 accordingly."),
                     CURRENT_FUNCTION);
#endif

      break;
    }
    case RECTANGLE: {
      nZone = 1;
      break;
    }
    case BOX: {
      nZone = 1;
      break;
    }
  }

  return (unsigned short) nZone;

}

unsigned short CConfig::GetnDim(string val_mesh_filename, unsigned short val_format) {

  short nDim = -1;

  switch (val_format) {
    case SU2: {

      /*--- Local variables for reading the SU2 file. ---*/
      string text_line;
      ifstream mesh_file;

      /*--- Open grid file ---*/
      mesh_file.open(val_mesh_filename.c_str(), ios::in);
      if (mesh_file.fail()) {
        SU2_MPI::Error(string("The SU2 mesh file named ") + val_mesh_filename + string(" was not found."), CURRENT_FUNCTION);
      }

      /*--- Read the SU2 mesh file until the dimension data is reached
            or when it can be decided that it is not present. ---*/
      while( getline (mesh_file, text_line) ) {

        /*--- Search for the "NDIME" keyword to determine the number
              of dimensions.  ---*/
        if(text_line.find ("NDIME=",0) != string::npos) {
          text_line.erase (0,6); nDim = atoi(text_line.c_str());
          break;
        }

        /*--- If one of the keywords NELEM or NPOIN, NMARK is encountered,
              it can be assumed that the NZONE keyword is not present and
              the loop can be terminated. ---*/
        if(text_line.find ("NELEM=",0) != string::npos) break;
        if(text_line.find ("NPOIN=",0) != string::npos) break;
        if(text_line.find ("NMARK=",0) != string::npos) break;
      }

      mesh_file.close();

      /*--- Throw an error if the dimension was not found. ---*/
      if (nDim == -1) {
        SU2_MPI::Error(val_mesh_filename + string(" is not an SU2 mesh file or has the wrong format \n ('NDIME=' not found). Please check."),
                       CURRENT_FUNCTION);
      }

      break;
    }

    case CGNS_GRID: {

#ifdef HAVE_CGNS

      /*--- Local variables which are needed when calling the CGNS mid-level API. ---*/
      int fn, nbases, file_type;
      int cell_dim, phys_dim;
      char basename[CGNS_STRING_SIZE];

      /*--- Check whether the supplied file is truly a CGNS file. ---*/
      if ( cg_is_cgns(val_mesh_filename.c_str(), &file_type) != CG_OK ) {
        SU2_MPI::Error(val_mesh_filename +
                       string(" was not found or is not a properly formatted CGNS file.\n") +
                       string("Note that SU2 expects unstructured CGNS files in ADF data format."),
                       CURRENT_FUNCTION);
      }

      /*--- Open the CGNS file for reading. The value of fn returned
            is the specific index number for this file and will be
            repeatedly used in the function calls. ---*/
      if (cg_open(val_mesh_filename.c_str(), CG_MODE_READ, &fn) != CG_OK) cg_error_exit();

      /*--- Get the number of databases. This is the highest node
            in the CGNS heirarchy. ---*/
      if (cg_nbases(fn, &nbases) != CG_OK) cg_error_exit();

      /*--- Check if there is more than one database. Throw an
            error if there is because this reader can currently
            only handle one database. ---*/
      if ( nbases > 1 )
        SU2_MPI::Error("CGNS reader currently incapable of handling more than 1 database." ,
                       CURRENT_FUNCTION);

      /*--- Read the database. Note that the indexing starts at 1.
            Afterwards close the file again. ---*/
      if (cg_base_read(fn, 1, basename, &cell_dim, &phys_dim) != CG_OK) cg_error_exit();
      if (cg_close(fn) != CG_OK) cg_error_exit();

      /*--- Set the problem dimension as read from the CGNS file ---*/
      nDim = cell_dim;

#else
      SU2_MPI::Error(string(" SU2 built without CGNS support. \n") +
                     string(" To use CGNS, build SU2 accordingly."),
                     CURRENT_FUNCTION);
#endif

      break;
    }
    case RECTANGLE: {
      nDim = 2;
      break;
    }
    case BOX: {
      nDim = 3;
      break;
    }
  }

  /*--- After reading the mesh, assert that the dimension is equal to 2 or 3. ---*/
  assert((nDim == 2) || (nDim == 3));

  return (unsigned short) nDim;
}

void CConfig::SetPointersNull(void) {

  Marker_CfgFile_GeoEval      = NULL;   Marker_All_GeoEval       = NULL;
  Marker_CfgFile_Monitoring   = NULL;   Marker_All_Monitoring    = NULL;
  Marker_CfgFile_Designing    = NULL;   Marker_All_Designing     = NULL;
  Marker_CfgFile_Plotting     = NULL;   Marker_All_Plotting      = NULL;
  Marker_CfgFile_Analyze      = NULL;   Marker_All_Analyze       = NULL;
  Marker_CfgFile_DV           = NULL;   Marker_All_DV            = NULL;
  Marker_CfgFile_Moving       = NULL;   Marker_All_Moving        = NULL;
  Marker_CfgFile_PerBound     = NULL;   Marker_All_PerBound      = NULL;    Marker_PerBound   = NULL;
  Marker_CfgFile_Turbomachinery = NULL; Marker_All_Turbomachinery = NULL;
  Marker_CfgFile_TurbomachineryFlag = NULL; Marker_All_TurbomachineryFlag = NULL;
  Marker_CfgFile_MixingPlaneInterface = NULL; Marker_All_MixingPlaneInterface = NULL;
  Marker_CfgFile_ZoneInterface = NULL;
  Marker_CfgFile_Deform_Mesh   = NULL;  Marker_All_Deform_Mesh   = NULL;
  Marker_CfgFile_Fluid_Load    = NULL;  Marker_All_Fluid_Load    = NULL;

  Marker_CfgFile_Turbomachinery       = NULL; Marker_All_Turbomachinery       = NULL;
  Marker_CfgFile_TurbomachineryFlag   = NULL; Marker_All_TurbomachineryFlag   = NULL;
  Marker_CfgFile_MixingPlaneInterface = NULL; Marker_All_MixingPlaneInterface = NULL;

  Marker_CfgFile_PyCustom     = NULL;   Marker_All_PyCustom      = NULL;

  Marker_DV                   = NULL;   Marker_Moving            = NULL;    Marker_Monitoring = NULL;
  Marker_Designing            = NULL;   Marker_GeoEval           = NULL;    Marker_Plotting   = NULL;
  Marker_Analyze              = NULL;   Marker_PyCustom          = NULL;    Marker_WallFunctions        = NULL;
  Marker_CfgFile_KindBC       = NULL;   Marker_All_KindBC        = NULL;

  Kind_WallFunctions       = NULL;
  IntInfo_WallFunctions    = NULL;
  DoubleInfo_WallFunctions = NULL;
  Kind_Wall                = NULL;

  Config_Filenames = NULL;

  /*--- Marker Pointers ---*/

  Marker_Euler                = NULL;    Marker_FarField         = NULL;    Marker_Custom         = NULL;
  Marker_SymWall              = NULL;    Marker_PerBound         = NULL;
  Marker_PerDonor             = NULL;    Marker_NearFieldBound   = NULL;
  Marker_Deform_Mesh          = NULL;    Marker_Fluid_Load       = NULL;
  Marker_Inlet                = NULL;    Marker_Outlet           = NULL;
  Marker_Supersonic_Inlet     = NULL;    Marker_Supersonic_Outlet= NULL;
  Marker_Isothermal           = NULL;    Marker_HeatFlux         = NULL;    Marker_EngineInflow   = NULL;
  Marker_Load                 = NULL;    Marker_Disp_Dir         = NULL;
  Marker_EngineExhaust        = NULL;    Marker_Displacement     = NULL;    Marker_Load           = NULL;
  Marker_Load_Dir             = NULL;    Marker_Load_Sine        = NULL;    Marker_Clamped        = NULL;
  Marker_FlowLoad             = NULL;    Marker_Internal         = NULL;
  Marker_All_TagBound         = NULL;    Marker_CfgFile_TagBound = NULL;    Marker_All_KindBC     = NULL;
  Marker_CfgFile_KindBC       = NULL;    Marker_All_SendRecv     = NULL;    Marker_All_PerBound   = NULL;
  Marker_ZoneInterface        = NULL;    Marker_All_ZoneInterface= NULL;    Marker_Riemann        = NULL;
  Marker_Fluid_InterfaceBound = NULL;    Marker_CHTInterface     = NULL;    Marker_Damper         = NULL;
  Marker_Emissivity           = NULL;

    /*--- Boundary Condition settings ---*/

  Isothermal_Temperature = NULL;
  Heat_Flux              = NULL;    Displ_Value            = NULL;    Load_Value      = NULL;
  FlowLoad_Value         = NULL;    Damper_Constant        = NULL;    Wall_Emissivity = NULL;

  /*--- Inlet Outlet Boundary Condition settings ---*/

  Inlet_Ttotal    = NULL;    Inlet_Ptotal      = NULL;
  Inlet_FlowDir   = NULL;    Inlet_Temperature = NULL;    Inlet_Pressure = NULL;
  Inlet_Velocity  = NULL;
  Outlet_Pressure = NULL;

  /*--- Engine Boundary Condition settings ---*/

  Inflow_Pressure      = NULL;    Inflow_MassFlow    = NULL;    Inflow_ReverseMassFlow  = NULL;
  Inflow_TotalPressure = NULL;    Inflow_Temperature = NULL;    Inflow_TotalTemperature = NULL;
  Inflow_RamDrag       = NULL;    Inflow_Force       = NULL;    Inflow_Power            = NULL;
  Inflow_Mach          = NULL;

  Exhaust_Pressure        = NULL;   Exhaust_Temperature        = NULL;    Exhaust_MassFlow = NULL;
  Exhaust_TotalPressure   = NULL;   Exhaust_TotalTemperature   = NULL;
  Exhaust_GrossThrust     = NULL;   Exhaust_Force              = NULL;
  Exhaust_Power           = NULL;   Exhaust_Temperature_Target = NULL;
  Exhaust_Pressure_Target = NULL;

  Engine_Mach  = NULL;    Engine_Force        = NULL;
  Engine_Power = NULL;    Engine_NetThrust    = NULL;    Engine_GrossThrust = NULL;
  Engine_Area  = NULL;    EngineInflow_Target = NULL;

  Exhaust_Temperature_Target  = NULL;     Exhaust_Temperature   = NULL;
  Exhaust_Pressure_Target   = NULL;     Inlet_Ttotal                = NULL;     Inlet_Ptotal          = NULL;
  Inlet_FlowDir             = NULL;     Inlet_Temperature           = NULL;     Inlet_Pressure        = NULL;
  Inlet_Velocity            = NULL;     Inflow_Mach                 = NULL;     Inflow_Pressure       = NULL;
  Exhaust_Pressure          = NULL;     Outlet_Pressure             = NULL;     Isothermal_Temperature= NULL;
  Heat_Flux                 = NULL;     Displ_Value                 = NULL;     Load_Value            = NULL;
  FlowLoad_Value            = NULL;     Roughness_Height            = NULL;

  ElasticityMod             = NULL;     PoissonRatio                = NULL;     MaterialDensity       = NULL;

  Load_Dir = NULL;            Load_Dir_Value = NULL;          Load_Dir_Multiplier = NULL;
  Disp_Dir = NULL;            Disp_Dir_Value = NULL;          Disp_Dir_Multiplier = NULL;
  Load_Sine_Dir = NULL;       Load_Sine_Amplitude = NULL;     Load_Sine_Frequency = NULL;
  Electric_Field_Mod = NULL;  Electric_Field_Dir = NULL;      RefNode_Displacement = NULL;

  Electric_Constant = NULL;

  /*--- Actuator Disk Boundary Condition settings ---*/

  ActDiskInlet_Pressure         = NULL;    ActDiskInlet_TotalPressure = NULL;    ActDiskInlet_Temperature = NULL;
  ActDiskInlet_TotalTemperature = NULL;    ActDiskInlet_MassFlow      = NULL;    ActDiskInlet_RamDrag     = NULL;
  ActDiskInlet_Force            = NULL;    ActDiskInlet_Power         = NULL;

  ActDiskOutlet_Pressure      = NULL;
  ActDiskOutlet_TotalPressure = NULL;   ActDiskOutlet_GrossThrust = NULL;  ActDiskOutlet_Force            = NULL;
  ActDiskOutlet_Power         = NULL;   ActDiskOutlet_Temperature = NULL;  ActDiskOutlet_TotalTemperature = NULL;
  ActDiskOutlet_MassFlow      = NULL;

  ActDisk_DeltaPress      = NULL;    ActDisk_DeltaTemp      = NULL;
  ActDisk_TotalPressRatio = NULL;    ActDisk_TotalTempRatio = NULL;    ActDisk_StaticPressRatio = NULL;
  ActDisk_StaticTempRatio = NULL;    ActDisk_NetThrust      = NULL;    ActDisk_GrossThrust      = NULL;
  ActDisk_Power           = NULL;    ActDisk_MassFlow       = NULL;    ActDisk_Area             = NULL;
  ActDisk_ReverseMassFlow = NULL;    Surface_MassFlow        = NULL;   Surface_Mach             = NULL;
  Surface_Temperature      = NULL;   Surface_Pressure         = NULL;  Surface_Density          = NULL;   Surface_Enthalpy          = NULL;
  Surface_NormalVelocity   = NULL;   Surface_TotalTemperature = NULL;  Surface_TotalPressure    = NULL;   Surface_PressureDrop    = NULL;
  Surface_DC60             = NULL;    Surface_IDC = NULL;

  Outlet_MassFlow      = NULL;       Outlet_Density      = NULL;      Outlet_Area     = NULL;

  Surface_Uniformity = NULL; Surface_SecondaryStrength = NULL; Surface_SecondOverUniform = NULL;
  Surface_MomentumDistortion = NULL;

  Surface_IDC_Mach        = NULL;    Surface_IDR            = NULL;    ActDisk_Mach             = NULL;
  ActDisk_Force           = NULL;    ActDisk_BCThrust       = NULL;    ActDisk_BCThrust_Old     = NULL;

  /*--- Miscellaneous/unsorted ---*/

  Aeroelastic_plunge  = NULL;
  Aeroelastic_pitch   = NULL;
  MassFrac_FreeStream = NULL;
  Velocity_FreeStream = NULL;
  Inc_Velocity_Init   = NULL;

  RefOriginMoment     = NULL;
  CFL_AdaptParam      = NULL;
  CFL                 = NULL;
  HTP_Axis = NULL;
  PlaneTag            = NULL;
  Kappa_Flow          = NULL;
  Kappa_AdjFlow       = NULL;
  Kappa_Heat          = NULL;
  Stations_Bounds     = NULL;
  ParamDV             = NULL;
  DV_Value            = NULL;
  Design_Variable     = NULL;

  Hold_GridFixed_Coord      = NULL;
  SubsonicEngine_Cyl        = NULL;
  EA_IntLimit               = NULL;
  TimeDOFsADER_DG           = NULL;
  TimeIntegrationADER_DG    = NULL;
  WeightsIntegrationADER_DG = NULL;
  RK_Alpha_Step             = NULL;
  MG_CorrecSmooth           = NULL;
  MG_PreSmooth              = NULL;
  MG_PostSmooth             = NULL;
  Int_Coeffs                = NULL;

  Kind_Inc_Inlet = NULL;
  Kind_Inc_Outlet = NULL;

  Kind_ObjFunc   = NULL;

  Weight_ObjFunc = NULL;

  /*--- Moving mesh pointers ---*/

  nKind_SurfaceMovement = 0;
  Kind_SurfaceMovement = NULL;
  LocationStations   = NULL;
  Motion_Origin     = NULL;
  Translation_Rate  = NULL;
  Rotation_Rate     = NULL;
  Pitching_Omega    = NULL;
  Pitching_Ampl     = NULL;
  Pitching_Phase    = NULL;
  Plunging_Omega    = NULL;
  Plunging_Ampl     = NULL;
  MarkerMotion_Origin     = NULL;
  MarkerTranslation_Rate  = NULL;
  MarkerRotation_Rate     = NULL;
  MarkerPitching_Omega    = NULL;
  MarkerPitching_Ampl     = NULL;
  MarkerPitching_Phase    = NULL;
  MarkerPlunging_Omega    = NULL;
  MarkerPlunging_Ampl     = NULL;
  RefOriginMoment_X   = NULL;    RefOriginMoment_Y   = NULL;    RefOriginMoment_Z   = NULL;
  MoveMotion_Origin   = NULL;

  /*--- Periodic BC pointers. ---*/

  Periodic_Translate  = NULL;    Periodic_Rotation   = NULL;    Periodic_Center     = NULL;
  Periodic_Translation= NULL;    Periodic_RotAngles  = NULL;    Periodic_RotCenter  = NULL;

  /* Harmonic Balance Frequency pointer */

  Omega_HB = NULL;

  /*--- Initialize some default arrays to NULL. ---*/

  default_cp_polycoeffs = NULL;
  default_mu_polycoeffs = NULL;
  default_kt_polycoeffs = NULL;
  CpPolyCoefficientsND  = NULL;
  MuPolyCoefficientsND  = NULL;
  KtPolyCoefficientsND  = NULL;

  Riemann_FlowDir       = NULL;
  Giles_FlowDir         = NULL;
  CoordFFDBox           = NULL;
  DegreeFFDBox          = NULL;
  FFDTag                = NULL;
  nDV_Value             = NULL;
  TagFFDBox             = NULL;

  Kind_Data_Riemann        = NULL;
  Riemann_Var1             = NULL;
  Riemann_Var2             = NULL;
  Kind_Data_Giles          = NULL;
  Giles_Var1               = NULL;
  Giles_Var2               = NULL;
  RelaxFactorAverage       = NULL;
  RelaxFactorFourier       = NULL;
  nSpan_iZones             = NULL;
  ExtraRelFacGiles         = NULL;
  Mixedout_Coeff           = NULL;
  RampRotatingFrame_Coeff  = NULL;
  RampOutletPressure_Coeff = NULL;
  Kind_TurboMachinery      = NULL;
  SineLoad_Coeff           = NULL;

  Marker_MixingPlaneInterface  = NULL;
  Marker_TurboBoundIn          = NULL;
  Marker_TurboBoundOut         = NULL;
  Marker_Giles                 = NULL;
  Marker_Shroud                = NULL;

  nBlades                      = NULL;
  FreeStreamTurboNormal        = NULL;

  ConvHistFile                 = NULL;

  top_optim_kernels       = NULL;
  top_optim_kernel_params = NULL;
  top_optim_filter_radius = NULL;

  ScreenOutput = NULL;
  HistoryOutput = NULL;
  VolumeOutput = NULL;
  VolumeOutputFiles = NULL;
  ConvField = NULL;

  /*--- Variable initialization ---*/

  TimeIter    = 0;
  InnerIter    = 0;
  nIntCoeffs = 0;
  OuterIter  = 0;

  AoA_Offset = 0;
  AoS_Offset = 0;

  nMarker_PerBound = 0;
  nPeriodic_Index  = 0;

  Aeroelastic_Simulation = false;

  nSpanMaxAllZones = 1;

  Restart_Bandwidth_Agg = 0.0;

  Mesh_Box_Size = NULL;

  Time_Ref = 1.0;

  Delta_UnstTime   = 0.0;
  Delta_UnstTimeND = 0.0;
  Total_UnstTime   = 0.0;
  Total_UnstTimeND = 0.0;

}

void CConfig::SetRunTime_Options(void) {

  /* DESCRIPTION: Number of external iterations */

  addUnsignedLongOption("TIME_ITER", nTimeIter, 999999);

  /* DESCRIPTION: CFL Number */

  addDoubleOption("CFL_NUMBER", CFLFineGrid, 10);

}

void CConfig::SetConfig_Options() {


  /*--- All temperature polynomial fits for the fluid models currently
   assume a quartic form (5 coefficients). For example,
   Cp(T) = b0 + b1*T + b2*T^2 + b3*T^3 + b4*T^4. By default, all coeffs
   are set to zero and will be properly non-dim. in the solver. ---*/

  nPolyCoeffs = 5;
  default_cp_polycoeffs = new su2double[nPolyCoeffs]();
  default_mu_polycoeffs = new su2double[nPolyCoeffs]();
  default_kt_polycoeffs = new su2double[nPolyCoeffs]();
  CpPolyCoefficientsND  = new su2double[nPolyCoeffs]();
  MuPolyCoefficientsND  = new su2double[nPolyCoeffs]();
  KtPolyCoefficientsND  = new su2double[nPolyCoeffs]();

  // This config file is parsed by a number of programs to make it easy to write SU2
  // wrapper scripts (in python, go, etc.) so please do
  // the best you can to follow the established format. It's very hard to parse c++ code
  // and none of us that write the parsers want to write a full c++ interpreter. Please
  // play nice with the existing format so that you don't break the existing scripts.

  /* BEGIN_CONFIG_OPTIONS */

  /*!\par CONFIG_CATEGORY: Problem Definition \ingroup Config */
  /*--- Options related to problem definition and partitioning ---*/

  /*!\brief SOLVER \n DESCRIPTION: Type of solver \n Options: see \link Solver_Map \endlink \n DEFAULT: NO_SOLVER \ingroup Config*/
  addEnumOption("SOLVER", Kind_Solver, Solver_Map, NO_SOLVER);
  /*!\brief MULTIZONE \n DESCRIPTION: Enable multizone mode \ingroup Config*/
  addBoolOption("MULTIZONE", Multizone_Problem, NO);
  /*!\brief PHYSICAL_PROBLEM \n DESCRIPTION: Physical governing equations \n Options: see \link Solver_Map \endlink \n DEFAULT: NO_SOLVER \ingroup Config*/
  addEnumOption("MULTIZONE_SOLVER", Kind_MZSolver, Multizone_Map, MZ_BLOCK_GAUSS_SEIDEL);
  /*!\brief MATH_PROBLEM  \n DESCRIPTION: Mathematical problem \n  Options: DIRECT, ADJOINT \ingroup Config*/
  addMathProblemOption("MATH_PROBLEM", ContinuousAdjoint, false, DiscreteAdjoint, false, Restart_Flow, false);
  /*!\brief FULL_TAPE \n DESCRIPTION: Use full (coupled) tapes for multiphysics discrete adjoint. \ingroup Config*/
  addBoolOption("FULL_TAPE", FullTape, YES);
  /*!\brief KIND_TURB_MODEL \n DESCRIPTION: Specify turbulence model \n Options: see \link Turb_Model_Map \endlink \n DEFAULT: NO_TURB_MODEL \ingroup Config*/
  addEnumOption("KIND_TURB_MODEL", Kind_Turb_Model, Turb_Model_Map, NO_TURB_MODEL);
  /*!\brief KIND_TRANS_MODEL \n DESCRIPTION: Specify transition model OPTIONS: see \link Trans_Model_Map \endlink \n DEFAULT: NO_TRANS_MODEL \ingroup Config*/
  addEnumOption("KIND_TRANS_MODEL", Kind_Trans_Model, Trans_Model_Map, NO_TRANS_MODEL);

  /*!\brief KIND_SGS_MODEL \n DESCRIPTION: Specify subgrid scale model OPTIONS: see \link SGS_Model_Map \endlink \n DEFAULT: NO_SGS_MODEL \ingroup Config*/
  addEnumOption("KIND_SGS_MODEL", Kind_SGS_Model, SGS_Model_Map, NO_SGS_MODEL);

  /*!\brief KIND_FEM_DG_SHOCK \n DESCRIPTION: Specify shock capturing method for DG OPTIONS: see \link ShockCapturingDG_Map \endlink \n DEFAULT: NO_SHOCK_CAPTURING \ingroup Config*/
  addEnumOption("KIND_FEM_DG_SHOCK", Kind_FEM_DG_Shock, ShockCapturingDG_Map, NO_SHOCK_CAPTURING);

  /*!\brief KIND_VERIFICATION_SOLUTION \n DESCRIPTION: Specify the verification solution OPTIONS: see \link Verification_Solution_Map \endlink \n DEFAULT: NO_VERIFICATION_SOLUTION \ingroup Config*/
  addEnumOption("KIND_VERIFICATION_SOLUTION", Kind_Verification_Solution, Verification_Solution_Map, NO_VERIFICATION_SOLUTION);

  /*!\brief KIND_MATRIX_COLORING \n DESCRIPTION: Specify the method for matrix coloring for Jacobian computations OPTIONS: see \link MatrixColoring_Map \endlink \n DEFAULT GREEDY_COLORING \ingroup Config*/
  addEnumOption("KIND_MATRIX_COLORING", Kind_Matrix_Coloring, MatrixColoring_Map, GREEDY_COLORING);

  /*!\brief WEAKLY_COUPLED_HEAT_EQUATION \n DESCRIPTION: Enable heat equation for incompressible flows. \ingroup Config*/
  addBoolOption("WEAKLY_COUPLED_HEAT_EQUATION", Weakly_Coupled_Heat, NO);

  /*\brief AXISYMMETRIC \n DESCRIPTION: Axisymmetric simulation \n DEFAULT: false \ingroup Config */
  addBoolOption("AXISYMMETRIC", Axisymmetric, false);
  /* DESCRIPTION: Add the gravity force */
  addBoolOption("GRAVITY_FORCE", GravityForce, false);
  /* DESCRIPTION: Apply a body force as a source term (NO, YES) */
  addBoolOption("BODY_FORCE", Body_Force, false);
  default_body_force[0] = 0.0; default_body_force[1] = 0.0; default_body_force[2] = 0.0;
  /* DESCRIPTION: Vector of body force values (BodyForce_X, BodyForce_Y, BodyForce_Z) */
  addDoubleArrayOption("BODY_FORCE_VECTOR", 3, Body_Force_Vector, default_body_force);
  /*!\brief RESTART_SOL \n DESCRIPTION: Restart solution from native solution file \n Options: NO, YES \ingroup Config */
  addBoolOption("RESTART_SOL", Restart, false);
  /*!\brief BINARY_RESTART \n DESCRIPTION: Read / write binary SU2 native restart files. \n Options: YES, NO \ingroup Config */
  addBoolOption("WRT_BINARY_RESTART", Wrt_Binary_Restart, true);
  /*!\brief BINARY_RESTART \n DESCRIPTION: Read / write binary SU2 native restart files. \n Options: YES, NO \ingroup Config */
  addBoolOption("READ_BINARY_RESTART", Read_Binary_Restart, true);
  /*!\brief SYSTEM_MEASUREMENTS \n DESCRIPTION: System of measurements \n OPTIONS: see \link Measurements_Map \endlink \n DEFAULT: SI \ingroup Config*/
  addEnumOption("SYSTEM_MEASUREMENTS", SystemMeasurements, Measurements_Map, SI);

  /*!\par CONFIG_CATEGORY: FluidModel \ingroup Config*/
  /*!\brief FLUID_MODEL \n DESCRIPTION: Fluid model \n OPTIONS: See \link FluidModel_Map \endlink \n DEFAULT: STANDARD_AIR \ingroup Config*/
  addEnumOption("FLUID_MODEL", Kind_FluidModel, FluidModel_Map, STANDARD_AIR);


  /*!\par CONFIG_CATEGORY: Freestream Conditions \ingroup Config*/
  /*--- Options related to freestream specification ---*/

  /*!\brief GAS_CONSTANT \n DESCRIPTION: Specific gas constant (287.058 J/kg*K (air), only for compressible flows) \ingroup Config*/
  addDoubleOption("GAS_CONSTANT", Gas_Constant, 287.058);
  /*!\brief GAMMA_VALUE  \n DESCRIPTION: Ratio of specific heats (1.4 (air), only for compressible flows) \ingroup Config*/
  addDoubleOption("GAMMA_VALUE", Gamma, 1.4);
  /*!\brief CP_VALUE  \n DESCRIPTION: Specific heat at constant pressure, Cp (1004.703 J/kg*K (air), constant density incompressible fluids only) \ingroup Config*/
  addDoubleOption("SPECIFIC_HEAT_CP", Specific_Heat_Cp, 1004.703);
  /*!\brief CP_VALUE  \n DESCRIPTION: Specific heat at constant volume, Cp (717.645 J/kg*K (air), constant density incompressible fluids only) \ingroup Config*/
  addDoubleOption("SPECIFIC_HEAT_CV", Specific_Heat_Cv, 717.645);
  /*!\brief THERMAL_EXPANSION_COEFF  \n DESCRIPTION: Thermal expansion coefficient (0.00347 K^-1 (air), used for Boussinesq approximation for liquids/non-ideal gases) \ingroup Config*/
  addDoubleOption("THERMAL_EXPANSION_COEFF", Thermal_Expansion_Coeff, 0.00347);
  /*!\brief MOLECULAR_WEIGHT \n DESCRIPTION: Molecular weight for an incompressible ideal gas (28.96 g/mol (air) default) \ingroup Config*/
  addDoubleOption("MOLECULAR_WEIGHT", Molecular_Weight, 28.96);

  /*--- Options related to VAN der WAALS MODEL and PENG ROBINSON ---*/

  /* DESCRIPTION: Critical Temperature, default value for AIR */
  addDoubleOption("CRITICAL_TEMPERATURE", Temperature_Critical, 131.00);
  /* DESCRIPTION: Critical Pressure, default value for MDM */
  addDoubleOption("CRITICAL_PRESSURE", Pressure_Critical, 3588550.0);
  /* DESCRIPTION: Critical Density, default value for MDM */
  addDoubleOption("CRITICAL_DENSITY", Density_Critical, 263.0);

  /*--- Options related to VAN der WAALS MODEL and PENG ROBINSON ---*/
  /* DESCRIPTION: Critical Density, default value for MDM */
   addDoubleOption("ACENTRIC_FACTOR", Acentric_Factor, 0.035);

   /*--- Options related to Viscosity Model ---*/
  /*!\brief VISCOSITY_MODEL \n DESCRIPTION: model of the viscosity \n OPTIONS: See \link ViscosityModel_Map \endlink \n DEFAULT: SUTHERLAND \ingroup Config*/
  addEnumOption("VISCOSITY_MODEL", Kind_ViscosityModel, ViscosityModel_Map, SUTHERLAND);

  /*--- Options related to Constant Viscosity Model ---*/

  /* DESCRIPTION: default value for AIR */
  addDoubleOption("MU_CONSTANT", Mu_Constant , 1.716E-5);

  /*--- Options related to Sutherland Viscosity Model ---*/

  /* DESCRIPTION: Sutherland Viscosity Ref default value for AIR SI */
  addDoubleOption("MU_REF", Mu_Ref, 1.716E-5);
  /* DESCRIPTION: Sutherland Temperature Ref, default value for AIR SI */
  addDoubleOption("MU_T_REF", Mu_Temperature_Ref, 273.15);
  /* DESCRIPTION: Sutherland constant, default value for AIR SI */
  addDoubleOption("SUTHERLAND_CONSTANT", Mu_S, 110.4);

  /*--- Options related to Thermal Conductivity Model ---*/

  addEnumOption("CONDUCTIVITY_MODEL", Kind_ConductivityModel, ConductivityModel_Map, CONSTANT_PRANDTL);

  /* DESCRIPTION: Definition of the turbulent thermal conductivity model (CONSTANT_PRANDTL_TURB (default), NONE). */
  addEnumOption("TURBULENT_CONDUCTIVITY_MODEL", Kind_ConductivityModel_Turb, TurbConductivityModel_Map, CONSTANT_PRANDTL_TURB);

 /*--- Options related to Constant Thermal Conductivity Model ---*/

 /* DESCRIPTION: default value for AIR */
  addDoubleOption("KT_CONSTANT", Kt_Constant , 0.0257);

  /*--- Options related to temperature polynomial coefficients for fluid models. ---*/

  /* DESCRIPTION: Definition of the temperature polynomial coefficients for specific heat Cp. */
  addDoubleArrayOption("CP_POLYCOEFFS", nPolyCoeffs, CpPolyCoefficients, default_cp_polycoeffs);
  /* DESCRIPTION: Definition of the temperature polynomial coefficients for specific heat Cp. */
  addDoubleArrayOption("MU_POLYCOEFFS", nPolyCoeffs, MuPolyCoefficients, default_mu_polycoeffs);
  /* DESCRIPTION: Definition of the temperature polynomial coefficients for specific heat Cp. */
  addDoubleArrayOption("KT_POLYCOEFFS", nPolyCoeffs, KtPolyCoefficients, default_kt_polycoeffs);

  /*!\brief REYNOLDS_NUMBER \n DESCRIPTION: Reynolds number (non-dimensional, based on the free-stream values). Needed for viscous solvers. For incompressible solvers the Reynolds length will always be 1.0 \n DEFAULT: 0.0 \ingroup Config */
  addDoubleOption("REYNOLDS_NUMBER", Reynolds, 0.0);
  /*!\brief REYNOLDS_LENGTH \n DESCRIPTION: Reynolds length (1 m by default). Used for compressible solver: incompressible solver will use 1.0. \ingroup Config */
  addDoubleOption("REYNOLDS_LENGTH", Length_Reynolds, 1.0);
  /*!\brief PRANDTL_LAM \n DESCRIPTION: Laminar Prandtl number (0.72 (air), only for compressible flows) \n DEFAULT: 0.72 \ingroup Config*/
  addDoubleOption("PRANDTL_LAM", Prandtl_Lam, 0.72);
  /*!\brief PRANDTL_TURB \n DESCRIPTION: Turbulent Prandtl number (0.9 (air), only for compressible flows) \n DEFAULT 0.90 \ingroup Config*/
  addDoubleOption("PRANDTL_TURB", Prandtl_Turb, 0.90);
  /*!\brief BULK_MODULUS \n DESCRIPTION: Value of the Bulk Modulus  \n DEFAULT 1.42E5 \ingroup Config*/
  addDoubleOption("BULK_MODULUS", Bulk_Modulus, 1.42E5);
  /* DESCRIPTION: Epsilon^2 multipier in Beta calculation for incompressible preconditioner.  */
  addDoubleOption("BETA_FACTOR", Beta_Factor, 4.1);
  /*!\brief MACH_NUMBER  \n DESCRIPTION:  Mach number (non-dimensional, based on the free-stream values). 0.0 by default \ingroup Config*/
  addDoubleOption("MACH_NUMBER", Mach, 0.0);
  /*!\brief INIT_OPTION \n DESCRIPTION: Init option to choose between Reynolds or thermodynamics quantities for initializing the solution \n OPTIONS: see \link InitOption_Map \endlink \n DEFAULT REYNOLDS \ingroup Config*/
  addEnumOption("INIT_OPTION", Kind_InitOption, InitOption_Map, REYNOLDS);
  /* DESCRIPTION: Free-stream option to choose between density and temperature for initializing the solution */
  addEnumOption("FREESTREAM_OPTION", Kind_FreeStreamOption, FreeStreamOption_Map, TEMPERATURE_FS);
  /*!\brief FREESTREAM_PRESSURE\n DESCRIPTION: Free-stream pressure (101325.0 N/m^2 by default) \ingroup Config*/
  addDoubleOption("FREESTREAM_PRESSURE", Pressure_FreeStream, 101325.0);
  /*!\brief FREESTREAM_DENSITY\n DESCRIPTION: Free-stream density (1.2886 Kg/m^3 (air), 998.2 Kg/m^3 (water)) \n DEFAULT -1.0 (calculated from others) \ingroup Config*/
  addDoubleOption("FREESTREAM_DENSITY", Density_FreeStream, -1.0);
  /*!\brief FREESTREAM_TEMPERATURE\n DESCRIPTION: Free-stream temperature (288.15 K by default) \ingroup Config*/
  addDoubleOption("FREESTREAM_TEMPERATURE", Temperature_FreeStream, 288.15);

  /*--- Options related to incompressible flow solver ---*/

  /* DESCRIPTION: Option to choose the density model used in the incompressible flow solver. */
  addEnumOption("INC_DENSITY_MODEL", Kind_DensityModel, DensityModel_Map, CONSTANT);
    /*!\brief ENERGY_EQUATION \n DESCRIPTION: Solve the energy equation in the incompressible flow solver. \ingroup Config*/
  addBoolOption("INC_ENERGY_EQUATION", Energy_Equation, false);
  /*!\brief INC_DENSITY_REF \n DESCRIPTION: Reference density for incompressible flows  \ingroup Config*/
  addDoubleOption("INC_DENSITY_REF", Inc_Density_Ref, 1.0);
  /*!\brief INC_VELOCITY_REF \n DESCRIPTION: Reference velocity for incompressible flows (1.0 by default) \ingroup Config*/
  addDoubleOption("INC_VELOCITY_REF", Inc_Velocity_Ref, 1.0);
  /*!\brief INC_TEMPERATURE_REF \n DESCRIPTION: Reference temperature for incompressible flows with the energy equation (1.0 by default) \ingroup Config*/
  addDoubleOption("INC_TEMPERATURE_REF", Inc_Temperature_Ref, 1.0);
  /*!\brief INC_DENSITY_INIT \n DESCRIPTION: Initial density for incompressible flows (1.2886 kg/m^3 by default) \ingroup Config*/
  addDoubleOption("INC_DENSITY_INIT", Inc_Density_Init, 1.2886);
  /*!\brief INC_VELOCITY_INIT \n DESCRIPTION: Initial velocity for incompressible flows (1.0,0,0 m/s by default) \ingroup Config*/
  default_vel_inf[0] = 1.0; default_vel_inf[1] = 0.0; default_vel_inf[2] = 0.0;
  addDoubleArrayOption("INC_VELOCITY_INIT", 3, Inc_Velocity_Init, default_vel_inf);
  /*!\brief INC_TEMPERATURE_INIT \n DESCRIPTION: Initial temperature for incompressible flows with the energy equation (288.15 K by default) \ingroup Config*/
  addDoubleOption("INC_TEMPERATURE_INIT", Inc_Temperature_Init, 288.15);
  /*!\brief INC_NONDIM \n DESCRIPTION: Non-dimensionalization scheme for incompressible flows. \ingroup Config*/
  addEnumOption("INC_NONDIM", Ref_Inc_NonDim, NonDim_Map, INITIAL_VALUES);
    /*!\brief INC_INLET_USENORMAL \n DESCRIPTION: Use the local boundary normal for the flow direction with the incompressible pressure inlet. \ingroup Config*/
  addBoolOption("INC_INLET_USENORMAL", Inc_Inlet_UseNormal, false);
  /*!\brief INC_INLET_DAMPING \n DESCRIPTION: Damping factor applied to the iterative updates to the velocity at a pressure inlet in incompressible flow (0.1 by default). \ingroup Config*/
  addDoubleOption("INC_INLET_DAMPING", Inc_Inlet_Damping, 0.1);
  /*!\brief INC_OUTLET_DAMPING \n DESCRIPTION: Damping factor applied to the iterative updates to the pressure at a mass flow outlet in incompressible flow (0.1 by default). \ingroup Config*/
  addDoubleOption("INC_OUTLET_DAMPING", Inc_Outlet_Damping, 0.1);

  /*!\brief FREESTREAM_TEMPERATURE_VE\n DESCRIPTION: Free-stream vibrational-electronic temperature (288.15 K by default) \ingroup Config*/
  addDoubleOption("FREESTREAM_TEMPERATURE_VE", Temperature_ve_FreeStream, 288.15);
  default_vel_inf[0] = 1.0; default_vel_inf[1] = 0.0; default_vel_inf[2] = 0.0;
  /*!\brief FREESTREAM_VELOCITY\n DESCRIPTION: Free-stream velocity (m/s) */
  addDoubleArrayOption("FREESTREAM_VELOCITY", 3, Velocity_FreeStream, default_vel_inf);
  /* DESCRIPTION: Free-stream viscosity (1.853E-5 Ns/m^2 (air), 0.798E-3 Ns/m^2 (water)) */
  addDoubleOption("FREESTREAM_VISCOSITY", Viscosity_FreeStream, -1.0);
  /* DESCRIPTION: Thermal conductivity used for heat equation */
  addDoubleOption("SOLID_THERMAL_CONDUCTIVITY", Thermal_Conductivity_Solid, 0.0);
  /* DESCRIPTION: Solids temperature at freestream conditions */
  addDoubleOption("SOLID_TEMPERATURE_INIT", Temperature_Freestream_Solid, 288.15);
  /* DESCRIPTION: Density used in solids */
  addDoubleOption("SOLID_DENSITY", Density_Solid, 2710.0);
  /* DESCRIPTION:  */
  addDoubleOption("FREESTREAM_INTERMITTENCY", Intermittency_FreeStream, 1.0);
  /* DESCRIPTION:  */
  addDoubleOption("FREESTREAM_TURBULENCEINTENSITY", TurbulenceIntensity_FreeStream, 0.05);
  /* DESCRIPTION:  */
  addDoubleOption("FREESTREAM_NU_FACTOR", NuFactor_FreeStream, 3.0);
  /* DESCRIPTION:  */
  addDoubleOption("ENGINE_NU_FACTOR", NuFactor_Engine, 3.0);
  /* DESCRIPTION:  */
  addDoubleOption("ACTDISK_SECONDARY_FLOW", SecondaryFlow_ActDisk, 0.0);
  /* DESCRIPTION:  */
  addDoubleOption("INITIAL_BCTHRUST", Initial_BCThrust, 4000.0);
  /* DESCRIPTION:  */
  addDoubleOption("FREESTREAM_TURB2LAMVISCRATIO", Turb2LamViscRatio_FreeStream, 10.0);
  /* DESCRIPTION: Side-slip angle (degrees, only for compressible flows) */
  addDoubleOption("SIDESLIP_ANGLE", AoS, 0.0);
  /*!\brief AOA  \n DESCRIPTION: Angle of attack (degrees, only for compressible flows) \ingroup Config*/
  addDoubleOption("AOA", AoA, 0.0);
  /* DESCRIPTION: Activate fixed CL mode (specify a CL instead of AoA). */
  addBoolOption("FIXED_CL_MODE", Fixed_CL_Mode, false);
  /* DESCRIPTION: Activate fixed CM mode (specify a CM instead of iH). */
  addBoolOption("FIXED_CM_MODE", Fixed_CM_Mode, false);
  /* DESCRIPTION: Evaluate the dOF_dCL or dOF_dCMy during run time. */
  addBoolOption("EVAL_DOF_DCX", Eval_dOF_dCX, false);
  /* DESCRIPTION: DIscard the angle of attack in the solution and the increment in the geometry files. */
  addBoolOption("DISCARD_INFILES", Discard_InFiles, false);
  /* DESCRIPTION: Specify a fixed coefficient of lift instead of AoA (only for compressible flows) */
  addDoubleOption("TARGET_CL", Target_CL, 0.0);
  /* DESCRIPTION: Specify a fixed coefficient of lift instead of AoA (only for compressible flows) */
  addDoubleOption("TARGET_CM", Target_CM, 0.0);
  /* DESCRIPTION: Damping factor for fixed CL mode. */
  addDoubleOption("DCL_DALPHA", dCL_dAlpha, 0.2);
  /* DESCRIPTION: Damping factor for fixed CL mode. */
  addDoubleOption("DCM_DIH", dCM_diH, 0.05);
  /* DESCRIPTION: Maximum number of iterations between AoA updates for fixed CL problem. */
  addUnsignedLongOption("UPDATE_AOA_ITER_LIMIT", Update_AoA_Iter_Limit, 200);
  /* DESCRIPTION: Number of times Alpha is updated in a fix CL problem. */
  addUnsignedLongOption("UPDATE_IH", Update_iH, 5);
  /* DESCRIPTION: Number of iterations to evaluate dCL_dAlpha . */
  addUnsignedLongOption("ITER_DCL_DALPHA", Iter_dCL_dAlpha, 500);
  /* DESCRIPTION: Damping factor for fixed CL mode. */
  addDoubleOption("DNETTHRUST_DBCTHRUST", dNetThrust_dBCThrust, 1.0);
  /* DESCRIPTION: Number of times Alpha is updated in a fix CL problem. */
  addUnsignedLongOption("UPDATE_BCTHRUST", Update_BCThrust, 5);


  /*!\par CONFIG_CATEGORY: Reference Conditions \ingroup Config*/
  /*--- Options related to reference values for nondimensionalization ---*/

  Length_Ref = 1.0; //<---- NOTE: this should be given an option or set as a const

  /*!\brief REF_ORIGIN_MOMENT_X\n DESCRIPTION: X Reference origin for moment computation \ingroup Config*/
  addDoubleListOption("REF_ORIGIN_MOMENT_X", nRefOriginMoment_X, RefOriginMoment_X);
  /*!\brief REF_ORIGIN_MOMENT_Y\n DESCRIPTION: Y Reference origin for moment computation \ingroup Config*/
  addDoubleListOption("REF_ORIGIN_MOMENT_Y", nRefOriginMoment_Y, RefOriginMoment_Y);
  /*!\brief REF_ORIGIN_MOMENT_Z\n DESCRIPTION: Z Reference origin for moment computation \ingroup Config*/
  addDoubleListOption("REF_ORIGIN_MOMENT_Z", nRefOriginMoment_Z, RefOriginMoment_Z);
  /*!\brief REF_AREA\n DESCRIPTION: Reference area for force coefficients (0 implies automatic calculation) \ingroup Config*/
  addDoubleOption("REF_AREA", RefArea, 1.0);
  /*!\brief SEMI_SPAN\n DESCRIPTION: Wing semi-span (0 implies automatic calculation) \ingroup Config*/
  addDoubleOption("SEMI_SPAN", SemiSpan, 0.0);
  /*!\brief REF_LENGTH\n DESCRIPTION: Reference length for pitching, rolling, and yawing non-dimensional moment \ingroup Config*/
  addDoubleOption("REF_LENGTH", RefLength, 1.0);
  /*!\brief REF_SHARP_EDGES\n DESCRIPTION: Reference coefficient for detecting sharp edges \ingroup Config*/
  addDoubleOption("REF_SHARP_EDGES", RefSharpEdges, 3.0);
  /*!\brief REF_VELOCITY\n DESCRIPTION: Reference velocity (incompressible only)  \ingroup Config*/
  addDoubleOption("REF_VELOCITY", Velocity_Ref, -1.0);
  /* !\brief REF_VISCOSITY  \n DESCRIPTION: Reference viscosity (incompressible only)  \ingroup Config*/
  addDoubleOption("REF_VISCOSITY", Viscosity_Ref, -1.0);
  /* DESCRIPTION: Type of mesh motion */
  addEnumOption("REF_DIMENSIONALIZATION", Ref_NonDim, NonDim_Map, DIMENSIONAL);

  /*!\par CONFIG_CATEGORY: Boundary Markers \ingroup Config*/
  /*--- Options related to various boundary markers ---*/

  /*!\brief HTP_AXIS\n DESCRIPTION: Location of the HTP axis*/
  default_htp_axis[0] = 0.0; default_htp_axis[1] = 0.0;
  addDoubleArrayOption("HTP_AXIS", 2, HTP_Axis, default_htp_axis);
  /*!\brief MARKER_PLOTTING\n DESCRIPTION: Marker(s) of the surface in the surface flow solution file  \ingroup Config*/
  addStringListOption("MARKER_PLOTTING", nMarker_Plotting, Marker_Plotting);
  /*!\brief MARKER_MONITORING\n DESCRIPTION: Marker(s) of the surface where evaluate the non-dimensional coefficients \ingroup Config*/
  addStringListOption("MARKER_MONITORING", nMarker_Monitoring, Marker_Monitoring);
  /*!\brief MARKER_CONTROL_VOLUME\n DESCRIPTION: Marker(s) of the surface in the surface flow solution file  \ingroup Config*/
  addStringListOption("MARKER_ANALYZE", nMarker_Analyze, Marker_Analyze);
  /*!\brief MARKER_DESIGNING\n DESCRIPTION: Marker(s) of the surface where objective function (design problem) will be evaluated \ingroup Config*/
  addStringListOption("MARKER_DESIGNING", nMarker_Designing, Marker_Designing);
  /*!\brief GEO_MARKER\n DESCRIPTION: Marker(s) of the surface where evaluate the geometrical functions \ingroup Config*/
  addStringListOption("GEO_MARKER", nMarker_GeoEval, Marker_GeoEval);
  /*!\brief MARKER_EULER\n DESCRIPTION: Euler wall boundary marker(s) \ingroup Config*/
  addStringListOption("MARKER_EULER", nMarker_Euler, Marker_Euler);
  /*!\brief MARKER_FAR\n DESCRIPTION: Far-field boundary marker(s) \ingroup Config*/
  addStringListOption("MARKER_FAR", nMarker_FarField, Marker_FarField);
  /*!\brief MARKER_SYM\n DESCRIPTION: Symmetry boundary condition \ingroup Config*/
  addStringListOption("MARKER_SYM", nMarker_SymWall, Marker_SymWall);
  /*!\brief MARKER_NEARFIELD\n DESCRIPTION: Near-Field boundary condition \ingroup Config*/
  addStringListOption("MARKER_NEARFIELD", nMarker_NearFieldBound, Marker_NearFieldBound);
  /*!\brief MARKER_FLUID_INTERFACE\n DESCRIPTION: Fluid interface boundary marker(s) \ingroup Config*/
  addStringListOption("MARKER_FLUID_INTERFACE", nMarker_Fluid_InterfaceBound, Marker_Fluid_InterfaceBound);
  /*!\brief MARKER_DEFORM_MESH\n DESCRIPTION: Deformable marker(s) at the interface \ingroup Config*/
  addStringListOption("MARKER_DEFORM_MESH", nMarker_Deform_Mesh, Marker_Deform_Mesh);
  /*!\brief MARKER_FLUID_LOAD\n DESCRIPTION: Marker(s) in which the flow load is computed/applied \ingroup Config*/
  addStringListOption("MARKER_FLUID_LOAD", nMarker_Fluid_Load, Marker_Fluid_Load);
  /*!\brief MARKER_FSI_INTERFACE \n DESCRIPTION: ZONE interface boundary marker(s) \ingroup Config*/
  addStringListOption("MARKER_ZONE_INTERFACE", nMarker_ZoneInterface, Marker_ZoneInterface);
  /*!\brief MARKER_CHT_INTERFACE \n DESCRIPTION: CHT interface boundary marker(s) \ingroup Config*/
  addStringListOption("MARKER_CHT_INTERFACE", nMarker_CHTInterface, Marker_CHTInterface);
  /* DESCRIPTION: Internal boundary marker(s) */
  addStringListOption("MARKER_INTERNAL", nMarker_Internal, Marker_Internal);
  /* DESCRIPTION: Custom boundary marker(s) */
  addStringListOption("MARKER_CUSTOM", nMarker_Custom, Marker_Custom);
  /* DESCRIPTION: Periodic boundary marker(s) for use with SU2_MSH
   Format: ( periodic marker, donor marker, rotation_center_x, rotation_center_y,
   rotation_center_z, rotation_angle_x-axis, rotation_angle_y-axis,
   rotation_angle_z-axis, translation_x, translation_y, translation_z, ... ) */
  addPeriodicOption("MARKER_PERIODIC", nMarker_PerBound, Marker_PerBound, Marker_PerDonor,
                    Periodic_RotCenter, Periodic_RotAngles, Periodic_Translation);

  /*!\brief MARKER_PYTHON_CUSTOM\n DESCRIPTION: Python customizable marker(s) \ingroup Config*/
  addStringListOption("MARKER_PYTHON_CUSTOM", nMarker_PyCustom, Marker_PyCustom);

  /*!\brief MARKER_WALL_FUNCTIONS\n DESCRIPTION: Viscous wall markers for which wall functions must be applied.
   Format: (Wall function marker, wall function type, ...) \ingroup Config*/
  addWallFunctionOption("MARKER_WALL_FUNCTIONS", nMarker_WallFunctions, Marker_WallFunctions,
                        Kind_WallFunctions, IntInfo_WallFunctions, DoubleInfo_WallFunctions);

  /*!\brief ACTDISK_TYPE  \n DESCRIPTION: Actuator Disk boundary type \n OPTIONS: see \link ActDisk_Map \endlink \n Default: VARIABLES_JUMP \ingroup Config*/
  addEnumOption("ACTDISK_TYPE", Kind_ActDisk, ActDisk_Map, VARIABLES_JUMP);

  /*!\brief MARKER_ACTDISK\n DESCRIPTION: Periodic boundary marker(s) for use with SU2_MSH
   Format: ( periodic marker, donor marker, rotation_center_x, rotation_center_y,
   rotation_center_z, rotation_angle_x-axis, rotation_angle_y-axis,
   rotation_angle_z-axis, translation_x, translation_y, translation_z, ... ) \ingroup Config*/
  addActDiskOption("MARKER_ACTDISK",
                   nMarker_ActDiskInlet, nMarker_ActDiskOutlet,  Marker_ActDiskInlet, Marker_ActDiskOutlet,
                   ActDisk_PressJump, ActDisk_TempJump, ActDisk_Omega);

  /*!\brief INLET_TYPE  \n DESCRIPTION: Inlet boundary type \n OPTIONS: see \link Inlet_Map \endlink \n DEFAULT: TOTAL_CONDITIONS \ingroup Config*/
  addEnumOption("INLET_TYPE", Kind_Inlet, Inlet_Map, TOTAL_CONDITIONS);
  /*!\brief INC_INLET_TYPE \n DESCRIPTION: List of inlet types for incompressible flows. List length must match number of inlet markers. Options: VELOCITY_INLET, PRESSURE_INLET. \ingroup Config*/
  addEnumListOption("INC_INLET_TYPE", nInc_Inlet, Kind_Inc_Inlet, Inlet_Map);
  addBoolOption("SPECIFIED_INLET_PROFILE", Inlet_From_File, false);
  /*!\brief INLET_FILENAME \n DESCRIPTION: Input file for a specified inlet profile (w/ extension) \n DEFAULT: inlet.dat \ingroup Config*/
  addStringOption("INLET_FILENAME", Inlet_Filename, string("inlet.dat"));
  /*!\brief INLET_MATCHING_TOLERANCE
   * \n DESCRIPTION: If a file is provided to specify the inlet profile,
   * this tolerance will be used to match the coordinates in the input file to
   * the points on the grid. \n DEFAULT: 1E-6 \ingroup Config*/
  addDoubleOption("INLET_MATCHING_TOLERANCE", Inlet_Matching_Tol, 1e-6);
  /*!\brief MARKER_INLET  \n DESCRIPTION: Inlet boundary marker(s) with the following formats,
   Total Conditions: (inlet marker, total temp, total pressure, flow_direction_x,
   flow_direction_y, flow_direction_z, ... ) where flow_direction is
   a unit vector.
   Mass Flow: (inlet marker, density, velocity magnitude, flow_direction_x,
   flow_direction_y, flow_direction_z, ... ) where flow_direction is
   a unit vector. \ingroup Config*/
  addInletOption("MARKER_INLET", nMarker_Inlet, Marker_Inlet, Inlet_Ttotal, Inlet_Ptotal, Inlet_FlowDir);

  /*!\brief MARKER_RIEMANN \n DESCRIPTION: Riemann boundary marker(s) with the following formats, a unit vector.
   * \n OPTIONS: See \link Riemann_Map \endlink. The variables indicated by the option and the flow direction unit vector must be specified. \ingroup Config*/
  addRiemannOption("MARKER_RIEMANN", nMarker_Riemann, Marker_Riemann, Kind_Data_Riemann, Riemann_Map, Riemann_Var1, Riemann_Var2, Riemann_FlowDir);
  /*!\brief MARKER_GILES \n DESCRIPTION: Giles boundary marker(s) with the following formats, a unit vector. */
  /* \n OPTIONS: See \link Giles_Map \endlink. The variables indicated by the option and the flow direction unit vector must be specified. \ingroup Config*/
  addGilesOption("MARKER_GILES", nMarker_Giles, Marker_Giles, Kind_Data_Giles, Giles_Map, Giles_Var1, Giles_Var2, Giles_FlowDir, RelaxFactorAverage, RelaxFactorFourier);
  /*!\brief SPATIAL_FOURIER \n DESCRIPTION: Option to compute the spatial fourier trasformation for the Giles BC. */
  addBoolOption("SPATIAL_FOURIER", SpatialFourier, false);
  /*!\brief GILES_EXTRA_RELAXFACTOR \n DESCRIPTION: the 1st coeff the value of the under relaxation factor to apply to the shroud and hub,
   * the 2nd coefficient is the the percentage of span-wise height influenced by this extra under relaxation factor.*/
  default_extrarelfac[0] = 0.1; default_extrarelfac[1] = 0.1;
  addDoubleArrayOption("GILES_EXTRA_RELAXFACTOR", 2, ExtraRelFacGiles, default_extrarelfac);
  /*!\brief AVERAGE_PROCESS_TYPE \n DESCRIPTION: types of mixing process for averaging quantities at the boundaries.
    \n OPTIONS: see \link MixingProcess_Map \endlink \n DEFAULT: AREA_AVERAGE \ingroup Config*/
  addEnumOption("MIXINGPLANE_INTERFACE_KIND", Kind_MixingPlaneInterface, MixingPlaneInterface_Map, NEAREST_SPAN);
  /*!\brief AVERAGE_PROCESS_KIND \n DESCRIPTION: types of mixing process for averaging quantities at the boundaries.
    \n OPTIONS: see \link MixingProcess_Map \endlink \n DEFAULT: AREA_AVERAGE \ingroup Config*/
  addEnumOption("AVERAGE_PROCESS_KIND", Kind_AverageProcess, AverageProcess_Map, AREA);
  /*!\brief PERFORMANCE_AVERAGE_PROCESS_KIND \n DESCRIPTION: types of mixing process for averaging quantities at the boundaries for performance computation.
      \n OPTIONS: see \link MixingProcess_Map \endlink \n DEFAULT: AREA_AVERAGE \ingroup Config*/
  addEnumOption("PERFORMANCE_AVERAGE_PROCESS_KIND", Kind_PerformanceAverageProcess, AverageProcess_Map, AREA);
  default_mixedout_coeff[0] = 1.0; default_mixedout_coeff[1] = 1.0E-05; default_mixedout_coeff[2] = 15.0;
  /*!\brief MIXEDOUT_COEFF \n DESCRIPTION: the 1st coeff is an under relaxation factor for the Newton method,
   * the 2nd coefficient is the tolerance for the Newton method, 3rd coefficient is the maximum number of
   * iteration for the Newton Method.*/
  addDoubleArrayOption("MIXEDOUT_COEFF", 3, Mixedout_Coeff, default_mixedout_coeff);
  /*!\brief RAMP_ROTATING_FRAME\n DESCRIPTION: option to ramp up or down the rotating frame velocity value*/
  addBoolOption("RAMP_ROTATING_FRAME", RampRotatingFrame, false);
  default_rampRotFrame_coeff[0] = 0; default_rampRotFrame_coeff[1] = 1.0; default_rampRotFrame_coeff[2] = 1000.0;
      /*!\brief RAMP_ROTATING_FRAME_COEFF \n DESCRIPTION: the 1st coeff is the staring velocity,
   * the 2nd coeff is the number of iterations for the update, 3rd is the number of iteration */
  addDoubleArrayOption("RAMP_ROTATING_FRAME_COEFF", 3, RampRotatingFrame_Coeff, default_rampRotFrame_coeff);
  /* DESCRIPTION: AVERAGE_MACH_LIMIT is a limit value for average procedure based on the mass flux. */
  addDoubleOption("AVERAGE_MACH_LIMIT", AverageMachLimit, 0.03);
  /*!\brief RAMP_OUTLET_PRESSURE\n DESCRIPTION: option to ramp up or down the rotating frame velocity value*/
  addBoolOption("RAMP_OUTLET_PRESSURE", RampOutletPressure, false);
  default_rampOutPres_coeff[0] = 100000.0; default_rampOutPres_coeff[1] = 1.0; default_rampOutPres_coeff[2] = 1000.0;
  /*!\brief RAMP_OUTLET_PRESSURE_COEFF \n DESCRIPTION: the 1st coeff is the staring outlet pressure,
   * the 2nd coeff is the number of iterations for the update, 3rd is the number of total iteration till reaching the final outlet pressure value */
  addDoubleArrayOption("RAMP_OUTLET_PRESSURE_COEFF", 3, RampOutletPressure_Coeff, default_rampOutPres_coeff);
  /*!\brief MARKER_MIXINGPLANE \n DESCRIPTION: Identify the boundaries in which the mixing plane is applied. \ingroup Config*/
  addStringListOption("MARKER_MIXINGPLANE_INTERFACE", nMarker_MixingPlaneInterface, Marker_MixingPlaneInterface);
  /*!\brief TURBULENT_MIXINGPLANE \n DESCRIPTION: Activate mixing plane also for turbulent quantities \ingroup Config*/
  addBoolOption("TURBULENT_MIXINGPLANE", turbMixingPlane, false);
  /*!\brief MARKER_TURBOMACHINERY \n DESCRIPTION: Identify the inflow and outflow boundaries in which the turbomachinery settings are  applied. \ingroup Config*/
  addTurboPerfOption("MARKER_TURBOMACHINERY", nMarker_Turbomachinery, Marker_TurboBoundIn, Marker_TurboBoundOut);
  /*!\brief NUM_SPANWISE_SECTIONS \n DESCRIPTION: Integer number of spanwise sections to compute 3D turbo BC and Performance for turbomachinery */
  addUnsignedShortOption("NUM_SPANWISE_SECTIONS", nSpanWiseSections_User, 1);
  /*!\brief SPANWISE_KIND \n DESCRIPTION: type of algorithm to identify the span-wise sections at the turbo boundaries.
   \n OPTIONS: see \link SpanWise_Map \endlink \n Default: AUTOMATIC */
  addEnumOption("SPANWISE_KIND", Kind_SpanWise, SpanWise_Map, AUTOMATIC);
  /*!\brief TURBOMACHINERY_KIND \n DESCRIPTION: types of turbomachynery architecture.
      \n OPTIONS: see \link TurboMachinery_Map \endlink \n Default: AXIAL */
  addEnumListOption("TURBOMACHINERY_KIND",nTurboMachineryKind, Kind_TurboMachinery, TurboMachinery_Map);
  /*!\brief MARKER_SHROUD \n DESCRIPTION: markers in which velocity is forced to 0.0 .
   * \n Format: (shroud1, shroud2, ...)*/
  addStringListOption("MARKER_SHROUD", nMarker_Shroud, Marker_Shroud);
  /*!\brief MARKER_SUPERSONIC_INLET  \n DESCRIPTION: Supersonic inlet boundary marker(s)
   * \n   Format: (inlet marker, temperature, static pressure, velocity_x,   velocity_y, velocity_z, ... ), i.e. primitive variables specified. \ingroup Config*/
  addInletOption("MARKER_SUPERSONIC_INLET", nMarker_Supersonic_Inlet, Marker_Supersonic_Inlet, Inlet_Temperature, Inlet_Pressure, Inlet_Velocity);
  /*!\brief MARKER_SUPERSONIC_OUTLET \n DESCRIPTION: Supersonic outlet boundary marker(s) \ingroup Config*/
  addStringListOption("MARKER_SUPERSONIC_OUTLET", nMarker_Supersonic_Outlet, Marker_Supersonic_Outlet);
  /*!\brief MARKER_OUTLET  \n DESCRIPTION: Outlet boundary marker(s)\n
   Format: ( outlet marker, back pressure (static), ... ) \ingroup Config*/
  addStringDoubleListOption("MARKER_OUTLET", nMarker_Outlet, Marker_Outlet, Outlet_Pressure);
  /*!\brief INC_INLET_TYPE \n DESCRIPTION: List of inlet types for incompressible flows. List length must match number of inlet markers. Options: VELOCITY_INLET, PRESSURE_INLET. \ingroup Config*/
  addEnumListOption("INC_OUTLET_TYPE", nInc_Outlet, Kind_Inc_Outlet, Outlet_Map);
  /*!\brief MARKER_ISOTHERMAL DESCRIPTION: Isothermal wall boundary marker(s)\n
   * Format: ( isothermal marker, wall temperature (static), ... ) \ingroup Config  */
  addStringDoubleListOption("MARKER_ISOTHERMAL", nMarker_Isothermal, Marker_Isothermal, Isothermal_Temperature);
  /*!\brief MARKER_HEATFLUX  \n DESCRIPTION: Specified heat flux wall boundary marker(s)
   Format: ( Heat flux marker, wall heat flux (static), ... ) \ingroup Config*/
  addStringDoubleListOption("MARKER_HEATFLUX", nMarker_HeatFlux, Marker_HeatFlux, Heat_Flux);
  /*!\brief WALL_TYPE \n DESCRIPTION: List of wall types - SMOOTH or ROUGH (All walls are SMOOTH by default). List length must match number of wall markers or shouldn't appear at all. \ingroup Config*/
  addEnumListOption("WALL_TYPE", nWall_Types, Kind_Wall, WallType_Map);
  /*!\brief Wall roughness height default value = 0 (smooth). \ingroup Config */
  default_roughness[0] = 0.0;  //default_roughness[1] = 0.0;
  addDoubleListOption("WALL_ROUGHNESS", nRoughWall, Roughness_Height);
  /*!\brief MARKER_ENGINE_INFLOW  \n DESCRIPTION: Engine inflow boundary marker(s)
   Format: ( nacelle inflow marker, fan face Mach, ... ) \ingroup Config*/
  addStringDoubleListOption("MARKER_ENGINE_INFLOW", nMarker_EngineInflow, Marker_EngineInflow, EngineInflow_Target);
  /* DESCRIPTION: Highlite area */
  addDoubleOption("HIGHLITE_AREA", Highlite_Area, 1.0);
  /* DESCRIPTION: Fan poly efficiency */
  addDoubleOption("FAN_POLY_EFF", Fan_Poly_Eff, 1.0);
  /*!\brief SUBSONIC_ENGINE\n DESCRIPTION: Engine subsonic intake region \ingroup Config*/
  addBoolOption("INTEGRATED_HEATFLUX", Integrated_HeatFlux, false);
  /*!\brief SUBSONIC_ENGINE\n DESCRIPTION: Engine subsonic intake region \ingroup Config*/
  addBoolOption("SUBSONIC_ENGINE", SubsonicEngine, false);
  /* DESCRIPTION: Actuator disk double surface */
  addBoolOption("ACTDISK_DOUBLE_SURFACE", ActDisk_DoubleSurface, false);
  /* DESCRIPTION: Only half engine is in the computational grid */
  addBoolOption("ENGINE_HALF_MODEL", Engine_HalfModel, false);
  /* DESCRIPTION: Actuator disk double surface */
  addBoolOption("ACTDISK_SU2_DEF", ActDisk_SU2_DEF, false);
  /* DESCRIPTION: Definition of the distortion rack (radial number of proves / circumferential density (degree) */
  default_distortion[0] =  5.0; default_distortion[1] =  15.0;
  addDoubleArrayOption("DISTORTION_RACK", 2, DistortionRack, default_distortion);
  /* DESCRIPTION: Values of the box to impose a subsonic nacellle (mach, Pressure, Temperature) */
  default_eng_val[0]=0.0; default_eng_val[1]=0.0; default_eng_val[2]=0.0;
  default_eng_val[3]=0.0;  default_eng_val[4]=0.0;
  addDoubleArrayOption("SUBSONIC_ENGINE_VALUES", 5, SubsonicEngine_Values, default_eng_val);
  /* DESCRIPTION: Coordinates of the box to impose a subsonic nacellle cylinder (Xmin, Ymin, Zmin, Xmax, Ymax, Zmax, Radius) */
  default_eng_cyl[0] = 0.0; default_eng_cyl[1] = 0.0; default_eng_cyl[2] = 0.0;
  default_eng_cyl[3] =  1E15; default_eng_cyl[4] =  1E15; default_eng_cyl[5] =  1E15; default_eng_cyl[6] =  1E15;
  addDoubleArrayOption("SUBSONIC_ENGINE_CYL", 7, SubsonicEngine_Cyl, default_eng_cyl);
  /* DESCRIPTION: Engine exhaust boundary marker(s)
   Format: (nacelle exhaust marker, total nozzle temp, total nozzle pressure, ... )*/
  addExhaustOption("MARKER_ENGINE_EXHAUST", nMarker_EngineExhaust, Marker_EngineExhaust, Exhaust_Temperature_Target, Exhaust_Pressure_Target);
  /* DESCRIPTION: Clamped boundary marker(s) */
  addStringListOption("MARKER_CLAMPED", nMarker_Clamped, Marker_Clamped);
  /* DESCRIPTION: Displacement boundary marker(s) */
  addStringDoubleListOption("MARKER_NORMAL_DISPL", nMarker_Displacement, Marker_Displacement, Displ_Value);
  /* DESCRIPTION: Load boundary marker(s) - uniform pressure in Pa */
  addStringDoubleListOption("MARKER_PRESSURE", nMarker_Load, Marker_Load, Load_Value);
  /* DESCRIPTION: Load boundary marker(s) */
  addStringDoubleListOption("MARKER_DAMPER", nMarker_Damper, Marker_Damper, Damper_Constant);
  /* DESCRIPTION: Load boundary marker(s)
   Format: (inlet marker, load, multiplier, dir_x, dir_y, dir_z, ... ), i.e. primitive variables specified. */
  addInletOption("MARKER_LOAD", nMarker_Load_Dir, Marker_Load_Dir, Load_Dir_Value, Load_Dir_Multiplier, Load_Dir);
  /* DESCRIPTION: Load boundary marker(s)
   Format: (inlet marker, load, multiplier, dir_x, dir_y, dir_z, ... ), i.e. primitive variables specified. */
  addInletOption("MARKER_DISPLACEMENT", nMarker_Disp_Dir, Marker_Disp_Dir, Disp_Dir_Value, Disp_Dir_Multiplier, Disp_Dir);
  /* DESCRIPTION: Sine load boundary marker(s)
   Format: (inlet marker, load, multiplier, dir_x, dir_y, dir_z, ... ), i.e. primitive variables specified. */
  addInletOption("MARKER_SINE_LOAD", nMarker_Load_Sine, Marker_Load_Sine, Load_Sine_Amplitude, Load_Sine_Frequency, Load_Sine_Dir);
  /*!\brief SINE_LOAD\n DESCRIPTION: option to apply the load as a sine*/
  addBoolOption("SINE_LOAD", Sine_Load, false);
  default_sineload_coeff[0] = 0.0; default_sineload_coeff[1] = 0.0; default_sineload_coeff[2] = 0.0;
  /*!\brief SINE_LOAD_COEFF \n DESCRIPTION: the 1st coeff is the amplitude, the 2nd is the frequency, 3rd is the phase in radians */
  addDoubleArrayOption("SINE_LOAD_COEFF", 3, SineLoad_Coeff, default_sineload_coeff);
  /*!\brief RAMP_AND_RELEASE\n DESCRIPTION: release the load after applying the ramp*/
  addBoolOption("RAMP_AND_RELEASE_LOAD", RampAndRelease, false);

  /* DESCRIPTION: Flow load boundary marker(s) */
  addStringDoubleListOption("MARKER_FLOWLOAD", nMarker_FlowLoad, Marker_FlowLoad, FlowLoad_Value);
  /* DESCRIPTION: Damping factor for engine inlet condition */
  addDoubleOption("DAMP_ENGINE_INFLOW", Damp_Engine_Inflow, 0.95);
  /* DESCRIPTION: Damping factor for engine exhaust condition */
  addDoubleOption("DAMP_ENGINE_EXHAUST", Damp_Engine_Exhaust, 0.95);
  /*!\brief ENGINE_INFLOW_TYPE  \n DESCRIPTION: Inlet boundary type \n OPTIONS: see \link Engine_Inflow_Map \endlink \n Default: FAN_FACE_MACH \ingroup Config*/
  addEnumOption("ENGINE_INFLOW_TYPE", Kind_Engine_Inflow, Engine_Inflow_Map, FAN_FACE_MACH);
  /* DESCRIPTION: Evaluate a problem with engines */
  addBoolOption("ENGINE", Engine, false);

  /* DESCRIPTION:  Compute buffet sensor */
  addBoolOption("BUFFET_MONITORING", Buffet_Monitoring, false);
  /* DESCRIPTION:  Sharpness coefficient for the buffet sensor */
  addDoubleOption("BUFFET_K", Buffet_k, 10.0);
  /* DESCRIPTION:  Offset parameter for the buffet sensor */
  addDoubleOption("BUFFET_LAMBDA", Buffet_lambda, 0.0);


  /*!\par CONFIG_CATEGORY: Time-marching \ingroup Config*/
  /*--- Options related to time-marching ---*/

  /* DESCRIPTION: Unsteady simulation  */
  addEnumOption("TIME_MARCHING", TimeMarching, TimeMarching_Map, STEADY);
  /* DESCRIPTION:  Courant-Friedrichs-Lewy condition of the finest grid */
  addDoubleOption("CFL_NUMBER", CFLFineGrid, 1.25);
  /* DESCRIPTION:  Max time step in local time stepping simulations */
  addDoubleOption("MAX_DELTA_TIME", Max_DeltaTime, 1000000);
  /* DESCRIPTION: Activate The adaptive CFL number. */
  addBoolOption("CFL_ADAPT", CFL_Adapt, false);
  /* !\brief CFL_ADAPT_PARAM
   * DESCRIPTION: Parameters of the adaptive CFL number (factor down, factor up, CFL limit (min and max) )
   * Factor down generally >1.0, factor up generally < 1.0 to cause the CFL to increase when residual is decreasing,
   * and decrease when the residual is increasing or stalled. \ingroup Config*/
  default_cfl_adapt[0] = 0.0; default_cfl_adapt[1] = 0.0; default_cfl_adapt[2] = 1.0; default_cfl_adapt[3] = 100.0;
  addDoubleArrayOption("CFL_ADAPT_PARAM", 4, CFL_AdaptParam, default_cfl_adapt);
  /* DESCRIPTION: Reduction factor of the CFL coefficient in the adjoint problem */
  addDoubleOption("CFL_REDUCTION_ADJFLOW", CFLRedCoeff_AdjFlow, 0.8);
  /* DESCRIPTION: Reduction factor of the CFL coefficient in the level set problem */
  addDoubleOption("CFL_REDUCTION_TURB", CFLRedCoeff_Turb, 1.0);
  /* DESCRIPTION: Reduction factor of the CFL coefficient in the turbulent adjoint problem */
  addDoubleOption("CFL_REDUCTION_ADJTURB", CFLRedCoeff_AdjTurb, 1.0);
  /* DESCRIPTION: External iteration offset due to restart */
  addUnsignedLongOption("EXT_ITER_OFFSET", ExtIter_OffSet, 0);
  // these options share nRKStep as their size, which is not a good idea in general
  /* DESCRIPTION: Runge-Kutta alpha coefficients */
  addDoubleListOption("RK_ALPHA_COEFF", nRKStep, RK_Alpha_Step);
  /* DESCRIPTION: Number of time levels for time accurate local time stepping. */
  addUnsignedShortOption("LEVELS_TIME_ACCURATE_LTS", nLevels_TimeAccurateLTS, 1);
  /* DESCRIPTION: Number of time DOFs used in the predictor step of ADER-DG. */
  addUnsignedShortOption("TIME_DOFS_ADER_DG", nTimeDOFsADER_DG, 2);
  /* DESCRIPTION: Unsteady Courant-Friedrichs-Lewy number of the finest grid */
  addDoubleOption("UNST_CFL_NUMBER", Unst_CFL, 0.0);
  /* DESCRIPTION: Integer number of periodic time instances for Harmonic Balance */
  addUnsignedShortOption("TIME_INSTANCES", nTimeInstances, 1);
  /* DESCRIPTION: Time period for Harmonic Balance wihtout moving meshes */
  addDoubleOption("HB_PERIOD", HarmonicBalance_Period, -1.0);
  /* DESCRIPTION:  Turn on/off harmonic balance preconditioning */
  addBoolOption("HB_PRECONDITION", HB_Precondition, false);
  /* DESCRIPTION: Iteration number to begin unsteady restarts (dual time method) */
  addLongOption("UNST_RESTART_ITER", Unst_RestartIter, 0);
  /* DESCRIPTION: Starting direct solver iteration for the unsteady adjoint */
  addLongOption("UNST_ADJOINT_ITER", Unst_AdjointIter, 0);
  /* DESCRIPTION: Number of iterations to average the objective */
  addLongOption("ITER_AVERAGE_OBJ", Iter_Avg_Objective , 0);
  /* DESCRIPTION: Iteration number to begin unsteady restarts (structural analysis) */
  addLongOption("DYN_RESTART_ITER", Dyn_RestartIter, 0);
  /* DESCRIPTION: Time discretization */
  addEnumOption("TIME_DISCRE_FLOW", Kind_TimeIntScheme_Flow, Time_Int_Map, EULER_IMPLICIT);
  /* DESCRIPTION: Time discretization */
  addEnumOption("TIME_DISCRE_FEM_FLOW", Kind_TimeIntScheme_FEM_Flow, Time_Int_Map, RUNGE_KUTTA_EXPLICIT);
  /* DESCRIPTION: ADER-DG predictor step */
  addEnumOption("ADER_PREDICTOR", Kind_ADER_Predictor, Ader_Predictor_Map, ADER_ALIASED_PREDICTOR);
  /* DESCRIPTION: Time discretization */
  addEnumOption("TIME_DISCRE_ADJFLOW", Kind_TimeIntScheme_AdjFlow, Time_Int_Map, EULER_IMPLICIT);
  /* DESCRIPTION: Time discretization */
  addEnumOption("TIME_DISCRE_TURB", Kind_TimeIntScheme_Turb, Time_Int_Map, EULER_IMPLICIT);
  /* DESCRIPTION: Time discretization */
  addEnumOption("TIME_DISCRE_ADJTURB", Kind_TimeIntScheme_AdjTurb, Time_Int_Map, EULER_IMPLICIT);
  /* DESCRIPTION: Time discretization */
  addEnumOption("TIME_DISCRE_FEA", Kind_TimeIntScheme_FEA, Time_Int_Map_FEA, NEWMARK_IMPLICIT);
  /* DESCRIPTION: Time discretization for radiation problems*/
  addEnumOption("TIME_DISCRE_RADIATION", Kind_TimeIntScheme_Radiation, Time_Int_Map, EULER_IMPLICIT);
  /* DESCRIPTION: Time discretization */
  addEnumOption("TIME_DISCRE_HEAT", Kind_TimeIntScheme_Heat, Time_Int_Map, EULER_IMPLICIT);
  /* DESCRIPTION: Time discretization */
  addEnumOption("TIMESTEP_HEAT", Kind_TimeStep_Heat, Heat_TimeStep_Map, MINIMUM);

  /*!\par CONFIG_CATEGORY: Linear solver definition \ingroup Config*/
  /*--- Options related to the linear solvers ---*/

  /*!\brief LINEAR_SOLVER
   *  \n DESCRIPTION: Linear solver for the implicit, mesh deformation, or discrete adjoint systems \n OPTIONS: see \link Linear_Solver_Map \endlink \n DEFAULT: FGMRES \ingroup Config*/
  addEnumOption("LINEAR_SOLVER", Kind_Linear_Solver, Linear_Solver_Map, FGMRES);
  /*!\brief LINEAR_SOLVER_PREC
   *  \n DESCRIPTION: Preconditioner for the Krylov linear solvers \n OPTIONS: see \link Linear_Solver_Prec_Map \endlink \n DEFAULT: LU_SGS \ingroup Config*/
  addEnumOption("LINEAR_SOLVER_PREC", Kind_Linear_Solver_Prec, Linear_Solver_Prec_Map, ILU);
  /* DESCRIPTION: Minimum error threshold for the linear solver for the implicit formulation */
  addDoubleOption("LINEAR_SOLVER_ERROR", Linear_Solver_Error, 1E-6);
  /* DESCRIPTION: Maximum number of iterations of the linear solver for the implicit formulation */
  addUnsignedLongOption("LINEAR_SOLVER_ITER", Linear_Solver_Iter, 10);
  /* DESCRIPTION: Fill in level for the ILU preconditioner */
  addUnsignedShortOption("LINEAR_SOLVER_ILU_FILL_IN", Linear_Solver_ILU_n, 0);
  /* DESCRIPTION: Maximum number of iterations of the linear solver for the implicit formulation */
  addUnsignedLongOption("LINEAR_SOLVER_RESTART_FREQUENCY", Linear_Solver_Restart_Frequency, 10);
  /* DESCRIPTION: Relaxation factor for iterative linear smoothers (SMOOTHER_ILU/JACOBI/LU-SGS/LINELET) */
  addDoubleOption("LINEAR_SOLVER_SMOOTHER_RELAXATION", Linear_Solver_Smoother_Relaxation, 1.0);
  /* DESCRIPTION: Custom number of threads used for additive domain decomposition for ILU and LU_SGS (0 is "auto"). */
  addUnsignedLongOption("LINEAR_SOLVER_PREC_THREADS", Linear_Solver_Prec_Threads, 0);
  /* DESCRIPTION: Relaxation of the flow equations solver for the implicit formulation */
  addDoubleOption("RELAXATION_FACTOR_ADJFLOW", Relaxation_Factor_AdjFlow, 1.0);
  /* DESCRIPTION: Relaxation of the CHT coupling */
  addDoubleOption("RELAXATION_FACTOR_CHT", Relaxation_Factor_CHT, 1.0);
  /* DESCRIPTION: Roe coefficient */
  addDoubleOption("ROE_KAPPA", Roe_Kappa, 0.5);
  /* DESCRIPTION: Roe-Turkel preconditioning for low Mach number flows */
  addBoolOption("LOW_MACH_PREC", Low_Mach_Precon, false);
  /* DESCRIPTION: Post-reconstruction correction for low Mach number flows */
  addBoolOption("LOW_MACH_CORR", Low_Mach_Corr, false);
  /* DESCRIPTION: Time Step for dual time stepping simulations (s) */
  addDoubleOption("MIN_ROE_TURKEL_PREC", Min_Beta_RoeTurkel, 0.01);
  /* DESCRIPTION: Time Step for dual time stepping simulations (s) */
  addDoubleOption("MAX_ROE_TURKEL_PREC", Max_Beta_RoeTurkel, 0.2);
  /* DESCRIPTION: Linear solver for the turbulent adjoint systems */
  addEnumOption("ADJTURB_LIN_SOLVER", Kind_AdjTurb_Linear_Solver, Linear_Solver_Map, FGMRES);
  /* DESCRIPTION: Preconditioner for the turbulent adjoint Krylov linear solvers */
  addEnumOption("ADJTURB_LIN_PREC", Kind_AdjTurb_Linear_Prec, Linear_Solver_Prec_Map, ILU);
  /* DESCRIPTION: Minimum error threshold for the turbulent adjoint linear solver for the implicit formulation */
  addDoubleOption("ADJTURB_LIN_ERROR", AdjTurb_Linear_Error, 1E-5);
  /* DESCRIPTION: Maximum number of iterations of the turbulent adjoint linear solver for the implicit formulation */
  addUnsignedShortOption("ADJTURB_LIN_ITER", AdjTurb_Linear_Iter, 10);
  /* DESCRIPTION: Entropy fix factor */
  addDoubleOption("ENTROPY_FIX_COEFF", EntropyFix_Coeff, 0.001);
  /* DESCRIPTION: Linear solver for the discete adjoint systems */
  addEnumOption("DISCADJ_LIN_SOLVER", Kind_DiscAdj_Linear_Solver, Linear_Solver_Map, FGMRES);
  /* DESCRIPTION: Preconditioner for the discrete adjoint Krylov linear solvers */
  addEnumOption("DISCADJ_LIN_PREC", Kind_DiscAdj_Linear_Prec, Linear_Solver_Prec_Map, ILU);
  /* DESCRIPTION: Linear solver for the discete adjoint systems */

  /*!\par CONFIG_CATEGORY: Convergence\ingroup Config*/
  /*--- Options related to convergence ---*/

  /*!\brief CONV_CRITERIA
   *  \n DESCRIPTION: Convergence criteria \n OPTIONS: see \link Converge_Crit_Map \endlink \n DEFAULT: RESIDUAL \ingroup Config*/
  addEnumOption("CONV_CRITERIA", ConvCriteria, Converge_Crit_Map, RESIDUAL);
  /*!\brief CONV_RESIDUAL_MINVAL\n DESCRIPTION: Min value of the residual (log10 of the residual)\n DEFAULT: -14.0 \ingroup Config*/
  addDoubleOption("CONV_RESIDUAL_MINVAL", MinLogResidual, -14.0);
  /*!\brief CONV_STARTITER\n DESCRIPTION: Iteration number to begin convergence monitoring\n DEFAULT: 5 \ingroup Config*/
  addUnsignedLongOption("CONV_STARTITER", StartConv_Iter, 5);
  /*!\brief CONV_CAUCHY_ELEMS\n DESCRIPTION: Number of elements to apply the criteria. \n DEFAULT 100 \ingroup Config*/
  addUnsignedShortOption("CONV_CAUCHY_ELEMS", Cauchy_Elems, 100);
  /*!\brief CONV_CAUCHY_EPS\n DESCRIPTION: Epsilon to control the series convergence \n DEFAULT: 1e-10 \ingroup Config*/
  addDoubleOption("CONV_CAUCHY_EPS", Cauchy_Eps, 1E-10);
  /*!\brief CONV_FIELD\n DESCRIPTION: Output field to monitor \n Default: depends on solver \ingroup Config*/
  addStringListOption("CONV_FIELD", nConvField, ConvField);

  /*!\brief CONV_WINDOW_STARTITER\n DESCRIPTION: Iteration number after START_ITER_WND  to begin convergence monitoring\n DEFAULT: 15 \ingroup Config*/
  addUnsignedLongOption("CONV_WINDOW_STARTITER", Wnd_StartConv_Iter, 15);
  /*!\brief CONV_WINDOW_CAUCHY_ELEMS\n DESCRIPTION: Number of elements to apply the criteria. \n DEFAULT 100 \ingroup Config*/
  addUnsignedShortOption("CONV_WINDOW_CAUCHY_ELEMS", Wnd_Cauchy_Elems, 100);
  /*!\brief CONV_WINDOW_CAUCHY_EPS\n DESCRIPTION: Epsilon to control the series convergence \n DEFAULT: 1e-3 \ingroup Config*/
  addDoubleOption("CONV_WINDOW_CAUCHY_EPS", Wnd_Cauchy_Eps, 1E-3);
  /*!\brief WINDOW_CAUCHY_CRIT \n DESCRIPTION: Determines, if the cauchy convergence criterion should be used for windowed time averaged objective functions*/
  addBoolOption("WINDOW_CAUCHY_CRIT",Wnd_Cauchy_Crit, false);
  /*!\brief CONV_WINDOW_FIELD
   * \n DESCRIPTION: Output fields  for the Cauchy criterium for the TIME iteration. The criterium is applied to the windowed time average of the chosen funcion. */
  addStringListOption("CONV_WINDOW_FIELD",nWndConvField, WndConvField);
  /*!\par CONFIG_CATEGORY: Multi-grid \ingroup Config*/
  /*--- Options related to Multi-grid ---*/

  /*!\brief START_UP_ITER \n DESCRIPTION: Start up iterations using the fine grid only. DEFAULT: 0 \ingroup Config*/
  addUnsignedShortOption("START_UP_ITER", nStartUpIter, 0);
  /*!\brief MGLEVEL\n DESCRIPTION: Multi-grid Levels. DEFAULT: 0 \ingroup Config*/
  addUnsignedShortOption("MGLEVEL", nMGLevels, 0);
  /*!\brief MGCYCLE\n DESCRIPTION: Multi-grid cycle. OPTIONS: See \link MG_Cycle_Map \endlink. Defualt V_CYCLE \ingroup Config*/
  addEnumOption("MGCYCLE", MGCycle, MG_Cycle_Map, V_CYCLE);
  /*!\brief MG_PRE_SMOOTH\n DESCRIPTION: Multi-grid pre-smoothing level \ingroup Config*/
  addUShortListOption("MG_PRE_SMOOTH", nMG_PreSmooth, MG_PreSmooth);
  /*!\brief MG_POST_SMOOTH\n DESCRIPTION: Multi-grid post-smoothing level \ingroup Config*/
  addUShortListOption("MG_POST_SMOOTH", nMG_PostSmooth, MG_PostSmooth);
  /*!\brief MG_CORRECTION_SMOOTH\n DESCRIPTION: Jacobi implicit smoothing of the correction \ingroup Config*/
  addUShortListOption("MG_CORRECTION_SMOOTH", nMG_CorrecSmooth, MG_CorrecSmooth);
  /*!\brief MG_DAMP_RESTRICTION\n DESCRIPTION: Damping factor for the residual restriction. DEFAULT: 0.75 \ingroup Config*/
  addDoubleOption("MG_DAMP_RESTRICTION", Damp_Res_Restric, 0.75);
  /*!\brief MG_DAMP_PROLONGATION\n DESCRIPTION: Damping factor for the correction prolongation. DEFAULT 0.75 \ingroup Config*/
  addDoubleOption("MG_DAMP_PROLONGATION", Damp_Correc_Prolong, 0.75);

  /*!\par CONFIG_CATEGORY: Spatial Discretization \ingroup Config*/
  /*--- Options related to the spatial discretization ---*/

  /*!\brief NUM_METHOD_GRAD
   *  \n DESCRIPTION: Numerical method for spatial gradients \n OPTIONS: See \link Gradient_Map \endlink. \n DEFAULT: WEIGHTED_LEAST_SQUARES. \ingroup Config*/
  addEnumOption("NUM_METHOD_GRAD", Kind_Gradient_Method, Gradient_Map, WEIGHTED_LEAST_SQUARES);
  /*!\brief NUM_METHOD_GRAD
   *  \n DESCRIPTION: Numerical method for spatial gradients used only for upwind reconstruction \n OPTIONS: See \link Gradient_Map \endlink. \n DEFAULT: NO_GRADIENT. \ingroup Config*/
  addEnumOption("NUM_METHOD_GRAD_RECON", Kind_Gradient_Method_Recon, Gradient_Map, NO_GRADIENT);
  /*!\brief VENKAT_LIMITER_COEFF
   *  \n DESCRIPTION: Coefficient for the limiter. DEFAULT value 0.5. Larger values decrease the extent of limiting, values approaching zero cause lower-order approximation to the solution. \ingroup Config */
  addDoubleOption("VENKAT_LIMITER_COEFF", Venkat_LimiterCoeff, 0.05);
  /*!\brief ADJ_SHARP_LIMITER_COEFF
   *  \n DESCRIPTION: Coefficient for detecting the limit of the sharp edges. DEFAULT value 3.0.  Use with sharp edges limiter. \ingroup Config*/
  addDoubleOption("ADJ_SHARP_LIMITER_COEFF", AdjSharp_LimiterCoeff, 3.0);
  /*!\brief LIMITER_ITER
   *  \n DESCRIPTION: Freeze the value of the limiter after a number of iterations. DEFAULT value 999999. \ingroup Config*/
  addUnsignedLongOption("LIMITER_ITER", LimiterIter, 999999);

  /*!\brief CONV_NUM_METHOD_FLOW
   *  \n DESCRIPTION: Convective numerical method \n OPTIONS: See \link Upwind_Map \endlink , \link Centered_Map \endlink. \ingroup Config*/
  addConvectOption("CONV_NUM_METHOD_FLOW", Kind_ConvNumScheme_Flow, Kind_Centered_Flow, Kind_Upwind_Flow);

  /*!\brief NUM_METHOD_FEM_FLOW
   *  \n DESCRIPTION: Numerical method \n OPTIONS: See \link FEM_Map \endlink , \link Centered_Map \endlink. \ingroup Config*/
  addConvectFEMOption("NUM_METHOD_FEM_FLOW", Kind_ConvNumScheme_FEM_Flow, Kind_FEM_Flow);

  /*!\brief MUSCL_FLOW \n DESCRIPTION: Check if the MUSCL scheme should be used \ingroup Config*/
  addBoolOption("MUSCL_FLOW", MUSCL_Flow, true);
  /*!\brief SLOPE_LIMITER_FLOW
   * DESCRIPTION: Slope limiter for the direct solution. \n OPTIONS: See \link Limiter_Map \endlink \n DEFAULT VENKATAKRISHNAN \ingroup Config*/
  addEnumOption("SLOPE_LIMITER_FLOW", Kind_SlopeLimit_Flow, Limiter_Map, VENKATAKRISHNAN);
  default_jst_coeff[0] = 0.5; default_jst_coeff[1] = 0.02;
  /*!\brief JST_SENSOR_COEFF \n DESCRIPTION: 2nd and 4th order artificial dissipation coefficients for the JST method \ingroup Config*/
  addDoubleArrayOption("JST_SENSOR_COEFF", 2, Kappa_Flow, default_jst_coeff);
  /*!\brief LAX_SENSOR_COEFF \n DESCRIPTION: 1st order artificial dissipation coefficients for the Lax-Friedrichs method. \ingroup Config*/
  addDoubleOption("LAX_SENSOR_COEFF", Kappa_1st_Flow, 0.15);
  default_ad_coeff_heat[0] = 0.5; default_ad_coeff_heat[1] = 0.02;
  /*!\brief JST_SENSOR_COEFF_HEAT \n DESCRIPTION: 2nd and 4th order artificial dissipation coefficients for the JST method \ingroup Config*/
  addDoubleArrayOption("JST_SENSOR_COEFF_HEAT", 2, Kappa_Heat, default_ad_coeff_heat);
  /*!\brief USE_ACCURATE_FLUX_JACOBIANS \n DESCRIPTION: Use numerically computed Jacobians for AUSM+up(2) and SLAU(2) \ingroup Config*/
  addBoolOption("USE_ACCURATE_FLUX_JACOBIANS", Use_Accurate_Jacobians, false);
  /*!\brief CENTRAL_JACOBIAN_FIX_FACTOR \n DESCRIPTION: Improve the numerical properties (diagonal dominance) of the global Jacobian matrix, 3 to 4 is "optimum" (central schemes) \ingroup Config*/
  addDoubleOption("CENTRAL_JACOBIAN_FIX_FACTOR", Cent_Jac_Fix_Factor, 4.0);

  /*!\brief CONV_NUM_METHOD_ADJFLOW
   *  \n DESCRIPTION: Convective numerical method for the adjoint solver.
   *  \n OPTIONS:  See \link Upwind_Map \endlink , \link Centered_Map \endlink. Note: not all methods are guaranteed to be implemented for the adjoint solver. \ingroup Config */
  addConvectOption("CONV_NUM_METHOD_ADJFLOW", Kind_ConvNumScheme_AdjFlow, Kind_Centered_AdjFlow, Kind_Upwind_AdjFlow);
  /*!\brief MUSCL_FLOW \n DESCRIPTION: Check if the MUSCL scheme should be used \ingroup Config*/
  addBoolOption("MUSCL_ADJFLOW", MUSCL_AdjFlow, true);
  /*!\brief SLOPE_LIMITER_ADJFLOW
     * DESCRIPTION: Slope limiter for the adjoint solution. \n OPTIONS: See \link Limiter_Map \endlink \n DEFAULT VENKATAKRISHNAN \ingroup Config*/
  addEnumOption("SLOPE_LIMITER_ADJFLOW", Kind_SlopeLimit_AdjFlow, Limiter_Map, VENKATAKRISHNAN);
  default_jst_adj_coeff[0] = 0.5; default_jst_adj_coeff[1] = 0.02;
  /*!\brief ADJ_JST_SENSOR_COEFF \n DESCRIPTION: 2nd and 4th order artificial dissipation coefficients for the adjoint JST method. \ingroup Config*/
  addDoubleArrayOption("ADJ_JST_SENSOR_COEFF", 2, Kappa_AdjFlow, default_jst_adj_coeff);
  /*!\brief LAX_SENSOR_COEFF \n DESCRIPTION: 1st order artificial dissipation coefficients for the adjoint Lax-Friedrichs method. \ingroup Config*/
  addDoubleOption("ADJ_LAX_SENSOR_COEFF", Kappa_1st_AdjFlow, 0.15);

  /*!\brief MUSCL_FLOW \n DESCRIPTION: Check if the MUSCL scheme should be used \ingroup Config*/
  addBoolOption("MUSCL_TURB", MUSCL_Turb, false);
  /*!\brief SLOPE_LIMITER_TURB
   *  \n DESCRIPTION: Slope limiter  \n OPTIONS: See \link Limiter_Map \endlink \n DEFAULT VENKATAKRISHNAN \ingroup Config*/
  addEnumOption("SLOPE_LIMITER_TURB", Kind_SlopeLimit_Turb, Limiter_Map, VENKATAKRISHNAN);
  /*!\brief CONV_NUM_METHOD_TURB
   *  \n DESCRIPTION: Convective numerical method \ingroup Config*/
  addConvectOption("CONV_NUM_METHOD_TURB", Kind_ConvNumScheme_Turb, Kind_Centered_Turb, Kind_Upwind_Turb);

  /*!\brief MUSCL_FLOW \n DESCRIPTION: Check if the MUSCL scheme should be used \ingroup Config*/
  addBoolOption("MUSCL_ADJTURB", MUSCL_AdjTurb, false);
  /*!\brief SLOPE_LIMITER_ADJTURB
   *  \n DESCRIPTION: Slope limiter \n OPTIONS: See \link Limiter_Map \endlink \n DEFAULT VENKATAKRISHNAN \ingroup Config */
  addEnumOption("SLOPE_LIMITER_ADJTURB", Kind_SlopeLimit_AdjTurb, Limiter_Map, VENKATAKRISHNAN);
  /*!\brief CONV_NUM_METHOD_ADJTURB\n DESCRIPTION: Convective numerical method for the adjoint/turbulent problem \ingroup Config*/
  addConvectOption("CONV_NUM_METHOD_ADJTURB", Kind_ConvNumScheme_AdjTurb, Kind_Centered_AdjTurb, Kind_Upwind_AdjTurb);

  /*!\brief MUSCL_FLOW \n DESCRIPTION: Check if the MUSCL scheme should be used \ingroup Config*/
  addBoolOption("MUSCL_HEAT", MUSCL_Heat, false);
  /*!\brief CONV_NUM_METHOD_HEAT
   *  \n DESCRIPTION: Convective numerical method \n DEFAULT: UPWIND */
  addEnumOption("CONV_NUM_METHOD_HEAT", Kind_ConvNumScheme_Heat, Space_Map, SPACE_UPWIND);

  /*!\par CONFIG_CATEGORY: Adjoint and Gradient \ingroup Config*/
  /*--- Options related to the adjoint and gradient ---*/

  /*!\brief LIMIT_ADJFLOW \n DESCRIPTION: Limit value for the adjoint variable.\n DEFAULT: 1E6. \ingroup Config*/
  addDoubleOption("LIMIT_ADJFLOW", AdjointLimit, 1E6);
  /*!\brief MG_ADJFLOW\n DESCRIPTION: Multigrid with the adjoint problem. \n Defualt: YES \ingroup Config*/
  addBoolOption("MG_ADJFLOW", MG_AdjointFlow, true);

  /*!\brief OBJECTIVE_WEIGHT  \n DESCRIPTION: Adjoint problem boundary condition weights. Applies scaling factor to objective(s) \ingroup Config*/
  addDoubleListOption("OBJECTIVE_WEIGHT", nObjW, Weight_ObjFunc);
  /*!\brief OBJECTIVE_FUNCTION
   *  \n DESCRIPTION: Adjoint problem boundary condition \n OPTIONS: see \link Objective_Map \endlink \n DEFAULT: DRAG_COEFFICIENT \ingroup Config*/
  addEnumListOption("OBJECTIVE_FUNCTION", nObj, Kind_ObjFunc, Objective_Map);

  /* DESCRIPTION: parameter for the definition of a complex objective function */
  addDoubleOption("DCD_DCL_VALUE", dCD_dCL, 0.0);
  /* DESCRIPTION: parameter for the definition of a complex objective function */
  addDoubleOption("DCMX_DCL_VALUE", dCMx_dCL, 0.0);
  /* DESCRIPTION: parameter for the definition of a complex objective function */
  addDoubleOption("DCMY_DCL_VALUE", dCMy_dCL, 0.0);
  /* DESCRIPTION: parameter for the definition of a complex objective function */
  addDoubleOption("DCMZ_DCL_VALUE", dCMz_dCL, 0.0);

  /* DESCRIPTION: parameter for the definition of a complex objective function */
  addDoubleOption("DCD_DCMY_VALUE", dCD_dCMy, 0.0);

  default_obj_coeff[0]=0.0; default_obj_coeff[1]=0.0; default_obj_coeff[2]=0.0;
  default_obj_coeff[3]=0.0;  default_obj_coeff[4]=0.0;
  /*!\brief OBJ_CHAIN_RULE_COEFF
  * \n DESCRIPTION: Coefficients defining the objective function gradient using the chain rule
  * with area-averaged outlet primitive variables. This is used with the genereralized outflow
  * objective.  \ingroup Config   */
  addDoubleArrayOption("OBJ_CHAIN_RULE_COEFF", 5, Obj_ChainRuleCoeff, default_obj_coeff);

  default_geo_loc[0] = 0.0; default_geo_loc[1] = 1.0;
  /* DESCRIPTION: Definition of the airfoil section */
  addDoubleArrayOption("GEO_BOUNDS", 2, Stations_Bounds, default_geo_loc);
  /* DESCRIPTION: Identify the body to slice */
  addEnumOption("GEO_DESCRIPTION", Geo_Description, Geo_Description_Map, WING);
  /* DESCRIPTION: Z location of the waterline */
  addDoubleOption("GEO_WATERLINE_LOCATION", Geo_Waterline_Location, 0.0);
  /* DESCRIPTION: Number of section cuts to make when calculating internal volume */
  addUnsignedShortOption("GEO_NUMBER_STATIONS", nWingStations, 25);
  /* DESCRIPTION: Definition of the airfoil sections */
  addDoubleListOption("GEO_LOCATION_STATIONS", nLocationStations, LocationStations);
  default_nacelle_location[0] = 0.0; default_nacelle_location[1] = 0.0; default_nacelle_location[2] = 0.0;
  default_nacelle_location[3] = 0.0; default_nacelle_location[4] = 0.0;
  /* DESCRIPTION: Definition of the nacelle location (higlite coordinates, tilt angle, toe angle) */
  addDoubleArrayOption("GEO_NACELLE_LOCATION", 5, NacelleLocation, default_nacelle_location);
  /* DESCRIPTION: Output sectional forces for specified markers. */
  addBoolOption("GEO_PLOT_STATIONS", Plot_Section_Forces, false);
  /* DESCRIPTION: Mode of the GDC code (analysis, or gradient) */
  addEnumOption("GEO_MODE", GeometryMode, GeometryMode_Map, FUNCTION);

  /* DESCRIPTION: Drag weight in sonic boom Objective Function (from 0.0 to 1.0) */
  addDoubleOption("DRAG_IN_SONICBOOM", WeightCd, 0.0);
  /* DESCRIPTION: Sensitivity smoothing  */
  addEnumOption("SENS_SMOOTHING", Kind_SensSmooth, Sens_Smoothing_Map, NO_SMOOTH);
  /* DESCRIPTION: Continuous Adjoint frozen viscosity */
  addBoolOption("FROZEN_VISC_CONT", Frozen_Visc_Cont, true);
  /* DESCRIPTION: Discrete Adjoint frozen viscosity */
  addBoolOption("FROZEN_VISC_DISC", Frozen_Visc_Disc, false);
  /* DESCRIPTION: Discrete Adjoint frozen limiter */
  addBoolOption("FROZEN_LIMITER_DISC", Frozen_Limiter_Disc, false);
  /* DESCRIPTION: Use an inconsistent (primal/dual) discrete adjoint formulation */
  addBoolOption("INCONSISTENT_DISC", Inconsistent_Disc, false);
   /* DESCRIPTION:  */
  addDoubleOption("FIX_AZIMUTHAL_LINE", FixAzimuthalLine, 90.0);
  /*!\brief SENS_REMOVE_SHARP
   * \n DESCRIPTION: Remove sharp edges from the sensitivity evaluation  \n Format: SENS_REMOVE_SHARP = YES \n DEFAULT: NO \ingroup Config*/
  addBoolOption("SENS_REMOVE_SHARP", Sens_Remove_Sharp, false);

  /* DESCRIPTION: Automatically reorient elements that seem flipped */
  addBoolOption("REORIENT_ELEMENTS",ReorientElements, true);

  /*!\par CONFIG_CATEGORY: Input/output files and formats \ingroup Config */
  /*--- Options related to input/output files and formats ---*/

  /*!\brief OUTPUT_FORMAT \n DESCRIPTION: I/O format for output plots. \n OPTIONS: see \link TabOutput_Map \endlink \n DEFAULT: TECPLOT \ingroup Config */
  addEnumOption("TABULAR_FORMAT", Tab_FileFormat, TabOutput_Map, TAB_CSV);
  /*!\brief ACTDISK_JUMP \n DESCRIPTION: The jump is given by the difference in values or a ratio */
  addEnumOption("ACTDISK_JUMP", ActDisk_Jump, Jump_Map, DIFFERENCE);
  /*!\brief MESH_FORMAT \n DESCRIPTION: Mesh input file format \n OPTIONS: see \link Input_Map \endlink \n DEFAULT: SU2 \ingroup Config*/
  addEnumOption("MESH_FORMAT", Mesh_FileFormat, Input_Map, SU2);
  /* DESCRIPTION:  Mesh input file */
  addStringOption("MESH_FILENAME", Mesh_FileName, string("mesh.su2"));
  /*!\brief MESH_OUT_FILENAME \n DESCRIPTION: Mesh output file name. Used when converting, scaling, or deforming a mesh. \n DEFAULT: mesh_out.su2 \ingroup Config*/
  addStringOption("MESH_OUT_FILENAME", Mesh_Out_FileName, string("mesh_out.su2"));

  /* DESCRIPTION: List of the number of grid points in the RECTANGLE or BOX grid in the x,y,z directions. (default: (33,33,33) ). */
  addShortListOption("MESH_BOX_SIZE", nMesh_Box_Size, Mesh_Box_Size);

  /* DESCRIPTION: List of the length of the RECTANGLE or BOX grid in the x,y,z directions. (default: (1.0,1.0,1.0) ).  */
  array<su2double, 3> default_mesh_box_length = {{1.0, 1.0, 1.0}};
  addDoubleArrayOption("MESH_BOX_LENGTH", 3, Mesh_Box_Length, default_mesh_box_length.data());

  /* DESCRIPTION: List of the offset from 0.0 of the RECTANGLE or BOX grid in the x,y,z directions. (default: (0.0,0.0,0.0) ). */
  array<su2double, 3> default_mesh_box_offset = {{0.0, 0.0, 0.0}};
  addDoubleArrayOption("MESH_BOX_OFFSET", 3, Mesh_Box_Offset, default_mesh_box_offset.data());

  /* DESCRIPTION: Determine if the mesh file supports multizone. \n DEFAULT: true (temporarily) */
  addBoolOption("MULTIZONE_MESH", Multizone_Mesh, true);
  /* DESCRIPTION: Determine if we need to allocate memory to store the multizone residual. \n DEFAULT: true (temporarily) */
  addBoolOption("MULTIZONE_RESIDUAL", Multizone_Residual, false);

  /*!\brief CONV_FILENAME \n DESCRIPTION: Output file convergence history (w/o extension) \n DEFAULT: history \ingroup Config*/
  addStringOption("CONV_FILENAME", Conv_FileName, string("history"));
  /*!\brief BREAKDOWN_FILENAME \n DESCRIPTION: Output file forces breakdown \ingroup Config*/
  addStringOption("BREAKDOWN_FILENAME", Breakdown_FileName, string("forces_breakdown.dat"));
  /*!\brief SOLUTION_FLOW_FILENAME \n DESCRIPTION: Restart flow input file (the file output under the filename set by RESTART_FLOW_FILENAME) \n DEFAULT: solution_flow.dat \ingroup Config */
  addStringOption("SOLUTION_FILENAME", Solution_FileName, string("solution.dat"));
  /*!\brief SOLUTION_ADJ_FILENAME\n DESCRIPTION: Restart adjoint input file. Objective function abbreviation is expected. \ingroup Config*/
  addStringOption("SOLUTION_ADJ_FILENAME", Solution_AdjFileName, string("solution_adj.dat"));
  /*!\brief RESTART_FLOW_FILENAME \n DESCRIPTION: Output file restart flow \ingroup Config*/
  addStringOption("RESTART_FILENAME", Restart_FileName, string("restart.dat"));
  /*!\brief RESTART_ADJ_FILENAME  \n DESCRIPTION: Output file restart adjoint. Objective function abbreviation will be appended. \ingroup Config*/
  addStringOption("RESTART_ADJ_FILENAME", Restart_AdjFileName, string("restart_adj.dat"));
  /*!\brief VOLUME_FLOW_FILENAME  \n DESCRIPTION: Output file flow (w/o extension) variables \ingroup Config */
  addStringOption("VOLUME_FILENAME", Volume_FileName, string("vol_solution"));
  /*!\brief VOLUME_ADJ_FILENAME
   *  \n DESCRIPTION: Output file adjoint (w/o extension) variables  \ingroup Config*/
  addStringOption("VOLUME_ADJ_FILENAME", Adj_FileName, string("adj_vol_solution"));
  /*!\brief GRAD_OBJFUNC_FILENAME
   *  \n DESCRIPTION: Output objective function gradient  \ingroup Config*/
  addStringOption("GRAD_OBJFUNC_FILENAME", ObjFunc_Grad_FileName, string("of_grad.dat"));
  /*!\brief VALUE_OBJFUNC_FILENAME
   *  \n DESCRIPTION: Output objective function  \ingroup Config*/
  addStringOption("VALUE_OBJFUNC_FILENAME", ObjFunc_Value_FileName, string("of_func.dat"));
  /*!\brief SURFACE_FLOW_FILENAME
   *  \n DESCRIPTION: Output file surface flow coefficient (w/o extension)  \ingroup Config*/
  addStringOption("SURFACE_FILENAME", SurfCoeff_FileName, string("surface"));
  /*!\brief SURFACE_ADJ_FILENAME
   *  \n DESCRIPTION: Output file surface adjoint coefficient (w/o extension)  \ingroup Config*/
  addStringOption("SURFACE_ADJ_FILENAME", SurfAdjCoeff_FileName, string("surface_adjoint"));
  /*!\brief SURFACE_SENS_FILENAME_FILENAME
   *  \n DESCRIPTION: Output file surface sensitivity (discrete adjoint) (w/o extension)  \ingroup Config*/
  addStringOption("SURFACE_SENS_FILENAME", SurfSens_FileName, string("surface_sens"));
  /*!\brief VOLUME_SENS_FILENAME
   *  \n DESCRIPTION: Output file volume sensitivity (discrete adjoint))  \ingroup Config*/
  addStringOption("VOLUME_SENS_FILENAME", VolSens_FileName, string("volume_sens"));
  /*!\brief WRT_SOL_FREQ
   *  \n DESCRIPTION: Writing solution file frequency  \ingroup Config*/
  addUnsignedLongOption("WRT_SOL_FREQ", Wrt_Sol_Freq, 1000);
  /*!\brief WRT_SOL_FREQ_DUALTIME
   *  \n DESCRIPTION: Writing solution file frequency for dual time  \ingroup Config*/
  addUnsignedLongOption("WRT_SOL_FREQ_DUALTIME", Wrt_Sol_Freq_DualTime, 1);
  /*!\brief WRT_CON_FREQ
   *  \n DESCRIPTION: Writing convergence history frequency  \ingroup Config*/
  addUnsignedLongOption("WRT_CON_FREQ",  Wrt_Con_Freq, 1);
  /*!\brief WRT_CON_FREQ_DUALTIME
   *  \n DESCRIPTION: Writing convergence history frequency for the dual time  \ingroup Config*/
  addUnsignedLongOption("WRT_CON_FREQ_DUALTIME",  Wrt_Con_Freq_DualTime, 10);
  /*!\brief WRT_OUTPUT
   *  \n DESCRIPTION: Write output files (disable all output by setting to NO)  \ingroup Config*/
  addBoolOption("WRT_OUTPUT", Wrt_Output, true);
  /*!\brief WRT_VOL_SOL
   *  \n DESCRIPTION: Write a volume solution file  \ingroup Config*/
  addBoolOption("WRT_VOL_SOL", Wrt_Vol_Sol, true);
  /*!\brief WRT_SRF_SOL
   *  \n DESCRIPTION: Write a surface solution file  \ingroup Config*/
  addBoolOption("WRT_SRF_SOL", Wrt_Srf_Sol, true);
  /*!\brief WRT_CSV_SOL
   *  \n DESCRIPTION: Write a surface CSV solution file  \ingroup Config*/
  addBoolOption("WRT_CSV_SOL", Wrt_Csv_Sol, true);
  /*!\brief WRT_CSV_SOL
   *  \n DESCRIPTION: Write a binary coordinates file  \ingroup Config*/
  addBoolOption("WRT_CRD_SOL", Wrt_Crd_Sol, false);
  /*!\brief WRT_SURFACE
   *  \n DESCRIPTION: Output solution at each surface  \ingroup Config*/
  addBoolOption("WRT_SURFACE", Wrt_Surface, false);
  /*!\brief WRT_RESIDUALS
   *  \n DESCRIPTION: Output residual info to solution/restart file  \ingroup Config*/
  addBoolOption("WRT_RESIDUALS", Wrt_Residuals, false);
  /*!\brief WRT_LIMITERS
   *  \n DESCRIPTION: Output limiter value information to solution/restart file  \ingroup Config*/
  addBoolOption("WRT_LIMITERS", Wrt_Limiters, false);
  /*!\brief WRT_SHARPEDGES
   *  \n DESCRIPTION: Output sharp edge limiter information to solution/restart file  \ingroup Config*/
  addBoolOption("WRT_SHARPEDGES", Wrt_SharpEdges, false);
  /* DESCRIPTION: Output the rind layers in the solution files  \ingroup Config*/
  addBoolOption("WRT_HALO", Wrt_Halo, false);
  /* DESCRIPTION: Output the performance summary to the console at the end of SU2_CFD  \ingroup Config*/
  addBoolOption("WRT_PERFORMANCE", Wrt_Performance, false);
  /* DESCRIPTION: Output the tape statistics (discrete adjoint)  \ingroup Config*/
  addBoolOption("WRT_AD_STATISTICS", Wrt_AD_Statistics, false);
  /* DESCRIPTION: Write the mesh quality metrics to the visualization files.  \ingroup Config*/
  addBoolOption("WRT_MESH_QUALITY", Wrt_MeshQuality, false);
    /* DESCRIPTION: Output a 1D slice of a 2D cartesian solution \ingroup Config*/
  addBoolOption("WRT_SLICE", Wrt_Slice, false);
  /*!\brief MARKER_ANALYZE_AVERAGE
   *  \n DESCRIPTION: Output averaged flow values on specified analyze marker.
   *  Options: AREA, MASSFLUX
   *  \n Use with MARKER_ANALYZE. \ingroup Config*/
  addEnumOption("MARKER_ANALYZE_AVERAGE", Kind_Average, Average_Map, AVERAGE_MASSFLUX);
  /*!\brief COMM_LEVEL
   *  \n DESCRIPTION: Level of MPI communications during runtime  \ingroup Config*/
  addEnumOption("COMM_LEVEL", Comm_Level, Comm_Map, COMM_FULL);

  /*!\par CONFIG_CATEGORY: Dynamic mesh definition \ingroup Config*/
  /*--- Options related to dynamic meshes ---*/

  /* DESCRIPTION: Type of mesh motion */
  addEnumOption("GRID_MOVEMENT", Kind_GridMovement, GridMovement_Map, NO_MOVEMENT);
  /* DESCRIPTION: Type of surface motion */
  addEnumListOption("SURFACE_MOVEMENT",nKind_SurfaceMovement, Kind_SurfaceMovement, SurfaceMovement_Map);
  /* DESCRIPTION: Marker(s) of moving surfaces (MOVING_WALL or DEFORMING grid motion). */
  addStringListOption("MARKER_MOVING", nMarker_Moving, Marker_Moving);
  /* DESCRIPTION: Mach number (non-dimensional, based on the mesh velocity and freestream vals.) */
  addDoubleOption("MACH_MOTION", Mach_Motion, 0.0);
  default_vel_inf[0] = 0.0; default_vel_inf[1] = 0.0; default_vel_inf[2] = 0.0;
  /* DESCRIPTION: Coordinates of the rigid motion origin */
  addDoubleArrayOption("MOTION_ORIGIN", 3, Motion_Origin, default_vel_inf);
  /* DESCRIPTION: Translational velocity vector (m/s) in the x, y, & z directions (RIGID_MOTION only) */
  addDoubleArrayOption("TRANSLATION_RATE", 3, Translation_Rate, default_vel_inf);
  /* DESCRIPTION: Angular velocity vector (rad/s) about x, y, & z axes (RIGID_MOTION only) */
  addDoubleArrayOption("ROTATION_RATE", 3, Rotation_Rate, default_vel_inf);
  /* DESCRIPTION: Pitching angular freq. (rad/s) about x, y, & z axes (RIGID_MOTION only) */
  addDoubleArrayOption("PITCHING_OMEGA", 3, Pitching_Omega, default_vel_inf);
  /* DESCRIPTION: Pitching amplitude (degrees) about x, y, & z axes (RIGID_MOTION only) */
  addDoubleArrayOption("PITCHING_AMPL", 3, Pitching_Ampl, default_vel_inf);
  /* DESCRIPTION: Pitching phase offset (degrees) about x, y, & z axes (RIGID_MOTION only) */
  addDoubleArrayOption("PITCHING_PHASE", 3, Pitching_Phase, default_vel_inf);
  /* DESCRIPTION: Plunging angular freq. (rad/s) in x, y, & z directions (RIGID_MOTION only) */
  addDoubleArrayOption("PLUNGING_OMEGA", 3, Plunging_Omega, default_vel_inf);
  /* DESCRIPTION: Plunging amplitude (m) in x, y, & z directions (RIGID_MOTION only) */
  addDoubleArrayOption("PLUNGING_AMPL", 3, Plunging_Ampl, default_vel_inf);
  /* DESCRIPTION: Coordinates of the rigid motion origin */
  addDoubleListOption("SURFACE_MOTION_ORIGIN", nMarkerMotion_Origin, MarkerMotion_Origin);
  /* DESCRIPTION: Translational velocity vector (m/s) in the x, y, & z directions (DEFORMING only) */
  addDoubleListOption("SURFACE_TRANSLATION_RATE", nMarkerTranslation, MarkerTranslation_Rate);
  /* DESCRIPTION: Angular velocity vector (rad/s) about x, y, & z axes (DEFORMING only) */
  addDoubleListOption("SURFACE_ROTATION_RATE", nMarkerRotation_Rate, MarkerRotation_Rate);
  /* DESCRIPTION: Pitching angular freq. (rad/s) about x, y, & z axes (DEFORMING only) */
  addDoubleListOption("SURFACE_PITCHING_OMEGA", nMarkerPitching_Omega, MarkerPitching_Omega);
  /* DESCRIPTION: Pitching amplitude (degrees) about x, y, & z axes (DEFORMING only) */
  addDoubleListOption("SURFACE_PITCHING_AMPL", nMarkerPitching_Ampl, MarkerPitching_Ampl);
  /* DESCRIPTION: Pitching phase offset (degrees) about x, y, & z axes (DEFORMING only) */
  addDoubleListOption("SURFACE_PITCHING_PHASE", nMarkerPitching_Phase, MarkerPitching_Phase);
  /* DESCRIPTION: Plunging angular freq. (rad/s) in x, y, & z directions (DEFORMING only) */
  addDoubleListOption("SURFACE_PLUNGING_OMEGA", nMarkerPlunging_Omega, MarkerPlunging_Omega);
  /* DESCRIPTION: Plunging amplitude (m) in x, y, & z directions (DEFORMING only) */
  addDoubleListOption("SURFACE_PLUNGING_AMPL", nMarkerPlunging_Ampl, MarkerPlunging_Ampl);
  /* DESCRIPTION: Value to move motion origins (1 or 0) */
  addUShortListOption("MOVE_MOTION_ORIGIN", nMoveMotion_Origin, MoveMotion_Origin);

  /*!\par CONFIG_CATEGORY: Grid adaptation \ingroup Config*/
  /*--- Options related to grid adaptation ---*/

  /* DESCRIPTION: Kind of grid adaptation */
  addEnumOption("KIND_ADAPT", Kind_Adaptation, Adapt_Map, NO_ADAPT);
  /* DESCRIPTION: Percentage of new elements (% of the original number of elements) */
  addDoubleOption("NEW_ELEMS", New_Elem_Adapt, -1.0);
  /* DESCRIPTION: Scale factor for the dual volume */
  addDoubleOption("DUALVOL_POWER", DualVol_Power, 0.5);
  /* DESCRIPTION: Use analytical definition for surfaces */
  addEnumOption("ANALYTICAL_SURFDEF", Analytical_Surface, Geo_Analytic_Map, NO_GEO_ANALYTIC);
  /* DESCRIPTION: Before each computation, implicitly smooth the nodal coordinates */
  addBoolOption("SMOOTH_GEOMETRY", SmoothNumGrid, false);
  /* DESCRIPTION: Adapt the boundary elements */
  addBoolOption("ADAPT_BOUNDARY", AdaptBoundary, true);

  /*!\par CONFIG_CATEGORY: Aeroelastic Simulation (Typical Section Model) \ingroup Config*/
  /*--- Options related to aeroelastic simulations using the Typical Section Model) ---*/
  /* DESCRIPTION: The flutter speed index (modifies the freestream condition) */
  addDoubleOption("FLUTTER_SPEED_INDEX", FlutterSpeedIndex, 0.6);
  /* DESCRIPTION: Natural frequency of the spring in the plunging direction (rad/s). */
  addDoubleOption("PLUNGE_NATURAL_FREQUENCY", PlungeNaturalFrequency, 100);
  /* DESCRIPTION: Natural frequency of the spring in the pitching direction (rad/s). */
  addDoubleOption("PITCH_NATURAL_FREQUENCY", PitchNaturalFrequency, 100);
  /* DESCRIPTION: The airfoil mass ratio. */
  addDoubleOption("AIRFOIL_MASS_RATIO", AirfoilMassRatio, 60);
  /* DESCRIPTION: Distance in semichords by which the center of gravity lies behind the elastic axis. */
  addDoubleOption("CG_LOCATION", CG_Location, 1.8);
  /* DESCRIPTION: The radius of gyration squared (expressed in semichords) of the typical section about the elastic axis. */
  addDoubleOption("RADIUS_GYRATION_SQUARED", RadiusGyrationSquared, 3.48);
  /* DESCRIPTION: Solve the aeroelastic equations every given number of internal iterations. */
  addUnsignedShortOption("AEROELASTIC_ITER", AeroelasticIter, 3);

  /*!\par CONFIG_CATEGORY: Optimization Problem*/

  /* DESCRIPTION: Scale the line search in the optimizer */
  addDoubleOption("OPT_RELAX_FACTOR", Opt_RelaxFactor, 1.0);

  /* DESCRIPTION: Bound the line search in the optimizer */
  addDoubleOption("OPT_LINE_SEARCH_BOUND", Opt_LineSearch_Bound, 1E6);

  /*!\par CONFIG_CATEGORY: Wind Gust \ingroup Config*/
  /*--- Options related to wind gust simulations ---*/

  /* DESCRIPTION: Apply a wind gust */
  addBoolOption("WIND_GUST", Wind_Gust, false);
  /* DESCRIPTION: Type of gust */
  addEnumOption("GUST_TYPE", Gust_Type, Gust_Type_Map, NO_GUST);
  /* DESCRIPTION: Gust wavelenght (meters) */
  addDoubleOption("GUST_WAVELENGTH", Gust_WaveLength, 0.0);
  /* DESCRIPTION: Number of gust periods */
  addDoubleOption("GUST_PERIODS", Gust_Periods, 1.0);
  /* DESCRIPTION: Gust amplitude (m/s) */
  addDoubleOption("GUST_AMPL", Gust_Ampl, 0.0);
  /* DESCRIPTION: Time at which to begin the gust (sec) */
  addDoubleOption("GUST_BEGIN_TIME", Gust_Begin_Time, 0.0);
  /* DESCRIPTION: Location at which the gust begins (meters) */
  addDoubleOption("GUST_BEGIN_LOC", Gust_Begin_Loc, 0.0);
  /* DESCRIPTION: Direction of the gust X or Y dir */
  addEnumOption("GUST_DIR", Gust_Dir, Gust_Dir_Map, Y_DIR);

  /* Harmonic Balance config */
  /* DESCRIPTION: Omega_HB = 2*PI*frequency - frequencies for Harmonic Balance method */
  addDoubleListOption("OMEGA_HB", nOmega_HB, Omega_HB);

  /*!\par CONFIG_CATEGORY: Equivalent Area \ingroup Config*/
  /*--- Options related to the equivalent area ---*/

  /* DESCRIPTION: Evaluate equivalent area on the Near-Field  */
  addBoolOption("EQUIV_AREA", EquivArea, false);
  default_ea_lim[0] = 0.0; default_ea_lim[1] = 1.0; default_ea_lim[2] = 1.0;
  /* DESCRIPTION: Integration limits of the equivalent area ( xmin, xmax, Dist_NearField ) */
  addDoubleArrayOption("EA_INT_LIMIT", 3, EA_IntLimit, default_ea_lim);
  /* DESCRIPTION: Equivalent area scaling factor */
  addDoubleOption("EA_SCALE_FACTOR", EA_ScaleFactor, 1.0);

  // these options share nDV as their size in the option references; not a good idea
  /*!\par CONFIG_CATEGORY: Grid deformation \ingroup Config*/
  /*--- Options related to the grid deformation ---*/

  /* DESCRIPTION: Kind of deformation */
  addEnumListOption("DV_KIND", nDV, Design_Variable, Param_Map);
  /* DESCRIPTION: Marker of the surface to which we are going apply the shape deformation */
  addStringListOption("DV_MARKER", nMarker_DV, Marker_DV);
  /* DESCRIPTION: Parameters of the shape deformation
   - FFD_CONTROL_POINT_2D ( FFDBox ID, i_Ind, j_Ind, x_Disp, y_Disp )
   - FFD_RADIUS_2D ( FFDBox ID )
   - FFD_CAMBER_2D ( FFDBox ID, i_Ind )
   - FFD_THICKNESS_2D ( FFDBox ID, i_Ind )
   - HICKS_HENNE ( Lower Surface (0)/Upper Surface (1)/Only one Surface (2), x_Loc )
   - SURFACE_BUMP ( x_start, x_end, x_Loc )
   - CST ( Lower Surface (0)/Upper Surface (1), Kulfan parameter number, Total number of Kulfan parameters for surface )
   - NACA_4DIGITS ( 1st digit, 2nd digit, 3rd and 4th digit )
   - PARABOLIC ( Center, Thickness )
   - TRANSLATION ( x_Disp, y_Disp, z_Disp )
   - ROTATION ( x_Orig, y_Orig, z_Orig, x_End, y_End, z_End )
   - OBSTACLE ( Center, Bump size )
   - SPHERICAL ( ControlPoint_Index, Theta_Disp, R_Disp )
   - FFD_CONTROL_POINT ( FFDBox ID, i_Ind, j_Ind, k_Ind, x_Disp, y_Disp, z_Disp )
   - FFD_TWIST ( FFDBox ID, x_Orig, y_Orig, z_Orig, x_End, y_End, z_End )
   - FFD_TWIST_2D ( FFDBox ID, x_Orig, y_Orig, z_Orig, x_End, y_End, z_End )
   - FFD_ROTATION ( FFDBox ID, x_Orig, y_Orig, z_Orig, x_End, y_End, z_End )
   - FFD_CONTROL_SURFACE ( FFDBox ID, x_Orig, y_Orig, z_Orig, x_End, y_End, z_End )
   - FFD_CAMBER ( FFDBox ID, i_Ind, j_Ind )
   - FFD_THICKNESS ( FFDBox ID, i_Ind, j_Ind ) */
  addDVParamOption("DV_PARAM", nDV, ParamDV, FFDTag, Design_Variable);
  /* DESCRIPTION: New value of the shape deformation */
  addDVValueOption("DV_VALUE", nDV_Value, DV_Value, nDV, ParamDV, Design_Variable);
  /* DESCRIPTION: Provide a file of surface positions from an external parameterization. */
  addStringOption("DV_FILENAME", DV_Filename, string("surface_positions.dat"));
  /* DESCRIPTION: File of sensitivities as an unordered ASCII file with rows of x, y, z, dJ/dx, dJ/dy, dJ/dz for each volume grid point. */
  addStringOption("DV_UNORDERED_SENS_FILENAME", DV_Unordered_Sens_Filename, string("unordered_sensitivity.dat"));
  /* DESCRIPTION: File of sensitivities as an ASCII file with rows of x, y, z, dJ/dx, dJ/dy, dJ/dz for each surface grid point. */
  addStringOption("DV_SENS_FILENAME", DV_Sens_Filename, string("surface_sensitivity.dat"));
  /*!\brief OUTPUT_FORMAT \n DESCRIPTION: I/O format for output plots. \n OPTIONS: see \link Output_Map \endlink \n DEFAULT: TECPLOT \ingroup Config */
  addEnumOption("DV_SENSITIVITY_FORMAT", Sensitivity_FileFormat, Sensitivity_Map, SU2_NATIVE);
  /* DESCRIPTION: Hold the grid fixed in a region */
  addBoolOption("HOLD_GRID_FIXED", Hold_GridFixed, false);
  default_grid_fix[0] = -1E15; default_grid_fix[1] = -1E15; default_grid_fix[2] = -1E15;
  default_grid_fix[3] =  1E15; default_grid_fix[4] =  1E15; default_grid_fix[5] =  1E15;
  /* DESCRIPTION: Coordinates of the box where the grid will be deformed (Xmin, Ymin, Zmin, Xmax, Ymax, Zmax) */
  addDoubleArrayOption("HOLD_GRID_FIXED_COORD", 6, Hold_GridFixed_Coord, default_grid_fix);
  /* DESCRIPTION: Visualize the deformation (surface grid) */
  addBoolOption("VISUALIZE_SURFACE_DEF", Visualize_Surface_Def, true);
  /* DESCRIPTION: Visualize the deformation (volume grid) */
  addBoolOption("VISUALIZE_VOLUME_DEF", Visualize_Volume_Def, false);

  /*!\par CONFIG_CATEGORY: Deformable mesh \ingroup Config*/
  /*--- option related to deformable meshes ---*/
  /* DESCRIPTION: Decide whether the mesh will undergo deformations */
  addBoolOption("DEFORM_MESH", Deform_Mesh, false);
  /* DESCRIPTION: Print the residuals during mesh deformation to the console */
  addBoolOption("DEFORM_CONSOLE_OUTPUT", Deform_Output, false);
  /* DESCRIPTION: Number of nonlinear deformation iterations (surface deformation increments) */
  addUnsignedLongOption("DEFORM_NONLINEAR_ITER", GridDef_Nonlinear_Iter, 1);
  /* DESCRIPTION: Deform coefficient (-1.0 to 0.5) */
  addDoubleOption("DEFORM_COEFF", Deform_Coeff, 1E6);
  /* DESCRIPTION: Deform limit in m or inches */
  addDoubleOption("DEFORM_LIMIT", Deform_Limit, 1E6);
  /* DESCRIPTION: Type of element stiffness imposed for FEA mesh deformation (INVERSE_VOLUME, WALL_DISTANCE, CONSTANT_STIFFNESS) */
  addEnumOption("DEFORM_STIFFNESS_TYPE", Deform_StiffnessType, Deform_Stiffness_Map, SOLID_WALL_DISTANCE);
  /* DESCRIPTION: Poisson's ratio for constant stiffness FEA method of grid deformation */
  addDoubleOption("DEFORM_ELASTICITY_MODULUS", Deform_ElasticityMod, 2E11);
  /* DESCRIPTION: Young's modulus and Poisson's ratio for constant stiffness FEA method of grid deformation */
  addDoubleOption("DEFORM_POISSONS_RATIO", Deform_PoissonRatio, 0.3);
  /* DESCRIPTION: Size of the layer of highest stiffness for wall distance-based mesh stiffness */
  addDoubleOption("DEFORM_STIFF_LAYER_SIZE", Deform_StiffLayerSize, 0.0);
  /*  DESCRIPTION: Linear solver for the mesh deformation\n OPTIONS: see \link Linear_Solver_Map \endlink \n DEFAULT: FGMRES \ingroup Config*/
  addEnumOption("DEFORM_LINEAR_SOLVER", Kind_Deform_Linear_Solver, Linear_Solver_Map, FGMRES);
  /*  \n DESCRIPTION: Preconditioner for the Krylov linear solvers \n OPTIONS: see \link Linear_Solver_Prec_Map \endlink \n DEFAULT: LU_SGS \ingroup Config*/
  addEnumOption("DEFORM_LINEAR_SOLVER_PREC", Kind_Deform_Linear_Solver_Prec, Linear_Solver_Prec_Map, ILU);
  /* DESCRIPTION: Minimum error threshold for the linear solver for the implicit formulation */
  addDoubleOption("DEFORM_LINEAR_SOLVER_ERROR", Deform_Linear_Solver_Error, 1E-14);
  /* DESCRIPTION: Maximum number of iterations of the linear solver for the implicit formulation */
  addUnsignedLongOption("DEFORM_LINEAR_SOLVER_ITER", Deform_Linear_Solver_Iter, 1000);

  /*!\par CONFIG_CATEGORY: Rotorcraft problem \ingroup Config*/
  /*--- option related to rotorcraft problems ---*/

  /* DESCRIPTION: MISSING ---*/
  addDoubleOption("CYCLIC_PITCH", Cyclic_Pitch, 0.0);
  /* DESCRIPTION: MISSING ---*/
  addDoubleOption("COLLECTIVE_PITCH", Collective_Pitch, 0.0);

  /*!\par CONFIG_CATEGORY: FEM flow solver definition \ingroup Config*/
  /*--- Options related to the finite element flow solver---*/

  /* DESCRIPTION: Riemann solver used for DG (ROE, LAX-FRIEDRICH, AUSM, AUSMPW+, HLLC, VAN_LEER) */
  addEnumOption("RIEMANN_SOLVER_FEM", Riemann_Solver_FEM, Upwind_Map, ROE);
  /* DESCRIPTION: Constant factor applied for quadrature with straight elements (2.0 by default) */
  addDoubleOption("QUADRATURE_FACTOR_STRAIGHT_FEM", Quadrature_Factor_Straight, 2.0);
  /* DESCRIPTION: Constant factor applied for quadrature with curved elements (3.0 by default) */
  addDoubleOption("QUADRATURE_FACTOR_CURVED_FEM", Quadrature_Factor_Curved, 3.0);
  /* DESCRIPTION: Factor applied during quadrature in time for ADER-DG. (2.0 by default) */
  addDoubleOption("QUADRATURE_FACTOR_TIME_ADER_DG", Quadrature_Factor_Time_ADER_DG, 2.0);
  /* DESCRIPTION: Factor for the symmetrizing terms in the DG FEM discretization (1.0 by default) */
  addDoubleOption("THETA_INTERIOR_PENALTY_DG_FEM", Theta_Interior_Penalty_DGFEM, 1.0);
  /* DESCRIPTION: Compute the entropy in the fluid model (YES, NO) */
  addBoolOption("COMPUTE_ENTROPY_FLUID_MODEL", Compute_Entropy, true);
  /* DESCRIPTION: Use the lumped mass matrix for steady DGFEM computations */
  addBoolOption("USE_LUMPED_MASSMATRIX_DGFEM", Use_Lumped_MassMatrix_DGFEM, false);
  /* DESCRIPTION: Only compute the exact Jacobian of the spatial discretization (NO, YES) */
  addBoolOption("JACOBIAN_SPATIAL_DISCRETIZATION_ONLY", Jacobian_Spatial_Discretization_Only, false);

  /* DESCRIPTION: Number of aligned bytes for the matrix multiplications. Multiple of 64. (128 by default) */
  addUnsignedShortOption("ALIGNED_BYTES_MATMUL", byteAlignmentMatMul, 128);

  /*!\par CONFIG_CATEGORY: FEA solver \ingroup Config*/
  /*--- Options related to the FEA solver ---*/

  /*!\brief FEA_FILENAME \n DESCRIPTION: Filename to input for element-based properties \n Default: element_properties.dat \ingroup Config */
  addStringOption("FEA_FILENAME", FEA_FileName, string("default_element_properties.dat"));
  /* DESCRIPTION: Determine if advanced features are used from the element-based FEA analysis (NO, YES = experimental) */
  addBoolOption("FEA_ADVANCED_MODE", FEAAdvancedMode, false);

  /* DESCRIPTION: Modulus of elasticity */
  addDoubleListOption("ELASTICITY_MODULUS", nElasticityMod, ElasticityMod);
  /* DESCRIPTION: Poisson ratio */
  addDoubleListOption("POISSON_RATIO", nPoissonRatio, PoissonRatio);
  /* DESCRIPTION: Material density */
  addDoubleListOption("MATERIAL_DENSITY", nMaterialDensity, MaterialDensity);
  /* DESCRIPTION: Knowles B constant */
  addDoubleOption("KNOWLES_B", Knowles_B, 1.0);
  /* DESCRIPTION: Knowles N constant */
  addDoubleOption("KNOWLES_N", Knowles_N, 1.0);

  /*  DESCRIPTION: Include DE effects
  *  Options: NO, YES \ingroup Config */
  addBoolOption("DE_EFFECTS", DE_Effects, false);
  /*!\brief ELECTRIC_FIELD_CONST \n DESCRIPTION: Value of the Dielectric Elastomer constant */
  addDoubleListOption("ELECTRIC_FIELD_CONST", nElectric_Constant, Electric_Constant);
  /* DESCRIPTION: Modulus of the Electric Fields */
  addDoubleListOption("ELECTRIC_FIELD_MOD", nElectric_Field, Electric_Field_Mod);
  /* DESCRIPTION: Direction of the Electic Fields */
  addDoubleListOption("ELECTRIC_FIELD_DIR", nDim_Electric_Field, Electric_Field_Dir);

  /*!\brief DESIGN_VARIABLE_FEA
   *  \n DESCRIPTION: Design variable for FEA problems \n OPTIONS: See \link DVFEA_Map \endlink \n DEFAULT VENKATAKRISHNAN \ingroup Config */
  addEnumOption("DESIGN_VARIABLE_FEA", Kind_DV_FEA, DVFEA_Map, NODV_FEA);

  /*  DESCRIPTION: Consider a reference solution for the structure (optimization applications)
  *  Options: NO, YES \ingroup Config */
  addBoolOption("REFERENCE_GEOMETRY", RefGeom, false);
  /*!\brief REFERENCE_GEOMETRY_PENALTY\n DESCRIPTION: Penalty weight value for the objective function \ingroup Config*/
  addDoubleOption("REFERENCE_GEOMETRY_PENALTY", RefGeom_Penalty, 1E6);
  /*!\brief SOLUTION_FLOW_FILENAME \n DESCRIPTION: Restart structure input file (the file output under the filename set by RESTART_FLOW_FILENAME) \n Default: solution_flow.dat \ingroup Config */
  addStringOption("REFERENCE_GEOMETRY_FILENAME", RefGeom_FEMFileName, string("reference_geometry.dat"));
  /*!\brief MESH_FORMAT \n DESCRIPTION: Mesh input file format \n OPTIONS: see \link Input_Map \endlink \n DEFAULT: SU2 \ingroup Config*/
  addEnumOption("REFERENCE_GEOMETRY_FORMAT", RefGeom_FileFormat, Input_Ref_Map, SU2_REF);

  /*!\brief TOTAL_DV_PENALTY\n DESCRIPTION: Penalty weight value to maintain the total sum of DV constant \ingroup Config*/
  addDoubleOption("TOTAL_DV_PENALTY", DV_Penalty, 0);

  /*!\brief REFERENCE_NODE\n  DESCRIPTION: Reference node for the structure (optimization applications) */
  addUnsignedLongOption("REFERENCE_NODE", refNodeID, 0);
  /* DESCRIPTION: Modulus of the electric fields */
  addDoubleListOption("REFERENCE_NODE_DISPLACEMENT", nDim_RefNode, RefNode_Displacement);
  /*!\brief REFERENCE_NODE_PENALTY\n DESCRIPTION: Penalty weight value for the objective function \ingroup Config*/
  addDoubleOption("REFERENCE_NODE_PENALTY", RefNode_Penalty, 1E3);

  /*!\brief REGIME_TYPE \n  DESCRIPTION: Geometric condition \n OPTIONS: see \link Struct_Map \endlink \ingroup Config*/
  addEnumOption("GEOMETRIC_CONDITIONS", Kind_Struct_Solver, Struct_Map, SMALL_DEFORMATIONS);
  /*!\brief REGIME_TYPE \n  DESCRIPTION: Material model \n OPTIONS: see \link Material_Map \endlink \ingroup Config*/
  addEnumOption("MATERIAL_MODEL", Kind_Material, Material_Map, LINEAR_ELASTIC);
  /*!\brief REGIME_TYPE \n  DESCRIPTION: Compressibility of the material \n OPTIONS: see \link MatComp_Map \endlink \ingroup Config*/
  addEnumOption("MATERIAL_COMPRESSIBILITY", Kind_Material_Compress, MatComp_Map, COMPRESSIBLE_MAT);

  /*  DESCRIPTION: Consider a prestretch in the structural domain
  *  Options: NO, YES \ingroup Config */
  addBoolOption("PRESTRETCH", Prestretch, false);
  /*!\brief PRESTRETCH_FILENAME \n DESCRIPTION: Filename to input for prestretching membranes \n Default: prestretch_file.dat \ingroup Config */
  addStringOption("PRESTRETCH_FILENAME", Prestretch_FEMFileName, string("prestretch_file.dat"));

  /* DESCRIPTION: Iterative method for non-linear structural analysis */
  addEnumOption("NONLINEAR_FEM_SOLUTION_METHOD", Kind_SpaceIteScheme_FEA, Space_Ite_Map_FEA, NEWTON_RAPHSON);
  /* DESCRIPTION: Number of internal iterations for Newton-Raphson Method in nonlinear structural applications */
  addUnsignedLongOption("NONLINEAR_FEM_INT_ITER", Dyn_nIntIter, 10);

  /* DESCRIPTION: Formulation for bidimensional elasticity solver */
  addEnumOption("FORMULATION_ELASTICITY_2D", Kind_2DElasForm, ElasForm_2D, PLANE_STRAIN);
  /*  DESCRIPTION: Apply dead loads
  *  Options: NO, YES \ingroup Config */
  addBoolOption("DEAD_LOAD", DeadLoad, false);
  /*  DESCRIPTION: Temporary: pseudo static analysis (no density in dynamic analysis)
  *  Options: NO, YES \ingroup Config */
  addBoolOption("PSEUDO_STATIC", PseudoStatic, false);
  /* DESCRIPTION: Dynamic or static structural analysis */
  addEnumOption("DYNAMIC_ANALYSIS", Dynamic_Analysis, Dynamic_Map, STATIC);
  /* DESCRIPTION: Time Step for dynamic analysis (s) */
  addDoubleOption("DYN_TIMESTEP", Delta_DynTime, 0.0);
  /* DESCRIPTION: Total Physical Time for dual time stepping simulations (s) */
  addDoubleOption("DYN_TIME", Total_DynTime, 1.0);
  /* DESCRIPTION: Parameter alpha for Newmark scheme (s) */
  addDoubleOption("NEWMARK_BETA", Newmark_beta, 0.25);
  /* DESCRIPTION: Parameter delta for Newmark scheme (s) */
  addDoubleOption("NEWMARK_GAMMA", Newmark_gamma, 0.5);
  /* DESCRIPTION: Apply the load as a ramp */
  addBoolOption("RAMP_LOADING", Ramp_Load, false);
  /* DESCRIPTION: Time while the load is to be increased linearly */
  addDoubleOption("RAMP_TIME", Ramp_Time, 1.0);
  /* DESCRIPTION: Transfer method used for multiphysics problems */
  addEnumOption("DYNAMIC_LOAD_TRANSFER", Dynamic_LoadTransfer, Dyn_Transfer_Method_Map, POL_ORDER_1);

  /* DESCRIPTION: Newmark - Generalized alpha - coefficients */
  addDoubleListOption("TIME_INT_STRUCT_COEFFS", nIntCoeffs, Int_Coeffs);

  /*  DESCRIPTION: Apply dead loads. Options: NO, YES \ingroup Config */
  addBoolOption("INCREMENTAL_LOAD", IncrementalLoad, false);
  /* DESCRIPTION: Maximum number of increments of the  */
  addUnsignedLongOption("NUMBER_INCREMENTS", IncLoad_Nincrements, 10);

  default_inc_crit[0] = 0.0; default_inc_crit[1] = 0.0; default_inc_crit[2] = 0.0;
  /* DESCRIPTION: Definition of the  UTOL RTOL ETOL*/
  addDoubleArrayOption("INCREMENTAL_CRITERIA", 3, IncLoad_Criteria, default_inc_crit);

  /* DESCRIPTION: Use of predictor */
  addBoolOption("PREDICTOR", Predictor, false);
  /* DESCRIPTION: Order of the predictor */
  addUnsignedShortOption("PREDICTOR_ORDER", Pred_Order, 0);

  /* DESCRIPTION: Topology optimization options */
  addBoolOption("TOPOLOGY_OPTIMIZATION", topology_optimization, false);
  addStringOption("TOPOL_OPTIM_OUTFILE", top_optim_output_file, string("element_derivatives.dat"));
  addDoubleOption("TOPOL_OPTIM_SIMP_EXPONENT", simp_exponent, 1.0);
  addDoubleOption("TOPOL_OPTIM_SIMP_MINSTIFF", simp_minimum_stiffness, 0.001);
  addEnumListOption("TOPOL_OPTIM_FILTER_KERNEL", top_optim_nKernel, top_optim_kernels, Filter_Kernel_Map);
  addDoubleListOption("TOPOL_OPTIM_FILTER_RADIUS", top_optim_nRadius, top_optim_filter_radius);
  addDoubleListOption("TOPOL_OPTIM_KERNEL_PARAM", top_optim_nKernelParams, top_optim_kernel_params);
  addUnsignedShortOption("TOPOL_OPTIM_SEARCH_LIMIT", top_optim_search_lim, 0);
  addEnumOption("TOPOL_OPTIM_PROJECTION_TYPE", top_optim_proj_type, Projection_Function_Map, NO_PROJECTION);
  addDoubleOption("TOPOL_OPTIM_PROJECTION_PARAM", top_optim_proj_param, 0.0);

  /* CONFIG_CATEGORY: FSI solver */
  /*--- Options related to the FSI solver ---*/

  /* DESCRIPTION: ID of the region we want to compute the sensitivities using direct differentiation */
  addUnsignedShortOption("FEA_ID_DIRECTDIFF", nID_DV, 0);

  /* DESCRIPTION: Restart from a steady state (sets grid velocities to 0 when loading the restart). */
  addBoolOption("RESTART_STEADY_STATE", SteadyRestart, false);

  /*!\par CONFIG_CATEGORY: Multizone definition \ingroup Config*/
  /*--- Options related to multizone problems ---*/

  /*!\brief MARKER_PLOTTING\n DESCRIPTION: Marker(s) of the surface in the surface flow solution file  \ingroup Config*/
  addStringListOption("CONFIG_LIST", nConfig_Files, Config_Filenames);

  /* DESCRIPTION: Determines if the multizone problem is solved for time-domain. */
  addBoolOption("TIME_DOMAIN", Time_Domain, false);
  /* DESCRIPTION: Number of outer iterations in the multizone problem. */
  addUnsignedLongOption("OUTER_ITER", nOuterIter, 1);
  /* DESCRIPTION: Number of inner iterations in each multizone block. */
  addUnsignedLongOption("INNER_ITER", nInnerIter, 1);
  /* DESCRIPTION: Number of time steps solved in the multizone problem. */
  addUnsignedLongOption("TIME_ITER", nTimeIter, 1);
  /* DESCRIPTION: Number of iterations in each single-zone block. */
  addUnsignedLongOption("ITER", nIter, 1000);
  /* DESCRIPTION: Restart iteration in the multizone problem. */
  addUnsignedLongOption("RESTART_ITER", Restart_Iter, 1);
  /* DESCRIPTION: Minimum error threshold for the linear solver for the implicit formulation */
  addDoubleOption("TIME_STEP", Time_Step, 0.0);
  /* DESCRIPTION: Total Physical Time for time-domain problems (s) */
  addDoubleOption("MAX_TIME", Max_Time, 1.0);
  /* DESCRIPTION: Determines if the single-zone driver is used. (TEMPORARY) */
  addBoolOption("SINGLEZONE_DRIVER", SinglezoneDriver, true);
  /* DESCRIPTION: Determines if the special output is written out */
  addBoolOption("SPECIAL_OUTPUT", SpecialOutput, false);

  /* DESCRIPTION: Determines if the convergence history of each individual zone is written to screen */
  addBoolOption("WRT_ZONE_CONV", Wrt_ZoneConv, false);
  /* DESCRIPTION: Determines if the convergence history of each individual zone is written to file */
  addBoolOption("WRT_ZONE_HIST", Wrt_ZoneHist, false);

  /* DESCRIPTION: Determines if the special output is written out */
  addBoolOption("WRT_FORCES_BREAKDOWN", Wrt_ForcesBreakdown, false);


  /*!\par KIND_INTERPOLATION \n
   * DESCRIPTION: Type of interpolation to use for multi-zone problems. \n OPTIONS: see \link Interpolator_Map \endlink
   * Sets Kind_Interpolation \ingroup Config
   */
  addEnumOption("KIND_INTERPOLATION", Kind_Interpolation, Interpolator_Map, NEAREST_NEIGHBOR);

  /*  DESCRIPTION: Use conservative approach for interpolating between meshes. */
  addBoolOption("CONSERVATIVE_INTERPOLATION", ConservativeInterpolation, true);

  addUnsignedShortOption("NUM_NEAREST_NEIGHBORS", NumNearestNeighbors, 1);

  /*!\par KIND_INTERPOLATION \n
   * DESCRIPTION: Type of radial basis function to use for radial basis function interpolation. \n OPTIONS: see \link RadialBasis_Map \endlink
   * Sets Kind_RadialBasis \ingroup Config
   */
  addEnumOption("KIND_RADIAL_BASIS_FUNCTION", Kind_RadialBasisFunction, RadialBasisFunction_Map, WENDLAND_C2);

  /*  DESCRIPTION: Use polynomial term in radial basis function interpolation.
  *  Options: NO, YES \ingroup Config */
  addBoolOption("RADIAL_BASIS_FUNCTION_POLYNOMIAL_TERM", RadialBasisFunction_PolynomialOption, true);

  /* DESCRIPTION: Radius for radial basis function. */
  addDoubleOption("RADIAL_BASIS_FUNCTION_PARAMETER", RadialBasisFunction_Parameter, 1.0);

  /* DESCRIPTION: Tolerance to prune small coefficients from the RBF interpolation matrix. */
  addDoubleOption("RADIAL_BASIS_FUNCTION_PRUNE_TOLERANCE", RadialBasisFunction_PruneTol, 1e-6);

   /*!\par INLETINTERPOLATION \n
   * DESCRIPTION: Type of spanwise interpolation to use for the inlet face. \n OPTIONS: see \link Inlet_SpanwiseInterpolation_Map \endlink
   * Sets Kind_InletInterpolation \ingroup Config
   */
  addEnumOption("INLET_INTERPOLATION_FUNCTION",Kind_InletInterpolationFunction, Inlet_SpanwiseInterpolation_Map, NO_INTERPOLATION);

   /*!\par INLETINTERPOLATION \n
   * DESCRIPTION: Type of spanwise interpolation to use for the inlet face. \n OPTIONS: see \link Inlet_SpanwiseInterpolation_Map \endlink
   * Sets Kind_InletInterpolation \ingroup Config
   */
  addEnumOption("INLET_INTERPOLATION_DATA_TYPE", Kind_Inlet_InterpolationType, Inlet_SpanwiseInterpolationType_Map, VR_VTHETA);

  addBoolOption("PRINT_INLET_INTERPOLATED_DATA", PrintInlet_InterpolatedData, false);

  /* DESCRIPTION: Number of FSI iterations during which a ramp is applied */
  addUnsignedShortOption("RAMP_FSI_ITER", nIterFSI_Ramp, 2);
  /* DESCRIPTION: Aitken's static relaxation factor */
  addDoubleOption("STAT_RELAX_PARAMETER", AitkenStatRelax, 0.4);
  /* DESCRIPTION: Aitken's dynamic maximum relaxation factor for the first iteration */
  addDoubleOption("AITKEN_DYN_MAX_INITIAL", AitkenDynMaxInit, 0.5);
  /* DESCRIPTION: Aitken's dynamic minimum relaxation factor for the first iteration */
  addDoubleOption("AITKEN_DYN_MIN_INITIAL", AitkenDynMinInit, 0.5);
  /* DESCRIPTION: Kind of relaxation */
  addEnumOption("BGS_RELAXATION", Kind_BGS_RelaxMethod, AitkenForm_Map, NO_RELAXATION);
  /* DESCRIPTION: Relaxation required */
  addBoolOption("RELAXATION", Relaxation, false);

  /*!\par CONFIG_CATEGORY: Radiation solver \ingroup Config*/
  /*--- Options related to the radiation solver ---*/

  /* DESCRIPTION: Type of radiation model */
  addEnumOption("RADIATION_MODEL", Kind_Radiation, Radiation_Map, NO_RADIATION);

  /* DESCRIPTION: Kind of initialization of the P1 model  */
  addEnumOption("P1_INITIALIZATION", Kind_P1_Init, P1_Init_Map, P1_INIT_TEMP);

  /* DESCRIPTION: Absorption coefficient */
  addDoubleOption("ABSORPTION_COEFF", Absorption_Coeff, 1.0);
  /* DESCRIPTION: Scattering coefficient */
  addDoubleOption("SCATTERING_COEFF", Scattering_Coeff, 0.0);

  /* DESCRIPTION: Apply a volumetric heat source as a source term (NO, YES) in the form of an ellipsoid*/
  addBoolOption("HEAT_SOURCE", HeatSource, false);
  /* DESCRIPTION: Value of the volumetric heat source */
  addDoubleOption("HEAT_SOURCE_VAL", ValHeatSource, 0.0);
  /* DESCRIPTION: Rotation of the volumetric heat source respect to Z axis */
  addDoubleOption("HEAT_SOURCE_ROTATION_Z", Heat_Source_Rot_Z, 0.0);
  /* DESCRIPTION: Position of heat source center (Heat_Source_Center_X, Heat_Source_Center_Y, Heat_Source_Center_Z) */
  default_hs_center[0] = 0.0; default_hs_center[1] = 0.0; default_hs_center[2] = 0.0;
  addDoubleArrayOption("HEAT_SOURCE_CENTER", 3, Heat_Source_Center, default_hs_center);
  /* DESCRIPTION: Vector of heat source radii (Heat_Source_Axes_A, Heat_Source_Axes_B, Heat_Source_Axes_C) */
  default_hs_axes[0] = 1.0; default_hs_axes[1] = 1.0; default_hs_axes[2] = 1.0;
  addDoubleArrayOption("HEAT_SOURCE_AXES", 3, Heat_Source_Axes, default_hs_axes);

  /*!\brief MARKER_EMISSIVITY DESCRIPTION: Wall emissivity of the marker for radiation purposes \n
   * Format: ( marker, emissivity of the marker, ... ) \ingroup Config  */
  addStringDoubleListOption("MARKER_EMISSIVITY", nMarker_Emissivity, Marker_Emissivity, Wall_Emissivity);

  /* DESCRIPTION:  Courant-Friedrichs-Lewy condition of the finest grid in radiation solvers */
  addDoubleOption("CFL_NUMBER_RAD", CFL_Rad, 1.0);

  /*!\par CONFIG_CATEGORY: Heat solver \ingroup Config*/
  /*--- options related to the heat solver ---*/

  /* DESCRIPTION: CHT interface coupling methods */
  /*  Options: NO, YES \ingroup Config */
  addEnumOption("CHT_COUPLING_METHOD", Kind_CHT_Coupling, CHT_Coupling_Map, DIRECT_TEMPERATURE_ROBIN_HEATFLUX);

  /* DESCRIPTION: Thermal diffusivity constant */
  addDoubleOption("THERMAL_DIFFUSIVITY", Thermal_Diffusivity, 1.172E-5);

  /* DESCRIPTION: Thermal diffusivity constant */
  addDoubleOption("THERMAL_DIFFUSIVITY_SOLID", Thermal_Diffusivity_Solid, 1.172E-5);

  /*!\par CONFIG_CATEGORY: Visualize Control Volumes \ingroup Config*/
  /*--- options related to visualizing control volumes ---*/

  /* DESCRIPTION: Node number for the CV to be visualized */
  addLongOption("VISUALIZE_CV", Visualize_CV, -1);

  /*!\par CONFIG_CATEGORY: Inverse design problem \ingroup Config*/
  /*--- options related to inverse design problem ---*/

  /* DESCRIPTION: Evaluate inverse design on the surface  */
  addBoolOption("INV_DESIGN_CP", InvDesign_Cp, false);

  /* DESCRIPTION: Evaluate inverse design on the surface  */
  addBoolOption("INV_DESIGN_HEATFLUX", InvDesign_HeatFlux, false);

  /*!\par CONFIG_CATEGORY: Unsupported options \ingroup Config*/
  /*--- Options that are experimental and not intended for general use ---*/

  /* DESCRIPTION: Write extra output */
  addBoolOption("EXTRA_OUTPUT", ExtraOutput, false);

  /* DESCRIPTION: Write extra heat output for a given zone heat solver zone */
  addLongOption("EXTRA_HEAT_ZONE_OUTPUT", ExtraHeatOutputZone, -1);

  /*--- options related to the FFD problem ---*/
  /*!\par CONFIG_CATEGORY:FFD point inversion \ingroup Config*/

  /* DESCRIPTION: Fix I plane */
  addShortListOption("FFD_FIX_I", nFFD_Fix_IDir, FFD_Fix_IDir);

  /* DESCRIPTION: Fix J plane */
  addShortListOption("FFD_FIX_J", nFFD_Fix_JDir, FFD_Fix_JDir);

  /* DESCRIPTION: Fix K plane */
  addShortListOption("FFD_FIX_K", nFFD_Fix_KDir, FFD_Fix_KDir);

  /* DESCRIPTION: FFD symmetry plane (j=0) */
  addBoolOption("FFD_SYMMETRY_PLANE", FFD_Symmetry_Plane, false);

  /* DESCRIPTION: Define different coordinates systems for the FFD */
  addEnumOption("FFD_COORD_SYSTEM", FFD_CoordSystem, CoordSystem_Map, CARTESIAN);

  /* DESCRIPTION: Axis information for the spherical and cylindrical coord system */
  default_ffd_axis[0] = 0.0; default_ffd_axis[1] = 0.0; default_ffd_axis[2] =0.0;
  addDoubleArrayOption("FFD_AXIS", 3, FFD_Axis, default_ffd_axis);

  /* DESCRIPTION: Number of total iterations in the FFD point inversion */
  addUnsignedShortOption("FFD_ITERATIONS", nFFD_Iter, 500);

  /* DESCRIPTION: Free surface damping coefficient */
  addDoubleOption("FFD_TOLERANCE", FFD_Tol, 1E-10);

  /* DESCRIPTION: Definition of the FFD boxes */
  addFFDDefOption("FFD_DEFINITION", nFFDBox, CoordFFDBox, TagFFDBox);

  /* DESCRIPTION: Definition of the FFD boxes */
  addFFDDegreeOption("FFD_DEGREE", nFFDBox, DegreeFFDBox);

  /* DESCRIPTION: Surface continuity at the intersection with the FFD */
  addEnumOption("FFD_CONTINUITY", FFD_Continuity, Continuity_Map, DERIVATIVE_2ND);

  /* DESCRIPTION: Kind of blending for the FFD definition */
  addEnumOption("FFD_BLENDING", FFD_Blending, Blending_Map, BEZIER );

  /* DESCRIPTION: Order of the BSplines for BSpline Blending function */
  default_ffd_coeff[0] = 2; default_ffd_coeff[1] = 2; default_ffd_coeff[2] = 2;
  addDoubleArrayOption("FFD_BSPLINE_ORDER", 3, FFD_BSpline_Order, default_ffd_coeff);

  /*--- Options for the automatic differentiation methods ---*/
  /*!\par CONFIG_CATEGORY: Automatic Differentation options\ingroup Config*/

  /* DESCRIPTION: Direct differentiation mode (forward) */
  addEnumOption("DIRECT_DIFF", DirectDiff, DirectDiff_Var_Map, NO_DERIVATIVE);

  /* DESCRIPTION: Automatic differentiation mode (reverse) */
  addBoolOption("AUTO_DIFF", AD_Mode, NO);

  /* DESCRIPTION: Preaccumulation in the AD mode. */
  addBoolOption("PREACC", AD_Preaccumulation, YES);

  /*--- options that are used in the python optimization scripts. These have no effect on the c++ toolsuite ---*/
  /*!\par CONFIG_CATEGORY:Python Options\ingroup Config*/

  /* DESCRIPTION: Gradient method */
  addPythonOption("GRADIENT_METHOD");

  /* DESCRIPTION: Geometrical Parameter */
  addPythonOption("GEO_PARAM");

  /* DESCRIPTION: Setup for design variables */
  addPythonOption("DEFINITION_DV");

  /* DESCRIPTION: Maximum number of iterations */
  addPythonOption("OPT_ITERATIONS");

  /* DESCRIPTION: Requested accuracy */
  addPythonOption("OPT_ACCURACY");

  /*!\brief OPT_COMBINE_OBJECTIVE
   *  \n DESCRIPTION: Flag specifying whether to internally combine a multi-objective function or treat separately */
  addPythonOption("OPT_COMBINE_OBJECTIVE");

  /* DESCRIPTION: Current value of the design variables */
  addPythonOption("DV_VALUE_NEW");

  /* DESCRIPTION: Previous value of the design variables */
  addPythonOption("DV_VALUE_OLD");

  /* DESCRIPTION: Number of partitions of the mesh */
  addPythonOption("NUMBER_PART");

  /* DESCRIPTION: Optimization objective function with optional scaling factor*/
  addPythonOption("OPT_OBJECTIVE");

  /* DESCRIPTION: Optimization constraint functions with optional scaling factor */
  addPythonOption("OPT_CONSTRAINT");

  /* DESCRIPTION: Finite different step for gradient estimation */
  addPythonOption("FIN_DIFF_STEP");

  /* DESCRIPTION: Verbosity of the python scripts to Stdout */
  addPythonOption("CONSOLE");

  /* DESCRIPTION: Flag specifying if the mesh was decomposed */
  addPythonOption("DECOMPOSED");

  /* DESCRIPTION: Optimization gradient factor */
  addPythonOption("OPT_GRADIENT_FACTOR");

  /* DESCRIPTION: Upper bound for the optimizer */
  addPythonOption("OPT_BOUND_UPPER");

  /* DESCRIPTION: Lower bound for the optimizer */
  addPythonOption("OPT_BOUND_LOWER");

  /* DESCRIPTION: Number of zones of the problem */
  addPythonOption("NZONES");

  /* DESCRIPTION: Activate ParMETIS mode for testing */
  addBoolOption("PARMETIS", ParMETIS, false);

  /*--- options that are used in the Hybrid RANS/LES Simulations  ---*/
  /*!\par CONFIG_CATEGORY:Hybrid_RANSLES Options\ingroup Config*/

  /* DESCRIPTION: Writing surface solution file frequency for dual time */
  addUnsignedLongOption("WRT_SURF_FREQ_DUALTIME", Wrt_Surf_Freq_DualTime, 1);

  /* DESCRIPTION: Starting Iteration for windowing approach */
  addUnsignedLongOption("WINDOW_START_ITER", StartWindowIteration, 0);

  /* DESCRIPTION: Window (weight) function for the cost-functional in the reverse sweep */
  addEnumOption("WINDOW_FUNCTION", Kind_WindowFct,Window_Map, SQUARE);

  /* DESCRIPTION: DES Constant */
  addDoubleOption("DES_CONST", Const_DES, 0.65);

  /* DESCRIPTION: Specify Hybrid RANS/LES model */
  addEnumOption("HYBRID_RANSLES", Kind_HybridRANSLES, HybridRANSLES_Map, NO_HYBRIDRANSLES);

  /* DESCRIPTION: Roe with low dissipation for unsteady flows */
  addEnumOption("ROE_LOW_DISSIPATION", Kind_RoeLowDiss, RoeLowDiss_Map, NO_ROELOWDISS);

  /* DESCRIPTION: Activate SA Quadratic Constitutive Relation, 2000 version */
  addBoolOption("SA_QCR", QCR, false);

  /* DESCRIPTION: Compute Average for unsteady simulations */
  addBoolOption("COMPUTE_AVERAGE", Compute_Average, false);

  /* DESCRIPTION: Multipoint design Mach number*/
  addPythonOption("MULTIPOINT_MACH_NUMBER");

  /* DESCRIPTION: Multipoint design Weight */
  addPythonOption("MULTIPOINT_WEIGHT");

  /* DESCRIPTION: Multipoint design Angle of Attack */
  addPythonOption("MULTIPOINT_AOA");

  /* DESCRIPTION: Multipoint design Sideslip angle */
  addPythonOption("MULTIPOINT_SIDESLIP_ANGLE");

  /* DESCRIPTION: Multipoint design target CL*/
  addPythonOption("MULTIPOINT_TARGET_CL");

  /* DESCRIPTION: Multipoint design Reynolds number */
  addPythonOption("MULTIPOINT_REYNOLDS_NUMBER");

  /* DESCRIPTION: Multipoint design freestream temperature */
  addPythonOption("MULTIPOINT_FREESTREAM_TEMPERATURE");

  /* DESCRIPTION: Multipoint design freestream pressure */
  addPythonOption("MULTIPOINT_FREESTREAM_PRESSURE");

  /* DESCRIPTION: Multipoint design for outlet quantities (varying back pressure or mass flow operating points). */
  addPythonOption("MULTIPOINT_OUTLET_VALUE");

  /* DESCRIPTION: Multipoint mesh filenames, if using different meshes for each point */
  addPythonOption("MULTIPOINT_MESH_FILENAME");

  /*--- options that are used for the output ---*/
  /*!\par CONFIG_CATEGORY:Output Options\ingroup Config*/

  /* DESCRIPTION: Type of screen output */
  addStringListOption("SCREEN_OUTPUT", nScreenOutput, ScreenOutput);
  /* DESCRIPTION: Type of output printed to the history file */
  addStringListOption("HISTORY_OUTPUT", nHistoryOutput, HistoryOutput);
  /* DESCRIPTION: Type of output printed to the volume solution file */
  addStringListOption("VOLUME_OUTPUT", nVolumeOutput, VolumeOutput);

  /* DESCRIPTION: History writing frequency (INNER_ITER) */
  addUnsignedLongOption("HISTORY_WRT_FREQ_INNER", HistoryWrtFreq[2], 1);
  /* DESCRIPTION: History writing frequency (OUTER_ITER) */
  addUnsignedLongOption("HISTORY_WRT_FREQ_OUTER", HistoryWrtFreq[1], 1);
  /* DESCRIPTION: History writing frequency (TIME_ITER) */
  addUnsignedLongOption("HISTORY_WRT_FREQ_TIME", HistoryWrtFreq[0], 1);

  /* DESCRIPTION: Screen writing frequency (INNER_ITER) */
  addUnsignedLongOption("SCREEN_WRT_FREQ_INNER", ScreenWrtFreq[2], 1);
  /* DESCRIPTION: Screen writing frequency (OUTER_ITER) */
  addUnsignedLongOption("SCREEN_WRT_FREQ_OUTER", ScreenWrtFreq[1], 1);
  /* DESCRIPTION: Screen writing frequency (TIME_ITER) */
  addUnsignedLongOption("SCREEN_WRT_FREQ_TIME", ScreenWrtFreq[0], 1);
  /* DESCRIPTION: Volume solution writing frequency */
  addUnsignedLongOption("OUTPUT_WRT_FREQ", VolumeWrtFreq, 250);
  /* DESCRIPTION: Volume solution files */
  addEnumListOption("OUTPUT_FILES", nVolumeOutputFiles, VolumeOutputFiles, Output_Map);

  /* DESCRIPTION: Using Uncertainty Quantification with SST Turbulence Model */
  addBoolOption("USING_UQ", using_uq, false);

  /* DESCRIPTION: Parameter to perturb eigenvalues */
  addDoubleOption("UQ_DELTA_B", uq_delta_b, 1.0);

  /* DESCRIPTION: Parameter to determine kind of perturbation */
  addUnsignedShortOption("UQ_COMPONENT", eig_val_comp, 1);

  /* DESCRIPTION: Parameter to perturb eigenvalues */
  addDoubleOption("UQ_URLX", uq_urlx, 0.1);

  /* DESCRIPTION: Permuting eigenvectors for UQ analysis */
  addBoolOption("UQ_PERMUTE", uq_permute, false);

  /* DESCRIPTION: Number of calls to 'Build' that trigger re-factorization (0 means only once). */
  addUnsignedLongOption("PASTIX_FACTORIZATION_FREQUENCY", pastix_fact_freq, 1);

  /* DESCRIPTION: 0 - Quiet, 1 - During factorization and cleanup, 2 - Even more detail. */
  addUnsignedShortOption("PASTIX_VERBOSITY_LEVEL", pastix_verb_lvl, 0);

  /* DESCRIPTION: Level of fill for PaStiX incomplete LU factorization. */
  addUnsignedShortOption("PASTIX_FILL_LEVEL", pastix_fill_lvl, 1);

  /* DESCRIPTION: Size of the edge groups colored for thread parallel edge loops (0 forces the reducer strategy). */
  addUnsignedLongOption("EDGE_COLORING_GROUP_SIZE", edgeColorGroupSize, 512);

  /* END_CONFIG_OPTIONS */

}

void CConfig::SetConfig_Parsing(char case_filename[MAX_STRING_SIZE]) {
  string text_line, option_name;
  ifstream case_file;
  vector<string> option_value;

  /*--- Read the configuration file ---*/

  case_file.open(case_filename, ios::in);

  if (case_file.fail()) {
    SU2_MPI::Error("The configuration file (.cfg) is missing!!", CURRENT_FUNCTION);
  }

  string errorString;

  int  err_count = 0;  // How many errors have we found in the config file
  int max_err_count = 30; // Maximum number of errors to print before stopping

  map<string, bool> included_options;

  /*--- Parse the configuration file and set the options ---*/

  while (getline (case_file, text_line)) {

    if (err_count >= max_err_count) {
      errorString.append("too many errors. Stopping parse");

      cout << errorString << endl;
      throw(1);
    }

    if (TokenizeString(text_line, option_name, option_value)) {

      /*--- See if it's a python option ---*/

      if (option_map.find(option_name) == option_map.end()) {
          string newString;
          newString.append(option_name);
          newString.append(": invalid option name");
          newString.append(". Check current SU2 options in config_template.cfg.");
          newString.append("\n");
          if (!option_name.compare("EXT_ITER")) newString.append("Option EXT_ITER is deprecated as of v7.0. Please use TIME_ITER, OUTER_ITER or ITER \n"
                                                                 "to specify the number of time iterations, outer multizone iterations or iterations, respectively.");
          if (!option_name.compare("UNST_TIMESTEP")) newString.append("UNST_TIMESTEP is now TIME_STEP.\n");
          if (!option_name.compare("UNST_TIME")) newString.append("UNST_TIME is now MAX_TIME.\n");
          if (!option_name.compare("UNST_INT_ITER")) newString.append("UNST_INT_ITER is now INNER_ITER.\n");
          if (!option_name.compare("RESIDUAL_MINVAL")) newString.append("RESIDUAL_MINVAL is now CONV_RESIDUAL_MINVAL.\n");
          if (!option_name.compare("STARTCONV_ITER")) newString.append("STARTCONV_ITER is now CONV_STARTITER.\n");
          if (!option_name.compare("CAUCHY_ELEMS")) newString.append("CAUCHY_ELEMS is now CONV_CAUCHY_ELEMS.\n");
          if (!option_name.compare("CAUCHY_EPS")) newString.append("CAUCHY_EPS is now CONV_CAUCHY_EPS.\n");
          if (!option_name.compare("OUTPUT_FORMAT")) newString.append("OUTPUT_FORMAT is now TABULAR_FORMAT.\n");
          if (!option_name.compare("PHYSICAL_PROBLEM")) newString.append("PHYSICAL_PROBLEM is now SOLVER.\n");
          if (!option_name.compare("REGIME_TYPE")) newString.append("REGIME_TYPE has been removed.\n "
                                                                    "If you want use the incompressible solver, \n"
                                                                    "use INC_EULER, INC_NAVIER_STOKES or INC_RANS as value of the SOLVER option.");
          errorString.append(newString);
          err_count++;
        continue;
      }

      /*--- Option exists, check if the option has already been in the config file ---*/

      if (included_options.find(option_name) != included_options.end()) {
        string newString;
        newString.append(option_name);
        newString.append(": option appears twice");
        newString.append("\n");
        errorString.append(newString);
        err_count++;
        continue;
      }


      /*--- New found option. Add it to the map, and delete from all options ---*/

      included_options.insert(pair<string, bool>(option_name, true));
      all_options.erase(option_name);

      /*--- Set the value and check error ---*/

      string out = option_map[option_name]->SetValue(option_value);
      if (out.compare("") != 0) {
        errorString.append(out);
        errorString.append("\n");
        err_count++;
      }
    }
  }

  /*--- See if there were any errors parsing the config file ---*/

  if (errorString.size() != 0) {
    SU2_MPI::Error(errorString, CURRENT_FUNCTION);
  }

  case_file.close();

}

void CConfig::SetDefaultFromConfig(CConfig *config){

  map<string, bool> noInheritance = {{"SCREEN_OUTPUT", true},{"HISTORY_OUTPUT", true}};

  map<string, bool>::iterator iter = all_options.begin(), curr_iter;

  while (iter != all_options.end()){
    curr_iter = iter++;
    if (config->option_map[curr_iter->first]->GetValue().size() > 0 && !noInheritance[curr_iter->first]){
      option_map[curr_iter->first]->SetValue(config->option_map[curr_iter->first]->GetValue());
      all_options.erase(curr_iter);
    }
  }
}

void CConfig::SetDefault(){

  /*--- Set the default values for all of the options that weren't set ---*/

  for (map<string, bool>::iterator iter = all_options.begin(); iter != all_options.end(); ++iter) {
    if (option_map[iter->first]->GetValue().size() == 0)
      option_map[iter->first]->SetDefault();
  }
}

bool CConfig::SetRunTime_Parsing(char case_filename[MAX_STRING_SIZE]) {
  string text_line, option_name;
  ifstream case_file;
  vector<string> option_value;

  /*--- Read the configuration file ---*/

  case_file.open(case_filename, ios::in);

  if (case_file.fail()) { return false; }

  string errorString;

  int err_count = 0;  // How many errors have we found in the config file
  int max_err_count = 30; // Maximum number of errors to print before stopping

  map<string, bool> included_options;

  /*--- Parse the configuration file and set the options ---*/

  while (getline (case_file, text_line)) {

    if (err_count >= max_err_count) {
      errorString.append("too many errors. Stopping parse");

      cout << errorString << endl;
      throw(1);
    }

    if (TokenizeString(text_line, option_name, option_value)) {

      if (option_map.find(option_name) == option_map.end()) {

        /*--- See if it's a python option ---*/

        string newString;
        newString.append(option_name);
        newString.append(": invalid option name");
        newString.append("\n");
        errorString.append(newString);
        err_count++;
        continue;
      }

      /*--- Option exists, check if the option has already been in the config file ---*/

      if (included_options.find(option_name) != included_options.end()) {
        string newString;
        newString.append(option_name);
        newString.append(": option appears twice");
        newString.append("\n");
        errorString.append(newString);
        err_count++;
        continue;
      }

      /*--- New found option. Add it to the map, and delete from all options ---*/

      included_options.insert(pair<string, bool>(option_name, true));
      all_options.erase(option_name);

      /*--- Set the value and check error ---*/

      string out = option_map[option_name]->SetValue(option_value);
      if (out.compare("") != 0) {
        errorString.append(out);
        errorString.append("\n");
        err_count++;
      }

    }
  }

  /*--- Set the default values for all of the options that weren't set ---*/

  for (map<string, bool>::iterator iter = all_options.begin(); iter != all_options.end(); ++iter) {
    option_map[iter->first]->SetDefault();
  }

  /*--- See if there were any errors parsing the runtime file ---*/

  if (errorString.size() != 0) {
    SU2_MPI::Error(errorString, CURRENT_FUNCTION);
  }

  case_file.close();

  return true;

}

void CConfig::SetHeader(unsigned short val_software){
  /*--- WARNING: when compiling on Windows, ctime() is not available. Comment out
   the two lines below that use the dt variable. ---*/
  //time_t now = time(0);
  //string dt = ctime(&now); dt[24] = '.';
  if ((iZone == 0) && (rank == MASTER_NODE)){
    cout << endl << "-------------------------------------------------------------------------" << endl;
    cout << "|    ___ _   _ ___                                                      |" << endl;
    cout << "|   / __| | | |_  )   Release 7.0.3 \"Blackbird\"                         |" << endl;
    cout << "|   \\__ \\ |_| |/ /                                                      |" << endl;
    switch (val_software) {
    case SU2_CFD: cout << "|   |___/\\___//___|   Suite (Computational Fluid Dynamics Code)         |" << endl; break;
    case SU2_DEF: cout << "|   |___/\\___//___|   Suite (Mesh Deformation Code)                     |" << endl; break;
    case SU2_DOT: cout << "|   |___/\\___//___|   Suite (Gradient Projection Code)                  |" << endl; break;
    case SU2_MSH: cout << "|   |___/\\___//___|   Suite (Mesh Adaptation Code)                      |" << endl; break;
    case SU2_GEO: cout << "|   |___/\\___//___|   Suite (Geometry Definition Code)                  |" << endl; break;
    case SU2_SOL: cout << "|   |___/\\___//___|   Suite (Solution Exporting Code)                   |" << endl; break;
    }

    cout << "|                                                                       |" << endl;
    //cout << "|   Local date and time: " << dt << "                      |" << endl;
    cout <<"-------------------------------------------------------------------------" << endl;
    cout << "| SU2 Project Website: https://su2code.github.io                        |" << endl;
    cout << "|                                                                       |" << endl;
    cout << "| The SU2 Project is maintained by the SU2 Foundation                   |" << endl;
    cout << "| (http://su2foundation.org)                                            |" << endl;
    cout <<"-------------------------------------------------------------------------" << endl;
    cout << "| Copyright 2012-2020, SU2 Contributors                                 |" << endl;
    cout << "|                                                                       |" << endl;
    cout << "| SU2 is free software; you can redistribute it and/or                  |" << endl;
    cout << "| modify it under the terms of the GNU Lesser General Public            |" << endl;
    cout << "| License as published by the Free Software Foundation; either          |" << endl;
    cout << "| version 2.1 of the License, or (at your option) any later version.    |" << endl;
    cout << "|                                                                       |" << endl;
    cout << "| SU2 is distributed in the hope that it will be useful,                |" << endl;
    cout << "| but WITHOUT ANY WARRANTY; without even the implied warranty of        |" << endl;
    cout << "| MERCHANTABILITY or FITNESS FOR A PARTICULAR PURPOSE. See the GNU      |" << endl;
    cout << "| Lesser General Public License for more details.                       |" << endl;
    cout << "|                                                                       |" << endl;
    cout << "| You should have received a copy of the GNU Lesser General Public      |" << endl;
    cout << "| License along with SU2. If not, see <http://www.gnu.org/licenses/>.   |" << endl;
    cout <<"-------------------------------------------------------------------------" << endl;
  }

}

void CConfig::SetnZone(){

  /*--- Just as a clarification --- */

  if (Multizone_Problem == NO && Kind_Solver != MULTIPHYSICS){
    nZone = 1;
  }

  if (Kind_Solver == MULTIPHYSICS){
    Multizone_Problem = YES;
    if (nConfig_Files == 0){
      SU2_MPI::Error("CONFIG_LIST must be provided if PHYSICAL_PROBLEM=MULTIPHYSICS", CURRENT_FUNCTION);
    }
  }

  if (Multizone_Problem == YES){

    /*--- Some basic multizone checks ---*/

    if (nMarker_ZoneInterface % 2 != 0){
      SU2_MPI::Error("Number of markers in MARKER_ZONE_INTERFACE must be a multiple of 2", CURRENT_FUNCTION);
    }

    SinglezoneDriver  = NO;

    if (Multizone_Mesh){

      /*--- Get the number of zones from the mesh file --- */

      nZone = GetnZone(Mesh_FileName, Mesh_FileFormat);

      /*--- If config list is set, make sure number matches number of zones in mesh file --- */

      if (nConfig_Files != 0 && (nZone != nConfig_Files)){
        SU2_MPI::Error("Number of CONFIG_LIST must match number of zones in mesh file.", CURRENT_FUNCTION);
      }
    } else {

      /*--- Number of zones is determined from the number of config files provided --- */

      if (nConfig_Files == 0){
        SU2_MPI::Error("If MULTIZONE_MESH is set to YES, you must provide a list of config files using CONFIG_LIST option", CURRENT_FUNCTION);
      }
      nZone = nConfig_Files;

    }

    /*--- Check if subconfig files exist --- */

    if (nConfig_Files != 0){
      for (unsigned short iConfig = 0; iConfig < nConfig_Files; iConfig++){
        ifstream f(Config_Filenames[iConfig].c_str());
        if (!f.good()){
          SU2_MPI::Error("Config file " + Config_Filenames[iConfig] + " defined in CONFIG_FILES does not exist", CURRENT_FUNCTION);
        }
      }
    }

  }

  /*--- Temporary fix until Multizone Disc. Adj. solver is ready ---- */

  if (Kind_Solver == FLUID_STRUCTURE_INTERACTION){

    nZone = GetnZone(Mesh_FileName, Mesh_FileFormat);

  }
}

void CConfig::SetPostprocessing(unsigned short val_software, unsigned short val_izone, unsigned short val_nDim) {

  unsigned short iCFL, iMarker;
  bool ideal_gas = ((Kind_FluidModel == STANDARD_AIR) ||
                    (Kind_FluidModel == IDEAL_GAS) ||
                    (Kind_FluidModel == INC_IDEAL_GAS) ||
                    (Kind_FluidModel == INC_IDEAL_GAS_POLY) ||
                    (Kind_FluidModel == CONSTANT_DENSITY));
  bool standard_air = ((Kind_FluidModel == STANDARD_AIR));

  if (nZone > 1){
    Multizone_Problem = YES;
  }

  /*--- Set the default output files ---*/
  if (!OptionIsSet("OUTPUT_FILES")){
    nVolumeOutputFiles = 3;
    VolumeOutputFiles = new unsigned short[nVolumeOutputFiles];
    VolumeOutputFiles[0] = RESTART_BINARY;
    VolumeOutputFiles[1] = PARAVIEW_BINARY;
    VolumeOutputFiles[2] = SURFACE_PARAVIEW_BINARY;
  }

  /*--- Check if SU2 was build with TecIO support, as that is required for Tecplot Binary output. ---*/
#ifndef HAVE_TECIO
  for (unsigned short iVolumeFile = 0; iVolumeFile < nVolumeOutputFiles; iVolumeFile++){
    if (VolumeOutputFiles[iVolumeFile] == TECPLOT_BINARY ||
        VolumeOutputFiles[iVolumeFile] == SURFACE_TECPLOT_BINARY) {
      SU2_MPI::Error(string("Tecplot binary file requested in option OUTPUT_FILES but SU2 was built without TecIO support.\n"), CURRENT_FUNCTION);
    }
  }
#endif

  /*--- STL_BINARY output not implelemted yet, but already a value in option_structure.hpp---*/
  for (unsigned short iVolumeFile = 0; iVolumeFile < nVolumeOutputFiles; iVolumeFile++) {
    if (VolumeOutputFiles[iVolumeFile] == STL_BINARY){
      SU2_MPI::Error(string("OUTPUT_FILES: 'STL_BINARY' output not implemented. Use 'STL' for ASCII output.\n"), CURRENT_FUNCTION);
    }
    if (val_nDim == 2 && (VolumeOutputFiles[iVolumeFile] == STL || VolumeOutputFiles[iVolumeFile] == STL_BINARY)) {
      SU2_MPI::Error(string("OUTPUT_FILES: 'STL(_BINARY)' output only reasonable for 3D cases.\n"), CURRENT_FUNCTION);
    }
  }


  if (Kind_Solver == NAVIER_STOKES && Kind_Turb_Model != NONE){
    SU2_MPI::Error("KIND_TURB_MODEL must be NONE if SOLVER= NAVIER_STOKES", CURRENT_FUNCTION);
  }
  if (Kind_Solver == INC_NAVIER_STOKES && Kind_Turb_Model != NONE){
    SU2_MPI::Error("KIND_TURB_MODEL must be NONE if SOLVER= INC_NAVIER_STOKES", CURRENT_FUNCTION);
  }
  if (Kind_Solver == RANS && Kind_Turb_Model == NONE){
    SU2_MPI::Error("A turbulence model must be specified with KIND_TURB_MODEL if SOLVER= RANS", CURRENT_FUNCTION);
  }
  if (Kind_Solver == INC_RANS && Kind_Turb_Model == NONE){
    SU2_MPI::Error("A turbulence model must be specified with KIND_TURB_MODEL if SOLVER= INC_RANS", CURRENT_FUNCTION);
  }

  /*--- Set the boolean Wall_Functions equal to true if there is a
   definition for the wall founctions ---*/

  Wall_Functions = false;
  if (nMarker_WallFunctions > 0) {
    for (iMarker = 0; iMarker < nMarker_WallFunctions; iMarker++) {
      if (Kind_WallFunctions[iMarker] != NO_WALL_FUNCTION)
        Wall_Functions = true;

      if ((Kind_WallFunctions[iMarker] == ADAPTIVE_WALL_FUNCTION) || (Kind_WallFunctions[iMarker] == SCALABLE_WALL_FUNCTION)
        || (Kind_WallFunctions[iMarker] == NONEQUILIBRIUM_WALL_MODEL))

        SU2_MPI::Error(string("For RANS problems, use NO_WALL_FUNCTION, STANDARD_WALL_FUNCTION or EQUILIBRIUM_WALL_MODEL.\n"), CURRENT_FUNCTION);

    }
  }

  /*--- Fixed CM mode requires a static movement of the grid ---*/

  if (Fixed_CM_Mode) {
    Kind_GridMovement = MOVING_HTP;
  }

  /*--- Initialize the AoA and Sideslip variables for the incompressible
   solver. This is typically unused (often internal flows). Also fixed CL
   mode for incompressible flows is not implemented ---*/

  if (Kind_Solver == INC_EULER ||
      Kind_Solver == INC_NAVIER_STOKES ||
      Kind_Solver == INC_RANS) {

    /*--- Compute x-velocity with a safegaurd for 0.0. ---*/

    su2double Vx = 1e-10;
    if (Inc_Velocity_Init[0] != 0.0) {
      Vx = Inc_Velocity_Init[0];
    }

    /*--- Compute the angle-of-attack and sideslip. ---*/

    su2double alpha = 0.0, beta = 0.0;
    if (val_nDim == 2) {
      alpha = atan(Inc_Velocity_Init[1]/Vx)*180.0/PI_NUMBER;
    } else {
      alpha = atan(Inc_Velocity_Init[2]/Vx)*180.0/PI_NUMBER;
      beta  = atan(Inc_Velocity_Init[1]/Vx)*180.0/PI_NUMBER;
    }

    /*--- Set alpha and beta in the config class. ---*/

    SetAoA(alpha);
    SetAoS(beta);

    if (Fixed_CL_Mode) {
      SU2_MPI::Error(string("Fixed CL mode not implemented for the incompressible solver. \n"), CURRENT_FUNCTION);
    }

  }

  /*--- By default, in 2D we should use TWOD_AIRFOIL (independenly from the input file) ---*/

  if (val_nDim == 2) Geo_Description = TWOD_AIRFOIL;

  /*--- Store the SU2 module that we are executing. ---*/

  Kind_SU2 = val_software;

  /*--- Set limiter for no MUSCL reconstructions ---*/

  if ((!MUSCL_Flow) || (Kind_ConvNumScheme_Flow == SPACE_CENTERED)) Kind_SlopeLimit_Flow = NO_LIMITER;
  if ((!MUSCL_Turb) || (Kind_ConvNumScheme_Turb == SPACE_CENTERED)) Kind_SlopeLimit_Turb = NO_LIMITER;
  if ((!MUSCL_AdjFlow) || (Kind_ConvNumScheme_AdjFlow == SPACE_CENTERED)) Kind_SlopeLimit_AdjFlow = NO_LIMITER;
  if ((!MUSCL_AdjTurb) || (Kind_ConvNumScheme_AdjTurb == SPACE_CENTERED)) Kind_SlopeLimit_AdjTurb = NO_LIMITER;

  /*--- Set the default for thrust in ActDisk ---*/

  if ((Kind_ActDisk == NET_THRUST) || (Kind_ActDisk == BC_THRUST)
      || (Kind_ActDisk == DRAG_MINUS_THRUST) || (Kind_ActDisk == MASSFLOW)
      || (Kind_ActDisk == POWER))
    ActDisk_Jump = RATIO;

  /*--- Error-catching and automatic array adjustments for objective, marker, and weights arrays --- */

  /*--- If Kind_Obj has not been specified, these arrays need to take a default --*/

  if (Weight_ObjFunc == NULL && Kind_ObjFunc == NULL) {
    Kind_ObjFunc = new unsigned short[1];
    Kind_ObjFunc[0] = DRAG_COEFFICIENT;
    Weight_ObjFunc = new su2double[1];
    Weight_ObjFunc[0] = 1.0;
    nObj=1;
    nObjW=1;
  }

  /*--- Maker sure that arrays are the same length ---*/

  if (nObj>0) {
    if (nMarker_Monitoring!=nObj && Marker_Monitoring!= NULL) {
      if (nMarker_Monitoring==1) {
        /*-- If only one marker was listed with multiple objectives, set that marker as the marker for each objective ---*/
        nMarker_Monitoring = nObj;
        string marker = Marker_Monitoring[0];
        delete[] Marker_Monitoring;
        Marker_Monitoring = new string[nMarker_Monitoring];
        for (iMarker=0; iMarker<nMarker_Monitoring; iMarker++)
          Marker_Monitoring[iMarker] = marker;
      }
      else if(nObj==1){
        /*--- If one objective and more than one marker: repeat objective over each marker, evenly weighted ---*/
        unsigned int obj = Kind_ObjFunc[0];
        su2double wt=1.0;
        delete[] Kind_ObjFunc;
        if (Weight_ObjFunc!=NULL){
         wt = Weight_ObjFunc[0];
         delete[] Weight_ObjFunc;
        }
        Kind_ObjFunc = new short unsigned int[nMarker_Monitoring];
        Weight_ObjFunc = new su2double[nMarker_Monitoring];
        for (unsigned short iObj=0; iObj<nMarker_Monitoring; iObj++){
          Kind_ObjFunc[iObj] = obj;
          Weight_ObjFunc[iObj] = wt;
        }
        nObjW = nObj;
      }
      else if(nObj>1) {
        SU2_MPI::Error(string("When using more than one OBJECTIVE_FUNCTION, MARKER_MONITORING must be the same length or length 1.\n ") +
                       string("For multiple surfaces per objective, either use one objective or list the objective multiple times.\n") +
                       string("For multiple objectives per marker either use one marker or list the marker multiple times.\n")+
                       string("Similar rules apply for multi-objective optimization using OPT_OBJECTIVE rather than OBJECTIVE_FUNCTION."),
                       CURRENT_FUNCTION);
      }
    }
  }

  /*-- Correct for case where Weight_ObjFunc has not been provided or has length < kind_objfunc---*/

  if (nObjW<nObj) {
    if (Weight_ObjFunc!= NULL && nObjW>1) {
      SU2_MPI::Error(string("The option OBJECTIVE_WEIGHT must either have the same length as OBJECTIVE_FUNCTION,\n") +
                     string("be lenght 1, or be deleted from the config file (equal weights will be applied)."), CURRENT_FUNCTION);
    }
    Weight_ObjFunc = new su2double[nObj];
    for (unsigned short iObj=0; iObj<nObj; iObj++)
      Weight_ObjFunc[iObj] = 1.0;
  }

  /*--- One final check for multi-objective with the set of objectives
   that are not counted per-surface. We will disable multi-objective here. ---*/

  if (nObj > 1) {
    unsigned short Obj_0 = Kind_ObjFunc[0];
    for (unsigned short iObj=1; iObj<nObj; iObj++){
      switch(Kind_ObjFunc[iObj]) {
        case INVERSE_DESIGN_PRESSURE:
        case INVERSE_DESIGN_HEATFLUX:
        case THRUST_COEFFICIENT:
        case TORQUE_COEFFICIENT:
        case FIGURE_OF_MERIT:
        case SURFACE_TOTAL_PRESSURE:
        case SURFACE_STATIC_PRESSURE:
        case SURFACE_MASSFLOW:
        case SURFACE_UNIFORMITY:
        case SURFACE_SECONDARY:
        case SURFACE_MOM_DISTORTION:
        case SURFACE_SECOND_OVER_UNIFORM:
        case SURFACE_PRESSURE_DROP:
        case CUSTOM_OBJFUNC:
          if (Kind_ObjFunc[iObj] != Obj_0) {
            SU2_MPI::Error(string("The following objectives can only be used for the first surface in a multi-objective \n")+
                           string("problem or as a single objective applied to multiple monitoring markers:\n")+
                           string("INVERSE_DESIGN_PRESSURE, INVERSE_DESIGN_HEATFLUX, THRUST_COEFFICIENT, TORQUE_COEFFICIENT\n")+
                           string("FIGURE_OF_MERIT, SURFACE_TOTAL_PRESSURE, SURFACE_STATIC_PRESSURE, SURFACE_MASSFLOW\n")+
                           string("SURFACE_UNIFORMITY, SURFACE_SECONDARY, SURFACE_MOM_DISTORTION, SURFACE_SECOND_OVER_UNIFORM\n")+
                           string("SURFACE_PRESSURE_DROP, CUSTOM_OBJFUNC.\n"), CURRENT_FUNCTION);
          }
          break;
        default:
          break;
      }
    }
  }

  /*--- Check for unsteady problem ---*/

  if ((TimeMarching == TIME_STEPPING ||
       TimeMarching == DT_STEPPING_1ST ||
       TimeMarching == DT_STEPPING_2ND) && !Time_Domain){
    SU2_MPI::Error("TIME_DOMAIN must be set to YES if UNSTEADY_SIMULATION is "
                   "TIME_STEPPING, DUAL_TIME_STEPPING-1ST_ORDER or DUAL_TIME_STEPPING-2ND_ORDER", CURRENT_FUNCTION);
  }

  if (Time_Domain){
    if (TimeMarching == TIME_STEPPING){
      InnerIter = 1;
    }
    if (!OptionIsSet("OUTPUT_WRT_FREQ"))
      VolumeWrtFreq = 1;
    if (Restart == NO){
      Restart_Iter = 0;
    }
    if (!OptionIsSet("HISTORY_WRT_FREQ_INNER")){
      HistoryWrtFreq[2] = 0;
    }
    if (!OptionIsSet("HISTORY_WRT_FREQ_OUTER")){
      HistoryWrtFreq[1] = 0;
    }
  }

  /*--- Ensure that Discard_InFiles is false, owerwise the gradient could be wrong ---*/

  if ((ContinuousAdjoint || DiscreteAdjoint) && Fixed_CL_Mode && !Eval_dOF_dCX)
    Discard_InFiles = false;

  /*--- Deactivate the multigrid in the adjoint problem ---*/

  if ((ContinuousAdjoint && !MG_AdjointFlow) ||
      (TimeMarching == TIME_STEPPING)) { nMGLevels = 0; }

  if (Kind_Solver == EULER ||
      Kind_Solver == NAVIER_STOKES ||
      Kind_Solver == RANS ||
      Kind_Solver == FEM_EULER ||
      Kind_Solver == FEM_NAVIER_STOKES ||
      Kind_Solver == FEM_RANS ||
      Kind_Solver == FEM_LES){
    Kind_Regime = COMPRESSIBLE;
  } else if (Kind_Solver == INC_EULER ||
             Kind_Solver == INC_NAVIER_STOKES ||
             Kind_Solver == INC_RANS){
    Kind_Regime = INCOMPRESSIBLE;
  }  else {
    Kind_Regime = NO_FLOW;
  }

  if ((rank == MASTER_NODE) && ContinuousAdjoint && (Ref_NonDim == DIMENSIONAL) && (Kind_SU2 == SU2_CFD)) {
    cout << "WARNING: The adjoint solver should use a non-dimensional flow solution." << endl;
  }

  /*--- Initialize non-physical points/reconstructions to zero ---*/

  Nonphys_Points   = 0;
  Nonphys_Reconstr = 0;

  /*--- Set the number of external iterations to 1 for the steady state problem ---*/

  if (Kind_Solver == FEM_ELASTICITY) {
    nMGLevels = 0;
    if (Kind_Struct_Solver == SMALL_DEFORMATIONS){
      MinLogResidual = log10(Linear_Solver_Error);
    }
  }

  /*--- Initialize the ofstream ConvHistFile. ---*/
//  ofstream ConvHistFile;

//  if (Kind_Solver == FEM_ELASTICITY) {

//    if (Dynamic_Analysis == STATIC) { Wrt_Dynamic = false; }
//    else { Wrt_Dynamic = true; }

//  } else {
//    Wrt_Dynamic = false;
//  }

  if (Kind_Radiation != NO_RADIATION) {
    Radiation = true;
  }
  else{
    Radiation = false;
  }

  /*--- Check for unsupported features. ---*/

  if ((Kind_Solver != EULER && Kind_Solver != NAVIER_STOKES && Kind_Solver != RANS) && (TimeMarching == HARMONIC_BALANCE)){
    SU2_MPI::Error("Harmonic Balance not yet implemented for the incompressible solver.", CURRENT_FUNCTION);
  }

  if ((Kind_Solver != NAVIER_STOKES && Kind_Solver != RANS) && (Buffet_Monitoring == true)){
    SU2_MPI::Error("Buffet monitoring incompatible with solvers other than NAVIER_STOKES and RANS", CURRENT_FUNCTION);
  }

  /*--- Check for Fluid model consistency ---*/

  if (standard_air) {
    if (Gamma != 1.4 || Gas_Constant != 287.058) {
      Gamma = 1.4;
      Gas_Constant = 287.058;
    }
  }

  /*--- Overrule the default values for viscosity if the US measurement system is used. ---*/

  if (SystemMeasurements == US) {

    /* Correct the viscosities, if they contain the default SI values. */
    if(fabs(Mu_Constant-1.716E-5) < 1.0E-15) Mu_Constant /= 47.88025898;
    if(fabs(Mu_Ref-1.716E-5)      < 1.0E-15) Mu_Ref      /= 47.88025898;

    /* Correct the values with temperature dimension, if they contain the default SI values. */
    if(fabs(Mu_Temperature_Ref-273.15) < 1.0E-8) Mu_Temperature_Ref *= 1.8;
    if(fabs(Mu_S-110.4)                < 1.0E-8) Mu_S               *= 1.8;

    /* Correct the thermal conductivity, if it contains the default SI value. */
    if(fabs(Kt_Constant-0.0257) < 1.0E-10) Kt_Constant *= 0.577789317;
  }

  /*--- Check for Measurement System ---*/

  if (SystemMeasurements == US && !standard_air) {
    SU2_MPI::Error("Only STANDARD_AIR fluid model can be used with US Measurement System", CURRENT_FUNCTION);
  }

  /*--- Check for Convective scheme available for NICFD ---*/

  if (!ideal_gas) {
    if (Kind_Upwind_Flow != ROE && Kind_Upwind_Flow != HLLC && Kind_Centered_Flow != JST) {
      SU2_MPI::Error("Only ROE Upwind, HLLC Upwind scheme, and JST scheme can be used for Non-Ideal Compressible Fluids", CURRENT_FUNCTION);
    }

  }

  if(GetBoolTurbomachinery()){
    nBlades = new su2double[nZone];
    FreeStreamTurboNormal= new su2double[3];
  }

  /*--- Check if Giles are used with turbo markers ---*/

  if (nMarker_Giles > 0 && !GetBoolTurbomachinery()){
    SU2_MPI::Error("Giles Boundary conditions can only be used with turbomachinery markers", CURRENT_FUNCTION);
  }

  /*--- Check for Boundary condition available for NICFD ---*/

  if (!ideal_gas) {
    if (nMarker_Inlet != 0) {
      SU2_MPI::Error("Riemann Boundary conditions or Giles must be used for inlet and outlet with Not Ideal Compressible Fluids ", CURRENT_FUNCTION);
    }
    if (nMarker_Outlet != 0) {
      SU2_MPI::Error("Riemann Boundary conditions or Giles must be used outlet with Not Ideal Compressible Fluids ", CURRENT_FUNCTION);
    }

    if (nMarker_FarField != 0) {
      SU2_MPI::Error("Riemann Boundary conditions or Giles must be used outlet with Not Ideal Compressible Fluids ", CURRENT_FUNCTION);
    }

  }

  /*--- Check for Boundary condition available for NICF ---*/

  if (ideal_gas && (Kind_Solver != INC_EULER && Kind_Solver != INC_NAVIER_STOKES && Kind_Solver != INC_RANS)) {
    if (SystemMeasurements == US && standard_air) {
      if (Kind_ViscosityModel != SUTHERLAND) {
        SU2_MPI::Error("Only SUTHERLAND viscosity model can be used with US Measurement", CURRENT_FUNCTION);
      }
    }
    if (Kind_ConductivityModel != CONSTANT_PRANDTL ) {
      SU2_MPI::Error("Only CONSTANT_PRANDTL thermal conductivity model can be used with STANDARD_AIR and IDEAL_GAS", CURRENT_FUNCTION);
    }

  }
    /*--- Check for Boundary condition option agreement ---*/
  if (Kind_InitOption == REYNOLDS){
    if ((Kind_Solver == NAVIER_STOKES || Kind_Solver == RANS) && Reynolds <=0){
      SU2_MPI::Error("Reynolds number required for NAVIER_STOKES and RANS !!", CURRENT_FUNCTION);
    }
  }

  if ((nKind_SurfaceMovement > 1) && GetSurface_Movement(FLUID_STRUCTURE)) {
    SU2_MPI::Error("FSI in combination with moving surfaces is currently not supported.", CURRENT_FUNCTION);
  }

  if ((nKind_SurfaceMovement != nMarker_Moving) && !GetSurface_Movement(FLUID_STRUCTURE)) {
    SU2_MPI::Error("Number of KIND_SURFACE_MOVEMENT must match number of MARKER_MOVING", CURRENT_FUNCTION);
  }

  if (Time_Domain && Time_Step <= 0.0 && Unst_CFL == 0.0){
    SU2_MPI::Error("Invalid value for TIME_STEP.", CURRENT_FUNCTION);
  }

  if (TimeMarching == TIME_STEPPING){
    nIter      = 1;
    nInnerIter  = 1;
  }

  if (!Time_Domain){
    nTimeIter = 1;
    Time_Step = 0;

    ScreenWrtFreq[0]  = 1;
    HistoryWrtFreq[0] = 1;

    if (TimeMarching != HARMONIC_BALANCE)
      TimeMarching = STEADY;
  }

  if (Time_Domain){
    Delta_UnstTime = Time_Step;
    Delta_DynTime  = Time_Step;
    /*--- Set the default write frequency to 1 if unsteady ---*/
    if (!OptionIsSet("OUTPUT_WRT_FREQ")){
      VolumeWrtFreq = 1;
    }
  }

  if (!Multizone_Problem){
    ScreenWrtFreq[1]  = 0;
    HistoryWrtFreq[1] = 0;
    if (!Time_Domain){
      /*--- If not running multizone or unsteady, INNER_ITER and ITER are interchangeable,
       * but precedence will be given to INNER_ITER if both options are present. ---*/
      if (!OptionIsSet("INNER_ITER")){
        nInnerIter = nIter;
      }
    }
  }


  if ((Multizone_Problem || Time_Domain) && OptionIsSet("ITER")){
    SU2_MPI::Error("ITER must not be used when running multizone and/or unsteady problems.\n"
                   "Use TIME_ITER, OUTER_ITER or INNER_ITER to specify number of time iterations,\n"
                   "outer iterations or inner iterations, respectively.", CURRENT_FUNCTION);
  }

  /*--- If we're solving a purely steady problem with no prescribed grid
   movement (both rotating frame and moving walls can be steady), make sure that
   there is no grid motion ---*/

  if (GetGrid_Movement()){
    if ((Kind_SU2 == SU2_CFD || Kind_SU2 == SU2_SOL) &&
        (TimeMarching == STEADY && !Time_Domain)){

      if((Kind_GridMovement != ROTATING_FRAME) &&
         (Kind_GridMovement != STEADY_TRANSLATION) &&
         (Kind_GridMovement != NONE)){
        SU2_MPI::Error("Unsupported kind of grid movement for steady state problems.", CURRENT_FUNCTION);
      }
      for (iMarker = 0; iMarker < nMarker_Moving; iMarker++){
        if (Kind_SurfaceMovement[iMarker] != MOVING_WALL){
          SU2_MPI::Error("Unsupported kind of surface movement for steady state problems.", CURRENT_FUNCTION);
        }
      }
    }
  }

  /*--- The Line Search should be applied only in the deformation stage. ---*/

  if (Kind_SU2 != SU2_DEF) {
    Opt_RelaxFactor = 1.0;
  }

  /*--- If it is not specified, set the mesh motion mach number
   equal to the freestream value. ---*/

  if (GetGrid_Movement() && Mach_Motion == 0.0)
    Mach_Motion = Mach;

  /*--- Set the boolean flag if we are in a rotating frame (source term). ---*/

  if (Kind_GridMovement == ROTATING_FRAME)
    Rotating_Frame = true;
  else
    Rotating_Frame = false;

  /*--- In case the grid movement parameters have not been declared in the
   config file, set them equal to zero for safety. Also check to make sure
   that for each option, a value has been declared for each moving marker. ---*/

  if (nMarker_Moving > 0){
    unsigned short iDim;
    if (nMarkerMotion_Origin == 0){
      nMarkerMotion_Origin = 3*nMarker_Moving;
      MarkerMotion_Origin = new su2double[nMarkerMotion_Origin];
      for (iMarker = 0; iMarker < nMarker_Moving; iMarker++){
        for (iDim = 0; iDim < 3; iDim++){
          MarkerMotion_Origin[3*iMarker+iDim] = 0.0;
        }
      }
    }
    if (nMarkerMotion_Origin/3 != nMarker_Moving){
      SU2_MPI::Error("Number of SURFACE_MOTION_ORIGIN must be three times the number of MARKER_MOVING, (x,y,z) per marker.", CURRENT_FUNCTION);
    }
    if (nMarkerTranslation == 0){
      nMarkerTranslation = 3*nMarker_Moving;
      MarkerTranslation_Rate = new su2double[nMarkerTranslation];
      for (iMarker = 0; iMarker < nMarker_Moving; iMarker++){
        for (iDim = 0; iDim < 3; iDim++){
          MarkerTranslation_Rate[3*iMarker+iDim] = 0.0;
        }
      }
    }
    if (nMarkerTranslation/3 != nMarker_Moving){
      SU2_MPI::Error("Number of SURFACE_TRANSLATION_RATE must be three times the number of MARKER_MOVING, (x,y,z) per marker.", CURRENT_FUNCTION);
    }
    if (nMarkerRotation_Rate == 0){
      nMarkerRotation_Rate = 3*nMarker_Moving;
      MarkerRotation_Rate = new su2double[nMarkerRotation_Rate];
      for (iMarker = 0; iMarker < nMarker_Moving; iMarker++){
        for (iDim = 0; iDim < 3; iDim++){
          MarkerRotation_Rate[3*iMarker+iDim] = 0.0;
        }
      }
    }
    if (nMarkerRotation_Rate/3 != nMarker_Moving){
      SU2_MPI::Error("Number of SURFACE_ROTATION_RATE must be three times the number of MARKER_MOVING, (x,y,z) per marker.", CURRENT_FUNCTION);
    }
    if (nMarkerPlunging_Ampl == 0){
      nMarkerPlunging_Ampl = 3*nMarker_Moving;
      MarkerPlunging_Ampl = new su2double[nMarkerPlunging_Ampl];
      for (iMarker = 0; iMarker < nMarker_Moving; iMarker++){
        for (iDim = 0; iDim < 3; iDim++){
          MarkerPlunging_Ampl[3*iMarker+iDim] = 0.0;
        }
      }
    }
    if (nMarkerPlunging_Ampl/3 != nMarker_Moving){
      SU2_MPI::Error("Number of SURFACE_PLUNGING_AMPL must be three times the number of MARKER_MOVING, (x,y,z) per marker.", CURRENT_FUNCTION);
    }
    if (nMarkerPlunging_Omega == 0){
      nMarkerPlunging_Omega = 3*nMarker_Moving;
      MarkerPlunging_Omega = new su2double[nMarkerPlunging_Omega];
      for (iMarker = 0; iMarker < nMarker_Moving; iMarker++){
        for (iDim = 0; iDim < 3; iDim++){
          MarkerPlunging_Omega[3*iMarker+iDim] = 0.0;
        }
      }
    }
    if (nMarkerPlunging_Omega/3 != nMarker_Moving){
      SU2_MPI::Error("Number of SURFACE_PLUNGING_OMEGA must be three times the number of MARKER_MOVING, (x,y,z) per marker.", CURRENT_FUNCTION);
    }
    if (nMarkerPitching_Ampl == 0){
      nMarkerPitching_Ampl = 3*nMarker_Moving;
      MarkerPitching_Ampl = new su2double[nMarkerPitching_Ampl];
      for (iMarker = 0; iMarker < nMarker_Moving; iMarker++){
        for (iDim = 0; iDim < 3; iDim++){
          MarkerPitching_Ampl[3*iMarker+iDim] = 0.0;
        }
      }
    }
    if (nMarkerPitching_Ampl/3 != nMarker_Moving){
      SU2_MPI::Error("Number of SURFACE_PITCHING_AMPL must be three times the number of MARKER_MOVING, (x,y,z) per marker.", CURRENT_FUNCTION);
    }
    if (nMarkerPitching_Omega == 0){
      nMarkerPitching_Omega = 3*nMarker_Moving;
      MarkerPitching_Omega = new su2double[nMarkerPitching_Omega];
      for (iMarker = 0; iMarker < nMarker_Moving; iMarker++){
        for (iDim = 0; iDim < 3; iDim++){
          MarkerPitching_Omega[3*iMarker+iDim] = 0.0;
        }
      }
    }
    if (nMarkerPitching_Omega/3 != nMarker_Moving){
      SU2_MPI::Error("Number of SURFACE_PITCHING_OMEGA must be three times the number of MARKER_MOVING, (x,y,z) per marker.", CURRENT_FUNCTION);
    }
    if (nMarkerPitching_Phase == 0){
      nMarkerPitching_Phase = 3*nMarker_Moving;
      MarkerPitching_Phase = new su2double[nMarkerPitching_Phase];
      for (iMarker = 0; iMarker < nMarker_Moving; iMarker++){
        for (iDim = 0; iDim < 3; iDim++){
          MarkerPitching_Phase[3*iMarker+iDim] = 0.0;
        }
      }
    }
    if (nMarkerPitching_Phase/3 != nMarker_Moving){
      SU2_MPI::Error("Number of SURFACE_PITCHING_PHASE must be three times the number of MARKER_MOVING, (x,y,z) per marker.", CURRENT_FUNCTION);
    }

    if (nMoveMotion_Origin == 0){
      nMoveMotion_Origin = nMarker_Moving;
      MoveMotion_Origin = new unsigned short[nMoveMotion_Origin];
      for (iMarker = 0; iMarker < nMarker_Moving; iMarker++){
          MoveMotion_Origin[iMarker] = NO;
      }
    }
    if (nMoveMotion_Origin != nMarker_Moving){
      SU2_MPI::Error("Number of MOVE_MOTION_ORIGIN must match number of MARKER_MOVING.", CURRENT_FUNCTION);
    }
  }

  /*-- Setting Harmonic Balance period from the config file */

  if (TimeMarching == HARMONIC_BALANCE) {
    HarmonicBalance_Period = GetHarmonicBalance_Period();
    if (HarmonicBalance_Period < 0)  {
      SU2_MPI::Error("Not a valid value for time period!!", CURRENT_FUNCTION);
    }
    /* Initialize the Harmonic balance Frequency pointer */
    if (Omega_HB == NULL) {
      Omega_HB = new su2double[nOmega_HB];
      for (unsigned short iZone = 0; iZone < nOmega_HB; iZone++ )
        Omega_HB[iZone] = 0.0;
  } else {
      if (nOmega_HB != nTimeInstances) {
        SU2_MPI::Error("Length of omega_HB  must match the number TIME_INSTANCES!!" , CURRENT_FUNCTION);
      }
    }
  }

  /*--- Force number of span-wise section to 1 if 2D case ---*/
  if(val_nDim ==2){
    nSpanWiseSections_User=1;
    Kind_SpanWise= EQUISPACED;
  }

  /*--- Set number of TurboPerformance markers ---*/
  if(nMarker_Turbomachinery > 0){
    if(nMarker_Turbomachinery > 1){
      nMarker_TurboPerformance = nMarker_Turbomachinery + SU2_TYPE::Int(nMarker_Turbomachinery/2) + 1;
    }else{
      nMarker_TurboPerformance = nMarker_Turbomachinery;
    }
  } else {
    nMarker_TurboPerformance = 0;
    nSpanWiseSections =1;
  }

  /*--- Set number of TurboPerformance markers ---*/
  if(nMarker_Turbomachinery != 0){
    nSpan_iZones = new unsigned short[nZone];
  }

  /*--- Set number of TurboPerformance markers ---*/
  if(GetGrid_Movement() && RampRotatingFrame && !DiscreteAdjoint){
    FinalRotation_Rate_Z = Rotation_Rate[2];
    if(abs(FinalRotation_Rate_Z) > 0.0){
      Rotation_Rate[2] = RampRotatingFrame_Coeff[0];
    }
  }

  if(RampOutletPressure && !DiscreteAdjoint){
    for (iMarker = 0; iMarker < nMarker_Giles; iMarker++){
      if (Kind_Data_Giles[iMarker] == STATIC_PRESSURE || Kind_Data_Giles[iMarker] == STATIC_PRESSURE_1D || Kind_Data_Giles[iMarker] == RADIAL_EQUILIBRIUM ){
        FinalOutletPressure   = Giles_Var1[iMarker];
        Giles_Var1[iMarker] = RampOutletPressure_Coeff[0];
      }
    }
    for (iMarker = 0; iMarker < nMarker_Riemann; iMarker++){
      if (Kind_Data_Riemann[iMarker] == STATIC_PRESSURE || Kind_Data_Riemann[iMarker] == RADIAL_EQUILIBRIUM){
        FinalOutletPressure      = Riemann_Var1[iMarker];
        Riemann_Var1[iMarker] = RampOutletPressure_Coeff[0];
    }
      }
    }

  /*--- Check on extra Relaxation factor for Giles---*/
  if(ExtraRelFacGiles[1] > 0.5){
    ExtraRelFacGiles[1] = 0.5;
  }
    /*--- Use the various rigid-motion input frequencies to determine the period to be used with harmonic balance cases.
     There are THREE types of motion to consider, namely: rotation, pitching, and plunging.
     The largest period of motion is the one to be used for harmonic balance  calculations. ---*/

  /*if (Unsteady_Simulation == HARMONIC_BALANCE) {
    if (!(GetGrid_Movement())) {
      // No grid movement - Time period from config file //
      HarmonicBalance_Period = GetHarmonicBalance_Period();
    }

    else {
      unsigned short N_MOTION_TYPES = 3;
      su2double *periods;
      periods = new su2double[N_MOTION_TYPES];

      //--- rotation: ---//

      su2double Omega_mag_rot = sqrt(pow(Rotation_Rate_X[ZONE_0],2)+pow(Rotation_Rate_Y[ZONE_0],2)+pow(Rotation_Rate_Z[ZONE_0],2));
      if (Omega_mag_rot > 0)
          periods[0] = 2*PI_NUMBER/Omega_mag_rot;
      else
          periods[0] = 0.0;

      //--- pitching: ---//

      su2double Omega_mag_pitch = sqrt(pow(Pitching_Omega_X[ZONE_0],2)+pow(Pitching_Omega_Y[ZONE_0],2)+pow(Pitching_Omega_Z[ZONE_0],2));
      if (Omega_mag_pitch > 0)
          periods[1] = 2*PI_NUMBER/Omega_mag_pitch;
      else
          periods[1] = 0.0;

      //--- plunging: ---//

      su2double Omega_mag_plunge = sqrt(pow(Plunging_Omega_X[ZONE_0],2)+pow(Plunging_Omega_Y[ZONE_0],2)+pow(Plunging_Omega_Z[ZONE_0],2));
      if (Omega_mag_plunge > 0)
          periods[2] = 2*PI_NUMBER/Omega_mag_plunge;
      else
          periods[2] = 0.0;

      //--- determine which period is largest ---//

      unsigned short iVar;
      HarmonicBalance_Period = 0.0;
      for (iVar = 0; iVar < N_MOTION_TYPES; iVar++) {
          if (periods[iVar] > HarmonicBalance_Period)
              HarmonicBalance_Period = periods[iVar];
      }

      delete periods;
    }

  }*/


  /*--- Initialize the RefOriginMoment Pointer ---*/

  RefOriginMoment = new su2double[3]();

  /*--- In case the moment origin coordinates have not been declared in the
   config file, set them equal to zero for safety. Also check to make sure
   that for each marker, a value has been declared for the moment origin.
   Unless only one value was specified, then set this value for all the markers
   being monitored. ---*/


  if ((nRefOriginMoment_X != nRefOriginMoment_Y) || (nRefOriginMoment_X != nRefOriginMoment_Z) ) {
    SU2_MPI::Error("ERROR: Length of REF_ORIGIN_MOMENT_X, REF_ORIGIN_MOMENT_Y and REF_ORIGIN_MOMENT_Z must be the same!!", CURRENT_FUNCTION);
  }

  if (RefOriginMoment_X == NULL) {
    RefOriginMoment_X = new su2double[nMarker_Monitoring];
    for (iMarker = 0; iMarker < nMarker_Monitoring; iMarker++ )
      RefOriginMoment_X[iMarker] = 0.0;
  } else {
    if (nRefOriginMoment_X == 1) {

      su2double aux_RefOriginMoment_X = RefOriginMoment_X[0];
      delete [] RefOriginMoment_X;
      RefOriginMoment_X = new su2double[nMarker_Monitoring];
      nRefOriginMoment_X = nMarker_Monitoring;

      for (iMarker = 0; iMarker < nMarker_Monitoring; iMarker++ )
        RefOriginMoment_X[iMarker] = aux_RefOriginMoment_X;
    }
    else if (nRefOriginMoment_X != nMarker_Monitoring) {
      SU2_MPI::Error("ERROR: Length of REF_ORIGIN_MOMENT_X must match number of Monitoring Markers!!", CURRENT_FUNCTION);
    }
  }

  if (RefOriginMoment_Y == NULL) {
    RefOriginMoment_Y = new su2double[nMarker_Monitoring];
    for (iMarker = 0; iMarker < nMarker_Monitoring; iMarker++ )
      RefOriginMoment_Y[iMarker] = 0.0;
  } else {
    if (nRefOriginMoment_Y == 1) {

      su2double aux_RefOriginMoment_Y = RefOriginMoment_Y[0];
      delete [] RefOriginMoment_Y;
      RefOriginMoment_Y = new su2double[nMarker_Monitoring];
      nRefOriginMoment_Y = nMarker_Monitoring;

      for (iMarker = 0; iMarker < nMarker_Monitoring; iMarker++ )
        RefOriginMoment_Y[iMarker] = aux_RefOriginMoment_Y;
    }
    else if (nRefOriginMoment_Y != nMarker_Monitoring) {
      SU2_MPI::Error("ERROR: Length of REF_ORIGIN_MOMENT_Y must match number of Monitoring Markers!!", CURRENT_FUNCTION);
    }
  }

  if (RefOriginMoment_Z == NULL) {
    RefOriginMoment_Z = new su2double[nMarker_Monitoring];
    for (iMarker = 0; iMarker < nMarker_Monitoring; iMarker++ )
      RefOriginMoment_Z[iMarker] = 0.0;
  } else {
    if (nRefOriginMoment_Z == 1) {

      su2double aux_RefOriginMoment_Z = RefOriginMoment_Z[0];
      delete [] RefOriginMoment_Z;
      RefOriginMoment_Z = new su2double[nMarker_Monitoring];
      nRefOriginMoment_Z = nMarker_Monitoring;

      for (iMarker = 0; iMarker < nMarker_Monitoring; iMarker++ )
        RefOriginMoment_Z[iMarker] = aux_RefOriginMoment_Z;
    }
    else if (nRefOriginMoment_Z != nMarker_Monitoring) {
      SU2_MPI::Error("ERROR: Length of REF_ORIGIN_MOMENT_Z must match number of Monitoring Markers!!", CURRENT_FUNCTION);
    }
  }

  /*--- Set the boolean flag if we are carrying out an aeroelastic simulation. ---*/

  if (GetGrid_Movement() && (GetSurface_Movement(AEROELASTIC) || GetSurface_Movement(AEROELASTIC_RIGID_MOTION))) Aeroelastic_Simulation = true;
  else Aeroelastic_Simulation = false;

  /*--- Initializing the size for the solutions of the Aeroelastic problem. ---*/


  if (GetGrid_Movement() && Aeroelastic_Simulation) {
    Aeroelastic_np1.resize(nMarker_Monitoring);
    Aeroelastic_n.resize(nMarker_Monitoring);
    Aeroelastic_n1.resize(nMarker_Monitoring);
    for (iMarker = 0; iMarker < nMarker_Monitoring; iMarker++) {
      Aeroelastic_np1[iMarker].resize(2);
      Aeroelastic_n[iMarker].resize(2);
      Aeroelastic_n1[iMarker].resize(2);
      for (int i =0; i<2; i++) {
        Aeroelastic_np1[iMarker][i].resize(2);
        Aeroelastic_n[iMarker][i].resize(2);
        Aeroelastic_n1[iMarker][i].resize(2);
        for (int j=0; j<2; j++) {
          Aeroelastic_np1[iMarker][i][j] = 0.0;
          Aeroelastic_n[iMarker][i][j] = 0.0;
          Aeroelastic_n1[iMarker][i][j] = 0.0;
        }
      }
    }
  }

  /*--- Allocate memory for the plunge and pitch and initialized them to zero ---*/

  if (GetGrid_Movement() && Aeroelastic_Simulation) {
    Aeroelastic_pitch = new su2double[nMarker_Monitoring];
    Aeroelastic_plunge = new su2double[nMarker_Monitoring];
    for (iMarker = 0; iMarker < nMarker_Monitoring; iMarker++ ) {
      Aeroelastic_pitch[iMarker] = 0.0;
      Aeroelastic_plunge[iMarker] = 0.0;
    }
  }

  FinestMesh = MESH_0;
  if (MGCycle == FULLMG_CYCLE) FinestMesh = nMGLevels;

  if ((Kind_Solver == NAVIER_STOKES) &&
      (Kind_Turb_Model != NONE))
    Kind_Solver = RANS;

  if ((Kind_Solver == INC_NAVIER_STOKES) &&
      (Kind_Turb_Model != NONE))
    Kind_Solver = INC_RANS;

  if (Kind_Solver == EULER ||
      Kind_Solver == INC_EULER ||
      Kind_Solver == FEM_EULER)
    Kind_Turb_Model = NONE;

  Kappa_2nd_Flow    = Kappa_Flow[0];
  Kappa_4th_Flow    = Kappa_Flow[1];
  Kappa_2nd_AdjFlow = Kappa_AdjFlow[0];
  Kappa_4th_AdjFlow = Kappa_AdjFlow[1];
  Kappa_2nd_Heat = Kappa_Heat[0];
  Kappa_4th_Heat = Kappa_Heat[1];

  /*--- Make the MG_PreSmooth, MG_PostSmooth, and MG_CorrecSmooth
   arrays consistent with nMGLevels ---*/

  unsigned short * tmp_smooth = new unsigned short[nMGLevels+1];

  if ((nMG_PreSmooth != nMGLevels+1) && (nMG_PreSmooth != 0)) {
    if (nMG_PreSmooth > nMGLevels+1) {

      /*--- Truncate by removing unnecessary elements at the end ---*/

      for (unsigned int i = 0; i <= nMGLevels; i++)
        tmp_smooth[i] = MG_PreSmooth[i];
      delete [] MG_PreSmooth;
      MG_PreSmooth=NULL;
    }
    else {

      /*--- Add additional elements equal to last element ---*/

      for (unsigned int i = 0; i < nMG_PreSmooth; i++)
        tmp_smooth[i] = MG_PreSmooth[i];
      for (unsigned int i = nMG_PreSmooth; i <= nMGLevels; i++)
        tmp_smooth[i] = MG_PreSmooth[nMG_PreSmooth-1];
      delete [] MG_PreSmooth;
      MG_PreSmooth=NULL;
    }

    nMG_PreSmooth = nMGLevels+1;
    MG_PreSmooth = new unsigned short[nMG_PreSmooth];
    for (unsigned int i = 0; i < nMG_PreSmooth; i++)
      MG_PreSmooth[i] = tmp_smooth[i];
  }
  if ((nMGLevels != 0) && (nMG_PreSmooth == 0)) {
    delete [] MG_PreSmooth;
    nMG_PreSmooth = nMGLevels+1;
    MG_PreSmooth = new unsigned short[nMG_PreSmooth];
    for (unsigned int i = 0; i < nMG_PreSmooth; i++)
      MG_PreSmooth[i] = i+1;
  }

  if ((nMG_PostSmooth != nMGLevels+1) && (nMG_PostSmooth != 0)) {
    if (nMG_PostSmooth > nMGLevels+1) {

      /*--- Truncate by removing unnecessary elements at the end ---*/

      for (unsigned int i = 0; i <= nMGLevels; i++)
        tmp_smooth[i] = MG_PostSmooth[i];
      delete [] MG_PostSmooth;
      MG_PostSmooth=NULL;
    }
    else {

      /*--- Add additional elements equal to last element ---*/

      for (unsigned int i = 0; i < nMG_PostSmooth; i++)
        tmp_smooth[i] = MG_PostSmooth[i];
      for (unsigned int i = nMG_PostSmooth; i <= nMGLevels; i++)
        tmp_smooth[i] = MG_PostSmooth[nMG_PostSmooth-1];
      delete [] MG_PostSmooth;
      MG_PostSmooth=NULL;
    }

    nMG_PostSmooth = nMGLevels+1;
    MG_PostSmooth = new unsigned short[nMG_PostSmooth];
    for (unsigned int i = 0; i < nMG_PostSmooth; i++)
      MG_PostSmooth[i] = tmp_smooth[i];

  }

  if ((nMGLevels != 0) && (nMG_PostSmooth == 0)) {
    delete [] MG_PostSmooth;
    nMG_PostSmooth = nMGLevels+1;
    MG_PostSmooth = new unsigned short[nMG_PostSmooth];
    for (unsigned int i = 0; i < nMG_PostSmooth; i++)
      MG_PostSmooth[i] = 0;
  }

  if ((nMG_CorrecSmooth != nMGLevels+1) && (nMG_CorrecSmooth != 0)) {
    if (nMG_CorrecSmooth > nMGLevels+1) {

      /*--- Truncate by removing unnecessary elements at the end ---*/

      for (unsigned int i = 0; i <= nMGLevels; i++)
        tmp_smooth[i] = MG_CorrecSmooth[i];
      delete [] MG_CorrecSmooth;
      MG_CorrecSmooth = NULL;
    }
    else {

      /*--- Add additional elements equal to last element ---*/

      for (unsigned int i = 0; i < nMG_CorrecSmooth; i++)
        tmp_smooth[i] = MG_CorrecSmooth[i];
      for (unsigned int i = nMG_CorrecSmooth; i <= nMGLevels; i++)
        tmp_smooth[i] = MG_CorrecSmooth[nMG_CorrecSmooth-1];
      delete [] MG_CorrecSmooth;
      MG_CorrecSmooth = NULL;
    }
    nMG_CorrecSmooth = nMGLevels+1;
    MG_CorrecSmooth = new unsigned short[nMG_CorrecSmooth];
    for (unsigned int i = 0; i < nMG_CorrecSmooth; i++)
      MG_CorrecSmooth[i] = tmp_smooth[i];
  }

  if ((nMGLevels != 0) && (nMG_CorrecSmooth == 0)) {
    delete [] MG_CorrecSmooth;
    nMG_CorrecSmooth = nMGLevels+1;
    MG_CorrecSmooth = new unsigned short[nMG_CorrecSmooth];
    for (unsigned int i = 0; i < nMG_CorrecSmooth; i++)
      MG_CorrecSmooth[i] = 0;
  }

  /*--- Override MG Smooth parameters ---*/

  if (nMG_PreSmooth != 0) MG_PreSmooth[MESH_0] = 1;
  if (nMG_PostSmooth != 0) {
    MG_PostSmooth[MESH_0] = 0;
    MG_PostSmooth[nMGLevels] = 0;
  }
  if (nMG_CorrecSmooth != 0) MG_CorrecSmooth[nMGLevels] = 0;

  if (Restart) MGCycle = V_CYCLE;

  if (ContinuousAdjoint) {
    if (Kind_Solver == EULER) Kind_Solver = ADJ_EULER;
    if (Kind_Solver == NAVIER_STOKES) Kind_Solver = ADJ_NAVIER_STOKES;
    if (Kind_Solver == RANS) Kind_Solver = ADJ_RANS;
  }

  nCFL = nMGLevels+1;
  CFL = new su2double[nCFL];
  CFL[0] = CFLFineGrid;

  /*--- Evaluate when the Cl should be evaluated ---*/

  Iter_Fixed_CM        = SU2_TYPE::Int(nInnerIter / (su2double(Update_iH)+1));
  Iter_Fixed_NetThrust = SU2_TYPE::Int(nInnerIter / (su2double(Update_BCThrust)+1));

  /*--- Setting relaxation factor and CFL for the adjoint runs ---*/

  if (ContinuousAdjoint) {
    CFL[0] = CFL[0] * CFLRedCoeff_AdjFlow;
    CFL_AdaptParam[2] *= CFLRedCoeff_AdjFlow;
    CFL_AdaptParam[3] *= CFLRedCoeff_AdjFlow;
    Iter_Fixed_CM = SU2_TYPE::Int(su2double (Iter_Fixed_CM) / CFLRedCoeff_AdjFlow);
    Iter_Fixed_NetThrust = SU2_TYPE::Int(su2double (Iter_Fixed_NetThrust) / CFLRedCoeff_AdjFlow);
  }

  if ((DiscreteAdjoint) && (Inconsistent_Disc)) {
    Kind_ConvNumScheme_Flow = Kind_ConvNumScheme_AdjFlow;
    Kind_Centered_Flow = Kind_Centered_AdjFlow;
    Kind_Upwind_Flow = Kind_Upwind_AdjFlow;
    Kappa_Flow[0] = Kappa_AdjFlow[0];
    Kappa_Flow[1] = Kappa_AdjFlow[1];
  }

  if (Update_AoA_Iter_Limit == 0 && Fixed_CL_Mode) {
    SU2_MPI::Error("ERROR: Please specify non-zero UPDATE_AOA_ITER_LIMIT.", CURRENT_FUNCTION);
  }
  if (Iter_Fixed_CM == 0) { Iter_Fixed_CM = nInnerIter+1; Update_iH = 0; }
  if (Iter_Fixed_NetThrust == 0) { Iter_Fixed_NetThrust = nInnerIter+1; Update_BCThrust = 0; }

  for (iCFL = 1; iCFL < nCFL; iCFL++)
    CFL[iCFL] = CFL[iCFL-1];

  if (nRKStep == 0) {
    nRKStep = 1;
    RK_Alpha_Step = new su2double[1]; RK_Alpha_Step[0] = 1.0;
  }

  /* Check if the byte alignment of the matrix multiplications is a
     multiple of 64. */
  if( byteAlignmentMatMul%64 ) {
    if(rank == MASTER_NODE)
      cout << "ALIGNED_BYTES_MATMUL must be a multiple of 64." << endl;
    exit(EXIT_FAILURE);
  }

  /* Determine the value of sizeMatMulPadding, which is the matrix size in
     the vectorization direction when padding is applied to have optimal
     performance in the matrix multiplications. */
  sizeMatMulPadding = byteAlignmentMatMul/sizeof(passivedouble);

  /* Correct the number of time levels for time accurate local time
     stepping, if needed.  */
  if (nLevels_TimeAccurateLTS == 0)  nLevels_TimeAccurateLTS =  1;
  if (nLevels_TimeAccurateLTS  > 15) nLevels_TimeAccurateLTS = 15;

  /* Check that no time accurate local time stepping is specified for time
     integration schemes other than ADER. */
  if (Kind_TimeIntScheme_FEM_Flow != ADER_DG && nLevels_TimeAccurateLTS != 1) {

    if (rank==MASTER_NODE) {
      cout << endl << "WARNING: "
           << nLevels_TimeAccurateLTS << " levels specified for time accurate local time stepping." << endl
           << "Time accurate local time stepping is only possible for ADER, hence this option is not used." << endl
           << endl;
    }

    nLevels_TimeAccurateLTS = 1;
  }

  if (Kind_TimeIntScheme_FEM_Flow == ADER_DG) {

    TimeMarching = TIME_STEPPING;  // Only time stepping for ADER.

    /* If time accurate local time stepping is used, make sure that an unsteady
       CFL is specified. If not, terminate. */
    if (nLevels_TimeAccurateLTS != 1) {
      if(Unst_CFL == 0.0)
        SU2_MPI::Error("ERROR: Unsteady CFL not specified for time accurate local time stepping.",
                       CURRENT_FUNCTION);
    }

    /* Determine the location of the ADER time DOFs, which are the Gauss-Legendre
       integration points corresponding to the number of time DOFs. */
    vector<passivedouble> GLPoints(nTimeDOFsADER_DG), GLWeights(nTimeDOFsADER_DG);
    CGaussJacobiQuadrature GaussJacobi;
    GaussJacobi.GetQuadraturePoints(0.0, 0.0, -1.0, 1.0, GLPoints, GLWeights);

    TimeDOFsADER_DG = new su2double[nTimeDOFsADER_DG];
    for(unsigned short i=0; i<nTimeDOFsADER_DG; ++i)
      TimeDOFsADER_DG[i] = GLPoints[i];

    /* Determine the number of integration points in time, their locations
       on the interval [-1..1] and their integration weights. */
    unsigned short orderExact = ceil(Quadrature_Factor_Time_ADER_DG*(nTimeDOFsADER_DG-1));
    nTimeIntegrationADER_DG = orderExact/2 + 1;
    nTimeIntegrationADER_DG = max(nTimeIntegrationADER_DG, nTimeDOFsADER_DG);
    GLPoints.resize(nTimeIntegrationADER_DG);
    GLWeights.resize(nTimeIntegrationADER_DG);
    GaussJacobi.GetQuadraturePoints(0.0, 0.0, -1.0, 1.0, GLPoints, GLWeights);

    TimeIntegrationADER_DG    = new su2double[nTimeIntegrationADER_DG];
    WeightsIntegrationADER_DG = new su2double[nTimeIntegrationADER_DG];
    for(unsigned short i=0; i<nTimeIntegrationADER_DG; ++i) {
      TimeIntegrationADER_DG[i]    = GLPoints[i];
      WeightsIntegrationADER_DG[i] = GLWeights[i];
    }
  }

  if (nIntCoeffs == 0) {
    nIntCoeffs = 2;
    Int_Coeffs = new su2double[2]; Int_Coeffs[0] = 0.25; Int_Coeffs[1] = 0.5;
  }

  if (nElasticityMod == 0) {
    nElasticityMod = 1;
    ElasticityMod = new su2double[1]; ElasticityMod[0] = 2E11;
  }

  if (nPoissonRatio == 0) {
    nPoissonRatio = 1;
    PoissonRatio = new su2double[1]; PoissonRatio[0] = 0.30;
  }

  if (nMaterialDensity == 0) {
    nMaterialDensity = 1;
    MaterialDensity = new su2double[1]; MaterialDensity[0] = 7854;
  }

  if (nElectric_Constant == 0) {
    nElectric_Constant = 1;
    Electric_Constant = new su2double[1]; Electric_Constant[0] = 0.0;
  }

  if (nElectric_Field == 0) {
    nElectric_Field = 1;
    Electric_Field_Mod = new su2double[1]; Electric_Field_Mod[0] = 0.0;
  }

  if (nDim_RefNode == 0) {
    nDim_RefNode = 3;
    RefNode_Displacement = new su2double[3];
    RefNode_Displacement[0] = 0.0; RefNode_Displacement[1] = 0.0; RefNode_Displacement[2] = 0.0;
  }

  if (nDim_Electric_Field == 0) {
    nDim_Electric_Field = 2;
    Electric_Field_Dir = new su2double[2]; Electric_Field_Dir[0] = 0.0;  Electric_Field_Dir[1] = 1.0;
  }

  if ((Kind_SU2 == SU2_CFD) && (Kind_Solver == NO_SOLVER)) {
    SU2_MPI::Error("PHYSICAL_PROBLEM must be set in the configuration file", CURRENT_FUNCTION);
  }

  /*--- Set a flag for viscous simulations ---*/

  Viscous = (( Kind_Solver == NAVIER_STOKES          ) ||
             ( Kind_Solver == ADJ_NAVIER_STOKES      ) ||
             ( Kind_Solver == RANS                   ) ||
             ( Kind_Solver == ADJ_RANS               ) ||
             ( Kind_Solver == FEM_NAVIER_STOKES      ) ||
             ( Kind_Solver == FEM_RANS               ) ||
             ( Kind_Solver == FEM_LES                ) ||
             ( Kind_Solver == INC_NAVIER_STOKES      ) ||
             ( Kind_Solver == INC_RANS               ) );

  /*--- To avoid boundary intersections, let's add a small constant to the planes. ---*/

  if (Geo_Description == NACELLE) {
    for (unsigned short iSections = 0; iSections < nLocationStations; iSections++) {
      if (LocationStations[iSections] == 0) LocationStations[iSections] = 1E-6;
      if (LocationStations[iSections] == 360) LocationStations[iSections] = 359.999999;
    }
  }
  else {
    for (unsigned short iSections = 0; iSections < nLocationStations; iSections++) {
      LocationStations[iSections] += EPS;
    }
    Stations_Bounds[0] += EPS;
    Stations_Bounds[1] += EPS;
  }

  /*--- Length based parameter for slope limiters uses a default value of
   0.1m ---*/

  RefElemLength = 1.0;
  if (SystemMeasurements == US) RefElemLength /= 0.3048;

  /*--- Re-scale the length based parameters. The US system uses feet,
   but SU2 assumes that the grid is in inches ---*/

  if ((SystemMeasurements == US) && (Kind_SU2 == SU2_CFD)) {

    for (iMarker = 0; iMarker < nMarker_Monitoring; iMarker++) {
      RefOriginMoment_X[iMarker] = RefOriginMoment_X[iMarker]/12.0;
      RefOriginMoment_Y[iMarker] = RefOriginMoment_Y[iMarker]/12.0;
      RefOriginMoment_Z[iMarker] = RefOriginMoment_Z[iMarker]/12.0;
    }

    for (iMarker = 0; iMarker < nMarker_Moving; iMarker++){
      for (unsigned short iDim = 0; iDim < 3; iDim++){
        MarkerMotion_Origin[3*iMarker+iDim] /= 12.0;
      }
    }

    RefLength = RefLength/12.0;

    if ((val_nDim == 2) && (!Axisymmetric)) RefArea = RefArea/12.0;
    else RefArea = RefArea/144.0;
    Length_Reynolds = Length_Reynolds/12.0;
    Highlite_Area = Highlite_Area/144.0;
    SemiSpan = SemiSpan/12.0;

    EA_IntLimit[0] = EA_IntLimit[0]/12.0;
    EA_IntLimit[1] = EA_IntLimit[1]/12.0;
    EA_IntLimit[2] = EA_IntLimit[2]/12.0;

    if (Geo_Description != NACELLE) {
      for (unsigned short iSections = 0; iSections < nLocationStations; iSections++) {
        LocationStations[iSections] = LocationStations[iSections]/12.0;
      }
      Stations_Bounds[0] = Stations_Bounds[0]/12.0;
      Stations_Bounds[1] = Stations_Bounds[1]/12.0;
    }

    SubsonicEngine_Cyl[0] = SubsonicEngine_Cyl[0]/12.0;
    SubsonicEngine_Cyl[1] = SubsonicEngine_Cyl[1]/12.0;
    SubsonicEngine_Cyl[2] = SubsonicEngine_Cyl[2]/12.0;
    SubsonicEngine_Cyl[3] = SubsonicEngine_Cyl[3]/12.0;
    SubsonicEngine_Cyl[4] = SubsonicEngine_Cyl[4]/12.0;
    SubsonicEngine_Cyl[5] = SubsonicEngine_Cyl[5]/12.0;
    SubsonicEngine_Cyl[6] = SubsonicEngine_Cyl[6]/12.0;

  }

  if ((Kind_Turb_Model != SA) && (Kind_Trans_Model == BC)){
    SU2_MPI::Error("BC transition model currently only available in combination with SA turbulence model!", CURRENT_FUNCTION);
  }

  /*--- Check for constant lift mode. Initialize the update flag for
   the AoA with each iteration to false  ---*/

  if (Fixed_CL_Mode) Update_AoA = false;
  if (Fixed_CM_Mode) Update_HTPIncidence = false;

  if (DirectDiff != NO_DERIVATIVE) {
#if !defined COMPLEX_TYPE && !defined ADOLC_FORWARD_TYPE && !defined CODI_FORWARD_TYPE
      if (Kind_SU2 == SU2_CFD) {
        SU2_MPI::Error(string("SU2_CFD: Config option DIRECT_DIFF= YES requires AD or complex support!\n") +
                       string("Please use SU2_CFD_DIRECTDIFF (configuration/compilation is done using the preconfigure.py script)."),
                       CURRENT_FUNCTION);
      }
#endif
    /*--- Initialize the derivative values ---*/
    switch (DirectDiff) {
      case D_MACH:
        SU2_TYPE::SetDerivative(Mach, 1.0);
        break;
      case D_AOA:
        SU2_TYPE::SetDerivative(AoA, 1.0);
        break;
      case D_SIDESLIP:
        SU2_TYPE::SetDerivative(AoS, 1.0);
        break;
      case D_REYNOLDS:
        SU2_TYPE::SetDerivative(Reynolds, 1.0);
        break;
      case D_TURB2LAM:
       SU2_TYPE::SetDerivative(Turb2LamViscRatio_FreeStream, 1.0);
        break;
      default:
        /*--- All other cases are handled in the specific solver ---*/
        break;
      }
  }

#if defined CODI_REVERSE_TYPE
  AD_Mode = YES;

  AD::PreaccEnabled = AD_Preaccumulation;

#else
  if (AD_Mode == YES) {
    SU2_MPI::Error(string("AUTO_DIFF=YES requires Automatic Differentiation support.\n") +
                   string("Please use correct executables (configuration/compilation is done using the preconfigure.py script)."),
                   CURRENT_FUNCTION);
  }
#endif

  delete [] tmp_smooth;

  /*--- Make sure that implicit time integration is disabled
        for the FEM fluid solver (numerics). ---*/
  if ((Kind_Solver == FEM_EULER)         ||
      (Kind_Solver == FEM_NAVIER_STOKES) ||
      (Kind_Solver == FEM_RANS)          ||
      (Kind_Solver == FEM_LES)) {
     Kind_TimeIntScheme_Flow = Kind_TimeIntScheme_FEM_Flow;
  }

  /*--- Set up the time stepping / unsteady CFL options. ---*/
  if ((TimeMarching == TIME_STEPPING) && (Unst_CFL != 0.0)) {
    for (iCFL = 0; iCFL < nCFL; iCFL++)
      CFL[iCFL] = Unst_CFL;
  }


  /*--- If it is a fixed mode problem, then we will add Iter_dCL_dAlpha iterations to
    evaluate the derivatives with respect to a change in the AoA and CL ---*/

  if (!ContinuousAdjoint & !DiscreteAdjoint) {
    if (Fixed_CL_Mode) nInnerIter += Iter_dCL_dAlpha;

    if (Fixed_CM_Mode) {
      nInnerIter += Iter_dCL_dAlpha;
      ConvCriteria = RESIDUAL;
      MinLogResidual = -24;
    }
  }

  /* --- Set Finite Difference mode to false by default --- */

  Finite_Difference_Mode = false;

  /* --- Throw error if UQ used for any turbulence model other that SST --- */

  if (Kind_Solver == RANS && Kind_Turb_Model != SST && Kind_Turb_Model != SST_SUST && using_uq){
    SU2_MPI::Error("UQ capabilities only implemented for NAVIER_STOKES solver SST turbulence model", CURRENT_FUNCTION);
  }

  /* --- Throw error if invalid componentiality used --- */

  if (using_uq && (eig_val_comp > 3 || eig_val_comp < 1)){
    SU2_MPI::Error("Componentality should be either 1, 2, or 3!", CURRENT_FUNCTION);
  }

  /*--- If there are not design variables defined in the file ---*/

  if (nDV == 0) {
    nDV = 1;
    Design_Variable = new unsigned short [nDV];
    Design_Variable[0] = NO_DEFORMATION;
  }

  /*--- Checks for incompressible flow problems. ---*/

  if (Kind_Solver == INC_EULER) {
    /*--- Force inviscid problems to use constant density and disable energy. ---*/
    if (Kind_DensityModel != CONSTANT || Energy_Equation == true) {
      SU2_MPI::Error("Inviscid incompressible problems must be constant density (no energy eqn.).\n Use DENSITY_MODEL= CONSTANT and ENERGY_EQUATION= NO.", CURRENT_FUNCTION);
    }
  }

  /*--- Default values should recover original incompressible behavior (for old config files). ---*/

  if (Kind_Solver == INC_EULER || Kind_Solver == INC_NAVIER_STOKES || Kind_Solver == INC_RANS) {
    if ((Kind_DensityModel == CONSTANT) || (Kind_DensityModel == BOUSSINESQ))
      Kind_FluidModel = CONSTANT_DENSITY;
  }

  /*--- Energy equation must be active for any fluid models other than constant density. ---*/

  if (Kind_DensityModel != CONSTANT) Energy_Equation = true;

  if (Kind_DensityModel == BOUSSINESQ) {
    Energy_Equation = true;
    if (Body_Force) {
      SU2_MPI::Error("Body force and Boussinesq source terms are not currently compatible.", CURRENT_FUNCTION);
    }
  }

  if (Kind_DensityModel == VARIABLE) {
    if (Kind_FluidModel != INC_IDEAL_GAS && Kind_FluidModel != INC_IDEAL_GAS_POLY) {
      SU2_MPI::Error("Variable density incompressible solver limited to ideal gases.\n Check the fluid model options (use INC_IDEAL_GAS, INC_IDEAL_GAS_POLY).", CURRENT_FUNCTION);
    }
  }

  if (Kind_Solver != INC_EULER && Kind_Solver != INC_NAVIER_STOKES && Kind_Solver != INC_RANS) {
    if ((Kind_FluidModel == CONSTANT_DENSITY) || (Kind_FluidModel == INC_IDEAL_GAS) || (Kind_FluidModel == INC_IDEAL_GAS_POLY)) {
      SU2_MPI::Error("Fluid model not compatible with compressible flows.\n CONSTANT_DENSITY/INC_IDEAL_GAS/INC_IDEAL_GAS_POLY are for incompressible only.", CURRENT_FUNCTION);
    }
  }

  if (Kind_Solver == INC_NAVIER_STOKES || Kind_Solver == INC_RANS) {
    if (Kind_ViscosityModel == SUTHERLAND) {
      if ((Kind_FluidModel != INC_IDEAL_GAS) && (Kind_FluidModel != INC_IDEAL_GAS_POLY)) {
        SU2_MPI::Error("Sutherland's law only valid for ideal gases in incompressible flows.\n Must use VISCOSITY_MODEL=CONSTANT_VISCOSITY and set viscosity with\n MU_CONSTANT, or use DENSITY_MODEL= VARIABLE with FLUID_MODEL= INC_IDEAL_GAS or INC_IDEAL_GAS_POLY for VISCOSITY_MODEL=SUTHERLAND.\n NOTE: FREESTREAM_VISCOSITY is no longer used for incompressible flows!", CURRENT_FUNCTION);
      }
    }
  }

  /*--- Check the coefficients for the polynomial models. ---*/

  if (Kind_Solver != INC_EULER && Kind_Solver != INC_NAVIER_STOKES && Kind_Solver != INC_RANS) {
    if ((Kind_ViscosityModel == POLYNOMIAL_VISCOSITY) || (Kind_ConductivityModel == POLYNOMIAL_CONDUCTIVITY) || (Kind_FluidModel == INC_IDEAL_GAS_POLY)) {
      SU2_MPI::Error("POLYNOMIAL_VISCOSITY and POLYNOMIAL_CONDUCTIVITY are for incompressible only currently.", CURRENT_FUNCTION);
    }
  }

  if ((Kind_Solver == INC_EULER || Kind_Solver == INC_NAVIER_STOKES || Kind_Solver == INC_RANS) && (Kind_FluidModel == INC_IDEAL_GAS_POLY)) {
    su2double sum = 0.0;
    for (unsigned short iVar = 0; iVar < nPolyCoeffs; iVar++) {
      sum += GetCp_PolyCoeff(iVar);
    }
    if ((nPolyCoeffs < 1) || (sum == 0.0))
      SU2_MPI::Error(string("CP_POLYCOEFFS not set for fluid model INC_IDEAL_GAS_POLY. \n"), CURRENT_FUNCTION);
  }

  if (((Kind_Solver == INC_EULER || Kind_Solver == INC_NAVIER_STOKES || Kind_Solver == INC_RANS)) && (Kind_ViscosityModel == POLYNOMIAL_VISCOSITY)) {
    su2double sum = 0.0;
    for (unsigned short iVar = 0; iVar < nPolyCoeffs; iVar++) {
      sum += GetMu_PolyCoeff(iVar);
    }
    if ((nPolyCoeffs < 1) || (sum == 0.0))
      SU2_MPI::Error(string("MU_POLYCOEFFS not set for viscosity model POLYNOMIAL_VISCOSITY. \n"), CURRENT_FUNCTION);
  }

  if ((Kind_Solver == INC_EULER || Kind_Solver == INC_NAVIER_STOKES || Kind_Solver == INC_RANS) && (Kind_ConductivityModel == POLYNOMIAL_CONDUCTIVITY)) {
    su2double sum = 0.0;
    for (unsigned short iVar = 0; iVar < nPolyCoeffs; iVar++) {
      sum += GetKt_PolyCoeff(iVar);
    }
    if ((nPolyCoeffs < 1) || (sum == 0.0))
      SU2_MPI::Error(string("KT_POLYCOEFFS not set for conductivity model POLYNOMIAL_CONDUCTIVITY. \n"), CURRENT_FUNCTION);
  }

  /*--- Incompressible solver currently limited to SI units. ---*/

  if ((Kind_Solver == INC_EULER || Kind_Solver == INC_NAVIER_STOKES || Kind_Solver == INC_RANS) && (SystemMeasurements == US)) {
    SU2_MPI::Error("Must use SI units for incompressible solver.", CURRENT_FUNCTION);
  }

  /*--- Check that the non-dim type is valid. ---*/

  if ((Kind_Solver == INC_EULER || Kind_Solver == INC_NAVIER_STOKES || Kind_Solver == INC_RANS)) {
    if ((Ref_Inc_NonDim != INITIAL_VALUES) && (Ref_Inc_NonDim != REFERENCE_VALUES) && (Ref_Inc_NonDim != DIMENSIONAL)) {
      SU2_MPI::Error("Incompressible non-dim. scheme invalid.\n Must use INITIAL_VALUES, REFERENCE_VALUES, or DIMENSIONAL.", CURRENT_FUNCTION);
    }
  }

  /*--- Check that the incompressible inlets are correctly specified. ---*/

  if ((Kind_Solver == INC_EULER || Kind_Solver == INC_NAVIER_STOKES || Kind_Solver == INC_RANS) && (nMarker_Inlet != 0)) {
    if (nMarker_Inlet != nInc_Inlet) {
      SU2_MPI::Error("Inlet types for incompressible problem improperly specified.\n Use INC_INLET_TYPE= VELOCITY_INLET or PRESSURE_INLET.\n Must list a type for each inlet marker, including duplicates, e.g.,\n INC_INLET_TYPE= VELOCITY_INLET VELOCITY_INLET PRESSURE_INLET", CURRENT_FUNCTION);
    }
    for (unsigned short iInlet = 0; iInlet < nInc_Inlet; iInlet++){
      if ((Kind_Inc_Inlet[iInlet] != VELOCITY_INLET) && (Kind_Inc_Inlet[iInlet] != PRESSURE_INLET)) {
        SU2_MPI::Error("Undefined incompressible inlet type. VELOCITY_INLET or PRESSURE_INLET possible.", CURRENT_FUNCTION);
      }
    }
  }

  /*--- Check that the incompressible inlets are correctly specified. ---*/

  if ((Kind_Solver == INC_EULER || Kind_Solver == INC_NAVIER_STOKES || Kind_Solver == INC_RANS) && (nMarker_Outlet != 0)) {
    if (nMarker_Outlet != nInc_Outlet) {
      SU2_MPI::Error("Outlet types for incompressible problem improperly specified.\n Use INC_OUTLET_TYPE= PRESSURE_OUTLET or MASS_FLOW_OUTLET.\n Must list a type for each inlet marker, including duplicates, e.g.,\n INC_OUTLET_TYPE= PRESSURE_OUTLET PRESSURE_OUTLET MASS_FLOW_OUTLET", CURRENT_FUNCTION);
    }
    for (unsigned short iInlet = 0; iInlet < nInc_Outlet; iInlet++){
      if ((Kind_Inc_Outlet[iInlet] != PRESSURE_OUTLET) && (Kind_Inc_Outlet[iInlet] != MASS_FLOW_OUTLET)) {
        SU2_MPI::Error("Undefined incompressible outlet type. PRESSURE_OUTLET or MASS_FLOW_OUTLET possible.", CURRENT_FUNCTION);
      }
    }
  }

  /*--- Rotating frame is not yet supported with the incompressible solver. ---*/

  if ((Kind_Solver == INC_EULER || Kind_Solver == INC_NAVIER_STOKES || Kind_Solver == INC_RANS) && (Kind_GridMovement == ROTATING_FRAME)) {
    SU2_MPI::Error("Support for rotating frame simulation not yet implemented for incompressible flows.", CURRENT_FUNCTION);
  }

  /*--- Assert that there are two markers being analyzed if the
   pressure drop objective function is selected. ---*/

  for (unsigned short iObj = 0; iObj < nObj; iObj++) {
    if ((Kind_ObjFunc[iObj] == SURFACE_PRESSURE_DROP) && (nMarker_Analyze != 2)) {
      SU2_MPI::Error("Must list two markers for the pressure drop objective function.\n Expected format: MARKER_ANALYZE= (outlet_name, inlet_name).", CURRENT_FUNCTION);
    }
  }

  /*--- Check that if the wall roughness array are compatible and set deafult values if needed. ---*/

  if ((nMarker_HeatFlux > 0) || (nMarker_Isothermal > 0)) {
    /*--- If the config option is not declared, then assume smooth walls and set roughness to zero. ---*/
    if (nWall_Types != nMarker_HeatFlux + nMarker_Isothermal) {
      /*--- If this option is not used at all, assume all walls are smooth and set roughness height to zero. ---*/
      if (nWall_Types == 0) {
        nWall_Types = nMarker_HeatFlux + nMarker_Isothermal;
        Roughness_Height = new su2double [nWall_Types];
        Kind_Wall = new unsigned short [nWall_Types];
        for (unsigned short iMarker = 0; iMarker < nMarker_HeatFlux; iMarker++) {
          Roughness_Height[iMarker] = 0.0;
          Kind_Wall[iMarker] = SMOOTH;
        }
        for (iMarker = 0; iMarker < nMarker_Isothermal; iMarker++) {
          Roughness_Height[nMarker_HeatFlux + iMarker] = 0.0;
          Kind_Wall[nMarker_HeatFlux + iMarker] = SMOOTH;
        }
      }
      else
        SU2_MPI::Error("Mismatch in number of wall markers. Specify type of wall for all markers (even if smooth).", CURRENT_FUNCTION);
    } else {
       if (nRoughWall != nWall_Types)
         SU2_MPI::Error("Mismatch in number of roughness height definition and wall type definition.", CURRENT_FUNCTION);
       else {
         vector<su2double> temp_rough;
         vector<unsigned short> temp_kindrough;
         for (unsigned short iMarker = 0; iMarker < nWall_Types; iMarker++) {
           temp_rough.push_back(Roughness_Height[iMarker]);
           temp_kindrough.push_back(Kind_Wall[iMarker]);
         }
         for (iMarker = 0; iMarker < nMarker_HeatFlux; iMarker++) {
           Roughness_Height[iMarker] = temp_rough[iMarker];
           Kind_Wall[iMarker] = temp_kindrough[iMarker];
         }
         for (iMarker = 0; iMarker < nMarker_Isothermal; iMarker++) {
           Roughness_Height[nMarker_HeatFlux + iMarker] = temp_rough[nMarker_HeatFlux + iMarker];
           Kind_Wall[nMarker_HeatFlux + iMarker] = temp_kindrough[nMarker_HeatFlux + iMarker];
         }
       }
     }
   }

  /*--- Handle default options for topology optimization ---*/

  if (topology_optimization && top_optim_nKernel==0) {
    top_optim_nKernel = 1;
    top_optim_kernels = new unsigned short [1];
    top_optim_kernels[0] = CONICAL_WEIGHT_FILTER;
  }

  if (top_optim_nKernel != 0) {
    /*--- Set default value of kernel parameters ---*/
    if (top_optim_nKernelParams == 0) {
      top_optim_nKernelParams = top_optim_nKernel;
      top_optim_kernel_params = new su2double [top_optim_nKernel];
      for (unsigned short i=0; i<top_optim_nKernel; ++i) top_optim_kernel_params[i] = 1.0;
    }
    /*--- Broadcast the only value provided ---*/
    else if (top_optim_nKernelParams==1 && top_optim_nKernel>1) {
      su2double tmp = top_optim_kernel_params[0];
      delete [] top_optim_kernel_params;
      top_optim_nKernelParams = top_optim_nKernel;
      top_optim_kernel_params = new su2double [top_optim_nKernel];
      for (unsigned short i=0; i<top_optim_nKernel; ++i) top_optim_kernel_params[i] = tmp;
    }
    /*--- Numbers do not match ---*/
    else if (top_optim_nKernelParams != top_optim_nKernel) {
      SU2_MPI::Error("Different number of topology filter kernels and respective parameters.", CURRENT_FUNCTION);
    }

    /*--- Set default value of filter radius ---*/
    if (top_optim_nRadius == 0) {
      top_optim_nRadius = top_optim_nKernel;
      top_optim_filter_radius = new su2double [top_optim_nKernel];
      for (unsigned short i=0; i<top_optim_nKernel; ++i) top_optim_filter_radius[i] = 1.0e-6;
    }
    /*--- Broadcast the only value provided ---*/
    else if (top_optim_nRadius==1 && top_optim_nKernel>1) {
      su2double tmp = top_optim_filter_radius[0];
      delete [] top_optim_filter_radius;
      top_optim_nRadius = top_optim_nKernel;
      top_optim_filter_radius = new su2double [top_optim_nKernel];
      for (unsigned short i=0; i<top_optim_nKernel; ++i) top_optim_filter_radius[i] = tmp;
    }
    /*--- Numbers do not match ---*/
    else if (top_optim_nRadius != top_optim_nKernel) {
      SU2_MPI::Error("Different number of topology filter kernels and respective radii.", CURRENT_FUNCTION);
    }
  }

  /*--- If we are executing SU2_DOT in surface file mode, then
   force the projected surface sensitivity file to be written. ---*/

  Wrt_Projected_Sensitivity = false;
  if ((Kind_SU2 == SU2_DOT) && (Design_Variable[0] == SURFACE_FILE)) {
    Wrt_Projected_Sensitivity = true;
  }

  /*--- Delay the output until exit for minimal communication mode. ---*/

  if (Comm_Level != COMM_FULL) {

    /*--- Disable the use of Comm_Level = NONE until we have properly
     implemented it. ---*/

    if (Comm_Level == COMM_NONE)
      SU2_MPI::Error("COMM_LEVEL = NONE not yet implemented.", CURRENT_FUNCTION);

    Wrt_Sol_Freq          = nTimeIter+1;
    Wrt_Sol_Freq_DualTime = nTimeIter+1;

    /*--- Write only the restart. ---*/

    Wrt_Slice   = false;
    Wrt_Vol_Sol = false;
    Wrt_Srf_Sol = false;
    Wrt_Csv_Sol = false;
  }

  /*--- Check the conductivity model. Deactivate the turbulent component
   if we are not running RANS. ---*/

  if ((Kind_Solver != RANS) &&
      (Kind_Solver != ADJ_RANS) &&
      (Kind_Solver != DISC_ADJ_RANS) &&
      (Kind_Solver != INC_RANS) &&
      (Kind_Solver != DISC_ADJ_INC_RANS)){
    Kind_ConductivityModel_Turb = NO_CONDUCTIVITY_TURB;
  }

  /*--- Check for running SU2_MSH for periodic preprocessing, and throw
   an error to report that this is no longer necessary. ---*/

  if ((Kind_SU2 == SU2_MSH) &&
      (Kind_Adaptation == PERIODIC)) {
    SU2_MPI::Error(string("For SU2 v7.0.0 and later, preprocessing of periodic grids by SU2_MSH\n") +
                   string("is no longer necessary. Please use the original mesh file (prior to SU2_MSH)\n") +
                   string("with the same MARKER_PERIODIC definition in the configuration file.") , CURRENT_FUNCTION);
  }


  /* Set a default for the size of the RECTANGLE / BOX grid sizes. */

  if (nMesh_Box_Size == 0) {
    nMesh_Box_Size = 3;
    Mesh_Box_Size = new short [nMesh_Box_Size];
    Mesh_Box_Size[0] = 33;
    Mesh_Box_Size[1] = 33;
    Mesh_Box_Size[2] = 33;
  } else if (nMesh_Box_Size != 3) {
    SU2_MPI::Error(string("MESH_BOX_SIZE specified without 3 values.\n"),
                   CURRENT_FUNCTION);
  }

  if (DiscreteAdjoint) {
#if !defined CODI_REVERSE_TYPE
    if (Kind_SU2 == SU2_CFD) {
      SU2_MPI::Error(string("SU2_CFD: Config option MATH_PROBLEM= DISCRETE_ADJOINT requires AD support!\n") +
                     string("Please use SU2_CFD_AD (configuration/compilation is done using the preconfigure.py script)."),
                     CURRENT_FUNCTION);
    }
#endif

    /*--- Disable writing of limiters if enabled ---*/
    Wrt_Limiters = false;

    if (TimeMarching) {

      Restart_Flow = false;

      if (GetKind_GridMovement() != RIGID_MOTION &&
          GetKind_GridMovement() != NO_MOVEMENT) {
        SU2_MPI::Error(string("Dynamic mesh movement currently only supported for the discrete adjoint solver for\n") +
                       string("GRID_MOVEMENT = RIGID_MOTION."), CURRENT_FUNCTION);
      }

      if (Unst_AdjointIter- long(nTimeIter) < 0){
        SU2_MPI::Error(string("Invalid iteration number requested for unsteady adjoint.\n" ) +
                       string("Make sure EXT_ITER is larger or equal than UNST_ADJOINT_ITER."),
                       CURRENT_FUNCTION);
      }

      /*--- If the averaging interval is not set, we average over all time-steps ---*/

      if (Iter_Avg_Objective == 0.0) {
        Iter_Avg_Objective = nTimeIter;
      }

    }

    /*--- Note that this is deliberatly done at the end of this routine! ---*/
    switch(Kind_Solver) {
      case EULER:
        Kind_Solver = DISC_ADJ_EULER;
        break;
      case RANS:
        Kind_Solver = DISC_ADJ_RANS;
        break;
      case NAVIER_STOKES:
        Kind_Solver = DISC_ADJ_NAVIER_STOKES;
        break;
      case INC_EULER:
        Kind_Solver = DISC_ADJ_INC_EULER;
        break;
      case INC_RANS:
        Kind_Solver = DISC_ADJ_INC_RANS;
        break;
      case INC_NAVIER_STOKES:
        Kind_Solver = DISC_ADJ_INC_NAVIER_STOKES;
        break;
      case FEM_EULER :
        Kind_Solver = DISC_ADJ_FEM_EULER;
        break;
      case FEM_RANS :
        Kind_Solver = DISC_ADJ_FEM_RANS;
        break;
      case FEM_NAVIER_STOKES :
        Kind_Solver = DISC_ADJ_FEM_NS;
        break;
      case FEM_ELASTICITY:
        Kind_Solver = DISC_ADJ_FEM;
        break;
      case HEAT_EQUATION:
        Kind_Solver = DISC_ADJ_HEAT;
        break;
      default:
        break;
    }

    RampOutletPressure = false;
    RampRotatingFrame = false;
  }

  /* 2nd-order MUSCL is not possible for the continuous adjoint
   turbulence model. */

  if (MUSCL_AdjTurb) {
    SU2_MPI::Error(string("MUSCL_ADJTURB= YES not currently supported.\n") +
                   string("Please select MUSCL_ADJTURB= NO (first-order)."),
                   CURRENT_FUNCTION);
  }

  /* Check for whether we need a second gradient method to calculate
   gradients for uwpind reconstruction. Set additional booleans to
   minimize overhead as appropriate. */

  if (MUSCL_Flow || MUSCL_Turb || MUSCL_Heat || MUSCL_AdjFlow) {

    ReconstructionGradientRequired = true;

    if ((Kind_Gradient_Method_Recon == NO_GRADIENT) ||
        (Kind_Gradient_Method_Recon == Kind_Gradient_Method)) {

      /* The default behavior if no reconstruction gradient is specified
       is to use the same gradient as needed for the viscous/source terms
       without recomputation. If they are using the same method, then
       we also want to avoid recomputation. */

      ReconstructionGradientRequired = false;
      Kind_Gradient_Method_Recon     = Kind_Gradient_Method;
    }

  }

  /* Simpler boolean to control allocation of least-squares memory. */

  LeastSquaresRequired = false;
  if ((Kind_Gradient_Method_Recon == LEAST_SQUARES) ||
      (Kind_Gradient_Method_Recon == WEIGHTED_LEAST_SQUARES) ||
      (Kind_Gradient_Method       == LEAST_SQUARES) ||
      (Kind_Gradient_Method       == WEIGHTED_LEAST_SQUARES)) {
    LeastSquaresRequired = true;
  }

  if (Kind_Gradient_Method == LEAST_SQUARES) {
    SU2_MPI::Error(string("LEAST_SQUARES gradient method not allowed for viscous / source terms.\n") +
                   string("Please select either WEIGHTED_LEAST_SQUARES or GREEN_GAUSS."),
                   CURRENT_FUNCTION);
  }

  /* Protect against using CFL adaption for non-flow or certain
   unsteady flow problems. */

  bool fvm_flow = ((Kind_Solver == INC_EULER) ||
                   (Kind_Solver == INC_NAVIER_STOKES) ||
                   (Kind_Solver == INC_RANS) ||
                   (Kind_Solver == EULER) ||
                   (Kind_Solver == NAVIER_STOKES) ||
                   (Kind_Solver == RANS) ||
                   (Kind_Solver == DISC_ADJ_EULER) ||
                   (Kind_Solver == DISC_ADJ_RANS) ||
                   (Kind_Solver == DISC_ADJ_NAVIER_STOKES) ||
                   (Kind_Solver == DISC_ADJ_INC_EULER) ||
                   (Kind_Solver == DISC_ADJ_INC_RANS) ||
                   (Kind_Solver == DISC_ADJ_INC_NAVIER_STOKES));
  if (CFL_Adapt && !fvm_flow) {
    SU2_MPI::Error(string("CFL adaption only available for finite-volume fluid solvers.\n") +
                   string("Please select CFL_ADAPT = NO."),
                   CURRENT_FUNCTION);
  }

  if (CFL_Adapt && (TimeMarching == TIME_STEPPING)) {
    SU2_MPI::Error(string("CFL adaption not available for TIME_STEPPING integration.\n") +
                   string("Please select CFL_ADAPT = NO."),
                   CURRENT_FUNCTION);
  }

  /*--- 0 in the config file means "disable" which can be done using a very large group. ---*/
  if (edgeColorGroupSize==0) edgeColorGroupSize = 1<<30;

  /*--- Specifying a deforming surface requires a mesh deformation solver. ---*/
  if (GetSurface_Movement(DEFORMING)) Deform_Mesh = true;

}

void CConfig::SetMarkers(unsigned short val_software) {

  unsigned short iMarker_All, iMarker_CfgFile, iMarker_Euler, iMarker_Custom,
  iMarker_FarField, iMarker_SymWall, iMarker_PerBound,
  iMarker_NearFieldBound, iMarker_Fluid_InterfaceBound,
  iMarker_Inlet, iMarker_Riemann, iMarker_Giles, iMarker_Outlet, iMarker_Isothermal,
  iMarker_HeatFlux, iMarker_EngineInflow, iMarker_EngineExhaust, iMarker_Damper,
  iMarker_Displacement, iMarker_Load, iMarker_FlowLoad, iMarker_Internal,
  iMarker_Monitoring, iMarker_Designing, iMarker_GeoEval, iMarker_Plotting, iMarker_Analyze,
  iMarker_DV, iMarker_Moving, iMarker_PyCustom, iMarker_Supersonic_Inlet, iMarker_Supersonic_Outlet,
  iMarker_Clamped, iMarker_ZoneInterface, iMarker_CHTInterface, iMarker_Load_Dir, iMarker_Disp_Dir, iMarker_Load_Sine,
  iMarker_Fluid_Load, iMarker_Deform_Mesh,
  iMarker_ActDiskInlet, iMarker_ActDiskOutlet,
  iMarker_Turbomachinery, iMarker_MixingPlaneInterface;

  int size = SINGLE_NODE;

#ifdef HAVE_MPI
  if (val_software != SU2_MSH)
    SU2_MPI::Comm_size(MPI_COMM_WORLD, &size);
#endif

  /*--- Compute the total number of markers in the config file ---*/

  nMarker_CfgFile = nMarker_Euler + nMarker_FarField + nMarker_SymWall +
  nMarker_PerBound + nMarker_NearFieldBound + nMarker_Fluid_InterfaceBound +
  nMarker_CHTInterface + nMarker_Inlet + nMarker_Riemann +
  nMarker_Giles + nMarker_Outlet + nMarker_Isothermal + nMarker_HeatFlux +
  nMarker_EngineInflow + nMarker_EngineExhaust + nMarker_Internal +
  nMarker_Supersonic_Inlet + nMarker_Supersonic_Outlet + nMarker_Displacement + nMarker_Load +
  nMarker_FlowLoad + nMarker_Custom + nMarker_Damper + nMarker_Fluid_Load +
  nMarker_Clamped + nMarker_Load_Sine + nMarker_Load_Dir + nMarker_Disp_Dir +
  nMarker_ActDiskInlet + nMarker_ActDiskOutlet + nMarker_ZoneInterface;

  /*--- Add the possible send/receive domains ---*/

  nMarker_Max = nMarker_CfgFile + OVERHEAD*size;

  /*--- Basic dimensionalization of the markers (worst scenario) ---*/

  nMarker_All = nMarker_Max;

  /*--- Allocate the memory (markers in each domain) ---*/

  Marker_All_TagBound       = new string[nMarker_All];    // Store the tag that correspond with each marker.
  Marker_All_SendRecv       = new short[nMarker_All] ();   // +#domain (send), -#domain (receive).
  Marker_All_KindBC         = new unsigned short[nMarker_All] (); // Store the kind of boundary condition.
  Marker_All_Monitoring     = new unsigned short[nMarker_All] (); // Store whether the boundary should be monitored.
  Marker_All_Designing      = new unsigned short[nMarker_All] (); // Store whether the boundary should be designed.
  Marker_All_Plotting       = new unsigned short[nMarker_All] (); // Store whether the boundary should be plotted.
  Marker_All_Analyze        = new unsigned short[nMarker_All] (); // Store whether the boundary should be plotted.
  Marker_All_ZoneInterface  = new unsigned short[nMarker_All] (); // Store whether the boundary is in the FSI interface.
  Marker_All_GeoEval        = new unsigned short[nMarker_All] (); // Store whether the boundary should be geometry evaluation.
  Marker_All_DV             = new unsigned short[nMarker_All] (); // Store whether the boundary should be affected by design variables.
  Marker_All_Moving         = new unsigned short[nMarker_All] (); // Store whether the boundary should be in motion.
  Marker_All_Deform_Mesh    = new unsigned short[nMarker_All] (); // Store whether the boundary is deformable.
  Marker_All_Fluid_Load     = new unsigned short[nMarker_All] (); // Store whether the boundary computes/applies fluid loads.
  Marker_All_PyCustom       = new unsigned short[nMarker_All] (); // Store whether the boundary is Python customizable.
  Marker_All_PerBound       = new short[nMarker_All] ();          // Store whether the boundary belongs to a periodic boundary.
  Marker_All_Turbomachinery       = new unsigned short[nMarker_All] (); // Store whether the boundary is in needed for Turbomachinery computations.
  Marker_All_TurbomachineryFlag   = new unsigned short[nMarker_All] (); // Store whether the boundary has a flag for Turbomachinery computations.
  Marker_All_MixingPlaneInterface = new unsigned short[nMarker_All] (); // Store whether the boundary has a in the MixingPlane interface.

  for (iMarker_All = 0; iMarker_All < nMarker_All; iMarker_All++) {
    Marker_All_TagBound[iMarker_All] = "SEND_RECEIVE";
  }

  /*--- Allocate the memory (markers in the config file) ---*/

  Marker_CfgFile_TagBound             = new string[nMarker_CfgFile];
  Marker_CfgFile_KindBC               = new unsigned short[nMarker_CfgFile] ();
  Marker_CfgFile_Monitoring           = new unsigned short[nMarker_CfgFile] ();
  Marker_CfgFile_Designing            = new unsigned short[nMarker_CfgFile] ();
  Marker_CfgFile_Plotting             = new unsigned short[nMarker_CfgFile] ();
  Marker_CfgFile_Analyze              = new unsigned short[nMarker_CfgFile] ();
  Marker_CfgFile_GeoEval              = new unsigned short[nMarker_CfgFile] ();
  Marker_CfgFile_ZoneInterface        = new unsigned short[nMarker_CfgFile] ();
  Marker_CfgFile_DV                   = new unsigned short[nMarker_CfgFile] ();
  Marker_CfgFile_Moving               = new unsigned short[nMarker_CfgFile] ();
  Marker_CfgFile_Deform_Mesh          = new unsigned short[nMarker_CfgFile] ();
  Marker_CfgFile_Fluid_Load           = new unsigned short[nMarker_CfgFile] ();
  Marker_CfgFile_PerBound             = new unsigned short[nMarker_CfgFile] ();
  Marker_CfgFile_Turbomachinery       = new unsigned short[nMarker_CfgFile] ();
  Marker_CfgFile_TurbomachineryFlag   = new unsigned short[nMarker_CfgFile] ();
  Marker_CfgFile_MixingPlaneInterface = new unsigned short[nMarker_CfgFile] ();
  Marker_CfgFile_PyCustom             = new unsigned short[nMarker_CfgFile] ();

  for (iMarker_CfgFile = 0; iMarker_CfgFile < nMarker_CfgFile; iMarker_CfgFile++) {
    Marker_CfgFile_TagBound[iMarker_CfgFile] = "SEND_RECEIVE";
  }

  /*--- Allocate memory to store surface information (Analyze BC) ---*/

  Surface_MassFlow = new su2double[nMarker_Analyze] ();
  Surface_Mach = new su2double[nMarker_Analyze] ();
  Surface_Temperature = new su2double[nMarker_Analyze] ();
  Surface_Pressure = new su2double[nMarker_Analyze] ();
  Surface_Density = new su2double[nMarker_Analyze] ();
  Surface_Enthalpy = new su2double[nMarker_Analyze] ();
  Surface_NormalVelocity = new su2double[nMarker_Analyze] ();
  Surface_Uniformity = new su2double[nMarker_Analyze] ();
  Surface_SecondaryStrength = new su2double[nMarker_Analyze] ();
  Surface_SecondOverUniform = new su2double[nMarker_Analyze] ();
  Surface_MomentumDistortion = new su2double[nMarker_Analyze] ();
  Surface_TotalTemperature = new su2double[nMarker_Analyze] ();
  Surface_TotalPressure = new su2double[nMarker_Analyze] ();
  Surface_PressureDrop = new su2double[nMarker_Analyze] ();
  Surface_DC60 = new su2double[nMarker_Analyze] ();
  Surface_IDC = new su2double[nMarker_Analyze] ();
  Surface_IDC_Mach = new su2double[nMarker_Analyze] ();
  Surface_IDR = new su2double[nMarker_Analyze] ();

  /*--- Populate the marker information in the config file (all domains) ---*/

  iMarker_CfgFile = 0;
  for (iMarker_Euler = 0; iMarker_Euler < nMarker_Euler; iMarker_Euler++) {
    Marker_CfgFile_TagBound[iMarker_CfgFile] = Marker_Euler[iMarker_Euler];
    Marker_CfgFile_KindBC[iMarker_CfgFile] = EULER_WALL;
    iMarker_CfgFile++;
  }

  for (iMarker_FarField = 0; iMarker_FarField < nMarker_FarField; iMarker_FarField++) {
    Marker_CfgFile_TagBound[iMarker_CfgFile] = Marker_FarField[iMarker_FarField];
    Marker_CfgFile_KindBC[iMarker_CfgFile] = FAR_FIELD;
    iMarker_CfgFile++;
  }

  for (iMarker_SymWall = 0; iMarker_SymWall < nMarker_SymWall; iMarker_SymWall++) {
    Marker_CfgFile_TagBound[iMarker_CfgFile] = Marker_SymWall[iMarker_SymWall];
    Marker_CfgFile_KindBC[iMarker_CfgFile] = SYMMETRY_PLANE;
    iMarker_CfgFile++;
  }

  for (iMarker_PerBound = 0; iMarker_PerBound < nMarker_PerBound; iMarker_PerBound++) {
    Marker_CfgFile_TagBound[iMarker_CfgFile] = Marker_PerBound[iMarker_PerBound];
    Marker_CfgFile_KindBC[iMarker_CfgFile] = PERIODIC_BOUNDARY;
    Marker_CfgFile_PerBound[iMarker_CfgFile] = iMarker_PerBound + 1;
    iMarker_CfgFile++;
  }

  ActDisk_DeltaPress = new su2double[nMarker_ActDiskInlet] ();
  ActDisk_DeltaTemp = new su2double[nMarker_ActDiskInlet] ();
  ActDisk_TotalPressRatio = new su2double[nMarker_ActDiskInlet] ();
  ActDisk_TotalTempRatio = new su2double[nMarker_ActDiskInlet] ();
  ActDisk_StaticPressRatio = new su2double[nMarker_ActDiskInlet] ();
  ActDisk_StaticTempRatio = new su2double[nMarker_ActDiskInlet] ();
  ActDisk_Power = new su2double[nMarker_ActDiskInlet] ();
  ActDisk_MassFlow = new su2double[nMarker_ActDiskInlet] ();
  ActDisk_Mach = new su2double[nMarker_ActDiskInlet] ();
  ActDisk_Force = new su2double[nMarker_ActDiskInlet] ();
  ActDisk_NetThrust = new su2double[nMarker_ActDiskInlet] ();
  ActDisk_BCThrust = new su2double[nMarker_ActDiskInlet] ();
  ActDisk_BCThrust_Old = new su2double[nMarker_ActDiskInlet] ();
  ActDisk_GrossThrust = new su2double[nMarker_ActDiskInlet] ();
  ActDisk_Area = new su2double[nMarker_ActDiskInlet] ();
  ActDisk_ReverseMassFlow = new su2double[nMarker_ActDiskInlet] ();

  ActDiskInlet_MassFlow = new su2double[nMarker_ActDiskInlet] ();
  ActDiskInlet_Temperature = new su2double[nMarker_ActDiskInlet] ();
  ActDiskInlet_TotalTemperature = new su2double[nMarker_ActDiskInlet] ();
  ActDiskInlet_Pressure = new su2double[nMarker_ActDiskInlet] ();
  ActDiskInlet_TotalPressure = new su2double[nMarker_ActDiskInlet] ();
  ActDiskInlet_RamDrag = new su2double[nMarker_ActDiskInlet] ();
  ActDiskInlet_Force = new su2double[nMarker_ActDiskInlet] ();
  ActDiskInlet_Power = new su2double[nMarker_ActDiskInlet] ();

  for (iMarker_ActDiskInlet = 0; iMarker_ActDiskInlet < nMarker_ActDiskInlet; iMarker_ActDiskInlet++) {
    Marker_CfgFile_TagBound[iMarker_CfgFile] = Marker_ActDiskInlet[iMarker_ActDiskInlet];
    Marker_CfgFile_KindBC[iMarker_CfgFile] = ACTDISK_INLET;
    iMarker_CfgFile++;
  }

  ActDiskOutlet_MassFlow = new su2double[nMarker_ActDiskOutlet] ();
  ActDiskOutlet_Temperature = new su2double[nMarker_ActDiskOutlet] ();
  ActDiskOutlet_TotalTemperature = new su2double[nMarker_ActDiskOutlet] ();
  ActDiskOutlet_Pressure = new su2double[nMarker_ActDiskOutlet] ();
  ActDiskOutlet_TotalPressure = new su2double[nMarker_ActDiskOutlet] ();
  ActDiskOutlet_GrossThrust = new su2double[nMarker_ActDiskOutlet] ();
  ActDiskOutlet_Force = new su2double[nMarker_ActDiskOutlet] ();
  ActDiskOutlet_Power = new su2double[nMarker_ActDiskOutlet] ();

  for (iMarker_ActDiskOutlet = 0; iMarker_ActDiskOutlet < nMarker_ActDiskOutlet; iMarker_ActDiskOutlet++) {
    Marker_CfgFile_TagBound[iMarker_CfgFile] = Marker_ActDiskOutlet[iMarker_ActDiskOutlet];
    Marker_CfgFile_KindBC[iMarker_CfgFile] = ACTDISK_OUTLET;
    iMarker_CfgFile++;
  }

  Outlet_MassFlow = new su2double[nMarker_Outlet] ();
  Outlet_Density  = new su2double[nMarker_Outlet] ();
  Outlet_Area     = new su2double[nMarker_Outlet] ();

  for (iMarker_NearFieldBound = 0; iMarker_NearFieldBound < nMarker_NearFieldBound; iMarker_NearFieldBound++) {
    Marker_CfgFile_TagBound[iMarker_CfgFile] = Marker_NearFieldBound[iMarker_NearFieldBound];
    Marker_CfgFile_KindBC[iMarker_CfgFile] = NEARFIELD_BOUNDARY;
    iMarker_CfgFile++;
  }

  for (iMarker_Fluid_InterfaceBound = 0; iMarker_Fluid_InterfaceBound < nMarker_Fluid_InterfaceBound; iMarker_Fluid_InterfaceBound++) {
    Marker_CfgFile_TagBound[iMarker_CfgFile] = Marker_Fluid_InterfaceBound[iMarker_Fluid_InterfaceBound];
    Marker_CfgFile_KindBC[iMarker_CfgFile] = FLUID_INTERFACE;
    iMarker_CfgFile++;
  }

  for (iMarker_CHTInterface = 0; iMarker_CHTInterface < nMarker_CHTInterface; iMarker_CHTInterface++) {
    Marker_CfgFile_TagBound[iMarker_CfgFile] = Marker_CHTInterface[iMarker_CHTInterface];
    Marker_CfgFile_KindBC[iMarker_CfgFile] = CHT_WALL_INTERFACE;
    iMarker_CfgFile++;
  }

  for (iMarker_Inlet = 0; iMarker_Inlet < nMarker_Inlet; iMarker_Inlet++) {
    Marker_CfgFile_TagBound[iMarker_CfgFile] = Marker_Inlet[iMarker_Inlet];
    Marker_CfgFile_KindBC[iMarker_CfgFile] = INLET_FLOW;
    iMarker_CfgFile++;
  }

  for (iMarker_Riemann = 0; iMarker_Riemann < nMarker_Riemann; iMarker_Riemann++) {
    Marker_CfgFile_TagBound[iMarker_CfgFile] = Marker_Riemann[iMarker_Riemann];
    Marker_CfgFile_KindBC[iMarker_CfgFile] = RIEMANN_BOUNDARY;
    iMarker_CfgFile++;
  }

  for (iMarker_Giles = 0; iMarker_Giles < nMarker_Giles; iMarker_Giles++) {
    Marker_CfgFile_TagBound[iMarker_CfgFile] = Marker_Giles[iMarker_Giles];
    Marker_CfgFile_KindBC[iMarker_CfgFile] = GILES_BOUNDARY;
    iMarker_CfgFile++;
  }

  Engine_Power       = new su2double[nMarker_EngineInflow] ();
  Engine_Mach        = new su2double[nMarker_EngineInflow] ();
  Engine_Force       = new su2double[nMarker_EngineInflow] ();
  Engine_NetThrust   = new su2double[nMarker_EngineInflow] ();
  Engine_GrossThrust = new su2double[nMarker_EngineInflow] ();
  Engine_Area        = new su2double[nMarker_EngineInflow] ();

  Inflow_Mach = new su2double[nMarker_EngineInflow] ();
  Inflow_Pressure = new su2double[nMarker_EngineInflow] ();
  Inflow_MassFlow = new su2double[nMarker_EngineInflow] ();
  Inflow_ReverseMassFlow = new su2double[nMarker_EngineInflow] ();
  Inflow_TotalPressure = new su2double[nMarker_EngineInflow] ();
  Inflow_Temperature = new su2double[nMarker_EngineInflow] ();
  Inflow_TotalTemperature = new su2double[nMarker_EngineInflow] ();
  Inflow_RamDrag = new su2double[nMarker_EngineInflow] ();
  Inflow_Force = new su2double[nMarker_EngineInflow] ();
  Inflow_Power = new su2double[nMarker_EngineInflow] ();

  for (iMarker_EngineInflow = 0; iMarker_EngineInflow < nMarker_EngineInflow; iMarker_EngineInflow++) {
    Marker_CfgFile_TagBound[iMarker_CfgFile] = Marker_EngineInflow[iMarker_EngineInflow];
    Marker_CfgFile_KindBC[iMarker_CfgFile] = ENGINE_INFLOW;
    iMarker_CfgFile++;
  }

  Exhaust_Pressure = new su2double[nMarker_EngineExhaust] ();
  Exhaust_Temperature = new su2double[nMarker_EngineExhaust] ();
  Exhaust_MassFlow = new su2double[nMarker_EngineExhaust] ();
  Exhaust_TotalPressure = new su2double[nMarker_EngineExhaust] ();
  Exhaust_TotalTemperature = new su2double[nMarker_EngineExhaust] ();
  Exhaust_GrossThrust = new su2double[nMarker_EngineExhaust] ();
  Exhaust_Force = new su2double[nMarker_EngineExhaust] ();
  Exhaust_Power = new su2double[nMarker_EngineExhaust] ();

  for (iMarker_EngineExhaust = 0; iMarker_EngineExhaust < nMarker_EngineExhaust; iMarker_EngineExhaust++) {
    Marker_CfgFile_TagBound[iMarker_CfgFile] = Marker_EngineExhaust[iMarker_EngineExhaust];
    Marker_CfgFile_KindBC[iMarker_CfgFile] = ENGINE_EXHAUST;
    iMarker_CfgFile++;
  }

  for (iMarker_Supersonic_Inlet = 0; iMarker_Supersonic_Inlet < nMarker_Supersonic_Inlet; iMarker_Supersonic_Inlet++) {
    Marker_CfgFile_TagBound[iMarker_CfgFile] = Marker_Supersonic_Inlet[iMarker_Supersonic_Inlet];
    Marker_CfgFile_KindBC[iMarker_CfgFile] = SUPERSONIC_INLET;
    iMarker_CfgFile++;
  }

  for (iMarker_Supersonic_Outlet = 0; iMarker_Supersonic_Outlet < nMarker_Supersonic_Outlet; iMarker_Supersonic_Outlet++) {
    Marker_CfgFile_TagBound[iMarker_CfgFile] = Marker_Supersonic_Outlet[iMarker_Supersonic_Outlet];
    Marker_CfgFile_KindBC[iMarker_CfgFile] = SUPERSONIC_OUTLET;
    iMarker_CfgFile++;
  }

  for (iMarker_Internal = 0; iMarker_Internal < nMarker_Internal; iMarker_Internal++) {
    Marker_CfgFile_TagBound[iMarker_CfgFile] = Marker_Internal[iMarker_Internal];
    Marker_CfgFile_KindBC[iMarker_CfgFile] = INTERNAL_BOUNDARY;
    iMarker_CfgFile++;
  }

  for (iMarker_Custom = 0; iMarker_Custom < nMarker_Custom; iMarker_Custom++) {
    Marker_CfgFile_TagBound[iMarker_CfgFile] = Marker_Custom[iMarker_Custom];
    Marker_CfgFile_KindBC[iMarker_CfgFile] = CUSTOM_BOUNDARY;
    iMarker_CfgFile++;
  }

  for (iMarker_Outlet = 0; iMarker_Outlet < nMarker_Outlet; iMarker_Outlet++) {
    Marker_CfgFile_TagBound[iMarker_CfgFile] = Marker_Outlet[iMarker_Outlet];
    Marker_CfgFile_KindBC[iMarker_CfgFile] = OUTLET_FLOW;
    iMarker_CfgFile++;
  }

  for (iMarker_Isothermal = 0; iMarker_Isothermal < nMarker_Isothermal; iMarker_Isothermal++) {
    Marker_CfgFile_TagBound[iMarker_CfgFile] = Marker_Isothermal[iMarker_Isothermal];
    Marker_CfgFile_KindBC[iMarker_CfgFile] = ISOTHERMAL;
    iMarker_CfgFile++;
  }

  for (iMarker_HeatFlux = 0; iMarker_HeatFlux < nMarker_HeatFlux; iMarker_HeatFlux++) {
    Marker_CfgFile_TagBound[iMarker_CfgFile] = Marker_HeatFlux[iMarker_HeatFlux];
    Marker_CfgFile_KindBC[iMarker_CfgFile] = HEAT_FLUX;
    iMarker_CfgFile++;
  }

  for (iMarker_Clamped = 0; iMarker_Clamped < nMarker_Clamped; iMarker_Clamped++) {
    Marker_CfgFile_TagBound[iMarker_CfgFile] = Marker_Clamped[iMarker_Clamped];
    Marker_CfgFile_KindBC[iMarker_CfgFile] = CLAMPED_BOUNDARY;
    iMarker_CfgFile++;
  }

  for (iMarker_Displacement = 0; iMarker_Displacement < nMarker_Displacement; iMarker_Displacement++) {
    Marker_CfgFile_TagBound[iMarker_CfgFile] = Marker_Displacement[iMarker_Displacement];
    Marker_CfgFile_KindBC[iMarker_CfgFile] = DISPLACEMENT_BOUNDARY;
    iMarker_CfgFile++;
  }

  for (iMarker_Load = 0; iMarker_Load < nMarker_Load; iMarker_Load++) {
    Marker_CfgFile_TagBound[iMarker_CfgFile] = Marker_Load[iMarker_Load];
    Marker_CfgFile_KindBC[iMarker_CfgFile] = LOAD_BOUNDARY;
    iMarker_CfgFile++;
  }

  for (iMarker_Damper = 0; iMarker_Damper < nMarker_Damper; iMarker_Damper++) {
    Marker_CfgFile_TagBound[iMarker_CfgFile] = Marker_Damper[iMarker_Damper];
    Marker_CfgFile_KindBC[iMarker_CfgFile] = DAMPER_BOUNDARY;
    iMarker_CfgFile++;
  }

  for (iMarker_Load_Dir = 0; iMarker_Load_Dir < nMarker_Load_Dir; iMarker_Load_Dir++) {
    Marker_CfgFile_TagBound[iMarker_CfgFile] = Marker_Load_Dir[iMarker_Load_Dir];
    Marker_CfgFile_KindBC[iMarker_CfgFile] = LOAD_DIR_BOUNDARY;
    iMarker_CfgFile++;
  }

  for (iMarker_Disp_Dir = 0; iMarker_Disp_Dir < nMarker_Disp_Dir; iMarker_Disp_Dir++) {
    Marker_CfgFile_TagBound[iMarker_CfgFile] = Marker_Disp_Dir[iMarker_Disp_Dir];
    Marker_CfgFile_KindBC[iMarker_CfgFile] = DISP_DIR_BOUNDARY;
    iMarker_CfgFile++;
  }

  for (iMarker_Load_Sine = 0; iMarker_Load_Sine < nMarker_Load_Sine; iMarker_Load_Sine++) {
    Marker_CfgFile_TagBound[iMarker_CfgFile] = Marker_Load_Sine[iMarker_Load_Sine];
    Marker_CfgFile_KindBC[iMarker_CfgFile] = LOAD_SINE_BOUNDARY;
    iMarker_CfgFile++;
  }

  for (iMarker_Fluid_Load = 0; iMarker_Fluid_Load < nMarker_Fluid_Load; iMarker_Fluid_Load++) {
    Marker_CfgFile_TagBound[iMarker_CfgFile] = Marker_Fluid_Load[iMarker_Fluid_Load];
    iMarker_CfgFile++;
  }

  for (iMarker_FlowLoad = 0; iMarker_FlowLoad < nMarker_FlowLoad; iMarker_FlowLoad++) {
    Marker_CfgFile_TagBound[iMarker_CfgFile] = Marker_FlowLoad[iMarker_FlowLoad];
    Marker_CfgFile_KindBC[iMarker_CfgFile] = FLOWLOAD_BOUNDARY;
    iMarker_CfgFile++;
  }

  for (iMarker_CfgFile = 0; iMarker_CfgFile < nMarker_CfgFile; iMarker_CfgFile++) {
    Marker_CfgFile_Monitoring[iMarker_CfgFile] = NO;
    for (iMarker_Monitoring = 0; iMarker_Monitoring < nMarker_Monitoring; iMarker_Monitoring++)
      if (Marker_CfgFile_TagBound[iMarker_CfgFile] == Marker_Monitoring[iMarker_Monitoring])
        Marker_CfgFile_Monitoring[iMarker_CfgFile] = YES;
  }

  for (iMarker_CfgFile = 0; iMarker_CfgFile < nMarker_CfgFile; iMarker_CfgFile++) {
    Marker_CfgFile_GeoEval[iMarker_CfgFile] = NO;
    for (iMarker_GeoEval = 0; iMarker_GeoEval < nMarker_GeoEval; iMarker_GeoEval++)
      if (Marker_CfgFile_TagBound[iMarker_CfgFile] == Marker_GeoEval[iMarker_GeoEval])
        Marker_CfgFile_GeoEval[iMarker_CfgFile] = YES;
  }

  for (iMarker_CfgFile = 0; iMarker_CfgFile < nMarker_CfgFile; iMarker_CfgFile++) {
    Marker_CfgFile_Designing[iMarker_CfgFile] = NO;
    for (iMarker_Designing = 0; iMarker_Designing < nMarker_Designing; iMarker_Designing++)
      if (Marker_CfgFile_TagBound[iMarker_CfgFile] == Marker_Designing[iMarker_Designing])
        Marker_CfgFile_Designing[iMarker_CfgFile] = YES;
  }

  for (iMarker_CfgFile = 0; iMarker_CfgFile < nMarker_CfgFile; iMarker_CfgFile++) {
    Marker_CfgFile_Plotting[iMarker_CfgFile] = NO;
    for (iMarker_Plotting = 0; iMarker_Plotting < nMarker_Plotting; iMarker_Plotting++)
      if (Marker_CfgFile_TagBound[iMarker_CfgFile] == Marker_Plotting[iMarker_Plotting])
        Marker_CfgFile_Plotting[iMarker_CfgFile] = YES;
  }

  for (iMarker_CfgFile = 0; iMarker_CfgFile < nMarker_CfgFile; iMarker_CfgFile++) {
    Marker_CfgFile_Analyze[iMarker_CfgFile] = NO;
    for (iMarker_Analyze = 0; iMarker_Analyze < nMarker_Analyze; iMarker_Analyze++)
      if (Marker_CfgFile_TagBound[iMarker_CfgFile] == Marker_Analyze[iMarker_Analyze])
        Marker_CfgFile_Analyze[iMarker_CfgFile] = YES;
  }

  /*--- Identification of Fluid-Structure interface markers ---*/

  for (iMarker_CfgFile = 0; iMarker_CfgFile < nMarker_CfgFile; iMarker_CfgFile++) {
    unsigned short indexMarker = 0;
    Marker_CfgFile_ZoneInterface[iMarker_CfgFile] = NO;
    for (iMarker_ZoneInterface = 0; iMarker_ZoneInterface < nMarker_ZoneInterface; iMarker_ZoneInterface++)
      if (Marker_CfgFile_TagBound[iMarker_CfgFile] == Marker_ZoneInterface[iMarker_ZoneInterface])
            indexMarker = (int)(iMarker_ZoneInterface/2+1);
    Marker_CfgFile_ZoneInterface[iMarker_CfgFile] = indexMarker;
  }

/*--- Identification of Turbomachinery markers and flag them---*/

  for (iMarker_CfgFile = 0; iMarker_CfgFile < nMarker_CfgFile; iMarker_CfgFile++) {
    unsigned short indexMarker=0;
    Marker_CfgFile_Turbomachinery[iMarker_CfgFile] = NO;
    Marker_CfgFile_TurbomachineryFlag[iMarker_CfgFile] = NO;
    for (iMarker_Turbomachinery = 0; iMarker_Turbomachinery < nMarker_Turbomachinery; iMarker_Turbomachinery++){
      if (Marker_CfgFile_TagBound[iMarker_CfgFile] == Marker_TurboBoundIn[iMarker_Turbomachinery]){
        indexMarker=(iMarker_Turbomachinery+1);
        Marker_CfgFile_Turbomachinery[iMarker_CfgFile] = indexMarker;
        Marker_CfgFile_TurbomachineryFlag[iMarker_CfgFile] = INFLOW;
      }
      if (Marker_CfgFile_TagBound[iMarker_CfgFile] == Marker_TurboBoundOut[iMarker_Turbomachinery]){
        indexMarker=(iMarker_Turbomachinery+1);
        Marker_CfgFile_Turbomachinery[iMarker_CfgFile] = indexMarker;
        Marker_CfgFile_TurbomachineryFlag[iMarker_CfgFile] = OUTFLOW;
      }
    }
  }

  /*--- Identification of MixingPlane interface markers ---*/

  for (iMarker_CfgFile = 0; iMarker_CfgFile < nMarker_CfgFile; iMarker_CfgFile++) {
    unsigned short indexMarker=0;
    Marker_CfgFile_MixingPlaneInterface[iMarker_CfgFile] = NO;
    for (iMarker_MixingPlaneInterface = 0; iMarker_MixingPlaneInterface < nMarker_MixingPlaneInterface; iMarker_MixingPlaneInterface++)
      if (Marker_CfgFile_TagBound[iMarker_CfgFile] == Marker_MixingPlaneInterface[iMarker_MixingPlaneInterface])
        indexMarker=(int)(iMarker_MixingPlaneInterface/2+1);
    Marker_CfgFile_MixingPlaneInterface[iMarker_CfgFile] = indexMarker;
  }

  for (iMarker_CfgFile = 0; iMarker_CfgFile < nMarker_CfgFile; iMarker_CfgFile++) {
    Marker_CfgFile_DV[iMarker_CfgFile] = NO;
    for (iMarker_DV = 0; iMarker_DV < nMarker_DV; iMarker_DV++)
      if (Marker_CfgFile_TagBound[iMarker_CfgFile] == Marker_DV[iMarker_DV])
        Marker_CfgFile_DV[iMarker_CfgFile] = YES;
  }

  /*--- Add an extra check for DV_MARKER to make sure that any given marker
   *    name is recognized as an existing boundary in the problem. ---*/

  for (iMarker_DV = 0; iMarker_DV < nMarker_DV; iMarker_DV++) {
    bool found = false;
    for (iMarker_CfgFile = 0; iMarker_CfgFile < nMarker_CfgFile; iMarker_CfgFile++) {
      if (Marker_CfgFile_TagBound[iMarker_CfgFile] == Marker_DV[iMarker_DV]) {
        found = true;
        break;
      }
    }
    if(!found) {
      SU2_MPI::Error("DV_MARKER contains marker names that do not exist in the lists of BCs in the config file.", CURRENT_FUNCTION);
    }
  }

  for (iMarker_CfgFile = 0; iMarker_CfgFile < nMarker_CfgFile; iMarker_CfgFile++) {
    Marker_CfgFile_Moving[iMarker_CfgFile] = NO;
    for (iMarker_Moving = 0; iMarker_Moving < nMarker_Moving; iMarker_Moving++)
      if (Marker_CfgFile_TagBound[iMarker_CfgFile] == Marker_Moving[iMarker_Moving])
        Marker_CfgFile_Moving[iMarker_CfgFile] = YES;
  }

  for (iMarker_CfgFile = 0; iMarker_CfgFile < nMarker_CfgFile; iMarker_CfgFile++) {
    Marker_CfgFile_Deform_Mesh[iMarker_CfgFile] = NO;
    for (iMarker_Deform_Mesh = 0; iMarker_Deform_Mesh < nMarker_Deform_Mesh; iMarker_Deform_Mesh++)
      if (Marker_CfgFile_TagBound[iMarker_CfgFile] == Marker_Deform_Mesh[iMarker_Deform_Mesh])
        Marker_CfgFile_Deform_Mesh[iMarker_CfgFile] = YES;
  }

  for (iMarker_CfgFile = 0; iMarker_CfgFile < nMarker_CfgFile; iMarker_CfgFile++) {
    Marker_CfgFile_Fluid_Load[iMarker_CfgFile] = NO;
    for (iMarker_Fluid_Load = 0; iMarker_Fluid_Load < nMarker_Fluid_Load; iMarker_Fluid_Load++)
      if (Marker_CfgFile_TagBound[iMarker_CfgFile] == Marker_Fluid_Load[iMarker_Fluid_Load])
        Marker_CfgFile_Fluid_Load[iMarker_CfgFile] = YES;
  }

  for (iMarker_CfgFile=0; iMarker_CfgFile < nMarker_CfgFile; iMarker_CfgFile++) {
    Marker_CfgFile_PyCustom[iMarker_CfgFile] = NO;
    for(iMarker_PyCustom=0; iMarker_PyCustom < nMarker_PyCustom; iMarker_PyCustom++)
      if (Marker_CfgFile_TagBound[iMarker_CfgFile] == Marker_PyCustom[iMarker_PyCustom])
        Marker_CfgFile_PyCustom[iMarker_CfgFile] = YES;
  }

}

void CConfig::SetOutput(unsigned short val_software, unsigned short val_izone) {

  unsigned short iMarker_Euler, iMarker_Custom, iMarker_FarField,
  iMarker_SymWall, iMarker_PerBound, iMarker_NearFieldBound,
  iMarker_Fluid_InterfaceBound, iMarker_Inlet, iMarker_Riemann,
  iMarker_Deform_Mesh, iMarker_Fluid_Load,
  iMarker_Giles, iMarker_Outlet, iMarker_Isothermal, iMarker_HeatFlux,
  iMarker_EngineInflow, iMarker_EngineExhaust, iMarker_Displacement, iMarker_Damper,
  iMarker_Load, iMarker_FlowLoad, iMarker_Internal, iMarker_Monitoring,
  iMarker_Designing, iMarker_GeoEval, iMarker_Plotting, iMarker_Analyze, iMarker_DV, iDV_Value,
  iMarker_ZoneInterface, iMarker_PyCustom, iMarker_Load_Dir, iMarker_Disp_Dir, iMarker_Load_Sine, iMarker_Clamped,
  iMarker_Moving, iMarker_Supersonic_Inlet, iMarker_Supersonic_Outlet, iMarker_ActDiskInlet,
  iMarker_Emissivity,
  iMarker_ActDiskOutlet, iMarker_MixingPlaneInterface;

  bool fea = ((Kind_Solver == FEM_ELASTICITY) || (Kind_Solver == DISC_ADJ_FEM));

  cout << endl <<"----------------- Physical Case Definition ( Zone "  << iZone << " ) -------------------" << endl;
  if (val_software == SU2_CFD) {
    if (FSI_Problem)
     cout << "Fluid-Structure Interaction." << endl;

    if (DiscreteAdjoint) {
     cout <<"Discrete Adjoint equations using Algorithmic Differentiation\n";
     cout <<"based on the physical case: ";
    }
    switch (Kind_Solver) {
      case EULER:     case DISC_ADJ_EULER:
      case INC_EULER: case DISC_ADJ_INC_EULER:
      case FEM_EULER: case DISC_ADJ_FEM_EULER:
        if (Kind_Regime == COMPRESSIBLE) cout << "Compressible Euler equations." << endl;
        if (Kind_Regime == INCOMPRESSIBLE) cout << "Incompressible Euler equations." << endl;
        break;
      case NAVIER_STOKES:     case DISC_ADJ_NAVIER_STOKES:
      case INC_NAVIER_STOKES: case DISC_ADJ_INC_NAVIER_STOKES:
      case FEM_NAVIER_STOKES: case DISC_ADJ_FEM_NS:
        if (Kind_Regime == COMPRESSIBLE) cout << "Compressible Laminar Navier-Stokes' equations." << endl;
        if (Kind_Regime == INCOMPRESSIBLE) cout << "Incompressible Laminar Navier-Stokes' equations." << endl;
        break;
      case RANS:     case DISC_ADJ_RANS:
      case INC_RANS: case DISC_ADJ_INC_RANS:
      case FEM_RANS: case DISC_ADJ_FEM_RANS:
        if (Kind_Regime == COMPRESSIBLE) cout << "Compressible RANS equations." << endl;
        if (Kind_Regime == INCOMPRESSIBLE) cout << "Incompressible RANS equations." << endl;
        cout << "Turbulence model: ";
        switch (Kind_Turb_Model) {
          case SA:        cout << "Spalart Allmaras" << endl; break;
          case SA_NEG:    cout << "Negative Spalart Allmaras" << endl; break;
          case SA_E:      cout << "Edwards Spalart Allmaras" << endl; break;
          case SA_COMP:   cout << "Compressibility Correction Spalart Allmaras" << endl; break;
          case SA_E_COMP: cout << "Compressibility Correction Edwards Spalart Allmaras" << endl; break;
          case SST:       cout << "Menter's SST"     << endl; break;
          case SST_SUST:  cout << "Menter's SST with sustaining terms" << endl; break;
        }
        if (QCR) cout << "Using Quadratic Constitutive Relation, 2000 version (QCR2000)" << endl;
        cout << "Hybrid RANS/LES: ";
        switch (Kind_HybridRANSLES){
          case NO_HYBRIDRANSLES: cout <<  "No Hybrid RANS/LES" << endl; break;
          case SA_DES:   cout << "Detached Eddy Simulation (DES97) " << endl; break;
          case SA_DDES:  cout << "Delayed Detached Eddy Simulation (DDES) with Standard SGS" << endl; break;
          case SA_ZDES:  cout << "Delayed Detached Eddy Simulation (DDES) with Vorticity-based SGS" << endl; break;
          case SA_EDDES: cout << "Delayed Detached Eddy Simulation (DDES) with Shear-layer Adapted SGS" << endl; break;
        }
        if (using_uq){
          cout << "Perturbing Reynold's Stress Matrix towards "<< eig_val_comp << " component turbulence"<< endl;
          if (uq_permute) cout << "Permuting eigenvectors" << endl;
        }
        break;
      case FEM_LES:
        if (Kind_Regime == COMPRESSIBLE)   cout << "Compressible LES equations." << endl;
        if (Kind_Regime == INCOMPRESSIBLE) cout << "Incompressible LES equations." << endl;
        cout << "Subgrid Scale model: ";
        switch (Kind_SGS_Model) {
          case IMPLICIT_LES: cout << "Implicit LES" << endl; break;
          case SMAGORINSKY:  cout << "Smagorinsky " << endl; break;
          case WALE:         cout << "WALE"         << endl; break;
          case VREMAN:       cout << "VREMAN"         << endl; break;
          default:
            SU2_MPI::Error("Subgrid Scale model not specified.", CURRENT_FUNCTION);

        }
        break;
      case FEM_ELASTICITY: case DISC_ADJ_FEM:
        if (Kind_Struct_Solver == SMALL_DEFORMATIONS) cout << "Geometrically linear elasticity solver." << endl;
        if (Kind_Struct_Solver == LARGE_DEFORMATIONS) cout << "Geometrically non-linear elasticity solver." << endl;
        if (Kind_Material == LINEAR_ELASTIC) cout << "Linear elastic material." << endl;
        if (Kind_Material == NEO_HOOKEAN) {
          if (Kind_Material_Compress == COMPRESSIBLE_MAT) cout << "Compressible Neo-Hookean material model." << endl;
        }
        break;
      case ADJ_EULER: cout << "Continuous Euler adjoint equations." << endl; break;
      case ADJ_NAVIER_STOKES:
        if (Frozen_Visc_Cont)
          cout << "Continuous Navier-Stokes adjoint equations with frozen (laminar) viscosity." << endl;
        else
          cout << "Continuous Navier-Stokes adjoint equations." << endl;
        break;
      case ADJ_RANS:
        if (Frozen_Visc_Cont)
          cout << "Continuous RANS adjoint equations with frozen (laminar and eddy) viscosity." << endl;
        else
          cout << "Continuous RANS adjoint equations." << endl;

        break;

    }

    if ((Kind_Regime == COMPRESSIBLE) && (Kind_Solver != FEM_ELASTICITY)) {
      cout << "Mach number: " << Mach <<"."<< endl;
      cout << "Angle of attack (AoA): " << AoA <<" deg, and angle of sideslip (AoS): " << AoS <<" deg."<< endl;
      if ((Kind_Solver == NAVIER_STOKES) || (Kind_Solver == ADJ_NAVIER_STOKES) ||
          (Kind_Solver == RANS) || (Kind_Solver == ADJ_RANS))
        cout << "Reynolds number: " << Reynolds <<". Reference length "  << Length_Reynolds << "." << endl;
      if (Fixed_CL_Mode) {
        cout << "Fixed CL mode, target value: " << Target_CL << "." << endl;
      }
      if (Fixed_CM_Mode) {
          cout << "Fixed CM mode, target value:  " << Target_CM << "." << endl;
          cout << "HTP rotation axis (X,Z): ("<< HTP_Axis[0] <<", "<< HTP_Axis[1] <<")."<< endl;
      }
    }

    if (EquivArea) {
      cout <<"The equivalent area is going to be evaluated on the near-field."<< endl;
      cout <<"The lower integration limit is "<<EA_IntLimit[0]<<", and the upper is "<<EA_IntLimit[1]<<"."<< endl;
      cout <<"The near-field is situated at "<<EA_IntLimit[2]<<"."<< endl;
    }

    if (GetGrid_Movement()) {
      cout << "Performing a dynamic mesh simulation: ";
      switch (Kind_GridMovement) {
        case NO_MOVEMENT:     cout << "no direct movement." << endl; break;
        case RIGID_MOTION:    cout << "rigid mesh motion." << endl; break;
        case MOVING_HTP:      cout << "HTP moving." << endl; break;
        case ROTATING_FRAME:  cout << "rotating reference frame." << endl; break;
        case FLUID_STRUCTURE: cout << "fluid-structure motion." << endl; break;
        case EXTERNAL:        cout << "externally prescribed motion." << endl; break;
      }
    }

    if (Restart) {
      if (Read_Binary_Restart) cout << "Reading and writing binary SU2 native restart files." << endl;
      else cout << "Reading and writing ASCII SU2 native restart files." << endl;
      if (!ContinuousAdjoint && Kind_Solver != FEM_ELASTICITY) cout << "Read flow solution from: " << Solution_FileName << "." << endl;
      if (ContinuousAdjoint) cout << "Read adjoint solution from: " << Solution_AdjFileName << "." << endl;
    }
    else {
        if (fea) cout << "No restart solution, initialize from undeformed configuration." << endl;
        else cout << "No restart solution, use the values at infinity (freestream)." << endl;
    }

    if (ContinuousAdjoint)
      cout << "Read flow solution from: " << Solution_FileName << "." << endl;

    if (!fea){
      if (Kind_Regime == COMPRESSIBLE) {
        if (Ref_NonDim == DIMENSIONAL) { cout << "Dimensional simulation." << endl; }
        else if (Ref_NonDim == FREESTREAM_PRESS_EQ_ONE) { cout << "Non-Dimensional simulation (P=1.0, Rho=1.0, T=1.0 at the farfield)." << endl; }
        else if (Ref_NonDim == FREESTREAM_VEL_EQ_MACH) { cout << "Non-Dimensional simulation (V=Mach, Rho=1.0, T=1.0 at the farfield)." << endl; }
        else if (Ref_NonDim == FREESTREAM_VEL_EQ_ONE) { cout << "Non-Dimensional simulation (V=1.0, Rho=1.0, T=1.0 at the farfield)." << endl; }
    } else if (Kind_Regime == INCOMPRESSIBLE) {
        if (Ref_Inc_NonDim == DIMENSIONAL) { cout << "Dimensional simulation." << endl; }
        else if (Ref_Inc_NonDim == INITIAL_VALUES) { cout << "Non-Dimensional simulation using intialization values." << endl; }
        else if (Ref_Inc_NonDim == REFERENCE_VALUES) { cout << "Non-Dimensional simulation using user-specified reference values." << endl; }
      }

      if (RefArea == 0.0) cout << "The reference area will be computed using y(2D) or z(3D) projection." << endl;
      else { cout << "The reference area is " << RefArea;
        if (SystemMeasurements == US) cout << " ft^2." << endl; else cout << " m^2." << endl;
      }

      if (SemiSpan == 0.0) cout << "The semi-span will be computed using the max y(3D) value." << endl;
      else { cout << "The semi-span length area is " << SemiSpan;
        if (SystemMeasurements == US) cout << " ft." << endl; else cout << " m." << endl;
      }

      cout << "The reference length is " << RefLength;
      if (SystemMeasurements == US) cout << " ft." << endl; else cout << " m." << endl;

      if (nMarker_Monitoring != 0){
        if ((nRefOriginMoment_X > 1) || (nRefOriginMoment_Y > 1) || (nRefOriginMoment_Z > 1)) {
          cout << "Surface(s) where the force coefficients are evaluated and \n";
          cout << "their reference origin for moment computation: \n";

          for (iMarker_Monitoring = 0; iMarker_Monitoring < nMarker_Monitoring; iMarker_Monitoring++) {
            cout << "   - " << Marker_Monitoring[iMarker_Monitoring] << " (" << RefOriginMoment_X[iMarker_Monitoring] <<", "<<RefOriginMoment_Y[iMarker_Monitoring] <<", "<< RefOriginMoment_Z[iMarker_Monitoring] << ")";
            if (iMarker_Monitoring < nMarker_Monitoring-1) cout << ".\n";
            else {
              if (SystemMeasurements == US) cout <<" ft."<< endl;
              else cout <<" m."<< endl;
            }

          }
        }
        else {
          cout << "Reference origin for moment evaluation is (" << RefOriginMoment_X[0] << ", " << RefOriginMoment_Y[0] << ", " << RefOriginMoment_Z[0] << ")." << endl;
          cout << "Surface(s) where the force coefficients are evaluated: ";
          for (iMarker_Monitoring = 0; iMarker_Monitoring < nMarker_Monitoring; iMarker_Monitoring++) {
            cout << Marker_Monitoring[iMarker_Monitoring];
            if (iMarker_Monitoring < nMarker_Monitoring-1) cout << ", ";
            else cout <<"."<< endl;
          }
          cout<< endl;
        }
      }
    }

    if (nMarker_Designing != 0) {
      cout << "Surface(s) where the objective function is evaluated: ";
      for (iMarker_Designing = 0; iMarker_Designing < nMarker_Designing; iMarker_Designing++) {
        cout << Marker_Designing[iMarker_Designing];
        if (iMarker_Designing < nMarker_Designing-1) cout << ", ";
        else cout <<".";
      }
      cout<< endl;
    }

    if (nMarker_Plotting != 0) {
      cout << "Surface(s) plotted in the output file: ";
      for (iMarker_Plotting = 0; iMarker_Plotting < nMarker_Plotting; iMarker_Plotting++) {
        cout << Marker_Plotting[iMarker_Plotting];
        if (iMarker_Plotting < nMarker_Plotting-1) cout << ", ";
        else cout <<".";
      }
      cout<< endl;
    }

    if (nMarker_Analyze != 0) {
      cout << "Surface(s) to be analyzed in detail: ";
      for (iMarker_Analyze = 0; iMarker_Analyze < nMarker_Analyze; iMarker_Analyze++) {
        cout << Marker_Analyze[iMarker_Analyze];
        if (iMarker_Analyze < nMarker_Analyze-1) cout << ", ";
        else cout <<".";
      }
      cout<< endl;
    }

    if (nMarker_ZoneInterface != 0) {
      cout << "Surface(s) acting as an interface among zones: ";
      for (iMarker_ZoneInterface = 0; iMarker_ZoneInterface < nMarker_ZoneInterface; iMarker_ZoneInterface++) {
        cout << Marker_ZoneInterface[iMarker_ZoneInterface];
        if (iMarker_ZoneInterface < nMarker_ZoneInterface-1) cout << ", ";
        else cout <<".";
      }
      cout<<endl;
    }

    if(nMarker_PyCustom != 0) {
      cout << "Surface(s) that are customizable in Python: ";
      for(iMarker_PyCustom=0; iMarker_PyCustom < nMarker_PyCustom; iMarker_PyCustom++){
        cout << Marker_PyCustom[iMarker_PyCustom];
        if (iMarker_PyCustom < nMarker_PyCustom-1) cout << ", ";
        else cout << ".";
      }
      cout << endl;
    }

    if (nMarker_DV != 0) {
      cout << "Surface(s) affected by the design variables: ";
      for (iMarker_DV = 0; iMarker_DV < nMarker_DV; iMarker_DV++) {
        cout << Marker_DV[iMarker_DV];
        if (iMarker_DV < nMarker_DV-1) cout << ", ";
        else cout <<".";
      }
      cout<< endl;
    }

    if (nMarker_Moving != 0) {
      cout << "Surface(s) in motion: ";
      for (iMarker_Moving = 0; iMarker_Moving < nMarker_Moving; iMarker_Moving++) {
        cout << Marker_Moving[iMarker_Moving];
        if (iMarker_Moving < nMarker_Moving-1) cout << ", ";
        else cout <<".";
      }
      cout<< endl;
    }

  }

  if (val_software == SU2_GEO) {
    if (nMarker_GeoEval != 0) {
      cout << "Surface(s) where the geometrical based functions is evaluated: ";
      for (iMarker_GeoEval = 0; iMarker_GeoEval < nMarker_GeoEval; iMarker_GeoEval++) {
        cout << Marker_GeoEval[iMarker_GeoEval];
        if (iMarker_GeoEval < nMarker_GeoEval-1) cout << ", ";
        else cout <<".";
      }
      cout<< endl;
    }
  }

  cout << "Input mesh file name: " << Mesh_FileName << endl;

  if (val_software == SU2_DOT) {
    if (DiscreteAdjoint) {
      cout << "Input sensitivity file name: " << GetObjFunc_Extension(Solution_AdjFileName) << "." << endl;
    }else {
    cout << "Input sensitivity file name: " << SurfAdjCoeff_FileName << "." << endl;
  }
  }

  if (val_software == SU2_MSH) {
    switch (Kind_Adaptation) {
    case FULL: case WAKE: case FULL_FLOW: case FULL_ADJOINT: case SMOOTHING: case SUPERSONIC_SHOCK:
      break;
    case GRAD_FLOW:
      cout << "Read flow solution from: " << Solution_FileName << "." << endl;
      break;
    case GRAD_ADJOINT:
      cout << "Read adjoint flow solution from: " << Solution_AdjFileName << "." << endl;
      break;
    case GRAD_FLOW_ADJ: case COMPUTABLE: case REMAINING:
      cout << "Read flow solution from: " << Solution_FileName << "." << endl;
      cout << "Read adjoint flow solution from: " << Solution_AdjFileName << "." << endl;
      break;
    }
  }

  if (val_software == SU2_DEF) {
    cout << endl <<"---------------- Grid deformation parameters ( Zone "  << iZone << " )  ----------------" << endl;
    cout << "Grid deformation using a linear elasticity method." << endl;

    if (Hold_GridFixed == YES) cout << "Hold some regions of the mesh fixed (hardcode implementation)." << endl;
  }

  if (val_software == SU2_DOT) {
  cout << endl <<"-------------- Surface deformation parameters ( Zone "  << iZone << " ) ----------------" << endl;
  }

  if (((val_software == SU2_DEF) || (val_software == SU2_DOT)) && (Design_Variable[0] != NO_DEFORMATION)) {

    for (unsigned short iDV = 0; iDV < nDV; iDV++) {


      if ((Design_Variable[iDV] != NO_DEFORMATION) &&
          (Design_Variable[iDV] != FFD_SETTING) &&
          (Design_Variable[iDV] != SCALE_GRID) &&
          (Design_Variable[iDV] != TRANSLATE_GRID) &&
          (Design_Variable[iDV] != ROTATE_GRID) &&
          (Design_Variable[iDV] != SURFACE_FILE)) {

        if (iDV == 0)
          cout << "Design variables definition (markers <-> value <-> param):" << endl;

        switch (Design_Variable[iDV]) {
          case FFD_CONTROL_POINT_2D:  cout << "FFD 2D (control point) <-> "; break;
          case FFD_CAMBER_2D:         cout << "FFD 2D (camber) <-> "; break;
          case FFD_THICKNESS_2D:      cout << "FFD 2D (thickness) <-> "; break;
          case FFD_TWIST_2D:          cout << "FFD 2D (twist) <-> "; break;
          case HICKS_HENNE:           cout << "Hicks Henne <-> " ; break;
          case SURFACE_BUMP:          cout << "Surface bump <-> " ; break;
          case ANGLE_OF_ATTACK:       cout << "Angle of attack <-> " ; break;
          case CST:                   cout << "Kulfan parameter number (CST) <-> " ; break;
          case TRANSLATION:           cout << "Translation design variable."; break;
          case SCALE:                 cout << "Scale design variable."; break;
          case NACA_4DIGITS:          cout << "NACA four digits <-> "; break;
          case PARABOLIC:             cout << "Parabolic <-> "; break;
          case AIRFOIL:               cout << "Airfoil <-> "; break;
          case ROTATION:              cout << "Rotation <-> "; break;
          case FFD_CONTROL_POINT:     cout << "FFD (control point) <-> "; break;
          case FFD_NACELLE:           cout << "FFD (nacelle) <-> "; break;
          case FFD_GULL:              cout << "FFD (gull) <-> "; break;
          case FFD_TWIST:             cout << "FFD (twist) <-> "; break;
          case FFD_ROTATION:          cout << "FFD (rotation) <-> "; break;
          case FFD_CONTROL_SURFACE:   cout << "FFD (control surface) <-> "; break;
          case FFD_CAMBER:            cout << "FFD (camber) <-> "; break;
          case FFD_THICKNESS:         cout << "FFD (thickness) -> "; break;
          case FFD_ANGLE_OF_ATTACK:   cout << "FFD (angle of attack) <-> "; break;
        }

        for (iMarker_DV = 0; iMarker_DV < nMarker_DV; iMarker_DV++) {
          cout << Marker_DV[iMarker_DV];
          if (iMarker_DV < nMarker_DV-1) cout << ", ";
          else cout << " <-> ";
        }

        for (iDV_Value = 0; iDV_Value < nDV_Value[iDV]; iDV_Value++) {
          cout << DV_Value[iDV][iDV_Value];
          if (iDV_Value != nDV_Value[iDV]-1) cout << ", ";
        }
        cout << " <-> ";

        if ((Design_Variable[iDV] == NO_DEFORMATION) ||
            (Design_Variable[iDV] == FFD_SETTING) ||
            (Design_Variable[iDV] == SCALE) ) nParamDV = 0;
        if (Design_Variable[iDV] == ANGLE_OF_ATTACK) nParamDV = 1;
        if ((Design_Variable[iDV] == FFD_CAMBER_2D) ||
            (Design_Variable[iDV] == FFD_THICKNESS_2D) ||
            (Design_Variable[iDV] == HICKS_HENNE) ||
            (Design_Variable[iDV] == PARABOLIC) ||
            (Design_Variable[iDV] == AIRFOIL) ||
            (Design_Variable[iDV] == FFD_GULL) ||
            (Design_Variable[iDV] == FFD_ANGLE_OF_ATTACK) ) nParamDV = 2;
        if ((Design_Variable[iDV] ==  TRANSLATION) ||
            (Design_Variable[iDV] ==  NACA_4DIGITS) ||
            (Design_Variable[iDV] ==  CST) ||
            (Design_Variable[iDV] ==  SURFACE_BUMP) ||
            (Design_Variable[iDV] ==  FFD_CAMBER) ||
            (Design_Variable[iDV] ==  FFD_TWIST_2D) ||
            (Design_Variable[iDV] ==  FFD_THICKNESS) ) nParamDV = 3;
        if (Design_Variable[iDV] == FFD_CONTROL_POINT_2D) nParamDV = 5;
        if (Design_Variable[iDV] == ROTATION) nParamDV = 6;
        if ((Design_Variable[iDV] ==  FFD_CONTROL_POINT) ||
            (Design_Variable[iDV] ==  FFD_ROTATION) ||
            (Design_Variable[iDV] ==  FFD_CONTROL_SURFACE) ) nParamDV = 7;
        if (Design_Variable[iDV] == FFD_TWIST) nParamDV = 8;

        for (unsigned short iParamDV = 0; iParamDV < nParamDV; iParamDV++) {

          if (iParamDV == 0) cout << "( ";

          if ((iParamDV == 0) &&
              ((Design_Variable[iDV] == NO_DEFORMATION) ||
               (Design_Variable[iDV] == FFD_SETTING) ||
               (Design_Variable[iDV] == FFD_ANGLE_OF_ATTACK) ||
               (Design_Variable[iDV] == FFD_CONTROL_POINT_2D) ||
               (Design_Variable[iDV] == FFD_CAMBER_2D) ||
               (Design_Variable[iDV] == FFD_THICKNESS_2D) ||
               (Design_Variable[iDV] == FFD_TWIST_2D) ||
               (Design_Variable[iDV] == FFD_CONTROL_POINT) ||
               (Design_Variable[iDV] == FFD_NACELLE) ||
               (Design_Variable[iDV] == FFD_GULL) ||
               (Design_Variable[iDV] == FFD_TWIST) ||
               (Design_Variable[iDV] == FFD_ROTATION) ||
               (Design_Variable[iDV] == FFD_CONTROL_SURFACE) ||
               (Design_Variable[iDV] == FFD_CAMBER) ||
               (Design_Variable[iDV] == FFD_THICKNESS))) cout << FFDTag[iDV];
          else cout << ParamDV[iDV][iParamDV];

          if (iParamDV < nParamDV-1) cout << ", ";
          else cout <<" )"<< endl;

        }

      }

      else if (Design_Variable[iDV] == NO_DEFORMATION) {
        cout << "No deformation of the numerical grid. Just output .su2 file." << endl;
      }

      else if (Design_Variable[iDV] == SCALE_GRID) {
        nParamDV = 0;
        cout << "Scaling of the volume grid by a constant factor." << endl;
      }

      else if (Design_Variable[iDV] == TRANSLATE_GRID) {
        nParamDV = 3;
        cout << "Rigid translation of the volume grid." << endl;
      }

      else if (Design_Variable[iDV] == ROTATE_GRID) {
        nParamDV = 6;
        cout << "Rigid rotation of the volume grid." << endl;
      }

      else if (Design_Variable[iDV] == FFD_SETTING) {

        cout << "Setting the FFD box structure." << endl;
        cout << "FFD boxes definition (FFD tag <-> degree <-> coord):" << endl;

        for (unsigned short iFFDBox = 0; iFFDBox < nFFDBox; iFFDBox++) {

          cout << TagFFDBox[iFFDBox] << " <-> ";

          for (unsigned short iDegreeFFD = 0; iDegreeFFD < 3; iDegreeFFD++) {
            if (iDegreeFFD == 0) cout << "( ";
            cout << DegreeFFDBox[iFFDBox][iDegreeFFD];
            if (iDegreeFFD < 2) cout << ", ";
            else cout <<" )";
          }

          cout << " <-> ";

          for (unsigned short iCoordFFD = 0; iCoordFFD < 24; iCoordFFD++) {
            if (iCoordFFD == 0) cout << "( ";
            cout << CoordFFDBox[iFFDBox][iCoordFFD];
            if (iCoordFFD < 23) cout << ", ";
            else cout <<" )"<< endl;
          }

        }

      }

      else cout << endl;

    }
  }

  if (((val_software == SU2_CFD) && ( ContinuousAdjoint || DiscreteAdjoint)) || (val_software == SU2_DOT)) {

    cout << endl <<"---------------- Design problem definition  ( Zone "  << iZone << " ) ------------------" << endl;
    if (nObj==1) {
      switch (Kind_ObjFunc[0]) {
        case DRAG_COEFFICIENT:           cout << "CD objective function";
          if (Fixed_CL_Mode) {           cout << " using fixed CL mode, dCD/dCL = " << dCD_dCL << "." << endl; }
          else if (Fixed_CM_Mode) {      cout << " using fixed CMy mode, dCD/dCMy = " << dCD_dCMy << "." << endl; }
          else {                         cout << "." << endl; }
          break;
        case LIFT_COEFFICIENT:           cout << "CL objective function." << endl; break;
        case MOMENT_X_COEFFICIENT:       cout << "CMx objective function" << endl;
          if (Fixed_CL_Mode) {           cout << " using fixed CL mode, dCMx/dCL = " << dCMx_dCL << "." << endl; }
          else {                         cout << "." << endl; }
          break;
        case MOMENT_Y_COEFFICIENT:       cout << "CMy objective function" << endl;
          if (Fixed_CL_Mode) {           cout << " using fixed CL mode, dCMy/dCL = " << dCMy_dCL << "." << endl; }
          else {                         cout << "." << endl; }
          break;
        case MOMENT_Z_COEFFICIENT:       cout << "CMz objective function" << endl;
          if (Fixed_CL_Mode) {           cout << " using fixed CL mode, dCMz/dCL = " << dCMz_dCL << "." << endl; }
          else {                         cout << "." << endl; }
          break;
        case INVERSE_DESIGN_PRESSURE:    cout << "Inverse design (Cp) objective function." << endl; break;
        case INVERSE_DESIGN_HEATFLUX:    cout << "Inverse design (Heat Flux) objective function." << endl; break;
        case SIDEFORCE_COEFFICIENT:      cout << "Side force objective function." << endl; break;
        case EFFICIENCY:                 cout << "CL/CD objective function." << endl; break;
        case EQUIVALENT_AREA:            cout << "Equivalent area objective function. CD weight: " << WeightCd <<"."<< endl;  break;
        case NEARFIELD_PRESSURE:         cout << "Nearfield pressure objective function. CD weight: " << WeightCd <<"."<< endl;  break;
        case FORCE_X_COEFFICIENT:        cout << "X-force objective function." << endl; break;
        case FORCE_Y_COEFFICIENT:        cout << "Y-force objective function." << endl; break;
        case FORCE_Z_COEFFICIENT:        cout << "Z-force objective function." << endl; break;
        case THRUST_COEFFICIENT:         cout << "Thrust objective function." << endl; break;
        case TORQUE_COEFFICIENT:         cout << "Torque efficiency objective function." << endl; break;
        case TOTAL_HEATFLUX:             cout << "Total heat flux objective function." << endl; break;
        case MAXIMUM_HEATFLUX:           cout << "Maximum heat flux objective function." << endl; break;
        case FIGURE_OF_MERIT:            cout << "Rotor Figure of Merit objective function." << endl; break;
        case BUFFET_SENSOR:              cout << "Buffet sensor objective function." << endl; break;
        case SURFACE_TOTAL_PRESSURE:     cout << "Average total pressure objective function." << endl; break;
        case SURFACE_STATIC_PRESSURE:    cout << "Average static pressure objective function." << endl; break;
        case SURFACE_MASSFLOW:           cout << "Mass flow rate objective function." << endl; break;
        case SURFACE_MACH:               cout << "Mach number objective function." << endl; break;
        case CUSTOM_OBJFUNC:             cout << "Custom objective function." << endl; break;
        case REFERENCE_GEOMETRY:         cout << "Target geometry objective function." << endl; break;
        case REFERENCE_NODE:             cout << "Target node displacement objective function." << endl; break;
        case VOLUME_FRACTION:            cout << "Volume fraction objective function." << endl; break;
        case TOPOL_DISCRETENESS:         cout << "Topology discreteness objective function." << endl; break;
        case TOPOL_COMPLIANCE:           cout << "Topology compliance objective function." << endl; break;
      }
    }
    else {
      cout << "Weighted sum objective function." << endl;
    }

  }

  if (val_software == SU2_CFD) {
    cout << endl <<"--------------- Space Numerical Integration ( Zone "  << iZone << " ) ------------------" << endl;

    if (SmoothNumGrid) cout << "There are some smoothing iterations on the grid coordinates." << endl;

    if ((Kind_Solver == EULER)          || (Kind_Solver == NAVIER_STOKES)          || (Kind_Solver == RANS) ||
        (Kind_Solver == INC_EULER)      || (Kind_Solver == INC_NAVIER_STOKES)      || (Kind_Solver == INC_RANS) ||
        (Kind_Solver == DISC_ADJ_EULER) || (Kind_Solver == DISC_ADJ_NAVIER_STOKES) || (Kind_Solver == DISC_ADJ_RANS) ) {

      if (Kind_ConvNumScheme_Flow == SPACE_CENTERED) {
        if (Kind_Centered_Flow == JST) {
          cout << "Jameson-Schmidt-Turkel scheme (2nd order in space) for the flow inviscid terms."<< endl;
          cout << "JST viscous coefficients (2nd & 4th): " << Kappa_2nd_Flow << ", " << Kappa_4th_Flow <<"." << endl;
          cout << "The method includes a grid stretching correction (p = 0.3)."<< endl;
        }
        if (Kind_Centered_Flow == JST_KE) {
          cout << "Jameson-Schmidt-Turkel scheme (2nd order in space) for the flow inviscid terms."<< endl;
          cout << "JST viscous coefficients (2nd & 4th): " << Kappa_2nd_Flow << ", " << Kappa_4th_Flow << "." << endl;
          cout << "The method includes a grid stretching correction (p = 0.3)."<< endl;
        }
        if (Kind_Centered_Flow == LAX) {
          cout << "Lax-Friedrich scheme (1st order in space) for the flow inviscid terms."<< endl;
          cout << "Lax viscous coefficients (1st): " << Kappa_1st_Flow << "." << endl;
          cout << "First order integration." << endl;
        }
      }

      if (Kind_ConvNumScheme_Flow == SPACE_UPWIND) {
        if (Kind_Upwind_Flow == ROE)    cout << "Roe (with entropy fix = "<< EntropyFix_Coeff <<") solver for the flow inviscid terms."<< endl;
        if (Kind_Upwind_Flow == TURKEL) cout << "Roe-Turkel solver for the flow inviscid terms."<< endl;
        if (Kind_Upwind_Flow == AUSM)   cout << "AUSM solver for the flow inviscid terms."<< endl;
        if (Kind_Upwind_Flow == HLLC)   cout << "HLLC solver for the flow inviscid terms."<< endl;
        if (Kind_Upwind_Flow == SW)     cout << "Steger-Warming solver for the flow inviscid terms."<< endl;
        if (Kind_Upwind_Flow == MSW)    cout << "Modified Steger-Warming solver for the flow inviscid terms."<< endl;
        if (Kind_Upwind_Flow == CUSP)   cout << "CUSP solver for the flow inviscid terms."<< endl;
        if (Kind_Upwind_Flow == L2ROE)  cout << "L2ROE Low Mach ROE solver for the flow inviscid terms."<< endl;
        if (Kind_Upwind_Flow == LMROE)  cout << "Rieper Low Mach ROE solver for the flow inviscid terms."<< endl;
        if (Kind_Upwind_Flow == SLAU)   cout << "Simple Low-Dissipation AUSM solver for the flow inviscid terms."<< endl;
        if (Kind_Upwind_Flow == SLAU2)  cout << "Simple Low-Dissipation AUSM 2 solver for the flow inviscid terms."<< endl;
        if (Kind_Upwind_Flow == FDS)    cout << "Flux difference splitting (FDS) upwind scheme for the flow inviscid terms."<< endl;
        if (Kind_Upwind_Flow == AUSMPLUSUP)  cout << "AUSM+-up solver for the flow inviscid terms."<< endl;
  if (Kind_Upwind_Flow == AUSMPLUSUP2)  cout << "AUSM+-up2 solver for the flow inviscid terms."<< endl;

  if (Kind_Solver == EULER         || Kind_Solver == DISC_ADJ_EULER ||
      Kind_Solver == NAVIER_STOKES || Kind_Solver == DISC_ADJ_NAVIER_STOKES ||
      Kind_Solver == RANS          || Kind_Solver == DISC_ADJ_RANS) {
          switch (Kind_RoeLowDiss) {
            case NO_ROELOWDISS: cout << "Standard Roe without low-dissipation function."<< endl; break;
            case NTS: cout << "Roe with NTS low-dissipation function."<< endl; break;
            case FD: cout << "Roe with DDES's FD low-dissipation function."<< endl; break;
            case NTS_DUCROS: cout << "Roe with NTS low-dissipation function + Ducros shock sensor."<< endl; break;
            case FD_DUCROS: cout << "Roe with DDES's FD low-dissipation function + Ducros shock sensor."<< endl; break;
          }
        }

        if (MUSCL_Flow) {
          cout << "Second order integration in space, with slope limiter." << endl;
            switch (Kind_SlopeLimit_Flow) {
              case NO_LIMITER:
                cout << "No slope-limiting method. "<< endl;
                break;
              case VENKATAKRISHNAN:
                cout << "Venkatakrishnan slope-limiting method, with constant: " << Venkat_LimiterCoeff <<". "<< endl;
                cout << "The reference element size is: " << RefElemLength <<". "<< endl;
                break;
              case VENKATAKRISHNAN_WANG:
                cout << "Venkatakrishnan-Wang slope-limiting method, with constant: " << Venkat_LimiterCoeff <<". "<< endl;
                break;
              case BARTH_JESPERSEN:
                cout << "Barth-Jespersen slope-limiting method." << endl;
                break;
              case VAN_ALBADA_EDGE:
                cout << "Van Albada slope-limiting method implemented by edges." << endl;
                break;
            }
        }
        else {
          cout << "First order integration in space." << endl;
        }

      }

    }

    if ((Kind_Solver == RANS) || (Kind_Solver == DISC_ADJ_RANS)) {
      if (Kind_ConvNumScheme_Turb == SPACE_UPWIND) {
        if (Kind_Upwind_Turb == SCALAR_UPWIND) cout << "Scalar upwind solver for the turbulence model."<< endl;
        if (MUSCL_Turb) {
          cout << "Second order integration in space with slope limiter." << endl;
            switch (Kind_SlopeLimit_Turb) {
              case NO_LIMITER:
                cout << "No slope-limiting method. "<< endl;
                break;
              case VENKATAKRISHNAN:
                cout << "Venkatakrishnan slope-limiting method, with constant: " << Venkat_LimiterCoeff <<". "<< endl;
                cout << "The reference element size is: " << RefElemLength <<". "<< endl;
                break;
              case VENKATAKRISHNAN_WANG:
                cout << "Venkatakrishnan-Wang slope-limiting method, with constant: " << Venkat_LimiterCoeff <<". "<< endl;
                break;
              case BARTH_JESPERSEN:
                cout << "Barth-Jespersen slope-limiting method." << endl;
                break;
              case VAN_ALBADA_EDGE:
                cout << "Van Albada slope-limiting method implemented by edges." << endl;
                break;
            }
        }
        else {
          cout << "First order integration in space." << endl;
        }
      }
    }

    if ((Kind_Solver == ADJ_EULER) || (Kind_Solver == ADJ_NAVIER_STOKES) || (Kind_Solver == ADJ_RANS)) {

      if (Kind_ConvNumScheme_AdjFlow == SPACE_CENTERED) {
        if (Kind_Centered_AdjFlow == JST) {
          cout << "Jameson-Schmidt-Turkel scheme for the adjoint inviscid terms."<< endl;
          cout << "JST viscous coefficients (1st, 2nd, & 4th): " << Kappa_1st_AdjFlow
          << ", " << Kappa_2nd_AdjFlow << ", " << Kappa_4th_AdjFlow <<"."<< endl;
          cout << "The method includes a grid stretching correction (p = 0.3)."<< endl;
          cout << "Second order integration." << endl;
        }
        if (Kind_Centered_AdjFlow == LAX) {
          cout << "Lax-Friedrich scheme for the adjoint inviscid terms."<< endl;
          cout << "First order integration." << endl;
        }
      }

      if (Kind_ConvNumScheme_AdjFlow == SPACE_UPWIND) {
        if (Kind_Upwind_AdjFlow == ROE) cout << "Roe (with entropy fix = "<< EntropyFix_Coeff <<") solver for the adjoint inviscid terms."<< endl;
        if (MUSCL_AdjFlow) {
          cout << "Second order integration with slope limiter." << endl;
            switch (Kind_SlopeLimit_AdjFlow) {
              case NO_LIMITER:
                cout << "No slope-limiting method. "<< endl;
                break;
              case VENKATAKRISHNAN:
                cout << "Venkatakrishnan slope-limiting method, with constant: " << Venkat_LimiterCoeff <<". "<< endl;
                cout << "The reference element size is: " << RefElemLength <<". "<< endl;
                break;
              case VENKATAKRISHNAN_WANG:
                cout << "Venkatakrishnan-Wang slope-limiting method, with constant: " << Venkat_LimiterCoeff <<". "<< endl;
                break;
              case BARTH_JESPERSEN:
                cout << "Barth-Jespersen slope-limiting method." << endl;
                break;
              case VAN_ALBADA_EDGE:
                cout << "Van Albada slope-limiting method implemented by edges." << endl;
                break;
              case SHARP_EDGES:
                cout << "Sharp edges slope-limiting method, with constant: " << Venkat_LimiterCoeff <<". "<< endl;
                cout << "The reference element size is: " << RefElemLength <<". "<< endl;
                cout << "The reference sharp edge distance is: " << AdjSharp_LimiterCoeff*RefElemLength*Venkat_LimiterCoeff <<". "<< endl;
                break;
              case WALL_DISTANCE:
                cout << "Wall distance slope-limiting method, with constant: " << Venkat_LimiterCoeff <<". "<< endl;
                cout << "The reference element size is: " << RefElemLength <<". "<< endl;
                cout << "The reference wall distance is: " << AdjSharp_LimiterCoeff*RefElemLength*Venkat_LimiterCoeff <<". "<< endl;
                break;
            }
        }
        else {
          cout << "First order integration." << endl;
        }
      }

      cout << "The reference sharp edge distance is: " << AdjSharp_LimiterCoeff*RefElemLength*Venkat_LimiterCoeff <<". "<< endl;

    }

    if ((Kind_Solver == ADJ_RANS) && (!Frozen_Visc_Cont)) {
      if (Kind_ConvNumScheme_AdjTurb == SPACE_UPWIND) {
        if (Kind_Upwind_Turb == SCALAR_UPWIND) cout << "Scalar upwind solver (first order) for the adjoint turbulence model."<< endl;
        if (MUSCL_AdjTurb) {
          cout << "Second order integration with slope limiter." << endl;
            switch (Kind_SlopeLimit_AdjTurb) {
              case NO_LIMITER:
                cout << "No slope-limiting method. "<< endl;
                break;
              case VENKATAKRISHNAN:
                cout << "Venkatakrishnan slope-limiting method, with constant: " << Venkat_LimiterCoeff <<". "<< endl;
                cout << "The reference element size is: " << RefElemLength <<". "<< endl;
                break;
              case VENKATAKRISHNAN_WANG:
                cout << "Venkatakrishnan-Wang slope-limiting method, with constant: " << Venkat_LimiterCoeff <<". "<< endl;
                break;
              case BARTH_JESPERSEN:
                cout << "Barth-Jespersen slope-limiting method." << endl;
                break;
              case VAN_ALBADA_EDGE:
                cout << "Van Albada slope-limiting method implemented by edges." << endl;
                break;
              case SHARP_EDGES:
                cout << "Sharp edges slope-limiting method, with constant: " << Venkat_LimiterCoeff <<". "<< endl;
                cout << "The reference element size is: " << RefElemLength <<". "<< endl;
                cout << "The reference sharp edge distance is: " << AdjSharp_LimiterCoeff*RefElemLength*Venkat_LimiterCoeff <<". "<< endl;
                break;
              case WALL_DISTANCE:
                cout << "Wall distance slope-limiting method, with constant: " << Venkat_LimiterCoeff <<". "<< endl;
                cout << "The reference element size is: " << RefElemLength <<". "<< endl;
                cout << "The reference wall distance is: " << AdjSharp_LimiterCoeff*RefElemLength*Venkat_LimiterCoeff <<". "<< endl;
                break;
            }
        }
        else {
          cout << "First order integration." << endl;
        }
      }
    }

    if ((Kind_Solver == NAVIER_STOKES) || (Kind_Solver == RANS) ||
        (Kind_Solver == INC_NAVIER_STOKES) || (Kind_Solver == INC_RANS) ||
        (Kind_Solver == DISC_ADJ_INC_NAVIER_STOKES) || (Kind_Solver == DISC_ADJ_INC_RANS) ||
        (Kind_Solver == DISC_ADJ_NAVIER_STOKES) || (Kind_Solver == DISC_ADJ_RANS)) {
        cout << "Average of gradients with correction (viscous flow terms)." << endl;
    }

    if ((Kind_Solver == ADJ_NAVIER_STOKES) || (Kind_Solver == ADJ_RANS)) {
      cout << "Average of gradients with correction (viscous adjoint terms)." << endl;
    }

    if ((Kind_Solver == RANS) || (Kind_Solver == DISC_ADJ_RANS) || (Kind_Solver == INC_RANS) || (Kind_Solver == DISC_ADJ_INC_RANS) ) {
      cout << "Average of gradients with correction (viscous turbulence terms)." << endl;
    }

    if ((Kind_Solver == ADJ_RANS) && (!Frozen_Visc_Cont)) {
      cout << "Average of gradients with correction (2nd order) for computation of adjoint viscous turbulence terms." << endl;
      if (Kind_TimeIntScheme_AdjTurb == EULER_IMPLICIT) cout << "Euler implicit method for the turbulent adjoint equation." << endl;
    }

    if(Kind_Solver != FEM_EULER && Kind_Solver != FEM_NAVIER_STOKES &&
       Kind_Solver != FEM_RANS  && Kind_Solver != FEM_LES &&
       Kind_Solver != DISC_ADJ_FEM_EULER && Kind_Solver != DISC_ADJ_FEM_NS &&
       Kind_Solver != DISC_ADJ_FEM_RANS) {
      if (!fea){
        switch (Kind_Gradient_Method_Recon) {
          case GREEN_GAUSS: cout << "Gradient for upwind reconstruction: Green-Gauss." << endl; break;
          case LEAST_SQUARES: cout << "Gradient for upwind reconstruction: unweighted Least-Squares." << endl; break;
          case WEIGHTED_LEAST_SQUARES: cout << "Gradient for upwind reconstruction: inverse-distance weighted Least-Squares." << endl; break;
        }
        switch (Kind_Gradient_Method) {
          case GREEN_GAUSS: cout << "Gradient for viscous and source terms: Green-Gauss." << endl; break;
          case LEAST_SQUARES: cout << "Gradient for viscous and source terms: unweighted Least-Squares." << endl; break;
          case WEIGHTED_LEAST_SQUARES: cout << "Gradient for viscous and source terms: inverse-distance weighted Least-Squares." << endl; break;
        }
      }
      else{
        cout << "Spatial discretization using the Finite Element Method." << endl;
      }
    }

    if(Kind_Solver == FEM_EULER || Kind_Solver == FEM_NAVIER_STOKES ||
       Kind_Solver == FEM_RANS  || Kind_Solver == FEM_LES ||
       Kind_Solver == DISC_ADJ_FEM_EULER || Kind_Solver == DISC_ADJ_FEM_NS ||
       Kind_Solver == DISC_ADJ_FEM_RANS) {
      if(Kind_FEM_Flow == DG) {
        cout << "Discontinuous Galerkin Finite element solver" << endl;

        switch( Riemann_Solver_FEM ) {
          case ROE:           cout << "Roe (with entropy fix) solver for inviscid fluxes over the faces" << endl; break;
          case LAX_FRIEDRICH: cout << "Lax-Friedrich solver for inviscid fluxes over the faces" << endl; break;
          case AUSM:          cout << "AUSM solver inviscid fluxes over the faces" << endl; break;
          case HLLC:          cout << "HLLC solver inviscid fluxes over the faces" << endl; break;
        }

        if(Kind_Solver != FEM_EULER && Kind_Solver != DISC_ADJ_FEM_EULER) {
          cout << "Theta symmetrizing terms interior penalty: " << Theta_Interior_Penalty_DGFEM << endl;
        }
      }

      cout << "Quadrature factor for elements with constant Jacobian:     " << Quadrature_Factor_Straight << endl;
      cout << "Quadrature factor for elements with non-constant Jacobian: " << Quadrature_Factor_Curved << endl;

      cout << "Byte alignment matrix multiplications:      " << byteAlignmentMatMul << endl;
      cout << "Padded matrix size for optimal performance: " << sizeMatMulPadding << endl;
    }

    cout << endl <<"--------------- Time Numerical Integration  ( Zone "  << iZone << " ) ------------------" << endl;

    if (!fea) {
    switch (TimeMarching) {
      case NO:
      cout << "Local time stepping (steady state simulation)." << endl; break;
      case TIME_STEPPING:
      cout << "Unsteady simulation using a time stepping strategy."<< endl;
      if (Unst_CFL != 0.0) {
                          cout << "Time step computed by the code. Unsteady CFL number: " << Unst_CFL <<"."<< endl;
                          if (Delta_UnstTime != 0.0) {
                            cout << "Synchronization time provided by the user (s): "<< Delta_UnstTime << "." << endl;
                          }
                        }
      else cout << "Unsteady time step provided by the user (s): "<< Delta_UnstTime << "." << endl;
      break;
      case DT_STEPPING_1ST: case DT_STEPPING_2ND:
      if (TimeMarching == DT_STEPPING_1ST) cout << "Unsteady simulation, dual time stepping strategy (first order in time)."<< endl;
      if (TimeMarching == DT_STEPPING_2ND) cout << "Unsteady simulation, dual time stepping strategy (second order in time)."<< endl;
      if (Unst_CFL != 0.0) cout << "Time step computed by the code. Unsteady CFL number: " << Unst_CFL <<"."<< endl;
      else cout << "Unsteady time step provided by the user (s): "<< Delta_UnstTime << "." << endl;
      cout << "Total number of internal Dual Time iterations: "<< Unst_nIntIter <<"." << endl;
      break;
    }
  }
  else {
    if (Time_Domain) {
            cout << "Dynamic structural analysis."<< endl;
            cout << "Time step provided by the user for the dynamic analysis(s): "<< Delta_DynTime << "." << endl;
     } else {
            cout << "Static structural analysis." << endl;
    }
  }

    if ((Kind_Solver == EULER) || (Kind_Solver == NAVIER_STOKES) || (Kind_Solver == RANS) ||
        (Kind_Solver == INC_EULER) || (Kind_Solver == INC_NAVIER_STOKES) || (Kind_Solver == INC_RANS) ||
        (Kind_Solver == DISC_ADJ_INC_EULER) || (Kind_Solver == DISC_ADJ_INC_NAVIER_STOKES) || (Kind_Solver == DISC_ADJ_INC_RANS) ||
        (Kind_Solver == DISC_ADJ_EULER) || (Kind_Solver == DISC_ADJ_NAVIER_STOKES) || (Kind_Solver == DISC_ADJ_RANS) ||
        (Kind_Solver == DISC_ADJ_FEM_EULER) || (Kind_Solver == DISC_ADJ_FEM_NS) || (Kind_Solver == DISC_ADJ_FEM_RANS)) {
      switch (Kind_TimeIntScheme_Flow) {
        case RUNGE_KUTTA_EXPLICIT:
          cout << "Runge-Kutta explicit method for the flow equations." << endl;
          cout << "Number of steps: " << nRKStep << endl;
          cout << "Alpha coefficients: ";
          for (unsigned short iRKStep = 0; iRKStep < nRKStep; iRKStep++) {
            cout << "\t" << RK_Alpha_Step[iRKStep];
          }
          cout << endl;
          break;
        case EULER_EXPLICIT:
          cout << "Euler explicit method for the flow equations." << endl;
          break;
        case EULER_IMPLICIT:
          cout << "Euler implicit method for the flow equations." << endl;
          switch (Kind_Linear_Solver) {
            case BCGSTAB:
            case FGMRES:
            case RESTARTED_FGMRES:
              if (Kind_Linear_Solver == BCGSTAB)
                cout << "BCGSTAB is used for solving the linear system." << endl;
              else
                cout << "FGMRES is used for solving the linear system." << endl;
              switch (Kind_Linear_Solver_Prec) {
                case ILU: cout << "Using a ILU("<< Linear_Solver_ILU_n <<") preconditioning."<< endl; break;
                case LINELET: cout << "Using a linelet preconditioning."<< endl; break;
                case LU_SGS:  cout << "Using a LU-SGS preconditioning."<< endl; break;
                case JACOBI:  cout << "Using a Jacobi preconditioning."<< endl; break;
              }
              break;
            case SMOOTHER:
              switch (Kind_Linear_Solver_Prec) {
                case ILU:     cout << "A ILU(" << Linear_Solver_ILU_n << ")"; break;
                case LINELET: cout << "A Linelet"; break;
                case LU_SGS:  cout << "A LU-SGS"; break;
                case JACOBI:  cout << "A Jacobi"; break;
              }
              cout << " method is used for smoothing the linear system." << endl;
              break;
          }
          cout << "Convergence criteria of the linear solver: "<< Linear_Solver_Error <<"."<< endl;
          cout << "Max number of linear iterations: "<< Linear_Solver_Iter <<"."<< endl;
          break;
        case CLASSICAL_RK4_EXPLICIT:
          cout << "Classical RK4 explicit method for the flow equations." << endl;
          cout << "Number of steps: " << 4 << endl;
          cout << "Time coefficients: {0.5, 0.5, 1, 1}" << endl;
          cout << "Function coefficients: {1/6, 1/3, 1/3, 1/6}" << endl;
          break;
      }
    }

    if (fea) {
      switch (Kind_TimeIntScheme_FEA) {
        case CD_EXPLICIT:
          cout << "Explicit time integration (NOT IMPLEMENTED YET)." << endl;
          break;
        case GENERALIZED_ALPHA:
          cout << "Generalized-alpha method." << endl;
          break;
        case NEWMARK_IMPLICIT:
          if (Dynamic_Analysis) cout << "Newmark implicit method for the structural time integration." << endl;
          switch (Kind_Linear_Solver) {
            case BCGSTAB:
              cout << "BCGSTAB is used for solving the linear system." << endl;
              cout << "Convergence criteria of the linear solver: "<< Linear_Solver_Error <<"."<< endl;
              cout << "Max number of iterations: "<< Linear_Solver_Iter <<"."<< endl;
              break;
            case FGMRES: case RESTARTED_FGMRES:
              cout << "FGMRES is used for solving the linear system." << endl;
              cout << "Convergence criteria of the linear solver: "<< Linear_Solver_Error <<"."<< endl;
              cout << "Max number of iterations: "<< Linear_Solver_Iter <<"."<< endl;
              break;
            case CONJUGATE_GRADIENT:
              cout << "A Conjugate Gradient method is used for solving the linear system." << endl;
              cout << "Convergence criteria of the linear solver: "<< Linear_Solver_Error <<"."<< endl;
              cout << "Max number of iterations: "<< Linear_Solver_Iter <<"."<< endl;
              break;
          }
          break;
      }
    }

    if ((Kind_Solver == ADJ_EULER) || (Kind_Solver == ADJ_NAVIER_STOKES) || (Kind_Solver == ADJ_RANS)) {
      switch (Kind_TimeIntScheme_AdjFlow) {
        case RUNGE_KUTTA_EXPLICIT:
          cout << "Runge-Kutta explicit method for the adjoint equations." << endl;
          cout << "Number of steps: " << nRKStep << endl;
          cout << "Alpha coefficients: ";
          for (unsigned short iRKStep = 0; iRKStep < nRKStep; iRKStep++) {
            cout << "\t" << RK_Alpha_Step[iRKStep];
          }
          cout << endl;
          break;
        case EULER_EXPLICIT: cout << "Euler explicit method for the adjoint equations." << endl; break;
        case EULER_IMPLICIT: cout << "Euler implicit method for the adjoint equations." << endl; break;
      }
    }

    if(Kind_Solver == FEM_EULER || Kind_Solver == FEM_NAVIER_STOKES ||
       Kind_Solver == FEM_RANS  || Kind_Solver == FEM_LES) {
      switch (Kind_TimeIntScheme_FEM_Flow) {
        case RUNGE_KUTTA_EXPLICIT:
          cout << "Runge-Kutta explicit method for the flow equations." << endl;
          cout << "Number of steps: " << nRKStep << endl;
          cout << "Alpha coefficients: ";
          for (unsigned short iRKStep = 0; iRKStep < nRKStep; iRKStep++) {
            cout << "\t" << RK_Alpha_Step[iRKStep];
          }
          cout << endl;
          break;
        case CLASSICAL_RK4_EXPLICIT:
          cout << "Classical RK4 explicit method for the flow equations." << endl;
          cout << "Number of steps: " << 4 << endl;
          cout << "Time coefficients: {0.5, 0.5, 1, 1}" << endl;
          cout << "Function coefficients: {1/6, 1/3, 1/3, 1/6}" << endl;
          break;

        case ADER_DG:
          if(nLevels_TimeAccurateLTS == 1)
            cout << "ADER-DG for the flow equations with global time stepping." << endl;
          else
            cout << "ADER-DG for the flow equations with " << nLevels_TimeAccurateLTS
                 << " levels for time accurate local time stepping." << endl;

          switch( Kind_ADER_Predictor ) {
            case ADER_ALIASED_PREDICTOR:
              cout << "An aliased approach is used in the predictor step. " << endl;
              break;
            case ADER_NON_ALIASED_PREDICTOR:
              cout << "A non-aliased approach is used in the predictor step. " << endl;
              break;
          }
          cout << "Number of time DOFs ADER-DG predictor step: " << nTimeDOFsADER_DG << endl;
          cout << "Location of time DOFs ADER-DG on the interval [-1,1]: ";
          for (unsigned short iDOF=0; iDOF<nTimeDOFsADER_DG; iDOF++) {
            cout << "\t" << TimeDOFsADER_DG[iDOF];
          }
          cout << endl;
          cout << "Time quadrature factor for ADER-DG: " << Quadrature_Factor_Time_ADER_DG << endl;
          cout << "Number of time integration points ADER-DG: " << nTimeIntegrationADER_DG << endl;
          cout << "Location of time integration points ADER-DG on the interval [-1,1]: ";
          for (unsigned short iDOF=0; iDOF<nTimeIntegrationADER_DG; iDOF++) {
            cout << "\t" << TimeIntegrationADER_DG[iDOF];
          }
          cout << endl;
          cout << "Weights of time integration points ADER-DG on the interval [-1,1]: ";
          for (unsigned short iDOF=0; iDOF<nTimeIntegrationADER_DG; iDOF++) {
            cout << "\t" << WeightsIntegrationADER_DG[iDOF];
          }
          cout << endl;
          break;
      }
    }

    if (nMGLevels !=0) {

      if (nStartUpIter != 0) cout << "A total of " << nStartUpIter << " start up iterations on the fine grid."<< endl;
      if (MGCycle == V_CYCLE) cout << "V Multigrid Cycle, with " << nMGLevels << " multigrid levels."<< endl;
      if (MGCycle == W_CYCLE) cout << "W Multigrid Cycle, with " << nMGLevels << " multigrid levels."<< endl;
      if (MGCycle == FULLMG_CYCLE) cout << "Full Multigrid Cycle, with " << nMGLevels << " multigrid levels."<< endl;

      cout << "Damping factor for the residual restriction: " << Damp_Res_Restric <<"."<< endl;
      cout << "Damping factor for the correction prolongation: " << Damp_Correc_Prolong <<"."<< endl;
    }

    if ((Kind_Solver != FEM_ELASTICITY) && (Kind_Solver != DISC_ADJ_FEM)) {

      if (!CFL_Adapt) cout << "No CFL adaptation." << endl;
      else cout << "CFL adaptation. Factor down: "<< CFL_AdaptParam[0] <<", factor up: "<< CFL_AdaptParam[1]
        <<",\n                lower limit: "<< CFL_AdaptParam[2] <<", upper limit: " << CFL_AdaptParam[3] <<"."<< endl;

      if (nMGLevels !=0) {
        PrintingToolbox::CTablePrinter MGTable(&std::cout);

        MGTable.AddColumn("MG Level",         10);
        MGTable.AddColumn("Presmooth",     10);
        MGTable.AddColumn("PostSmooth",    10);
        MGTable.AddColumn("CorrectSmooth", 10);
        MGTable.SetAlign(PrintingToolbox::CTablePrinter::RIGHT);
        MGTable.PrintHeader();
        for (unsigned short iLevel = 0; iLevel < nMGLevels+1; iLevel++) {
          MGTable << iLevel << MG_PreSmooth[iLevel] << MG_PostSmooth[iLevel] << MG_CorrecSmooth[iLevel];
        }
        MGTable.PrintFooter();
      }
      if (TimeMarching != TIME_STEPPING) {
        cout << "Courant-Friedrichs-Lewy number:   ";
        cout.precision(3);
        cout.width(6); cout << CFL[0];
        cout << endl;
      }

    }

    if ((Kind_Solver == RANS) || (Kind_Solver == DISC_ADJ_RANS) ||
        (Kind_Solver == INC_RANS) || (Kind_Solver == DISC_ADJ_INC_RANS))
      if (Kind_TimeIntScheme_Turb == EULER_IMPLICIT)
        cout << "Euler implicit time integration for the turbulence model." << endl;
  }

  if (val_software == SU2_CFD) {

    cout << endl <<"------------------ Convergence Criteria  ( Zone "  << iZone << " ) ---------------------" << endl;

    cout << "Maximum number of solver subiterations: " << nInnerIter <<"."<< endl;
    if (Multizone_Problem)
      cout << "Maximum number of solver outer iterations: " << nOuterIter <<"."<< endl;
    if (Time_Domain)
      cout << "Maximum number of physical time-steps: " << nTimeIter <<"."<< endl;

    cout << "Begin convergence monitoring at iteration " << StartConv_Iter << "." << endl;
    cout << "Residual minimum value: 1e" << MinLogResidual << "." << endl;
    cout << "Cauchy series min. value: " << Cauchy_Eps << "." << endl;
    cout << "Number of Cauchy elements: " << Cauchy_Elems << "." << endl;
    if(Cauchy_Elems <1){
      SU2_MPI::Error(to_string(Cauchy_Elems) + string(" Cauchy elements are no viable input. Please check your configuration file."), CURRENT_FUNCTION);
    }
    cout << "Begin windowed time average at iteration " << StartWindowIteration << "." << endl;

    if(Wnd_Cauchy_Crit){
      cout << "Begin time convergence monitoring at iteration " << Wnd_StartConv_Iter + StartWindowIteration << "." << endl;
      cout << "Time cauchy series min. value: " << Wnd_Cauchy_Eps << "." << endl;
      cout << "Number of Cauchy elements: " << Wnd_Cauchy_Elems << "." << endl;
      if(Wnd_Cauchy_Elems <1){
        SU2_MPI::Error(to_string(Wnd_Cauchy_Elems) +string(" Cauchy elements are no viable input. Please check your configuration file."), CURRENT_FUNCTION);
      }
    }
  }

  if (val_software == SU2_MSH) {
    cout << endl <<"----------------- Grid adaptation strategy ( Zone "  << iZone << " ) -------------------" << endl;

    switch (Kind_Adaptation) {
      case NONE: break;
      case PERIODIC: cout << "Grid modification to run periodic bc problems." << endl; break;
      case FULL: cout << "Grid adaptation using a complete refinement." << endl; break;
      case WAKE: cout << "Grid adaptation of the wake." << endl; break;
      case FULL_FLOW: cout << "Flow grid adaptation using a complete refinement." << endl; break;
      case FULL_ADJOINT: cout << "Adjoint grid adaptation using a complete refinement." << endl; break;
      case GRAD_FLOW: cout << "Grid adaptation using gradient based strategy (density)." << endl; break;
      case GRAD_ADJOINT: cout << "Grid adaptation using gradient based strategy (adjoint density)." << endl; break;
      case GRAD_FLOW_ADJ: cout << "Grid adaptation using gradient based strategy (density and adjoint density)." << endl; break;
      case COMPUTABLE: cout << "Grid adaptation using computable correction."<< endl; break;
      case REMAINING: cout << "Grid adaptation using remaining error."<< endl; break;
      case SMOOTHING: cout << "Grid smoothing using an implicit method."<< endl; break;
      case SUPERSONIC_SHOCK: cout << "Grid adaptation for a supersonic shock at Mach: " << Mach <<"."<< endl; break;
    }

    switch (Kind_Adaptation) {
      case GRAD_FLOW: case GRAD_ADJOINT: case GRAD_FLOW_ADJ: case COMPUTABLE: case REMAINING:
        cout << "Power of the dual volume in the adaptation sensor: " << DualVol_Power << endl;
        cout << "Percentage of new elements in the adaptation process: " << New_Elem_Adapt << "."<< endl;
        break;
    }

    if (Analytical_Surface != NONE)
      cout << "Use analytical definition for including points in the surfaces." << endl;

  }

  cout << endl <<"-------------------- Output Information ( Zone "  << iZone << " ) ----------------------" << endl;

  if (val_software == SU2_CFD) {

    cout << "Writing solution files every " << VolumeWrtFreq <<" iterations."<< endl;
    cout << "Writing the convergence history file every " << HistoryWrtFreq[2] <<" inner iterations."<< endl;
    if (Multizone_Problem){
      cout << "Writing the convergence history file every " << HistoryWrtFreq[1] <<" outer iterations."<< endl;
    }
    if (Time_Domain) {
      cout << "Writing the convergence history file every " << HistoryWrtFreq[0] <<" time iterations."<< endl;
    }
    cout << "Writing the screen convergence history every " << ScreenWrtFreq[2] <<" inner iterations."<< endl;
    if (Multizone_Problem){
      cout << "Writing the screen convergence history every " << ScreenWrtFreq[1] <<" outer iterations."<< endl;
    }
    if (Time_Domain) {
      cout << "Writing the screen convergence history every " << ScreenWrtFreq[0] <<" time iterations."<< endl;
    }

    switch (Tab_FileFormat) {
      case TAB_CSV: cout << "The tabular file format is CSV (.csv)." << endl; break;
      case TAB_TECPLOT: cout << "The tabular file format is Tecplot (.dat)." << endl; break;
    }

    cout << "Convergence history file name: " << Conv_FileName << "." << endl;

    cout << "Forces breakdown file name: " << Breakdown_FileName << "." << endl;


    if (!ContinuousAdjoint && !DiscreteAdjoint) {
      cout << "Surface file name: " << SurfCoeff_FileName << "." << endl;
      cout << "Volume file name: " << Volume_FileName << "." << endl;
      cout << "Restart file name: " << Restart_FileName << "." << endl;
    }

    if (ContinuousAdjoint || DiscreteAdjoint) {
      cout << "Adjoint solution file name: " << Solution_AdjFileName << "." << endl;
      cout << "Restart adjoint file name: " << Restart_AdjFileName << "." << endl;
      cout << "Adjoint variables file name: " << Adj_FileName << "." << endl;
      cout << "Surface adjoint file name: " << SurfAdjCoeff_FileName << "." << endl;
    }

  }

  if (val_software == SU2_SOL) {
    switch (Tab_FileFormat) {
      case TAB_CSV: cout << "The tabular file format is CSV (.csv)." << endl; break;
      case TAB_TECPLOT: cout << "The tabular file format is Tecplot (.dat)." << endl; break;
    }
    cout << "Flow variables file name: " << Volume_FileName << "." << endl;
  }

  if (val_software == SU2_DEF) {
    cout << "Output mesh file name: " << Mesh_Out_FileName << ". " << endl;
    if (Visualize_Surface_Def) cout << "A file will be created to visualize the surface deformation." << endl;
    if (Visualize_Volume_Def) cout << "A file will be created to visualize the volume deformation." << endl;
    else cout << "No file for visualizing the deformation." << endl;
    switch (GetDeform_Stiffness_Type()) {
      case INVERSE_VOLUME:
        cout << "Cell stiffness scaled by inverse of the cell volume." << endl;
        break;
      case SOLID_WALL_DISTANCE:
        cout << "Cell stiffness scaled by distance to nearest solid surface." << endl;
        break;
      case CONSTANT_STIFFNESS:
        cout << "Imposing constant cell stiffness." << endl;
        break;
    }
  }

  if (val_software == SU2_MSH) {
    cout << "Output mesh file name: " << Mesh_Out_FileName << ". " << endl;
  }

  if (val_software == SU2_DOT) {
    if (DiscreteAdjoint) {
      cout << "Output Volume Sensitivity file name: " << VolSens_FileName << ". " << endl;
      cout << "Output Surface Sensitivity file name: " << SurfSens_FileName << ". " << endl;
    }
    cout << "Output gradient file name: " << ObjFunc_Grad_FileName << ". " << endl;
  }

  if (val_software == SU2_MSH) {
    cout << "Output mesh file name: " << Mesh_Out_FileName << ". " << endl;
    cout << "Restart flow file name: " << Restart_FileName << "." << endl;
    if ((Kind_Adaptation == FULL_ADJOINT) || (Kind_Adaptation == GRAD_ADJOINT) || (Kind_Adaptation == GRAD_FLOW_ADJ) ||
        (Kind_Adaptation == COMPUTABLE) || (Kind_Adaptation == REMAINING)) {
      if (Kind_ObjFunc[0] == DRAG_COEFFICIENT) cout << "Restart adjoint file name: " << Restart_AdjFileName << "." << endl;
      if (Kind_ObjFunc[0] == EQUIVALENT_AREA) cout << "Restart adjoint file name: " << Restart_AdjFileName << "." << endl;
      if (Kind_ObjFunc[0] == NEARFIELD_PRESSURE) cout << "Restart adjoint file name: " << Restart_AdjFileName << "." << endl;
      if (Kind_ObjFunc[0] == LIFT_COEFFICIENT) cout << "Restart adjoint file name: " << Restart_AdjFileName << "." << endl;
    }
  }

  cout << endl <<"------------- Config File Boundary Information ( Zone "  << iZone << " ) ---------------" << endl;

  PrintingToolbox::CTablePrinter BoundaryTable(&std::cout);
  BoundaryTable.AddColumn("Marker Type", 35);
  BoundaryTable.AddColumn("Marker Name", 35);

  BoundaryTable.PrintHeader();

  if (nMarker_Euler != 0) {
    BoundaryTable << "Euler wall";
    for (iMarker_Euler = 0; iMarker_Euler < nMarker_Euler; iMarker_Euler++) {
      BoundaryTable << Marker_Euler[iMarker_Euler];
      if (iMarker_Euler < nMarker_Euler-1)  BoundaryTable << " ";
    }
    BoundaryTable.PrintFooter();
  }

  if (nMarker_FarField != 0) {
    BoundaryTable << "Far-field";
    for (iMarker_FarField = 0; iMarker_FarField < nMarker_FarField; iMarker_FarField++) {
      BoundaryTable << Marker_FarField[iMarker_FarField];
      if (iMarker_FarField < nMarker_FarField-1)  BoundaryTable << " ";
    }
    BoundaryTable.PrintFooter();
  }

  if (nMarker_SymWall != 0) {
    BoundaryTable << "Symmetry plane";
    for (iMarker_SymWall = 0; iMarker_SymWall < nMarker_SymWall; iMarker_SymWall++) {
      BoundaryTable << Marker_SymWall[iMarker_SymWall];
      if (iMarker_SymWall < nMarker_SymWall-1)  BoundaryTable << " ";
    }
    BoundaryTable.PrintFooter();
  }

  if (nMarker_PerBound != 0) {
    BoundaryTable << "Periodic boundary";
    for (iMarker_PerBound = 0; iMarker_PerBound < nMarker_PerBound; iMarker_PerBound++) {
      BoundaryTable << Marker_PerBound[iMarker_PerBound];
      if (iMarker_PerBound < nMarker_PerBound-1)  BoundaryTable << " ";
    }
    BoundaryTable.PrintFooter();
  }

  if (nMarker_NearFieldBound != 0) {
    BoundaryTable << "Near-field boundary";
    for (iMarker_NearFieldBound = 0; iMarker_NearFieldBound < nMarker_NearFieldBound; iMarker_NearFieldBound++) {
      BoundaryTable << Marker_NearFieldBound[iMarker_NearFieldBound];
      if (iMarker_NearFieldBound < nMarker_NearFieldBound-1)  BoundaryTable << " ";
    }
    BoundaryTable.PrintFooter();
  }

  if (nMarker_Deform_Mesh != 0) {
    BoundaryTable << "Deformable mesh boundary";
    for (iMarker_Deform_Mesh = 0; iMarker_Deform_Mesh < nMarker_Deform_Mesh; iMarker_Deform_Mesh++) {
      BoundaryTable << Marker_Deform_Mesh[iMarker_Deform_Mesh];
      if (iMarker_Deform_Mesh < nMarker_Deform_Mesh-1)  BoundaryTable << " ";
    }
    BoundaryTable.PrintFooter();
  }

  if (nMarker_Fluid_Load != 0) {
    BoundaryTable << "Fluid loads boundary";
    for (iMarker_Fluid_Load = 0; iMarker_Fluid_Load < nMarker_Fluid_Load; iMarker_Fluid_Load++) {
      BoundaryTable << Marker_Fluid_Load[iMarker_Fluid_Load];
      if (iMarker_Fluid_Load < nMarker_Fluid_Load-1)  BoundaryTable << " ";
    }
    BoundaryTable.PrintFooter();
  }

  if (nMarker_Fluid_InterfaceBound != 0) {
    BoundaryTable << "Fluid interface boundary";
    for (iMarker_Fluid_InterfaceBound = 0; iMarker_Fluid_InterfaceBound < nMarker_Fluid_InterfaceBound; iMarker_Fluid_InterfaceBound++) {
      BoundaryTable << Marker_Fluid_InterfaceBound[iMarker_Fluid_InterfaceBound];
      if (iMarker_Fluid_InterfaceBound < nMarker_Fluid_InterfaceBound-1)  BoundaryTable << " ";
    }
    BoundaryTable.PrintFooter();
  }

  if (nMarker_FlowLoad != 0) {
    BoundaryTable << "Flow load boundary";
    for (iMarker_FlowLoad = 0; iMarker_FlowLoad < nMarker_FlowLoad; iMarker_FlowLoad++) {
      BoundaryTable << Marker_FlowLoad[iMarker_FlowLoad];
      if (iMarker_FlowLoad < nMarker_FlowLoad-1)  BoundaryTable << " ";
    }
    BoundaryTable.PrintFooter();
  }

  if (nMarker_Internal != 0) {
    BoundaryTable << "Internal boundary";
    for (iMarker_Internal = 0; iMarker_Internal < nMarker_Internal; iMarker_Internal++) {
      BoundaryTable << Marker_Internal[iMarker_Internal];
      if (iMarker_Internal < nMarker_Internal-1)  BoundaryTable << " ";
    }
    BoundaryTable.PrintFooter();
  }

  if (nMarker_Inlet != 0) {
    BoundaryTable << "Inlet boundary";
    for (iMarker_Inlet = 0; iMarker_Inlet < nMarker_Inlet; iMarker_Inlet++) {
      BoundaryTable << Marker_Inlet[iMarker_Inlet];
      if (iMarker_Inlet < nMarker_Inlet-1)  BoundaryTable << " ";
    }
    BoundaryTable.PrintFooter();
  }

  if (nMarker_Riemann != 0) {
    BoundaryTable << "Riemann boundary";
    for (iMarker_Riemann = 0; iMarker_Riemann < nMarker_Riemann; iMarker_Riemann++) {
      BoundaryTable << Marker_Riemann[iMarker_Riemann];
      if (iMarker_Riemann < nMarker_Riemann-1)  BoundaryTable << " ";
    }
    BoundaryTable.PrintFooter();
  }

  if (nMarker_Giles != 0) {
    BoundaryTable << "Giles boundary";
    for (iMarker_Giles = 0; iMarker_Giles < nMarker_Giles; iMarker_Giles++) {
      BoundaryTable << Marker_Giles[iMarker_Giles];
      if (iMarker_Giles < nMarker_Giles-1)  BoundaryTable << " ";
    }
    BoundaryTable.PrintFooter();
  }

  if (nMarker_MixingPlaneInterface != 0) {
    BoundaryTable << "MixingPlane boundary";
    for (iMarker_MixingPlaneInterface = 0; iMarker_MixingPlaneInterface < nMarker_MixingPlaneInterface; iMarker_MixingPlaneInterface++) {
      BoundaryTable << Marker_MixingPlaneInterface[iMarker_MixingPlaneInterface];
      if (iMarker_MixingPlaneInterface < nMarker_MixingPlaneInterface-1)  BoundaryTable << " ";
    }
    BoundaryTable.PrintFooter();
  }

  if (nMarker_EngineInflow != 0) {
    BoundaryTable << "Engine inflow boundary";
    for (iMarker_EngineInflow = 0; iMarker_EngineInflow < nMarker_EngineInflow; iMarker_EngineInflow++) {
      BoundaryTable << Marker_EngineInflow[iMarker_EngineInflow];
      if (iMarker_EngineInflow < nMarker_EngineInflow-1)  BoundaryTable << " ";
    }
    BoundaryTable.PrintFooter();
  }

  if (nMarker_EngineExhaust != 0) {
    BoundaryTable << "Engine exhaust boundary";
    for (iMarker_EngineExhaust = 0; iMarker_EngineExhaust < nMarker_EngineExhaust; iMarker_EngineExhaust++) {
      BoundaryTable << Marker_EngineExhaust[iMarker_EngineExhaust];
      if (iMarker_EngineExhaust < nMarker_EngineExhaust-1)  BoundaryTable << " ";
    }
    BoundaryTable.PrintFooter();
  }

  if (nMarker_Supersonic_Inlet != 0) {
    BoundaryTable << "Supersonic inlet boundary";
    for (iMarker_Supersonic_Inlet = 0; iMarker_Supersonic_Inlet < nMarker_Supersonic_Inlet; iMarker_Supersonic_Inlet++) {
      BoundaryTable << Marker_Supersonic_Inlet[iMarker_Supersonic_Inlet];
      if (iMarker_Supersonic_Inlet < nMarker_Supersonic_Inlet-1)  BoundaryTable << " ";
    }
    BoundaryTable.PrintFooter();
  }

  if (nMarker_Supersonic_Outlet != 0) {
    BoundaryTable << "Supersonic outlet boundary";
    for (iMarker_Supersonic_Outlet = 0; iMarker_Supersonic_Outlet < nMarker_Supersonic_Outlet; iMarker_Supersonic_Outlet++) {
      BoundaryTable << Marker_Supersonic_Outlet[iMarker_Supersonic_Outlet];
      if (iMarker_Supersonic_Outlet < nMarker_Supersonic_Outlet-1)  BoundaryTable << " ";
    }
    BoundaryTable.PrintFooter();
  }

  if (nMarker_Outlet != 0) {
    BoundaryTable << "Outlet boundary";
    for (iMarker_Outlet = 0; iMarker_Outlet < nMarker_Outlet; iMarker_Outlet++) {
      BoundaryTable << Marker_Outlet[iMarker_Outlet];
      if (iMarker_Outlet < nMarker_Outlet-1)  BoundaryTable << " ";
    }
    BoundaryTable.PrintFooter();
  }

  if (nMarker_Isothermal != 0) {
    BoundaryTable << "Isothermal wall";
    for (iMarker_Isothermal = 0; iMarker_Isothermal < nMarker_Isothermal; iMarker_Isothermal++) {
      BoundaryTable << Marker_Isothermal[iMarker_Isothermal];
      if (iMarker_Isothermal < nMarker_Isothermal-1)  BoundaryTable << " ";
    }
    BoundaryTable.PrintFooter();
  }

  if (nMarker_HeatFlux != 0) {
    BoundaryTable << "Heat flux wall";
    for (iMarker_HeatFlux = 0; iMarker_HeatFlux < nMarker_HeatFlux; iMarker_HeatFlux++) {
      BoundaryTable << Marker_HeatFlux[iMarker_HeatFlux];
      if (iMarker_HeatFlux < nMarker_HeatFlux-1)  BoundaryTable << " ";
    }
    BoundaryTable.PrintFooter();
  }

  if (nMarker_Clamped != 0) {
    BoundaryTable << "Clamped boundary";
    for (iMarker_Clamped = 0; iMarker_Clamped < nMarker_Clamped; iMarker_Clamped++) {
      BoundaryTable << Marker_Clamped[iMarker_Clamped];
      if (iMarker_Clamped < nMarker_Clamped-1)  BoundaryTable << " ";
    }
    BoundaryTable.PrintFooter();
  }

  if (nMarker_Displacement != 0) {
    BoundaryTable << "Displacement boundary";
    for (iMarker_Displacement = 0; iMarker_Displacement < nMarker_Displacement; iMarker_Displacement++) {
      BoundaryTable << Marker_Displacement[iMarker_Displacement];
      if (iMarker_Displacement < nMarker_Displacement-1)  BoundaryTable << " ";
    }
    BoundaryTable.PrintFooter();
  }

  if (nMarker_Load != 0) {
    BoundaryTable << "Normal load boundary";
    for (iMarker_Load = 0; iMarker_Load < nMarker_Load; iMarker_Load++) {
      BoundaryTable << Marker_Load[iMarker_Load];
      if (iMarker_Load < nMarker_Load-1)  BoundaryTable << " ";
    }
    BoundaryTable.PrintFooter();
  }

  if (nMarker_Damper != 0) {
    BoundaryTable << "Damper boundary";
    for (iMarker_Damper = 0; iMarker_Damper < nMarker_Damper; iMarker_Damper++) {
      BoundaryTable << Marker_Damper[iMarker_Damper];
      if (iMarker_Damper < nMarker_Damper-1)  BoundaryTable << " ";
    }
    BoundaryTable.PrintFooter();
  }

  if (nMarker_Load_Dir != 0) {
    BoundaryTable << "Load boundary";
    for (iMarker_Load_Dir = 0; iMarker_Load_Dir < nMarker_Load_Dir; iMarker_Load_Dir++) {
      BoundaryTable << Marker_Load_Dir[iMarker_Load_Dir];
      if (iMarker_Load_Dir < nMarker_Load_Dir-1)  BoundaryTable << " ";
    }
    BoundaryTable.PrintFooter();
  }

  if (nMarker_Disp_Dir != 0) {
    BoundaryTable << "Disp boundary";
    for (iMarker_Disp_Dir = 0; iMarker_Disp_Dir < nMarker_Disp_Dir; iMarker_Disp_Dir++) {
      BoundaryTable << Marker_Disp_Dir[iMarker_Disp_Dir];
      if (iMarker_Disp_Dir < nMarker_Disp_Dir-1)  BoundaryTable << " ";
    }
    BoundaryTable.PrintFooter();
  }

  if (nMarker_Load_Sine != 0) {
    BoundaryTable << "Sine-Wave boundary";
    for (iMarker_Load_Sine = 0; iMarker_Load_Sine < nMarker_Load_Sine; iMarker_Load_Sine++) {
      BoundaryTable << Marker_Load_Sine[iMarker_Load_Sine];
      if (iMarker_Load_Sine < nMarker_Load_Sine-1)  BoundaryTable << " ";
    }
    BoundaryTable.PrintFooter();
  }

  if (nMarker_Emissivity != 0) {
    BoundaryTable << "Radiative boundary";
    for (iMarker_Emissivity = 0; iMarker_Emissivity < nMarker_Emissivity; iMarker_Emissivity++) {
      BoundaryTable << Marker_Emissivity[iMarker_Emissivity]; // << "(" << Wall_Emissivity[iMarker_Emissivity] << ")";
      if (iMarker_Emissivity < nMarker_Emissivity-1)  BoundaryTable << " ";
    }
    BoundaryTable.PrintFooter();
  }

  if (nMarker_Custom != 0) {
    BoundaryTable << "Custom boundary";
    for (iMarker_Custom = 0; iMarker_Custom < nMarker_Custom; iMarker_Custom++) {
      BoundaryTable << Marker_Custom[iMarker_Custom];
      if (iMarker_Custom < nMarker_Custom-1)  BoundaryTable << " ";
    }
    BoundaryTable.PrintFooter();
  }

  if (nMarker_ActDiskInlet != 0) {
    BoundaryTable << "Actuator disk (inlet) boundary";
    for (iMarker_ActDiskInlet = 0; iMarker_ActDiskInlet < nMarker_ActDiskInlet; iMarker_ActDiskInlet++) {
      BoundaryTable << Marker_ActDiskInlet[iMarker_ActDiskInlet];
      if (iMarker_ActDiskInlet < nMarker_ActDiskInlet-1)  BoundaryTable << " ";
    }
    BoundaryTable.PrintFooter();
  }

  if (nMarker_ActDiskOutlet != 0) {
    BoundaryTable << "Actuator disk (outlet) boundary";
    for (iMarker_ActDiskOutlet = 0; iMarker_ActDiskOutlet < nMarker_ActDiskOutlet; iMarker_ActDiskOutlet++) {
      BoundaryTable << Marker_ActDiskOutlet[iMarker_ActDiskOutlet];
      if (iMarker_ActDiskOutlet < nMarker_ActDiskOutlet-1)  BoundaryTable << " ";
    }
    BoundaryTable.PrintFooter();
  }

}

bool CConfig::TokenizeString(string & str, string & option_name,
                             vector<string> & option_value) {
  const string delimiters(" (){}:,\t\n\v\f\r");
  // check for comments or empty string
  string::size_type pos, last_pos;
  pos = str.find_first_of("%");
  if ( (str.length() == 0) || (pos == 0) ) {
    // str is empty or a comment line, so no option here
    return false;
  }
  if (pos != string::npos) {
    // remove comment at end if necessary
    str.erase(pos);
  }

  // look for line composed on only delimiters (usually whitespace)
  pos = str.find_first_not_of(delimiters);
  if (pos == string::npos) {
    return false;
  }

  // find the equals sign and split string
  string name_part, value_part;
  pos = str.find("=");
  if (pos == string::npos) {
    cerr << "Error in TokenizeString(): "
    << "line in the configuration file with no \"=\" sign."
    << endl;
    cout << "Look for: " << str << endl;
    cout << "str.length() = " << str.length() << endl;
    throw(-1);
  }
  name_part = str.substr(0, pos);
  value_part = str.substr(pos+1, string::npos);
  //cout << "name_part  = |" << name_part  << "|" << endl;
  //cout << "value_part = |" << value_part << "|" << endl;

  // the first_part should consist of one string with no interior delimiters
  last_pos = name_part.find_first_not_of(delimiters, 0);
  pos = name_part.find_first_of(delimiters, last_pos);
  if ( (name_part.length() == 0) || (last_pos == string::npos) ) {
    cerr << "Error in CConfig::TokenizeString(): "
    << "line in the configuration file with no name before the \"=\" sign."
    << endl;
    throw(-1);
  }
  if (pos == string::npos) pos = name_part.length();
  option_name = name_part.substr(last_pos, pos - last_pos);
  last_pos = name_part.find_first_not_of(delimiters, pos);
  if (last_pos != string::npos) {
    cerr << "Error in TokenizeString(): "
    << "two or more options before an \"=\" sign in the configuration file."
    << endl;
    throw(-1);
  }
  StringToUpperCase(option_name);

  //cout << "option_name = |" << option_name << "|" << endl;
  //cout << "pos = " << pos << ": last_pos = " << last_pos << endl;

  // now fill the option value vector
  option_value.clear();
  last_pos = value_part.find_first_not_of(delimiters, 0);
  pos = value_part.find_first_of(delimiters, last_pos);
  while (string::npos != pos || string::npos != last_pos) {
    // add token to the vector<string>
    option_value.push_back(value_part.substr(last_pos, pos - last_pos));
    // skip delimiters
    last_pos = value_part.find_first_not_of(delimiters, pos);
    // find next "non-delimiter"
    pos = value_part.find_first_of(delimiters, last_pos);
  }
  if (option_value.size() == 0) {
    cerr << "Error in TokenizeString(): "
    << "option " << option_name << " in configuration file with no value assigned."
    << endl;
    throw(-1);
  }

#if 0
  cout << "option value(s) = ";
  for (unsigned int i = 0; i < option_value.size(); i++)
    cout << option_value[i] << " ";
  cout << endl;
#endif

  // look for ';' DV delimiters attached to values
  vector<string>::iterator it;
  it = option_value.begin();
  while (it != option_value.end()) {
    if (it->compare(";") == 0) {
      it++;
      continue;
    }

    pos = it->find(';');
    if (pos != string::npos) {
      string before_semi = it->substr(0, pos);
      string after_semi= it->substr(pos+1, string::npos);
      if (before_semi.empty()) {
        *it = ";";
        it++;
        option_value.insert(it, after_semi);
      } else {
        *it = before_semi;
        it++;
        vector<string> to_insert;
        to_insert.push_back(";");
        if (!after_semi.empty())
          to_insert.push_back(after_semi);
        option_value.insert(it, to_insert.begin(), to_insert.end());
      }
      it = option_value.begin(); // go back to beginning; not efficient
      continue;
    } else {
      it++;
    }
  }
#if 0
  cout << "option value(s) = ";
  for (unsigned int i = 0; i < option_value.size(); i++)
    cout << option_value[i] << " ";
  cout << endl;
#endif
  // remove any consecutive ";"
  it = option_value.begin();
  bool semi_at_prev = false;
  while (it != option_value.end()) {
    if (semi_at_prev) {
      if (it->compare(";") == 0) {
        option_value.erase(it);
        it = option_value.begin();
        semi_at_prev = false;
        continue;
      }
    }
    if (it->compare(";") == 0) {
      semi_at_prev = true;
    } else {
      semi_at_prev = false;
    }
    it++;
  }

#if 0
  cout << "option value(s) = ";
  for (unsigned int i = 0; i < option_value.size(); i++)
    cout << option_value[i] << " ";
  cout << endl;
#endif
  return true;
}

unsigned short CConfig::GetMarker_CfgFile_TagBound(string val_marker) {

  unsigned short iMarker_CfgFile;

  for (iMarker_CfgFile = 0; iMarker_CfgFile < nMarker_CfgFile; iMarker_CfgFile++)
    if (Marker_CfgFile_TagBound[iMarker_CfgFile] == val_marker)
      return iMarker_CfgFile;

  SU2_MPI::Error(string("The configuration file doesn't have any definition for marker ") + val_marker, CURRENT_FUNCTION);
  return 0;
}

string CConfig::GetMarker_CfgFile_TagBound(unsigned short val_marker) {
  return Marker_CfgFile_TagBound[val_marker];
}

unsigned short CConfig::GetMarker_CfgFile_KindBC(string val_marker) {
  unsigned short iMarker_CfgFile;
  for (iMarker_CfgFile = 0; iMarker_CfgFile < nMarker_CfgFile; iMarker_CfgFile++)
    if (Marker_CfgFile_TagBound[iMarker_CfgFile] == val_marker) break;
  return Marker_CfgFile_KindBC[iMarker_CfgFile];
}

unsigned short CConfig::GetMarker_CfgFile_Monitoring(string val_marker) {
  unsigned short iMarker_CfgFile;
  for (iMarker_CfgFile = 0; iMarker_CfgFile < nMarker_CfgFile; iMarker_CfgFile++)
    if (Marker_CfgFile_TagBound[iMarker_CfgFile] == val_marker) break;
  return Marker_CfgFile_Monitoring[iMarker_CfgFile];
}

unsigned short CConfig::GetMarker_CfgFile_GeoEval(string val_marker) {
  unsigned short iMarker_CfgFile;
  for (iMarker_CfgFile = 0; iMarker_CfgFile < nMarker_CfgFile; iMarker_CfgFile++)
    if (Marker_CfgFile_TagBound[iMarker_CfgFile] == val_marker) break;
  return Marker_CfgFile_GeoEval[iMarker_CfgFile];
}

unsigned short CConfig::GetMarker_CfgFile_Designing(string val_marker) {
  unsigned short iMarker_CfgFile;
  for (iMarker_CfgFile = 0; iMarker_CfgFile < nMarker_CfgFile; iMarker_CfgFile++)
    if (Marker_CfgFile_TagBound[iMarker_CfgFile] == val_marker) break;
  return Marker_CfgFile_Designing[iMarker_CfgFile];
}

unsigned short CConfig::GetMarker_CfgFile_Plotting(string val_marker) {
  unsigned short iMarker_CfgFile;
  for (iMarker_CfgFile = 0; iMarker_CfgFile < nMarker_CfgFile; iMarker_CfgFile++)
    if (Marker_CfgFile_TagBound[iMarker_CfgFile] == val_marker) break;
  return Marker_CfgFile_Plotting[iMarker_CfgFile];
}

unsigned short CConfig::GetMarker_CfgFile_Analyze(string val_marker) {
  unsigned short iMarker_CfgFile;
  for (iMarker_CfgFile = 0; iMarker_CfgFile < nMarker_CfgFile; iMarker_CfgFile++)
    if (Marker_CfgFile_TagBound[iMarker_CfgFile] == val_marker) break;
  return Marker_CfgFile_Analyze[iMarker_CfgFile];
}


unsigned short CConfig::GetMarker_CfgFile_ZoneInterface(string val_marker) {
  unsigned short iMarker_CfgFile;
  for (iMarker_CfgFile = 0; iMarker_CfgFile < nMarker_CfgFile; iMarker_CfgFile++)
    if (Marker_CfgFile_TagBound[iMarker_CfgFile] == val_marker) break;
  return Marker_CfgFile_ZoneInterface[iMarker_CfgFile];
}

unsigned short CConfig::GetMarker_CfgFile_Turbomachinery(string val_marker) {
  unsigned short iMarker_CfgFile;
  for (iMarker_CfgFile = 0; iMarker_CfgFile < nMarker_CfgFile; iMarker_CfgFile++)
    if (Marker_CfgFile_TagBound[iMarker_CfgFile] == val_marker) break;
  return Marker_CfgFile_Turbomachinery[iMarker_CfgFile];
}

unsigned short CConfig::GetMarker_CfgFile_TurbomachineryFlag(string val_marker) {
  unsigned short iMarker_CfgFile;
  for (iMarker_CfgFile = 0; iMarker_CfgFile < nMarker_CfgFile; iMarker_CfgFile++)
    if (Marker_CfgFile_TagBound[iMarker_CfgFile] == val_marker) break;
  return Marker_CfgFile_TurbomachineryFlag[iMarker_CfgFile];
}

unsigned short CConfig::GetMarker_CfgFile_MixingPlaneInterface(string val_marker) {
  unsigned short iMarker_CfgFile;
  for (iMarker_CfgFile = 0; iMarker_CfgFile < nMarker_CfgFile; iMarker_CfgFile++)
    if (Marker_CfgFile_TagBound[iMarker_CfgFile] == val_marker) break;
  return Marker_CfgFile_MixingPlaneInterface[iMarker_CfgFile];
}

unsigned short CConfig::GetMarker_CfgFile_DV(string val_marker) {
  unsigned short iMarker_CfgFile;
  for (iMarker_CfgFile = 0; iMarker_CfgFile < nMarker_CfgFile; iMarker_CfgFile++)
    if (Marker_CfgFile_TagBound[iMarker_CfgFile] == val_marker) break;
  return Marker_CfgFile_DV[iMarker_CfgFile];
}

unsigned short CConfig::GetMarker_CfgFile_Moving(string val_marker) {
  unsigned short iMarker_CfgFile;
  for (iMarker_CfgFile = 0; iMarker_CfgFile < nMarker_CfgFile; iMarker_CfgFile++)
    if (Marker_CfgFile_TagBound[iMarker_CfgFile] == val_marker) break;
  return Marker_CfgFile_Moving[iMarker_CfgFile];
}

unsigned short CConfig::GetMarker_CfgFile_Deform_Mesh(string val_marker) {
  unsigned short iMarker_CfgFile;
  for (iMarker_CfgFile = 0; iMarker_CfgFile < nMarker_CfgFile; iMarker_CfgFile++)
    if (Marker_CfgFile_TagBound[iMarker_CfgFile] == val_marker) break;
  return Marker_CfgFile_Deform_Mesh[iMarker_CfgFile];
}

unsigned short CConfig::GetMarker_CfgFile_Fluid_Load(string val_marker) {
  unsigned short iMarker_CfgFile;
  for (iMarker_CfgFile = 0; iMarker_CfgFile < nMarker_CfgFile; iMarker_CfgFile++)
    if (Marker_CfgFile_TagBound[iMarker_CfgFile] == val_marker) break;
  return Marker_CfgFile_Fluid_Load[iMarker_CfgFile];
}

unsigned short CConfig::GetMarker_CfgFile_PyCustom(string val_marker){
  unsigned short iMarker_CfgFile;
  for (iMarker_CfgFile=0; iMarker_CfgFile < nMarker_CfgFile; iMarker_CfgFile++)
    if (Marker_CfgFile_TagBound[iMarker_CfgFile] == val_marker) break;
  return Marker_CfgFile_PyCustom[iMarker_CfgFile];
}

unsigned short CConfig::GetMarker_CfgFile_PerBound(string val_marker) {
  unsigned short iMarker_CfgFile;
  for (iMarker_CfgFile = 0; iMarker_CfgFile < nMarker_CfgFile; iMarker_CfgFile++)
    if (Marker_CfgFile_TagBound[iMarker_CfgFile] == val_marker) break;
  return Marker_CfgFile_PerBound[iMarker_CfgFile];
}

int CConfig::GetMarker_ZoneInterface(string val_marker) {
    unsigned short iMarker_CfgFile;
    for (iMarker_CfgFile = 0; iMarker_CfgFile < nMarker_CfgFile; iMarker_CfgFile++)

      if (Marker_CfgFile_TagBound[iMarker_CfgFile] == val_marker)
        return  Marker_CfgFile_ZoneInterface[iMarker_CfgFile];
    return 0;
}


bool CConfig::GetSolid_Wall(unsigned short iMarker) const{

  if (Marker_All_KindBC[iMarker] == HEAT_FLUX  ||
      Marker_All_KindBC[iMarker] == ISOTHERMAL ||
      Marker_All_KindBC[iMarker] == CHT_WALL_INTERFACE ||
      Marker_All_KindBC[iMarker] == EULER_WALL){
    return true;
  }

  return false;
}

bool CConfig::GetViscous_Wall(unsigned short iMarker) const{

  if (Marker_All_KindBC[iMarker] == HEAT_FLUX  ||
      Marker_All_KindBC[iMarker] == ISOTHERMAL ||
      Marker_All_KindBC[iMarker] == CHT_WALL_INTERFACE){
    return true;
  }

  return false;
}

void CConfig::SetSurface_Movement(unsigned short iMarker, unsigned short kind_movement){

  unsigned short* new_surface_movement = new unsigned short[nMarker_Moving + 1];
  string* new_marker_moving = new string[nMarker_Moving+1];

  for (unsigned short iMarker_Moving = 0; iMarker_Moving < nMarker_Moving; iMarker_Moving++){
    new_surface_movement[iMarker_Moving] = Kind_SurfaceMovement[iMarker_Moving];
    new_marker_moving[iMarker_Moving] = Marker_Moving[iMarker_Moving];
  }

  if (nKind_SurfaceMovement > 0){
    delete [] Marker_Moving;
    delete [] Kind_SurfaceMovement;
  }

  Kind_SurfaceMovement = new_surface_movement;
  Marker_Moving        = new_marker_moving;

  Kind_SurfaceMovement[nMarker_Moving] = kind_movement;
  Marker_Moving[nMarker_Moving] = Marker_All_TagBound[iMarker];

  nMarker_Moving++;
  nKind_SurfaceMovement++;

}
CConfig::~CConfig(void) {

  unsigned long iDV, iMarker, iPeriodic, iFFD;

  /*--- Delete all of the option objects in the global option map ---*/

  for(map<string, COptionBase*>::iterator itr = option_map.begin(); itr != option_map.end(); itr++) {
    delete itr->second;
  }

  if (TimeDOFsADER_DG           != NULL) delete [] TimeDOFsADER_DG;
  if (TimeIntegrationADER_DG    != NULL) delete [] TimeIntegrationADER_DG;
  if (WeightsIntegrationADER_DG != NULL) delete [] WeightsIntegrationADER_DG;
  if (RK_Alpha_Step             != NULL) delete [] RK_Alpha_Step;
  if (MG_PreSmooth              != NULL) delete [] MG_PreSmooth;
  if (MG_PostSmooth             != NULL) delete [] MG_PostSmooth;

  /*--- Free memory for Aeroelastic problems. ---*/

  if (Aeroelastic_pitch  != NULL) delete[] Aeroelastic_pitch;
  if (Aeroelastic_plunge != NULL) delete[] Aeroelastic_plunge;

 /*--- Free memory for airfoil sections ---*/

 if (LocationStations   != NULL) delete [] LocationStations;

  /*--- motion origin: ---*/

  if (MarkerMotion_Origin   != NULL) delete [] MarkerMotion_Origin;

  if (MoveMotion_Origin != NULL) delete [] MoveMotion_Origin;

  /*--- translation: ---*/

  if (MarkerTranslation_Rate != NULL) delete [] MarkerTranslation_Rate;

  /*--- rotation: ---*/

  if (MarkerRotation_Rate != NULL) delete [] MarkerRotation_Rate;

  /*--- pitching: ---*/

  if (MarkerPitching_Omega != NULL) delete [] MarkerPitching_Omega;

  /*--- pitching amplitude: ---*/

  if (MarkerPitching_Ampl != NULL) delete [] MarkerPitching_Ampl;

  /*--- pitching phase: ---*/

  if (MarkerPitching_Phase != NULL) delete [] MarkerPitching_Phase;

  /*--- plunging: ---*/

  if (MarkerPlunging_Omega != NULL) delete [] MarkerPlunging_Omega;

  /*--- plunging amplitude: ---*/
  if (MarkerPlunging_Ampl != NULL) delete [] MarkerPlunging_Ampl;

  /*--- reference origin for moments ---*/

  if (RefOriginMoment   != NULL) delete [] RefOriginMoment;
  if (RefOriginMoment_X != NULL) delete [] RefOriginMoment_X;
  if (RefOriginMoment_Y != NULL) delete [] RefOriginMoment_Y;
  if (RefOriginMoment_Z != NULL) delete [] RefOriginMoment_Z;

  /*--- Free memory for Harmonic Blance Frequency  pointer ---*/

  if (Omega_HB != NULL) delete [] Omega_HB;

  /*--- Marker pointers ---*/

  if (Marker_CfgFile_GeoEval != NULL) delete[] Marker_CfgFile_GeoEval;
  if (Marker_All_GeoEval     != NULL) delete[] Marker_All_GeoEval;

  if (Marker_CfgFile_TagBound != NULL) delete[] Marker_CfgFile_TagBound;
  if (Marker_All_TagBound     != NULL) delete[] Marker_All_TagBound;

  if (Marker_CfgFile_KindBC != NULL) delete[] Marker_CfgFile_KindBC;
  if (Marker_All_KindBC     != NULL) delete[] Marker_All_KindBC;

  if (Marker_CfgFile_Monitoring != NULL) delete[] Marker_CfgFile_Monitoring;
  if (Marker_All_Monitoring     != NULL) delete[] Marker_All_Monitoring;

  if (Marker_CfgFile_Designing != NULL) delete[] Marker_CfgFile_Designing;
  if (Marker_All_Designing     != NULL) delete[] Marker_All_Designing;

  if (Marker_CfgFile_Plotting != NULL) delete[] Marker_CfgFile_Plotting;
  if (Marker_All_Plotting     != NULL) delete[] Marker_All_Plotting;

  if (Marker_CfgFile_Analyze != NULL) delete[] Marker_CfgFile_Analyze;
  if (Marker_All_Analyze  != NULL) delete[] Marker_All_Analyze;

  if (Marker_CfgFile_ZoneInterface != NULL) delete[] Marker_CfgFile_ZoneInterface;
  if (Marker_All_ZoneInterface     != NULL) delete[] Marker_All_ZoneInterface;

  if (Marker_CfgFile_DV != NULL) delete[] Marker_CfgFile_DV;
  if (Marker_All_DV     != NULL) delete[] Marker_All_DV;

  if (Marker_CfgFile_Moving != NULL) delete[] Marker_CfgFile_Moving;
  if (Marker_All_Moving     != NULL) delete[] Marker_All_Moving;

  if (Marker_CfgFile_Deform_Mesh != NULL) delete[] Marker_CfgFile_Deform_Mesh;
  if (Marker_All_Deform_Mesh     != NULL) delete[] Marker_All_Deform_Mesh;

  if (Marker_CfgFile_Fluid_Load != NULL) delete[] Marker_CfgFile_Fluid_Load;
  if (Marker_All_Fluid_Load     != NULL) delete[] Marker_All_Fluid_Load;

  if (Marker_CfgFile_PyCustom    != NULL) delete[] Marker_CfgFile_PyCustom;
  if (Marker_All_PyCustom != NULL) delete[] Marker_All_PyCustom;

  if (Marker_CfgFile_PerBound != NULL) delete[] Marker_CfgFile_PerBound;
  if (Marker_All_PerBound     != NULL) delete[] Marker_All_PerBound;

  if (Marker_CfgFile_Turbomachinery != NULL) delete [] Marker_CfgFile_Turbomachinery;
  if (Marker_All_Turbomachinery     != NULL) delete [] Marker_All_Turbomachinery;

  if (Marker_CfgFile_TurbomachineryFlag != NULL) delete [] Marker_CfgFile_TurbomachineryFlag;
  if (Marker_All_TurbomachineryFlag     != NULL) delete [] Marker_All_TurbomachineryFlag;

  if (Marker_CfgFile_MixingPlaneInterface != NULL) delete [] Marker_CfgFile_MixingPlaneInterface;
  if (Marker_All_MixingPlaneInterface     != NULL) delete [] Marker_All_MixingPlaneInterface;

  if (Marker_DV!= NULL)               delete[] Marker_DV;
  if (Marker_Moving != NULL)           delete[] Marker_Moving;
  if (Marker_Monitoring != NULL)      delete[] Marker_Monitoring;
  if (Marker_Designing != NULL)       delete[] Marker_Designing;
  if (Marker_GeoEval != NULL)         delete[] Marker_GeoEval;
  if (Marker_Plotting != NULL)        delete[] Marker_Plotting;
  if (Marker_Analyze != NULL)        delete[] Marker_Analyze;
  if (Marker_WallFunctions != NULL)  delete[] Marker_WallFunctions;
  if (Marker_ZoneInterface != NULL)        delete[] Marker_ZoneInterface;
  if (Marker_PyCustom != NULL)             delete [] Marker_PyCustom;
  if (Marker_All_SendRecv != NULL)    delete[] Marker_All_SendRecv;

  if (Kind_Inc_Inlet != NULL)      delete[] Kind_Inc_Inlet;
  if (Kind_Inc_Outlet != NULL)      delete[] Kind_Inc_Outlet;

  if (Kind_WallFunctions != NULL) delete[] Kind_WallFunctions;
  if (Kind_Wall != NULL) delete[] Kind_Wall;

  if (Config_Filenames != NULL) delete[] Config_Filenames;

  if (IntInfo_WallFunctions != NULL) {
    for (iMarker = 0; iMarker < nMarker_WallFunctions; ++iMarker) {
      if (IntInfo_WallFunctions[iMarker] != NULL)
        delete[] IntInfo_WallFunctions[iMarker];
    }
    delete[] IntInfo_WallFunctions;
  }

  if (DoubleInfo_WallFunctions != NULL) {
    for (iMarker = 0; iMarker < nMarker_WallFunctions; ++iMarker) {
      if (DoubleInfo_WallFunctions[iMarker] != NULL)
        delete[] DoubleInfo_WallFunctions[iMarker];
    }
    delete[] DoubleInfo_WallFunctions;
  }

  if (Kind_ObjFunc != NULL)      delete[] Kind_ObjFunc;
  if (Weight_ObjFunc != NULL)      delete[] Weight_ObjFunc;

  if (DV_Value != NULL) {
    for (iDV = 0; iDV < nDV; iDV++) delete[] DV_Value[iDV];
    delete [] DV_Value;
  }

  if (ParamDV != NULL) {
    for (iDV = 0; iDV < nDV; iDV++) delete[] ParamDV[iDV];
    delete [] ParamDV;
  }

  if (CoordFFDBox != NULL) {
    for (iFFD = 0; iFFD < nFFDBox; iFFD++) delete[] CoordFFDBox[iFFD];
    delete [] CoordFFDBox;
  }

  if (DegreeFFDBox != NULL) {
    for (iFFD = 0; iFFD < nFFDBox; iFFD++) delete[] DegreeFFDBox[iFFD];
    delete [] DegreeFFDBox;
  }

  if (Design_Variable != NULL)    delete[] Design_Variable;

  if (Exhaust_Temperature_Target != NULL)    delete[]  Exhaust_Temperature_Target;
  if (Exhaust_Pressure_Target != NULL)    delete[]  Exhaust_Pressure_Target;
  if (Exhaust_Pressure != NULL)    delete[] Exhaust_Pressure;
  if (Exhaust_Temperature != NULL)    delete[] Exhaust_Temperature;
  if (Exhaust_MassFlow != NULL)    delete[] Exhaust_MassFlow;
  if (Exhaust_TotalPressure != NULL)    delete[] Exhaust_TotalPressure;
  if (Exhaust_TotalTemperature != NULL)    delete[] Exhaust_TotalTemperature;
  if (Exhaust_GrossThrust != NULL)    delete[] Exhaust_GrossThrust;
  if (Exhaust_Force != NULL)    delete[] Exhaust_Force;
  if (Exhaust_Power != NULL)    delete[] Exhaust_Power;

  if (Inflow_Mach != NULL)    delete[]  Inflow_Mach;
  if (Inflow_Pressure != NULL)    delete[] Inflow_Pressure;
  if (Inflow_MassFlow != NULL)    delete[] Inflow_MassFlow;
  if (Inflow_ReverseMassFlow != NULL)    delete[] Inflow_ReverseMassFlow;
  if (Inflow_TotalPressure != NULL)    delete[] Inflow_TotalPressure;
  if (Inflow_Temperature != NULL)    delete[] Inflow_Temperature;
  if (Inflow_TotalTemperature != NULL)    delete[] Inflow_TotalTemperature;
  if (Inflow_RamDrag != NULL)    delete[] Inflow_RamDrag;
  if (Inflow_Force != NULL)    delete[]  Inflow_Force;
  if (Inflow_Power != NULL)    delete[] Inflow_Power;

  if (Engine_Power != NULL)    delete[]  Engine_Power;
  if (Engine_Mach != NULL)    delete[]  Engine_Mach;
  if (Engine_Force != NULL)    delete[]  Engine_Force;
  if (Engine_NetThrust != NULL)    delete[]  Engine_NetThrust;
  if (Engine_GrossThrust != NULL)    delete[]  Engine_GrossThrust;
  if (Engine_Area != NULL)    delete[]  Engine_Area;
  if (EngineInflow_Target != NULL)    delete[] EngineInflow_Target;

  if (ActDiskInlet_MassFlow != NULL)    delete[]  ActDiskInlet_MassFlow;
  if (ActDiskInlet_Temperature != NULL)    delete[]  ActDiskInlet_Temperature;
  if (ActDiskInlet_TotalTemperature != NULL)    delete[]  ActDiskInlet_TotalTemperature;
  if (ActDiskInlet_Pressure != NULL)    delete[]  ActDiskInlet_Pressure;
  if (ActDiskInlet_TotalPressure != NULL)    delete[]  ActDiskInlet_TotalPressure;
  if (ActDiskInlet_RamDrag != NULL)    delete[]  ActDiskInlet_RamDrag;
  if (ActDiskInlet_Force != NULL)    delete[]  ActDiskInlet_Force;
  if (ActDiskInlet_Power != NULL)    delete[]  ActDiskInlet_Power;

  if (ActDiskOutlet_MassFlow != NULL)    delete[]  ActDiskOutlet_MassFlow;
  if (ActDiskOutlet_Temperature != NULL)    delete[]  ActDiskOutlet_Temperature;
  if (ActDiskOutlet_TotalTemperature != NULL)    delete[]  ActDiskOutlet_TotalTemperature;
  if (ActDiskOutlet_Pressure != NULL)    delete[]  ActDiskOutlet_Pressure;
  if (ActDiskOutlet_TotalPressure != NULL)    delete[]  ActDiskOutlet_TotalPressure;
  if (ActDiskOutlet_GrossThrust != NULL)    delete[]  ActDiskOutlet_GrossThrust;
  if (ActDiskOutlet_Force != NULL)    delete[]  ActDiskOutlet_Force;
  if (ActDiskOutlet_Power != NULL)    delete[]  ActDiskOutlet_Power;

  if (Outlet_MassFlow != NULL)    delete[]  Outlet_MassFlow;
  if (Outlet_Density != NULL)    delete[]  Outlet_Density;
  if (Outlet_Area != NULL)    delete[]  Outlet_Area;

  if (ActDisk_DeltaPress != NULL)    delete[]  ActDisk_DeltaPress;
  if (ActDisk_DeltaTemp != NULL)    delete[]  ActDisk_DeltaTemp;
  if (ActDisk_TotalPressRatio != NULL)    delete[]  ActDisk_TotalPressRatio;
  if (ActDisk_TotalTempRatio != NULL)    delete[]  ActDisk_TotalTempRatio;
  if (ActDisk_StaticPressRatio != NULL)    delete[]  ActDisk_StaticPressRatio;
  if (ActDisk_StaticTempRatio != NULL)    delete[]  ActDisk_StaticTempRatio;
  if (ActDisk_Power != NULL)    delete[]  ActDisk_Power;
  if (ActDisk_MassFlow != NULL)    delete[]  ActDisk_MassFlow;
  if (ActDisk_Mach != NULL)    delete[]  ActDisk_Mach;
  if (ActDisk_Force != NULL)    delete[]  ActDisk_Force;
  if (ActDisk_NetThrust != NULL)    delete[]  ActDisk_NetThrust;
  if (ActDisk_BCThrust != NULL)    delete[]  ActDisk_BCThrust;
  if (ActDisk_BCThrust_Old != NULL)    delete[]  ActDisk_BCThrust_Old;
  if (ActDisk_GrossThrust != NULL)    delete[]  ActDisk_GrossThrust;
  if (ActDisk_Area != NULL)    delete[]  ActDisk_Area;
  if (ActDisk_ReverseMassFlow != NULL)    delete[]  ActDisk_ReverseMassFlow;

  if (Surface_MassFlow != NULL)    delete[]  Surface_MassFlow;
  if (Surface_Mach != NULL)    delete[]  Surface_Mach;
  if (Surface_Temperature != NULL)    delete[]  Surface_Temperature;
  if (Surface_Pressure != NULL)    delete[]  Surface_Pressure;
  if (Surface_Density != NULL)    delete[]  Surface_Density;
  if (Surface_Enthalpy != NULL)    delete[]  Surface_Enthalpy;
  if (Surface_NormalVelocity != NULL)    delete[]  Surface_NormalVelocity;
  if (Surface_Uniformity != NULL)    delete[]  Surface_Uniformity;
  if (Surface_SecondaryStrength != NULL)    delete[]  Surface_SecondaryStrength;
  if (Surface_SecondOverUniform != NULL)    delete[]  Surface_SecondOverUniform;
  if (Surface_MomentumDistortion != NULL)    delete[]  Surface_MomentumDistortion;
  if (Surface_TotalTemperature != NULL)    delete[]  Surface_TotalTemperature;
  if (Surface_TotalPressure!= NULL)    delete[]  Surface_TotalPressure;
  if (Surface_PressureDrop!= NULL)    delete[]  Surface_PressureDrop;
  if (Surface_DC60 != NULL)    delete[]  Surface_DC60;
  if (Surface_IDC != NULL)    delete[]  Surface_IDC;
  if (Surface_IDC_Mach != NULL)    delete[]  Surface_IDC_Mach;
  if (Surface_IDR != NULL)    delete[]  Surface_IDR;

  if (Inlet_Ttotal != NULL) delete[]  Inlet_Ttotal;
  if (Inlet_Ptotal != NULL) delete[]  Inlet_Ptotal;
  if (Inlet_FlowDir != NULL) {
    for (iMarker = 0; iMarker < nMarker_Inlet; iMarker++)
      delete [] Inlet_FlowDir[iMarker];
    delete [] Inlet_FlowDir;
  }

  if (Inlet_Velocity != NULL) {
    for (iMarker = 0; iMarker < nMarker_Supersonic_Inlet; iMarker++)
      delete [] Inlet_Velocity[iMarker];
    delete [] Inlet_Velocity;
  }

  if (Riemann_FlowDir != NULL) {
    for (iMarker = 0; iMarker < nMarker_Riemann; iMarker++)
      delete [] Riemann_FlowDir[iMarker];
    delete [] Riemann_FlowDir;
  }

  if (Giles_FlowDir != NULL) {
    for (iMarker = 0; iMarker < nMarker_Giles; iMarker++)
      delete [] Giles_FlowDir[iMarker];
    delete [] Giles_FlowDir;
  }

  if (Load_Sine_Dir != NULL) {
    for (iMarker = 0; iMarker < nMarker_Load_Sine; iMarker++)
      delete [] Load_Sine_Dir[iMarker];
    delete [] Load_Sine_Dir;
  }

  if (Load_Dir != NULL) {
    for (iMarker = 0; iMarker < nMarker_Load_Dir; iMarker++)
      delete [] Load_Dir[iMarker];
    delete [] Load_Dir;
  }

  if (Inlet_Temperature != NULL)    delete[] Inlet_Temperature;
  if (Inlet_Pressure != NULL)    delete[] Inlet_Pressure;
  if (Outlet_Pressure != NULL)    delete[] Outlet_Pressure;
  if (Isothermal_Temperature != NULL)    delete[] Isothermal_Temperature;
  if (Heat_Flux != NULL)    delete[] Heat_Flux;
  if (Displ_Value != NULL)    delete[] Displ_Value;
  if (Load_Value != NULL)    delete[] Load_Value;
  if (Damper_Constant != NULL)    delete[] Damper_Constant;
  if (Load_Dir_Multiplier != NULL)    delete[] Load_Dir_Multiplier;
  if (Load_Dir_Value != NULL)    delete[] Load_Dir_Value;
  if (Disp_Dir != NULL)    delete[] Disp_Dir;
  if (Disp_Dir_Multiplier != NULL)    delete[] Disp_Dir_Multiplier;
  if (Disp_Dir_Value != NULL)    delete[] Disp_Dir_Value;
  if (Load_Sine_Amplitude != NULL)    delete[] Load_Sine_Amplitude;
  if (Load_Sine_Frequency != NULL)    delete[] Load_Sine_Frequency;
  if (FlowLoad_Value != NULL)    delete[] FlowLoad_Value;
  if (Roughness_Height != NULL)    delete[] Roughness_Height;
  if (Wall_Emissivity != NULL)    delete[] Wall_Emissivity;

  /*--- related to periodic boundary conditions ---*/

  for (iMarker = 0; iMarker < nMarker_PerBound; iMarker++) {
    if (Periodic_RotCenter   != NULL) delete [] Periodic_RotCenter[iMarker];
    if (Periodic_RotAngles   != NULL) delete [] Periodic_RotAngles[iMarker];
    if (Periodic_Translation != NULL) delete [] Periodic_Translation[iMarker];
  }
  if (Periodic_RotCenter   != NULL) delete[] Periodic_RotCenter;
  if (Periodic_RotAngles   != NULL) delete[] Periodic_RotAngles;
  if (Periodic_Translation != NULL) delete[] Periodic_Translation;

  for (iPeriodic = 0; iPeriodic < nPeriodic_Index; iPeriodic++) {
    if (Periodic_Center    != NULL) delete [] Periodic_Center[iPeriodic];
    if (Periodic_Rotation  != NULL) delete [] Periodic_Rotation[iPeriodic];
    if (Periodic_Translate != NULL) delete [] Periodic_Translate[iPeriodic];
  }
  if (Periodic_Center      != NULL) delete[] Periodic_Center;
  if (Periodic_Rotation    != NULL) delete[] Periodic_Rotation;
  if (Periodic_Translate   != NULL) delete[] Periodic_Translate;

  if (MG_CorrecSmooth != NULL) delete[] MG_CorrecSmooth;
  if (PlaneTag != NULL)        delete[] PlaneTag;
  if (CFL != NULL)             delete[] CFL;

  /*--- String markers ---*/

  if (Marker_Euler != NULL )              delete[] Marker_Euler;
  if (Marker_FarField != NULL )           delete[] Marker_FarField;
  if (Marker_Custom != NULL )             delete[] Marker_Custom;
  if (Marker_SymWall != NULL )            delete[] Marker_SymWall;
  if (Marker_PerBound != NULL )           delete[] Marker_PerBound;
  if (Marker_PerDonor != NULL )           delete[] Marker_PerDonor;
  if (Marker_NearFieldBound != NULL )     delete[] Marker_NearFieldBound;
  if (Marker_Deform_Mesh != NULL )        delete[] Marker_Deform_Mesh;
  if (Marker_Fluid_Load != NULL )         delete[] Marker_Fluid_Load;
  if (Marker_Fluid_InterfaceBound != NULL )     delete[] Marker_Fluid_InterfaceBound;
  if (Marker_Inlet != NULL )              delete[] Marker_Inlet;
  if (Marker_Supersonic_Inlet != NULL )   delete[] Marker_Supersonic_Inlet;
  if (Marker_Supersonic_Outlet != NULL )   delete[] Marker_Supersonic_Outlet;
  if (Marker_Outlet != NULL )             delete[] Marker_Outlet;
  if (Marker_Isothermal != NULL )         delete[] Marker_Isothermal;
  if (Marker_EngineInflow != NULL )      delete[] Marker_EngineInflow;
  if (Marker_EngineExhaust != NULL )     delete[] Marker_EngineExhaust;
  if (Marker_Displacement != NULL )       delete[] Marker_Displacement;
  if (Marker_Load != NULL )               delete[] Marker_Load;
  if (Marker_Damper != NULL )               delete[] Marker_Damper;
  if (Marker_Load_Dir != NULL )               delete[] Marker_Load_Dir;
  if (Marker_Disp_Dir != NULL )               delete[] Marker_Disp_Dir;
  if (Marker_Load_Sine != NULL )               delete[] Marker_Load_Sine;
  if (Marker_FlowLoad != NULL )           delete[] Marker_FlowLoad;
  if (Marker_Internal != NULL )            delete[] Marker_Internal;
  if (Marker_HeatFlux != NULL )               delete[] Marker_HeatFlux;
  if (Marker_Emissivity != NULL )         delete[] Marker_Emissivity;

  if (Int_Coeffs != NULL) delete [] Int_Coeffs;

  if (ElasticityMod        != NULL) delete [] ElasticityMod;
  if (PoissonRatio         != NULL) delete [] PoissonRatio;
  if (MaterialDensity      != NULL) delete [] MaterialDensity;
  if (Electric_Constant    != NULL) delete [] Electric_Constant;
  if (Electric_Field_Mod   != NULL) delete [] Electric_Field_Mod;
  if (RefNode_Displacement != NULL) delete [] RefNode_Displacement;
  if (Electric_Field_Dir   != NULL) delete [] Electric_Field_Dir;

  /*--- Delete some arrays needed just for initializing options. ---*/

  if (default_cp_polycoeffs != NULL) delete [] default_cp_polycoeffs;
  if (default_mu_polycoeffs != NULL) delete [] default_mu_polycoeffs;
  if (default_kt_polycoeffs != NULL) delete [] default_kt_polycoeffs;
  if (CpPolyCoefficientsND  != NULL) delete [] CpPolyCoefficientsND;
  if (MuPolyCoefficientsND  != NULL) delete [] MuPolyCoefficientsND;
  if (KtPolyCoefficientsND  != NULL) delete [] KtPolyCoefficientsND;

  if (FFDTag != NULL) delete [] FFDTag;
  if (nDV_Value != NULL) delete [] nDV_Value;
  if (TagFFDBox != NULL) delete [] TagFFDBox;

  if (Kind_Data_Riemann != NULL) delete [] Kind_Data_Riemann;
  if (Riemann_Var1 != NULL) delete [] Riemann_Var1;
  if (Riemann_Var2 != NULL) delete [] Riemann_Var2;
  if (Kind_Data_Giles != NULL) delete [] Kind_Data_Giles;
  if (Giles_Var1 != NULL) delete [] Giles_Var1;
  if (Giles_Var2 != NULL) delete [] Giles_Var2;
  if (RelaxFactorAverage != NULL) delete [] RelaxFactorAverage;
  if (RelaxFactorFourier != NULL) delete [] RelaxFactorFourier;
  if (nSpan_iZones != NULL) delete [] nSpan_iZones;
  if (Kind_TurboMachinery != NULL) delete [] Kind_TurboMachinery;

  if (Marker_MixingPlaneInterface !=NULL) delete [] Marker_MixingPlaneInterface;
  if (Marker_TurboBoundIn != NULL) delete [] Marker_TurboBoundIn;
  if (Marker_TurboBoundOut != NULL) delete [] Marker_TurboBoundOut;
  if (Marker_Riemann != NULL) delete [] Marker_Riemann;
  if (Marker_Giles != NULL) delete [] Marker_Giles;
  if (Marker_Shroud != NULL) delete [] Marker_Shroud;

  if (nBlades != NULL) delete [] nBlades;
  if (FreeStreamTurboNormal != NULL) delete [] FreeStreamTurboNormal;

  if (top_optim_kernels != NULL) delete [] top_optim_kernels;
  if (top_optim_kernel_params != NULL) delete [] top_optim_kernel_params;
  if (top_optim_filter_radius != NULL) delete [] top_optim_filter_radius;

  if (ScreenOutput != NULL) delete [] ScreenOutput;
  if (HistoryOutput != NULL) delete [] HistoryOutput;
  if (VolumeOutput != NULL) delete [] VolumeOutput;
  if (Mesh_Box_Size != NULL) delete [] Mesh_Box_Size;
  if (VolumeOutputFiles != NULL) delete [] VolumeOutputFiles;

  if (ConvField != NULL) delete [] ConvField;

}

string CConfig::GetFilename(string filename, string ext, unsigned long Iter){

  /*--- Remove any extension --- */

  unsigned short lastindex = filename.find_last_of(".");
  filename = filename.substr(0, lastindex);

  /*--- Add the extension --- */

  filename = filename + string(ext);

  /*--- Append the zone number if multizone problems ---*/
  if (Multizone_Problem)
    filename = GetMultizone_FileName(filename, GetiZone(), ext);

  /*--- Append the zone number if multiple instance problems ---*/
  if (GetnTimeInstances() > 1)
    filename = GetMultiInstance_FileName(filename, GetiInst(), ext);

  if (GetTime_Domain()){
    filename = GetUnsteady_FileName(filename, (int)Iter, ext);
  }

  return filename;
}

string CConfig::GetUnsteady_FileName(string val_filename, int val_iter, string ext) {

  string UnstExt="", UnstFilename = val_filename;
  char buffer[50];

  /*--- Check that a positive value iteration is requested (for now). ---*/

  if (val_iter < 0) {
    SU2_MPI::Error("Requesting a negative iteration number for the restart file!!", CURRENT_FUNCTION);
  }

  unsigned short lastindex = UnstFilename.find_last_of(".");
  UnstFilename = UnstFilename.substr(0, lastindex);

  /*--- Append iteration number for unsteady cases ---*/

  if (Time_Domain) {

    if ((val_iter >= 0)    && (val_iter < 10))    SPRINTF (buffer, "_0000%d", val_iter);
    if ((val_iter >= 10)   && (val_iter < 100))   SPRINTF (buffer, "_000%d",  val_iter);
    if ((val_iter >= 100)  && (val_iter < 1000))  SPRINTF (buffer, "_00%d",   val_iter);
    if ((val_iter >= 1000) && (val_iter < 10000)) SPRINTF (buffer, "_0%d",    val_iter);
    if (val_iter >= 10000) SPRINTF (buffer, "_%d", val_iter);
    UnstExt = string(buffer);
  }
  UnstExt += ext;
  UnstFilename.append(UnstExt);

  return UnstFilename;
}

string CConfig::GetMultizone_FileName(string val_filename, int val_iZone, string ext) {

    string multizone_filename = val_filename;
    char buffer[50];

    unsigned short lastindex = multizone_filename.find_last_of(".");
    multizone_filename = multizone_filename.substr(0, lastindex);

    if (Multizone_Problem) {
        SPRINTF (buffer, "_%d", SU2_TYPE::Int(val_iZone));
        multizone_filename.append(string(buffer));
    }

    multizone_filename += ext;
    return multizone_filename;
}

string CConfig::GetMultizone_HistoryFileName(string val_filename, int val_iZone, string ext) {

    string multizone_filename = val_filename;
    char buffer[50];
    unsigned short lastindex = multizone_filename.find_last_of(".");
    multizone_filename = multizone_filename.substr(0, lastindex);
    if (Multizone_Problem) {
        SPRINTF (buffer, "_%d", SU2_TYPE::Int(val_iZone));
        multizone_filename.append(string(buffer));
    }
    multizone_filename += ext;
    return multizone_filename;
}

string CConfig::GetMultiInstance_FileName(string val_filename, int val_iInst, string ext) {

    string multizone_filename = val_filename;
    char buffer[50];

    unsigned short lastindex = multizone_filename.find_last_of(".");
    multizone_filename = multizone_filename.substr(0, lastindex);
    SPRINTF (buffer, "_%d", SU2_TYPE::Int(val_iInst));
    multizone_filename.append(string(buffer));
    multizone_filename += ext;
    return multizone_filename;
}

string CConfig::GetMultiInstance_HistoryFileName(string val_filename, int val_iInst) {

    string multizone_filename = val_filename;
    char buffer[50];

    unsigned short lastindex = multizone_filename.find_last_of(".");
    multizone_filename = multizone_filename.substr(0, lastindex);
    SPRINTF (buffer, "_%d", SU2_TYPE::Int(val_iInst));
    multizone_filename.append(string(buffer));

    return multizone_filename;
}

string CConfig::GetObjFunc_Extension(string val_filename) {

  string AdjExt, Filename = val_filename;

  if (ContinuousAdjoint || DiscreteAdjoint) {

    /*--- Remove filename extension (.dat) ---*/

    unsigned short lastindex = Filename.find_last_of(".");
    Filename = Filename.substr(0, lastindex);

    if (nObj==1) {
      switch (Kind_ObjFunc[0]) {
        case DRAG_COEFFICIENT:            AdjExt = "_cd";       break;
        case LIFT_COEFFICIENT:            AdjExt = "_cl";       break;
        case SIDEFORCE_COEFFICIENT:       AdjExt = "_csf";      break;
        case INVERSE_DESIGN_PRESSURE:     AdjExt = "_invpress"; break;
        case INVERSE_DESIGN_HEATFLUX:     AdjExt = "_invheat";  break;
        case MOMENT_X_COEFFICIENT:        AdjExt = "_cmx";      break;
        case MOMENT_Y_COEFFICIENT:        AdjExt = "_cmy";      break;
        case MOMENT_Z_COEFFICIENT:        AdjExt = "_cmz";      break;
        case EFFICIENCY:                  AdjExt = "_eff";      break;
        case EQUIVALENT_AREA:             AdjExt = "_ea";       break;
        case NEARFIELD_PRESSURE:          AdjExt = "_nfp";      break;
        case FORCE_X_COEFFICIENT:         AdjExt = "_cfx";      break;
        case FORCE_Y_COEFFICIENT:         AdjExt = "_cfy";      break;
        case FORCE_Z_COEFFICIENT:         AdjExt = "_cfz";      break;
        case THRUST_COEFFICIENT:          AdjExt = "_ct";       break;
        case TORQUE_COEFFICIENT:          AdjExt = "_cq";       break;
        case TOTAL_HEATFLUX:              AdjExt = "_totheat";  break;
        case MAXIMUM_HEATFLUX:            AdjExt = "_maxheat";  break;
        case TOTAL_AVG_TEMPERATURE:       AdjExt = "_avtp";     break;
        case FIGURE_OF_MERIT:             AdjExt = "_merit";    break;
        case BUFFET_SENSOR:               AdjExt = "_buffet";    break;
        case SURFACE_TOTAL_PRESSURE:      AdjExt = "_pt";       break;
        case SURFACE_STATIC_PRESSURE:     AdjExt = "_pe";       break;
        case SURFACE_MASSFLOW:            AdjExt = "_mfr";      break;
        case SURFACE_UNIFORMITY:          AdjExt = "_uniform";  break;
        case SURFACE_SECONDARY:           AdjExt = "_second";   break;
        case SURFACE_MOM_DISTORTION:      AdjExt = "_distort";  break;
        case SURFACE_SECOND_OVER_UNIFORM: AdjExt = "_sou";      break;
        case SURFACE_PRESSURE_DROP:       AdjExt = "_dp";       break;
        case SURFACE_MACH:                AdjExt = "_mach";     break;
        case CUSTOM_OBJFUNC:              AdjExt = "_custom";   break;
        case KINETIC_ENERGY_LOSS:         AdjExt = "_ke";       break;
        case TOTAL_PRESSURE_LOSS:         AdjExt = "_pl";       break;
        case FLOW_ANGLE_OUT:              AdjExt = "_fao";      break;
        case FLOW_ANGLE_IN:               AdjExt = "_fai";      break;
        case TOTAL_EFFICIENCY:            AdjExt = "_teff";     break;
        case TOTAL_STATIC_EFFICIENCY:     AdjExt = "_tseff";    break;
        case EULERIAN_WORK:               AdjExt = "_ew";       break;
        case MASS_FLOW_IN:                AdjExt = "_mfi";      break;
        case MASS_FLOW_OUT:               AdjExt = "_mfo";      break;
        case ENTROPY_GENERATION:          AdjExt = "_entg";     break;
        case REFERENCE_GEOMETRY:          AdjExt = "_refgeom";  break;
        case REFERENCE_NODE:              AdjExt = "_refnode";  break;
        case VOLUME_FRACTION:             AdjExt = "_volfrac";  break;
        case TOPOL_DISCRETENESS:          AdjExt = "_topdisc";  break;
        case TOPOL_COMPLIANCE:            AdjExt = "_topcomp";  break;
      }
    }
    else{
      AdjExt = "_combo";
    }
    Filename.append(AdjExt);

    /*--- Lastly, add the .dat extension ---*/
    Filename.append(".dat");

  }

  return Filename;
}

unsigned short CConfig::GetContainerPosition(unsigned short val_eqsystem) {

  switch (val_eqsystem) {
    case RUNTIME_FLOW_SYS:      return FLOW_SOL;
    case RUNTIME_TURB_SYS:      return TURB_SOL;
    case RUNTIME_TRANS_SYS:     return TRANS_SOL;
    case RUNTIME_HEAT_SYS:      return HEAT_SOL;
    case RUNTIME_FEA_SYS:       return FEA_SOL;
    case RUNTIME_ADJPOT_SYS:    return ADJFLOW_SOL;
    case RUNTIME_ADJFLOW_SYS:   return ADJFLOW_SOL;
    case RUNTIME_ADJTURB_SYS:   return ADJTURB_SOL;
    case RUNTIME_ADJFEA_SYS:    return ADJFEA_SOL;
    case RUNTIME_RADIATION_SYS: return RAD_SOL;
    case RUNTIME_MULTIGRID_SYS: return 0;
  }
  return 0;
}

void CConfig::SetKind_ConvNumScheme(unsigned short val_kind_convnumscheme,
                                    unsigned short val_kind_centered, unsigned short val_kind_upwind,
                                    unsigned short val_kind_slopelimit, bool val_muscl,
                                    unsigned short val_kind_fem) {

  Kind_ConvNumScheme = val_kind_convnumscheme;
  Kind_Centered = val_kind_centered;
  Kind_Upwind = val_kind_upwind;
  Kind_FEM = val_kind_fem;
  Kind_SlopeLimit = val_kind_slopelimit;
  MUSCL = val_muscl;

}

void CConfig::SetGlobalParam(unsigned short val_solver,
                             unsigned short val_system) {

  /*--- Set the simulation global time ---*/

  Current_UnstTime = static_cast<su2double>(TimeIter)*Delta_UnstTime;
  Current_UnstTimeND = static_cast<su2double>(TimeIter)*Delta_UnstTimeND;

  /*--- Set the solver methods ---*/

  switch (val_solver) {
    case EULER: case INC_EULER:
      if (val_system == RUNTIME_FLOW_SYS) {
        SetKind_ConvNumScheme(Kind_ConvNumScheme_Flow, Kind_Centered_Flow,
                              Kind_Upwind_Flow, Kind_SlopeLimit_Flow,
                              MUSCL_Flow, NONE);
        SetKind_TimeIntScheme(Kind_TimeIntScheme_Flow);
      }
      break;
    case NAVIER_STOKES: case INC_NAVIER_STOKES:
      if (val_system == RUNTIME_FLOW_SYS) {
        SetKind_ConvNumScheme(Kind_ConvNumScheme_Flow, Kind_Centered_Flow,
                              Kind_Upwind_Flow, Kind_SlopeLimit_Flow,
                              MUSCL_Flow, NONE);
        SetKind_TimeIntScheme(Kind_TimeIntScheme_Flow);
      }
      if (val_system == RUNTIME_HEAT_SYS) {
        SetKind_ConvNumScheme(Kind_ConvNumScheme_Heat, NONE, NONE, NONE, NONE, NONE);
        SetKind_TimeIntScheme(Kind_TimeIntScheme_Heat);
      }
      break;
    case RANS: case INC_RANS:
      if (val_system == RUNTIME_FLOW_SYS) {
        SetKind_ConvNumScheme(Kind_ConvNumScheme_Flow, Kind_Centered_Flow,
                              Kind_Upwind_Flow, Kind_SlopeLimit_Flow,
                              MUSCL_Flow, NONE);
        SetKind_TimeIntScheme(Kind_TimeIntScheme_Flow);
      }
      if (val_system == RUNTIME_TURB_SYS) {
        SetKind_ConvNumScheme(Kind_ConvNumScheme_Turb, Kind_Centered_Turb,
                              Kind_Upwind_Turb, Kind_SlopeLimit_Turb,
                              MUSCL_Turb, NONE);
        SetKind_TimeIntScheme(Kind_TimeIntScheme_Turb);
      }
      if (val_system == RUNTIME_TRANS_SYS) {
        SetKind_ConvNumScheme(Kind_ConvNumScheme_Turb, Kind_Centered_Turb,
                              Kind_Upwind_Turb, Kind_SlopeLimit_Turb,
                              MUSCL_Turb, NONE);
        SetKind_TimeIntScheme(Kind_TimeIntScheme_Turb);
      }
      if (val_system == RUNTIME_HEAT_SYS) {
        SetKind_ConvNumScheme(Kind_ConvNumScheme_Heat, NONE, NONE, NONE, NONE, NONE);
        SetKind_TimeIntScheme(Kind_TimeIntScheme_Heat);
      }
      break;
    case FEM_EULER:
      if (val_system == RUNTIME_FLOW_SYS) {
        SetKind_ConvNumScheme(Kind_ConvNumScheme_FEM_Flow, Kind_Centered_Flow,
                              Kind_Upwind_Flow, Kind_SlopeLimit_Flow,
                              MUSCL_Flow, Kind_FEM_Flow);
        SetKind_TimeIntScheme(Kind_TimeIntScheme_FEM_Flow);
      }
      break;
    case FEM_NAVIER_STOKES:
      if (val_system == RUNTIME_FLOW_SYS) {
        SetKind_ConvNumScheme(Kind_ConvNumScheme_Flow, Kind_Centered_Flow,
                              Kind_Upwind_Flow, Kind_SlopeLimit_Flow,
                              MUSCL_Flow, Kind_FEM_Flow);
        SetKind_TimeIntScheme(Kind_TimeIntScheme_FEM_Flow);
      }
      break;
    case FEM_LES:
      if (val_system == RUNTIME_FLOW_SYS) {
        SetKind_ConvNumScheme(Kind_ConvNumScheme_Flow, Kind_Centered_Flow,
                              Kind_Upwind_Flow, Kind_SlopeLimit_Flow,
                              MUSCL_Flow, Kind_FEM_Flow);
        SetKind_TimeIntScheme(Kind_TimeIntScheme_FEM_Flow);
      }
      break;
    case ADJ_EULER:
      if (val_system == RUNTIME_FLOW_SYS) {
        SetKind_ConvNumScheme(Kind_ConvNumScheme_Flow, Kind_Centered_Flow,
                              Kind_Upwind_Flow, Kind_SlopeLimit_Flow,
                              MUSCL_Flow, NONE);
        SetKind_TimeIntScheme(Kind_TimeIntScheme_Flow);
      }
      if (val_system == RUNTIME_ADJFLOW_SYS) {
        SetKind_ConvNumScheme(Kind_ConvNumScheme_AdjFlow, Kind_Centered_AdjFlow,
                              Kind_Upwind_AdjFlow, Kind_SlopeLimit_AdjFlow,
                              MUSCL_AdjFlow, NONE);
        SetKind_TimeIntScheme(Kind_TimeIntScheme_AdjFlow);
      }
      break;
    case ADJ_NAVIER_STOKES:
      if (val_system == RUNTIME_FLOW_SYS) {
        SetKind_ConvNumScheme(Kind_ConvNumScheme_Flow, Kind_Centered_Flow,
                              Kind_Upwind_Flow, Kind_SlopeLimit_Flow,
                              MUSCL_Flow, NONE);
        SetKind_TimeIntScheme(Kind_TimeIntScheme_Flow);
      }
      if (val_system == RUNTIME_ADJFLOW_SYS) {
        SetKind_ConvNumScheme(Kind_ConvNumScheme_AdjFlow, Kind_Centered_AdjFlow,
                              Kind_Upwind_AdjFlow, Kind_SlopeLimit_AdjFlow,
                              MUSCL_AdjFlow, NONE);
        SetKind_TimeIntScheme(Kind_TimeIntScheme_AdjFlow);
      }
      break;
    case ADJ_RANS:
      if (val_system == RUNTIME_FLOW_SYS) {
        SetKind_ConvNumScheme(Kind_ConvNumScheme_Flow, Kind_Centered_Flow,
                              Kind_Upwind_Flow, Kind_SlopeLimit_Flow,
                              MUSCL_Flow, NONE);
        SetKind_TimeIntScheme(Kind_TimeIntScheme_Flow);
      }
      if (val_system == RUNTIME_ADJFLOW_SYS) {
        SetKind_ConvNumScheme(Kind_ConvNumScheme_AdjFlow, Kind_Centered_AdjFlow,
                              Kind_Upwind_AdjFlow, Kind_SlopeLimit_AdjFlow,
                              MUSCL_AdjFlow, NONE);
        SetKind_TimeIntScheme(Kind_TimeIntScheme_AdjFlow);
      }
      if (val_system == RUNTIME_TURB_SYS) {
        SetKind_ConvNumScheme(Kind_ConvNumScheme_Turb, Kind_Centered_Turb,
                              Kind_Upwind_Turb, Kind_SlopeLimit_Turb,
                              MUSCL_Turb, NONE);
        SetKind_TimeIntScheme(Kind_TimeIntScheme_Turb);
      }
      if (val_system == RUNTIME_ADJTURB_SYS) {
        SetKind_ConvNumScheme(Kind_ConvNumScheme_AdjTurb, Kind_Centered_AdjTurb,
                              Kind_Upwind_AdjTurb, Kind_SlopeLimit_AdjTurb,
                              MUSCL_AdjTurb, NONE);
        SetKind_TimeIntScheme(Kind_TimeIntScheme_AdjTurb);
      }
      break;
    case HEAT_EQUATION:
      if (val_system == RUNTIME_HEAT_SYS) {
        SetKind_ConvNumScheme(NONE, NONE, NONE, NONE, NONE, NONE);
        SetKind_TimeIntScheme(Kind_TimeIntScheme_Heat);
      }
      break;

    case FEM_ELASTICITY:

      Current_DynTime = static_cast<su2double>(TimeIter)*Delta_DynTime;

      if (val_system == RUNTIME_FEA_SYS) {
        SetKind_ConvNumScheme(NONE, NONE, NONE, NONE, NONE, NONE);
        SetKind_TimeIntScheme(Kind_TimeIntScheme_FEA);
      }
      break;
  }
}

su2double* CConfig::GetPeriodicRotCenter(string val_marker) {
  unsigned short iMarker_PerBound;
  for (iMarker_PerBound = 0; iMarker_PerBound < nMarker_PerBound; iMarker_PerBound++)
    if (Marker_PerBound[iMarker_PerBound] == val_marker) break;
  return Periodic_RotCenter[iMarker_PerBound];
}

su2double* CConfig::GetPeriodicRotAngles(string val_marker) {
  unsigned short iMarker_PerBound;
  for (iMarker_PerBound = 0; iMarker_PerBound < nMarker_PerBound; iMarker_PerBound++)
    if (Marker_PerBound[iMarker_PerBound] == val_marker) break;
  return Periodic_RotAngles[iMarker_PerBound];
}

su2double* CConfig::GetPeriodicTranslation(string val_marker) {
  unsigned short iMarker_PerBound;
  for (iMarker_PerBound = 0; iMarker_PerBound < nMarker_PerBound; iMarker_PerBound++)
    if (Marker_PerBound[iMarker_PerBound] == val_marker) break;
  return Periodic_Translation[iMarker_PerBound];
}

unsigned short CConfig::GetMarker_Periodic_Donor(string val_marker) const {
  unsigned short iMarker_PerBound, jMarker_PerBound, kMarker_All;

  /*--- Find the marker for this periodic boundary. ---*/
  for (iMarker_PerBound = 0; iMarker_PerBound < nMarker_PerBound; iMarker_PerBound++)
    if (Marker_PerBound[iMarker_PerBound] == val_marker) break;

  /*--- Find corresponding donor. ---*/
  for (jMarker_PerBound = 0; jMarker_PerBound < nMarker_PerBound; jMarker_PerBound++)
    if (Marker_PerBound[jMarker_PerBound] == Marker_PerDonor[iMarker_PerBound]) break;

  /*--- Find and return global marker index for donor boundary. ---*/
  for (kMarker_All = 0; kMarker_All < nMarker_CfgFile; kMarker_All++)
    if (Marker_PerBound[jMarker_PerBound] == Marker_All_TagBound[kMarker_All]) break;

  return kMarker_All;
}

su2double CConfig::GetActDisk_NetThrust(string val_marker) const {
  unsigned short iMarker_ActDisk;
  for (iMarker_ActDisk = 0; iMarker_ActDisk < nMarker_ActDiskInlet; iMarker_ActDisk++)
    if ((Marker_ActDiskInlet[iMarker_ActDisk] == val_marker) ||
        (Marker_ActDiskOutlet[iMarker_ActDisk] == val_marker)) break;
  return ActDisk_NetThrust[iMarker_ActDisk];
}

su2double CConfig::GetActDisk_Power(string val_marker) const {
  unsigned short iMarker_ActDisk;
  for (iMarker_ActDisk = 0; iMarker_ActDisk < nMarker_ActDiskInlet; iMarker_ActDisk++)
    if ((Marker_ActDiskInlet[iMarker_ActDisk] == val_marker) ||
        (Marker_ActDiskOutlet[iMarker_ActDisk] == val_marker)) break;
  return ActDisk_Power[iMarker_ActDisk];
}

su2double CConfig::GetActDisk_MassFlow(string val_marker) const {
  unsigned short iMarker_ActDisk;
  for (iMarker_ActDisk = 0; iMarker_ActDisk < nMarker_ActDiskInlet; iMarker_ActDisk++)
    if ((Marker_ActDiskInlet[iMarker_ActDisk] == val_marker) ||
        (Marker_ActDiskOutlet[iMarker_ActDisk] == val_marker)) break;
  return ActDisk_MassFlow[iMarker_ActDisk];
}

su2double CConfig::GetActDisk_Mach(string val_marker) const {
  unsigned short iMarker_ActDisk;
  for (iMarker_ActDisk = 0; iMarker_ActDisk < nMarker_ActDiskInlet; iMarker_ActDisk++)
    if ((Marker_ActDiskInlet[iMarker_ActDisk] == val_marker) ||
        (Marker_ActDiskOutlet[iMarker_ActDisk] == val_marker)) break;
  return ActDisk_Mach[iMarker_ActDisk];
}

su2double CConfig::GetActDisk_Force(string val_marker) const {
  unsigned short iMarker_ActDisk;
  for (iMarker_ActDisk = 0; iMarker_ActDisk < nMarker_ActDiskInlet; iMarker_ActDisk++)
    if ((Marker_ActDiskInlet[iMarker_ActDisk] == val_marker) ||
        (Marker_ActDiskOutlet[iMarker_ActDisk] == val_marker)) break;
  return ActDisk_Force[iMarker_ActDisk];
}

su2double CConfig::GetActDisk_BCThrust(string val_marker) const {
  unsigned short iMarker_ActDisk;
  for (iMarker_ActDisk = 0; iMarker_ActDisk < nMarker_ActDiskInlet; iMarker_ActDisk++)
    if ((Marker_ActDiskInlet[iMarker_ActDisk] == val_marker) ||
        (Marker_ActDiskOutlet[iMarker_ActDisk] == val_marker)) break;
  return ActDisk_BCThrust[iMarker_ActDisk];
}

su2double CConfig::GetActDisk_BCThrust_Old(string val_marker) const {
  unsigned short iMarker_ActDisk;
  for (iMarker_ActDisk = 0; iMarker_ActDisk < nMarker_ActDiskInlet; iMarker_ActDisk++)
    if ((Marker_ActDiskInlet[iMarker_ActDisk] == val_marker) ||
        (Marker_ActDiskOutlet[iMarker_ActDisk] == val_marker)) break;
  return ActDisk_BCThrust_Old[iMarker_ActDisk];
}

void CConfig::SetActDisk_BCThrust(string val_marker, su2double val_actdisk_bcthrust) {
  unsigned short iMarker_ActDisk;
  for (iMarker_ActDisk = 0; iMarker_ActDisk < nMarker_ActDiskInlet; iMarker_ActDisk++)
    if ((Marker_ActDiskInlet[iMarker_ActDisk] == val_marker) ||
        (Marker_ActDiskOutlet[iMarker_ActDisk] == val_marker)) break;
  ActDisk_BCThrust[iMarker_ActDisk] = val_actdisk_bcthrust;
}

void CConfig::SetActDisk_BCThrust_Old(string val_marker, su2double val_actdisk_bcthrust_old) {
  unsigned short iMarker_ActDisk;
  for (iMarker_ActDisk = 0; iMarker_ActDisk < nMarker_ActDiskInlet; iMarker_ActDisk++)
    if ((Marker_ActDiskInlet[iMarker_ActDisk] == val_marker) ||
        (Marker_ActDiskOutlet[iMarker_ActDisk] == val_marker)) break;
  ActDisk_BCThrust_Old[iMarker_ActDisk] = val_actdisk_bcthrust_old;
}

su2double CConfig::GetActDisk_Area(string val_marker) const {
  unsigned short iMarker_ActDisk;
  for (iMarker_ActDisk = 0; iMarker_ActDisk < nMarker_ActDiskInlet; iMarker_ActDisk++)
    if ((Marker_ActDiskInlet[iMarker_ActDisk] == val_marker) ||
        (Marker_ActDiskOutlet[iMarker_ActDisk] == val_marker)) break;
  return ActDisk_Area[iMarker_ActDisk];
}

su2double CConfig::GetActDisk_ReverseMassFlow(string val_marker) const {
  unsigned short iMarker_ActDisk;
  for (iMarker_ActDisk = 0; iMarker_ActDisk < nMarker_ActDiskInlet; iMarker_ActDisk++)
    if ((Marker_ActDiskInlet[iMarker_ActDisk] == val_marker) ||
        (Marker_ActDiskOutlet[iMarker_ActDisk] == val_marker)) break;
  return ActDisk_ReverseMassFlow[iMarker_ActDisk];
}

su2double CConfig::GetActDisk_PressJump(string val_marker, unsigned short val_value) const {
  unsigned short iMarker_ActDisk;
  for (iMarker_ActDisk = 0; iMarker_ActDisk < nMarker_ActDiskInlet; iMarker_ActDisk++)
    if ((Marker_ActDiskInlet[iMarker_ActDisk] == val_marker) ||
        (Marker_ActDiskOutlet[iMarker_ActDisk] == val_marker)) break;
  return ActDisk_PressJump[iMarker_ActDisk][val_value];
}

su2double CConfig::GetActDisk_TempJump(string val_marker, unsigned short val_value) const {
  unsigned short iMarker_ActDisk;
  for (iMarker_ActDisk = 0; iMarker_ActDisk < nMarker_ActDiskInlet; iMarker_ActDisk++)
    if ((Marker_ActDiskInlet[iMarker_ActDisk] == val_marker) ||
        (Marker_ActDiskOutlet[iMarker_ActDisk] == val_marker)) break;
  return ActDisk_TempJump[iMarker_ActDisk][val_value];;
}

su2double CConfig::GetActDisk_Omega(string val_marker, unsigned short val_value) const {
  unsigned short iMarker_ActDisk;
  for (iMarker_ActDisk = 0; iMarker_ActDisk < nMarker_ActDiskInlet; iMarker_ActDisk++)
    if ((Marker_ActDiskInlet[iMarker_ActDisk] == val_marker) ||
        (Marker_ActDiskOutlet[iMarker_ActDisk] == val_marker)) break;
  return ActDisk_Omega[iMarker_ActDisk][val_value];;
}

su2double CConfig::GetOutlet_MassFlow(string val_marker) const {
  unsigned short iMarker_Outlet;
  for (iMarker_Outlet = 0; iMarker_Outlet < nMarker_Outlet; iMarker_Outlet++)
    if ((Marker_Outlet[iMarker_Outlet] == val_marker)) break;
  return Outlet_MassFlow[iMarker_Outlet];
}

su2double CConfig::GetOutlet_Density(string val_marker) const {
  unsigned short iMarker_Outlet;
  for (iMarker_Outlet = 0; iMarker_Outlet < nMarker_Outlet; iMarker_Outlet++)
    if ((Marker_Outlet[iMarker_Outlet] == val_marker)) break;
  return Outlet_Density[iMarker_Outlet];
}

su2double CConfig::GetOutlet_Area(string val_marker) const {
  unsigned short iMarker_Outlet;
  for (iMarker_Outlet = 0; iMarker_Outlet < nMarker_Outlet; iMarker_Outlet++)
    if ((Marker_Outlet[iMarker_Outlet] == val_marker)) break;
  return Outlet_Area[iMarker_Outlet];
}

unsigned short CConfig::GetMarker_CfgFile_ActDiskOutlet(string val_marker) const {
  unsigned short iMarker_ActDisk, kMarker_All;

  /*--- Find the marker for this actuator disk inlet. ---*/

  for (iMarker_ActDisk = 0; iMarker_ActDisk < nMarker_ActDiskInlet; iMarker_ActDisk++)
    if (Marker_ActDiskInlet[iMarker_ActDisk] == val_marker) break;

  /*--- Find and return global marker index for the actuator disk outlet. ---*/

  for (kMarker_All = 0; kMarker_All < nMarker_CfgFile; kMarker_All++)
    if (Marker_ActDiskOutlet[iMarker_ActDisk] == Marker_CfgFile_TagBound[kMarker_All]) break;

  return kMarker_All;
}

unsigned short CConfig::GetMarker_CfgFile_EngineExhaust(string val_marker) const {
  unsigned short iMarker_Engine, kMarker_All;

  /*--- Find the marker for this engine inflow. ---*/

  for (iMarker_Engine = 0; iMarker_Engine < nMarker_EngineInflow; iMarker_Engine++)
    if (Marker_EngineInflow[iMarker_Engine] == val_marker) break;

  /*--- Find and return global marker index for the engine exhaust. ---*/

  for (kMarker_All = 0; kMarker_All < nMarker_CfgFile; kMarker_All++)
    if (Marker_EngineExhaust[iMarker_Engine] == Marker_CfgFile_TagBound[kMarker_All]) break;

  return kMarker_All;
}

bool CConfig::GetVolumetric_Movement() const {
  bool volumetric_movement = false;

  if (GetSurface_Movement(AEROELASTIC) ||
      GetSurface_Movement(AEROELASTIC_RIGID_MOTION)||
      GetSurface_Movement(FLUID_STRUCTURE) ||
      GetSurface_Movement(EXTERNAL) ||
      GetSurface_Movement(EXTERNAL_ROTATION)){
    volumetric_movement = true;
  }

  if (Kind_SU2 == SU2_DEF ||
      Kind_SU2 == SU2_DOT ||
      DirectDiff)
  { volumetric_movement = true;}
  return volumetric_movement;
}

bool CConfig::GetSurface_Movement(unsigned short kind_movement) const {
  for (unsigned short iMarkerMoving = 0; iMarkerMoving < nKind_SurfaceMovement; iMarkerMoving++){
    if (Kind_SurfaceMovement[iMarkerMoving] == kind_movement){
      return true;
    }
  }
  return false;
}

unsigned short CConfig::GetMarker_Moving(string val_marker) const {
  unsigned short iMarker_Moving;

  /*--- Find the marker for this moving boundary. ---*/
  for (iMarker_Moving = 0; iMarker_Moving < nMarker_Moving; iMarker_Moving++)
    if (Marker_Moving[iMarker_Moving] == val_marker) break;

  return iMarker_Moving;
}

bool CConfig::GetMarker_Moving_Bool(string val_marker) const {
  unsigned short iMarker_Moving;

  /*--- Find the marker for this moving boundary, if it exists. ---*/
  for (iMarker_Moving = 0; iMarker_Moving < nMarker_Moving; iMarker_Moving++)
    if (Marker_Moving[iMarker_Moving] == val_marker) return true;

  return false;
}

unsigned short CConfig::GetMarker_Deform_Mesh(string val_marker) const {
  unsigned short iMarker_Deform_Mesh;

  /*--- Find the marker for this interface boundary. ---*/
  for (iMarker_Deform_Mesh = 0; iMarker_Deform_Mesh < nMarker_Deform_Mesh; iMarker_Deform_Mesh++)
    if (Marker_Deform_Mesh[iMarker_Deform_Mesh] == val_marker) break;

  return iMarker_Deform_Mesh;
}

unsigned short CConfig::GetMarker_Fluid_Load(string val_marker) const {
  unsigned short iMarker_Fluid_Load;

  /*--- Find the marker for this interface boundary. ---*/
  for (iMarker_Fluid_Load = 0; iMarker_Fluid_Load < nMarker_Fluid_Load; iMarker_Fluid_Load++)
    if (Marker_Fluid_Load[iMarker_Fluid_Load] == val_marker) break;

  return iMarker_Fluid_Load;
}

su2double CConfig::GetExhaust_Temperature_Target(string val_marker) const {
  unsigned short iMarker_EngineExhaust;
  for (iMarker_EngineExhaust = 0; iMarker_EngineExhaust < nMarker_EngineExhaust; iMarker_EngineExhaust++)
    if (Marker_EngineExhaust[iMarker_EngineExhaust] == val_marker) break;
  return Exhaust_Temperature_Target[iMarker_EngineExhaust];
}

su2double CConfig::GetExhaust_Pressure_Target(string val_marker) const {
  unsigned short iMarker_EngineExhaust;
  for (iMarker_EngineExhaust = 0; iMarker_EngineExhaust < nMarker_EngineExhaust; iMarker_EngineExhaust++)
    if (Marker_EngineExhaust[iMarker_EngineExhaust] == val_marker) break;
  return Exhaust_Pressure_Target[iMarker_EngineExhaust];
}

unsigned short CConfig::GetKind_Inc_Inlet(string val_marker) const {
  unsigned short iMarker_Inlet;
  for (iMarker_Inlet = 0; iMarker_Inlet < nMarker_Inlet; iMarker_Inlet++)
    if (Marker_Inlet[iMarker_Inlet] == val_marker) break;
  return Kind_Inc_Inlet[iMarker_Inlet];
}

unsigned short CConfig::GetKind_Inc_Outlet(string val_marker) const {
  unsigned short iMarker_Outlet;
  for (iMarker_Outlet = 0; iMarker_Outlet < nMarker_Outlet; iMarker_Outlet++)
    if (Marker_Outlet[iMarker_Outlet] == val_marker) break;
  return Kind_Inc_Outlet[iMarker_Outlet];
}

su2double CConfig::GetInlet_Ttotal(string val_marker) const {
  unsigned short iMarker_Inlet;
  for (iMarker_Inlet = 0; iMarker_Inlet < nMarker_Inlet; iMarker_Inlet++)
    if (Marker_Inlet[iMarker_Inlet] == val_marker) break;
  return Inlet_Ttotal[iMarker_Inlet];
}

su2double CConfig::GetInlet_Ptotal(string val_marker) const {
  unsigned short iMarker_Inlet;
  for (iMarker_Inlet = 0; iMarker_Inlet < nMarker_Inlet; iMarker_Inlet++)
    if (Marker_Inlet[iMarker_Inlet] == val_marker) break;
  return Inlet_Ptotal[iMarker_Inlet];
}

void CConfig::SetInlet_Ptotal(su2double val_pressure, string val_marker) {
  unsigned short iMarker_Inlet;
  for (iMarker_Inlet = 0; iMarker_Inlet < nMarker_Inlet; iMarker_Inlet++)
    if (Marker_Inlet[iMarker_Inlet] == val_marker)
      Inlet_Ptotal[iMarker_Inlet] = val_pressure;
}

su2double* CConfig::GetInlet_FlowDir(string val_marker) {
  unsigned short iMarker_Inlet;
  for (iMarker_Inlet = 0; iMarker_Inlet < nMarker_Inlet; iMarker_Inlet++)
    if (Marker_Inlet[iMarker_Inlet] == val_marker) break;
  return Inlet_FlowDir[iMarker_Inlet];
}

su2double CConfig::GetInlet_Temperature(string val_marker) const {
  unsigned short iMarker_Supersonic_Inlet;
  for (iMarker_Supersonic_Inlet = 0; iMarker_Supersonic_Inlet < nMarker_Supersonic_Inlet; iMarker_Supersonic_Inlet++)
    if (Marker_Supersonic_Inlet[iMarker_Supersonic_Inlet] == val_marker) break;
  return Inlet_Temperature[iMarker_Supersonic_Inlet];
}

su2double CConfig::GetInlet_Pressure(string val_marker) const {
  unsigned short iMarker_Supersonic_Inlet;
  for (iMarker_Supersonic_Inlet = 0; iMarker_Supersonic_Inlet < nMarker_Supersonic_Inlet; iMarker_Supersonic_Inlet++)
    if (Marker_Supersonic_Inlet[iMarker_Supersonic_Inlet] == val_marker) break;
  return Inlet_Pressure[iMarker_Supersonic_Inlet];
}

su2double* CConfig::GetInlet_Velocity(string val_marker) {
  unsigned short iMarker_Supersonic_Inlet;
  for (iMarker_Supersonic_Inlet = 0; iMarker_Supersonic_Inlet < nMarker_Supersonic_Inlet; iMarker_Supersonic_Inlet++)
    if (Marker_Supersonic_Inlet[iMarker_Supersonic_Inlet] == val_marker) break;
  return Inlet_Velocity[iMarker_Supersonic_Inlet];
}

su2double CConfig::GetOutlet_Pressure(string val_marker) const {
  unsigned short iMarker_Outlet;
  for (iMarker_Outlet = 0; iMarker_Outlet < nMarker_Outlet; iMarker_Outlet++)
    if (Marker_Outlet[iMarker_Outlet] == val_marker) break;
  return Outlet_Pressure[iMarker_Outlet];
}

void CConfig::SetOutlet_Pressure(su2double val_pressure, string val_marker) {
  unsigned short iMarker_Outlet;
  for (iMarker_Outlet = 0; iMarker_Outlet < nMarker_Outlet; iMarker_Outlet++)
    if (Marker_Outlet[iMarker_Outlet] == val_marker)
      Outlet_Pressure[iMarker_Outlet] = val_pressure;
}

su2double CConfig::GetRiemann_Var1(string val_marker) const {
  unsigned short iMarker_Riemann;
  for (iMarker_Riemann = 0; iMarker_Riemann < nMarker_Riemann; iMarker_Riemann++)
    if (Marker_Riemann[iMarker_Riemann] == val_marker) break;
  return Riemann_Var1[iMarker_Riemann];
}

su2double CConfig::GetRiemann_Var2(string val_marker) const {
  unsigned short iMarker_Riemann;
  for (iMarker_Riemann = 0; iMarker_Riemann < nMarker_Riemann; iMarker_Riemann++)
    if (Marker_Riemann[iMarker_Riemann] == val_marker) break;
  return Riemann_Var2[iMarker_Riemann];
}

su2double* CConfig::GetRiemann_FlowDir(string val_marker) {
  unsigned short iMarker_Riemann;
  for (iMarker_Riemann = 0; iMarker_Riemann < nMarker_Riemann; iMarker_Riemann++)
    if (Marker_Riemann[iMarker_Riemann] == val_marker) break;
  return Riemann_FlowDir[iMarker_Riemann];
}

unsigned short CConfig::GetKind_Data_Riemann(string val_marker) const {
  unsigned short iMarker_Riemann;
  for (iMarker_Riemann = 0; iMarker_Riemann < nMarker_Riemann; iMarker_Riemann++)
    if (Marker_Riemann[iMarker_Riemann] == val_marker) break;
  return Kind_Data_Riemann[iMarker_Riemann];
}


su2double CConfig::GetGiles_Var1(string val_marker) const {
  unsigned short iMarker_Giles;
  for (iMarker_Giles = 0; iMarker_Giles < nMarker_Giles; iMarker_Giles++)
    if (Marker_Giles[iMarker_Giles] == val_marker) break;
  return Giles_Var1[iMarker_Giles];
}

void CConfig::SetGiles_Var1(su2double newVar1, string val_marker) {
  unsigned short iMarker_Giles;
  for (iMarker_Giles = 0; iMarker_Giles < nMarker_Giles; iMarker_Giles++)
    if (Marker_Giles[iMarker_Giles] == val_marker) break;
  Giles_Var1[iMarker_Giles] = newVar1;
}

su2double CConfig::GetGiles_Var2(string val_marker) const {
  unsigned short iMarker_Giles;
  for (iMarker_Giles = 0; iMarker_Giles < nMarker_Giles; iMarker_Giles++)
    if (Marker_Giles[iMarker_Giles] == val_marker) break;
  return Giles_Var2[iMarker_Giles];
}

su2double CConfig::GetGiles_RelaxFactorAverage(string val_marker) const {
  unsigned short iMarker_Giles;
  for (iMarker_Giles = 0; iMarker_Giles < nMarker_Giles; iMarker_Giles++)
    if (Marker_Giles[iMarker_Giles] == val_marker) break;
  return RelaxFactorAverage[iMarker_Giles];
}

su2double CConfig::GetGiles_RelaxFactorFourier(string val_marker) const {
  unsigned short iMarker_Giles;
  for (iMarker_Giles = 0; iMarker_Giles < nMarker_Giles; iMarker_Giles++)
    if (Marker_Giles[iMarker_Giles] == val_marker) break;
  return RelaxFactorFourier[iMarker_Giles];
}

su2double* CConfig::GetGiles_FlowDir(string val_marker) {
  unsigned short iMarker_Giles;
  for (iMarker_Giles = 0; iMarker_Giles < nMarker_Giles; iMarker_Giles++)
    if (Marker_Giles[iMarker_Giles] == val_marker) break;
  return Giles_FlowDir[iMarker_Giles];
}

unsigned short CConfig::GetKind_Data_Giles(string val_marker) const {
  unsigned short iMarker_Giles;
  for (iMarker_Giles = 0; iMarker_Giles < nMarker_Giles; iMarker_Giles++)
    if (Marker_Giles[iMarker_Giles] == val_marker) break;
  return Kind_Data_Giles[iMarker_Giles];
}

su2double CConfig::GetPressureOut_BC() const {
  unsigned short iMarker_BC;
  su2double pres_out = 0.0;
  for (iMarker_BC = 0; iMarker_BC < nMarker_Giles; iMarker_BC++){
    if (Kind_Data_Giles[iMarker_BC] == STATIC_PRESSURE || Kind_Data_Giles[iMarker_BC] == STATIC_PRESSURE_1D || Kind_Data_Giles[iMarker_BC] == RADIAL_EQUILIBRIUM ){
      pres_out = Giles_Var1[iMarker_BC];
    }
  }
  for (iMarker_BC = 0; iMarker_BC < nMarker_Riemann; iMarker_BC++){
    if (Kind_Data_Riemann[iMarker_BC] == STATIC_PRESSURE || Kind_Data_Riemann[iMarker_BC] == RADIAL_EQUILIBRIUM){
      pres_out = Riemann_Var1[iMarker_BC];
    }
  }
  return pres_out/Pressure_Ref;
}

void CConfig::SetPressureOut_BC(su2double val_press) {
  unsigned short iMarker_BC;
  for (iMarker_BC = 0; iMarker_BC < nMarker_Giles; iMarker_BC++){
    if (Kind_Data_Giles[iMarker_BC] == STATIC_PRESSURE || Kind_Data_Giles[iMarker_BC] == STATIC_PRESSURE_1D || Kind_Data_Giles[iMarker_BC] == RADIAL_EQUILIBRIUM ){
      Giles_Var1[iMarker_BC] = val_press*Pressure_Ref;
    }
  }
  for (iMarker_BC = 0; iMarker_BC < nMarker_Riemann; iMarker_BC++){
    if (Kind_Data_Riemann[iMarker_BC] == STATIC_PRESSURE || Kind_Data_Riemann[iMarker_BC] == RADIAL_EQUILIBRIUM){
      Riemann_Var1[iMarker_BC] = val_press*Pressure_Ref;
    }
  }
}

su2double CConfig::GetTotalPressureIn_BC() const {
  unsigned short iMarker_BC;
  su2double tot_pres_in = 0.0;
  for (iMarker_BC = 0; iMarker_BC < nMarker_Giles; iMarker_BC++){
    if (Kind_Data_Giles[iMarker_BC] == TOTAL_CONDITIONS_PT || Kind_Data_Giles[iMarker_BC] == TOTAL_CONDITIONS_PT_1D){
      tot_pres_in = Giles_Var1[iMarker_BC];
    }
  }
  for (iMarker_BC = 0; iMarker_BC < nMarker_Riemann; iMarker_BC++){
    if (Kind_Data_Riemann[iMarker_BC] == TOTAL_CONDITIONS_PT ){
      tot_pres_in = Riemann_Var1[iMarker_BC];
    }
  }
  if(nMarker_Inlet == 1 && Kind_Inlet == TOTAL_CONDITIONS){
    tot_pres_in = Inlet_Ptotal[0];
  }
  return tot_pres_in/Pressure_Ref;
}

su2double CConfig::GetTotalTemperatureIn_BC() const {
  unsigned short iMarker_BC;
  su2double tot_temp_in = 0.0;
  for (iMarker_BC = 0; iMarker_BC < nMarker_Giles; iMarker_BC++){
    if (Kind_Data_Giles[iMarker_BC] == TOTAL_CONDITIONS_PT || Kind_Data_Giles[iMarker_BC] == TOTAL_CONDITIONS_PT_1D){
      tot_temp_in = Giles_Var2[iMarker_BC];
    }
  }
  for (iMarker_BC = 0; iMarker_BC < nMarker_Riemann; iMarker_BC++){
    if (Kind_Data_Riemann[iMarker_BC] == TOTAL_CONDITIONS_PT ){
      tot_temp_in = Riemann_Var2[iMarker_BC];
    }
  }

  if(nMarker_Inlet == 1 && Kind_Inlet == TOTAL_CONDITIONS){
    tot_temp_in = Inlet_Ttotal[0];
  }
  return tot_temp_in/Temperature_Ref;
}

void CConfig::SetTotalTemperatureIn_BC(su2double val_temp) {
  unsigned short iMarker_BC;
  for (iMarker_BC = 0; iMarker_BC < nMarker_Giles; iMarker_BC++){
    if (Kind_Data_Giles[iMarker_BC] == TOTAL_CONDITIONS_PT || Kind_Data_Giles[iMarker_BC] == TOTAL_CONDITIONS_PT_1D){
      Giles_Var2[iMarker_BC] = val_temp*Temperature_Ref;
    }
  }
  for (iMarker_BC = 0; iMarker_BC < nMarker_Riemann; iMarker_BC++){
    if (Kind_Data_Riemann[iMarker_BC] == TOTAL_CONDITIONS_PT ){
      Riemann_Var2[iMarker_BC] = val_temp*Temperature_Ref;
    }
  }

  if(nMarker_Inlet == 1 && Kind_Inlet == TOTAL_CONDITIONS){
    Inlet_Ttotal[0] = val_temp*Temperature_Ref;
  }
}

su2double CConfig::GetFlowAngleIn_BC() const {
  unsigned short iMarker_BC;
  su2double alpha_in = 0.0;
  for (iMarker_BC = 0; iMarker_BC < nMarker_Giles; iMarker_BC++){
    if (Kind_Data_Giles[iMarker_BC] == TOTAL_CONDITIONS_PT || Kind_Data_Giles[iMarker_BC] == TOTAL_CONDITIONS_PT_1D){
      alpha_in = atan(Giles_FlowDir[iMarker_BC][1]/Giles_FlowDir[iMarker_BC][0]);
    }
  }
  for (iMarker_BC = 0; iMarker_BC < nMarker_Riemann; iMarker_BC++){
    if (Kind_Data_Riemann[iMarker_BC] == TOTAL_CONDITIONS_PT ){
      alpha_in = atan(Riemann_FlowDir[iMarker_BC][1]/Riemann_FlowDir[iMarker_BC][0]);
    }
  }

  if(nMarker_Inlet == 1 && Kind_Inlet == TOTAL_CONDITIONS){
    alpha_in = atan(Inlet_FlowDir[0][1]/Inlet_FlowDir[0][0]);
  }

  return alpha_in;
}

su2double CConfig::GetIncInlet_BC() const {

  su2double val_out = 0.0;

  if (nMarker_Inlet > 0) {
    if (Kind_Inc_Inlet[0] == VELOCITY_INLET)
      val_out = Inlet_Ptotal[0]/Velocity_Ref;
    else if (Kind_Inc_Inlet[0] == PRESSURE_INLET)
      val_out = Inlet_Ptotal[0]/Pressure_Ref;
  }

  return val_out;
}

void CConfig::SetIncInlet_BC(su2double val_in) {

  if (nMarker_Inlet > 0) {
    if (Kind_Inc_Inlet[0] == VELOCITY_INLET)
      Inlet_Ptotal[0] = val_in*Velocity_Ref;
    else if (Kind_Inc_Inlet[0] == PRESSURE_INLET)
      Inlet_Ptotal[0] = val_in*Pressure_Ref;
  }
}

su2double CConfig::GetIncTemperature_BC() const {

  su2double val_out = 0.0;

  if (nMarker_Inlet > 0)
    val_out = Inlet_Ttotal[0]/Temperature_Ref;

  return val_out;
}

void CConfig::SetIncTemperature_BC(su2double val_temperature) {
  if (nMarker_Inlet > 0)
    Inlet_Ttotal[0] = val_temperature*Temperature_Ref;
}

su2double CConfig::GetIncPressureOut_BC() const {

  su2double pressure_out = 0.0;

  if (nMarker_FarField > 0){
    pressure_out = Pressure_FreeStreamND;
  } else if (nMarker_Outlet > 0) {
    pressure_out = Outlet_Pressure[0]/Pressure_Ref;
  }

  return pressure_out;
}

void CConfig::SetIncPressureOut_BC(su2double val_pressure) {

  if (nMarker_FarField > 0){
    Pressure_FreeStreamND = val_pressure;
  } else if (nMarker_Outlet > 0) {
    Outlet_Pressure[0] = val_pressure*Pressure_Ref;
  }

}

su2double CConfig::GetIsothermal_Temperature(string val_marker) const {

  unsigned short iMarker_Isothermal = 0;

  if (nMarker_Isothermal > 0) {
    for (iMarker_Isothermal = 0; iMarker_Isothermal < nMarker_Isothermal; iMarker_Isothermal++)
      if (Marker_Isothermal[iMarker_Isothermal] == val_marker) break;
  }

  return Isothermal_Temperature[iMarker_Isothermal];
}

su2double CConfig::GetWall_HeatFlux(string val_marker) const {
  unsigned short iMarker_HeatFlux = 0;

  if (nMarker_HeatFlux > 0) {
  for (iMarker_HeatFlux = 0; iMarker_HeatFlux < nMarker_HeatFlux; iMarker_HeatFlux++)
    if (Marker_HeatFlux[iMarker_HeatFlux] == val_marker) break;
  }

  return Heat_Flux[iMarker_HeatFlux];
}

<<<<<<< HEAD
unsigned short CConfig::GetKindWall(string val_marker) const {
  unsigned short iMarker;
  short flag = -1;
  for (iMarker = 0; iMarker < nMarker_HeatFlux; iMarker++)
    if (Marker_HeatFlux[iMarker] == val_marker) {
      flag = iMarker;
      break;
    }
  if (flag == -1)
    for (iMarker = 0; iMarker < nMarker_Isothermal; iMarker++)
      if (Marker_Isothermal[iMarker] == val_marker) {
      flag = iMarker;
      break;
    }
  if (flag == -1) return 1;
  else return Kind_Wall[flag];
}

void CConfig::SetWall_RoughnessHeight(string val_marker, su2double val_roughness) {
  //Roughness_Height[val_marker] = val_roughness;
}

su2double CConfig::GetWall_RoughnessHeight(string val_marker) const {
  unsigned short iMarker = 0;
  short          flag = -1;

  if (nMarker_HeatFlux > 0 || nMarker_Isothermal > 0) {
    for (iMarker = 0; iMarker < nMarker_HeatFlux; iMarker++)
      if (Marker_HeatFlux[iMarker] == val_marker) {
        flag = iMarker;
        break;
      }
    if (flag == -1) {
      for (iMarker = 0; iMarker < nMarker_Isothermal; iMarker++)
        if (Marker_Isothermal[iMarker] == val_marker) {
          flag = iMarker;
          break;
        }
    }
  }
  return Roughness_Height[flag];
}

unsigned short CConfig::GetWallFunction_Treatment(string val_marker) {
=======
unsigned short CConfig::GetWallFunction_Treatment(string val_marker) const {
>>>>>>> c093a62a
  unsigned short WallFunction = NO_WALL_FUNCTION;

  for(unsigned short iMarker=0; iMarker<nMarker_WallFunctions; iMarker++) {
    if(Marker_WallFunctions[iMarker] == val_marker) {
      WallFunction = Kind_WallFunctions[iMarker];
      break;
    }
  }

  return WallFunction;
}

unsigned short* CConfig::GetWallFunction_IntInfo(string val_marker) {
  unsigned short *intInfo = NULL;

  for(unsigned short iMarker=0; iMarker<nMarker_WallFunctions; iMarker++) {
    if(Marker_WallFunctions[iMarker] == val_marker) {
      intInfo = IntInfo_WallFunctions[iMarker];
      break;
    }
  }

  return intInfo;
}

su2double* CConfig::GetWallFunction_DoubleInfo(string val_marker) {
  su2double *doubleInfo = NULL;

  for(unsigned short iMarker=0; iMarker<nMarker_WallFunctions; iMarker++) {
    if(Marker_WallFunctions[iMarker] == val_marker) {
      doubleInfo = DoubleInfo_WallFunctions[iMarker];
      break;
    }
  }

  return doubleInfo;
}

su2double CConfig::GetEngineInflow_Target(string val_marker) const {
  unsigned short iMarker_EngineInflow;
  for (iMarker_EngineInflow = 0; iMarker_EngineInflow < nMarker_EngineInflow; iMarker_EngineInflow++)
    if (Marker_EngineInflow[iMarker_EngineInflow] == val_marker) break;
  return EngineInflow_Target[iMarker_EngineInflow];
}

su2double CConfig::GetInflow_Pressure(string val_marker) const {
  unsigned short iMarker_EngineInflow;
  for (iMarker_EngineInflow = 0; iMarker_EngineInflow < nMarker_EngineInflow; iMarker_EngineInflow++)
    if (Marker_EngineInflow[iMarker_EngineInflow] == val_marker) break;
  return Inflow_Pressure[iMarker_EngineInflow];
}

su2double CConfig::GetInflow_MassFlow(string val_marker) const {
  unsigned short iMarker_EngineInflow;
  for (iMarker_EngineInflow = 0; iMarker_EngineInflow < nMarker_EngineInflow; iMarker_EngineInflow++)
    if (Marker_EngineInflow[iMarker_EngineInflow] == val_marker) break;
  return Inflow_MassFlow[iMarker_EngineInflow];
}

su2double CConfig::GetInflow_ReverseMassFlow(string val_marker) const {
  unsigned short iMarker_EngineInflow;
  for (iMarker_EngineInflow = 0; iMarker_EngineInflow < nMarker_EngineInflow; iMarker_EngineInflow++)
    if (Marker_EngineInflow[iMarker_EngineInflow] == val_marker) break;
  return Inflow_ReverseMassFlow[iMarker_EngineInflow];
}

su2double CConfig::GetInflow_TotalPressure(string val_marker) const {
  unsigned short iMarker_EngineInflow;
  for (iMarker_EngineInflow = 0; iMarker_EngineInflow < nMarker_EngineInflow; iMarker_EngineInflow++)
    if (Marker_EngineInflow[iMarker_EngineInflow] == val_marker) break;
  return Inflow_TotalPressure[iMarker_EngineInflow];
}

su2double CConfig::GetInflow_Temperature(string val_marker) const {
  unsigned short iMarker_EngineInflow;
  for (iMarker_EngineInflow = 0; iMarker_EngineInflow < nMarker_EngineInflow; iMarker_EngineInflow++)
    if (Marker_EngineInflow[iMarker_EngineInflow] == val_marker) break;
  return Inflow_Temperature[iMarker_EngineInflow];
}

su2double CConfig::GetInflow_TotalTemperature(string val_marker) const {
  unsigned short iMarker_EngineInflow;
  for (iMarker_EngineInflow = 0; iMarker_EngineInflow < nMarker_EngineInflow; iMarker_EngineInflow++)
    if (Marker_EngineInflow[iMarker_EngineInflow] == val_marker) break;
  return Inflow_TotalTemperature[iMarker_EngineInflow];
}

su2double CConfig::GetInflow_RamDrag(string val_marker) const {
  unsigned short iMarker_EngineInflow;
  for (iMarker_EngineInflow = 0; iMarker_EngineInflow < nMarker_EngineInflow; iMarker_EngineInflow++)
    if (Marker_EngineInflow[iMarker_EngineInflow] == val_marker) break;
  return Inflow_RamDrag[iMarker_EngineInflow];
}

su2double CConfig::GetInflow_Force(string val_marker) const {
  unsigned short iMarker_EngineInflow;
  for (iMarker_EngineInflow = 0; iMarker_EngineInflow < nMarker_EngineInflow; iMarker_EngineInflow++)
    if (Marker_EngineInflow[iMarker_EngineInflow] == val_marker) break;
  return Inflow_Force[iMarker_EngineInflow];
}

su2double CConfig::GetInflow_Power(string val_marker) const {
  unsigned short iMarker_EngineInflow;
  for (iMarker_EngineInflow = 0; iMarker_EngineInflow < nMarker_EngineInflow; iMarker_EngineInflow++)
    if (Marker_EngineInflow[iMarker_EngineInflow] == val_marker) break;
  return Inflow_Power[iMarker_EngineInflow];
}

su2double CConfig::GetInflow_Mach(string val_marker) const {
  unsigned short iMarker_EngineInflow;
  for (iMarker_EngineInflow = 0; iMarker_EngineInflow < nMarker_EngineInflow; iMarker_EngineInflow++)
    if (Marker_EngineInflow[iMarker_EngineInflow] == val_marker) break;
  return Inflow_Mach[iMarker_EngineInflow];
}

su2double CConfig::GetExhaust_Pressure(string val_marker) const {
  unsigned short iMarker_EngineExhaust;
  for (iMarker_EngineExhaust = 0; iMarker_EngineExhaust < nMarker_EngineExhaust; iMarker_EngineExhaust++)
    if (Marker_EngineExhaust[iMarker_EngineExhaust] == val_marker) break;
  return Exhaust_Pressure[iMarker_EngineExhaust];
}

su2double CConfig::GetExhaust_Temperature(string val_marker) const {
  unsigned short iMarker_EngineExhaust;
  for (iMarker_EngineExhaust = 0; iMarker_EngineExhaust < nMarker_EngineExhaust; iMarker_EngineExhaust++)
    if (Marker_EngineExhaust[iMarker_EngineExhaust] == val_marker) break;
  return Exhaust_Temperature[iMarker_EngineExhaust];
}

su2double CConfig::GetExhaust_MassFlow(string val_marker) const {
  unsigned short iMarker_EngineExhaust;
  for (iMarker_EngineExhaust = 0; iMarker_EngineExhaust < nMarker_EngineExhaust; iMarker_EngineExhaust++)
    if (Marker_EngineExhaust[iMarker_EngineExhaust] == val_marker) break;
  return Exhaust_MassFlow[iMarker_EngineExhaust];
}

su2double CConfig::GetExhaust_TotalPressure(string val_marker) const {
  unsigned short iMarker_EngineExhaust;
  for (iMarker_EngineExhaust = 0; iMarker_EngineExhaust < nMarker_EngineExhaust; iMarker_EngineExhaust++)
    if (Marker_EngineExhaust[iMarker_EngineExhaust] == val_marker) break;
  return Exhaust_TotalPressure[iMarker_EngineExhaust];
}

su2double CConfig::GetExhaust_TotalTemperature(string val_marker) const {
  unsigned short iMarker_EngineExhaust;
  for (iMarker_EngineExhaust = 0; iMarker_EngineExhaust < nMarker_EngineExhaust; iMarker_EngineExhaust++)
    if (Marker_EngineExhaust[iMarker_EngineExhaust] == val_marker) break;
  return Exhaust_TotalTemperature[iMarker_EngineExhaust];
}

su2double CConfig::GetExhaust_GrossThrust(string val_marker) const {
  unsigned short iMarker_EngineExhaust;
  for (iMarker_EngineExhaust = 0; iMarker_EngineExhaust < nMarker_EngineExhaust; iMarker_EngineExhaust++)
    if (Marker_EngineExhaust[iMarker_EngineExhaust] == val_marker) break;
  return Exhaust_GrossThrust[iMarker_EngineExhaust];
}

su2double CConfig::GetExhaust_Force(string val_marker) const {
  unsigned short iMarker_EngineExhaust;
  for (iMarker_EngineExhaust = 0; iMarker_EngineExhaust < nMarker_EngineExhaust; iMarker_EngineExhaust++)
    if (Marker_EngineExhaust[iMarker_EngineExhaust] == val_marker) break;
  return Exhaust_Force[iMarker_EngineExhaust];
}

su2double CConfig::GetExhaust_Power(string val_marker) const {
  unsigned short iMarker_EngineExhaust;
  for (iMarker_EngineExhaust = 0; iMarker_EngineExhaust < nMarker_EngineExhaust; iMarker_EngineExhaust++)
    if (Marker_EngineExhaust[iMarker_EngineExhaust] == val_marker) break;
  return Exhaust_Power[iMarker_EngineExhaust];
}

su2double CConfig::GetActDiskInlet_Pressure(string val_marker) const {
  unsigned short iMarker_ActDiskInlet;
  for (iMarker_ActDiskInlet = 0; iMarker_ActDiskInlet < nMarker_ActDiskInlet; iMarker_ActDiskInlet++)
    if (Marker_ActDiskInlet[iMarker_ActDiskInlet] == val_marker) break;
  return ActDiskInlet_Pressure[iMarker_ActDiskInlet];
}

su2double CConfig::GetActDiskInlet_TotalPressure(string val_marker) const {
  unsigned short iMarker_ActDiskInlet;
  for (iMarker_ActDiskInlet = 0; iMarker_ActDiskInlet < nMarker_ActDiskInlet; iMarker_ActDiskInlet++)
    if (Marker_ActDiskInlet[iMarker_ActDiskInlet] == val_marker) break;
  return ActDiskInlet_TotalPressure[iMarker_ActDiskInlet];
}

su2double CConfig::GetActDiskInlet_RamDrag(string val_marker) const {
  unsigned short iMarker_ActDiskInlet;
  for (iMarker_ActDiskInlet = 0; iMarker_ActDiskInlet < nMarker_ActDiskInlet; iMarker_ActDiskInlet++)
    if (Marker_ActDiskInlet[iMarker_ActDiskInlet] == val_marker) break;
  return ActDiskInlet_RamDrag[iMarker_ActDiskInlet];
}

su2double CConfig::GetActDiskInlet_Force(string val_marker) const {
  unsigned short iMarker_ActDiskInlet;
  for (iMarker_ActDiskInlet = 0; iMarker_ActDiskInlet < nMarker_ActDiskInlet; iMarker_ActDiskInlet++)
    if (Marker_ActDiskInlet[iMarker_ActDiskInlet] == val_marker) break;
  return ActDiskInlet_Force[iMarker_ActDiskInlet];
}

su2double CConfig::GetActDiskInlet_Power(string val_marker) const {
  unsigned short iMarker_ActDiskInlet;
  for (iMarker_ActDiskInlet = 0; iMarker_ActDiskInlet < nMarker_ActDiskInlet; iMarker_ActDiskInlet++)
    if (Marker_ActDiskInlet[iMarker_ActDiskInlet] == val_marker) break;
  return ActDiskInlet_Power[iMarker_ActDiskInlet];
}

su2double CConfig::GetActDiskOutlet_Pressure(string val_marker) const {
  unsigned short iMarker_ActDiskOutlet;
  for (iMarker_ActDiskOutlet = 0; iMarker_ActDiskOutlet < nMarker_ActDiskOutlet; iMarker_ActDiskOutlet++)
    if (Marker_ActDiskOutlet[iMarker_ActDiskOutlet] == val_marker) break;
  return ActDiskOutlet_Pressure[iMarker_ActDiskOutlet];
}

su2double CConfig::GetActDiskOutlet_TotalPressure(string val_marker) const {
  unsigned short iMarker_ActDiskOutlet;
  for (iMarker_ActDiskOutlet = 0; iMarker_ActDiskOutlet < nMarker_ActDiskOutlet; iMarker_ActDiskOutlet++)
    if (Marker_ActDiskOutlet[iMarker_ActDiskOutlet] == val_marker) break;
  return ActDiskOutlet_TotalPressure[iMarker_ActDiskOutlet];
}

su2double CConfig::GetActDiskOutlet_GrossThrust(string val_marker) const {
  unsigned short iMarker_ActDiskOutlet;
  for (iMarker_ActDiskOutlet = 0; iMarker_ActDiskOutlet < nMarker_ActDiskOutlet; iMarker_ActDiskOutlet++)
    if (Marker_ActDiskOutlet[iMarker_ActDiskOutlet] == val_marker) break;
  return ActDiskOutlet_GrossThrust[iMarker_ActDiskOutlet];
}

su2double CConfig::GetActDiskOutlet_Force(string val_marker) const {
  unsigned short iMarker_ActDiskOutlet;
  for (iMarker_ActDiskOutlet = 0; iMarker_ActDiskOutlet < nMarker_ActDiskOutlet; iMarker_ActDiskOutlet++)
    if (Marker_ActDiskOutlet[iMarker_ActDiskOutlet] == val_marker) break;
  return ActDiskOutlet_Force[iMarker_ActDiskOutlet];
}

su2double CConfig::GetActDiskOutlet_Power(string val_marker) const {
  unsigned short iMarker_ActDiskOutlet;
  for (iMarker_ActDiskOutlet = 0; iMarker_ActDiskOutlet < nMarker_ActDiskOutlet; iMarker_ActDiskOutlet++)
    if (Marker_ActDiskOutlet[iMarker_ActDiskOutlet] == val_marker) break;
  return ActDiskOutlet_Power[iMarker_ActDiskOutlet];
}

su2double CConfig::GetActDiskInlet_Temperature(string val_marker) const {
  unsigned short iMarker_ActDiskInlet;
  for (iMarker_ActDiskInlet = 0; iMarker_ActDiskInlet < nMarker_ActDiskInlet; iMarker_ActDiskInlet++)
    if (Marker_ActDiskInlet[iMarker_ActDiskInlet] == val_marker) break;
  return ActDiskInlet_Temperature[iMarker_ActDiskInlet];
}

su2double CConfig::GetActDiskInlet_TotalTemperature(string val_marker) const {
  unsigned short iMarker_ActDiskInlet;
  for (iMarker_ActDiskInlet = 0; iMarker_ActDiskInlet < nMarker_ActDiskInlet; iMarker_ActDiskInlet++)
    if (Marker_ActDiskInlet[iMarker_ActDiskInlet] == val_marker) break;
  return ActDiskInlet_TotalTemperature[iMarker_ActDiskInlet];
}

su2double CConfig::GetActDiskOutlet_Temperature(string val_marker) const {
  unsigned short iMarker_ActDiskOutlet;
  for (iMarker_ActDiskOutlet = 0; iMarker_ActDiskOutlet < nMarker_ActDiskOutlet; iMarker_ActDiskOutlet++)
    if (Marker_ActDiskOutlet[iMarker_ActDiskOutlet] == val_marker) break;
  return ActDiskOutlet_Temperature[iMarker_ActDiskOutlet];
}

su2double CConfig::GetActDiskOutlet_TotalTemperature(string val_marker) const {
  unsigned short iMarker_ActDiskOutlet;
  for (iMarker_ActDiskOutlet = 0; iMarker_ActDiskOutlet < nMarker_ActDiskOutlet; iMarker_ActDiskOutlet++)
    if (Marker_ActDiskOutlet[iMarker_ActDiskOutlet] == val_marker) break;
  return ActDiskOutlet_TotalTemperature[iMarker_ActDiskOutlet];
}

su2double CConfig::GetActDiskInlet_MassFlow(string val_marker) const {
  unsigned short iMarker_ActDiskInlet;
  for (iMarker_ActDiskInlet = 0; iMarker_ActDiskInlet < nMarker_ActDiskInlet; iMarker_ActDiskInlet++)
    if (Marker_ActDiskInlet[iMarker_ActDiskInlet] == val_marker) break;
  return ActDiskInlet_MassFlow[iMarker_ActDiskInlet];
}

su2double CConfig::GetActDiskOutlet_MassFlow(string val_marker) const {
  unsigned short iMarker_ActDiskOutlet;
  for (iMarker_ActDiskOutlet = 0; iMarker_ActDiskOutlet < nMarker_ActDiskOutlet; iMarker_ActDiskOutlet++)
    if (Marker_ActDiskOutlet[iMarker_ActDiskOutlet] == val_marker) break;
  return ActDiskOutlet_MassFlow[iMarker_ActDiskOutlet];
}

su2double CConfig::GetDispl_Value(string val_marker) const {
  unsigned short iMarker_Displacement;
  for (iMarker_Displacement = 0; iMarker_Displacement < nMarker_Displacement; iMarker_Displacement++)
    if (Marker_Displacement[iMarker_Displacement] == val_marker) break;
  return Displ_Value[iMarker_Displacement];
}

su2double CConfig::GetLoad_Value(string val_marker) const {
  unsigned short iMarker_Load;
  for (iMarker_Load = 0; iMarker_Load < nMarker_Load; iMarker_Load++)
    if (Marker_Load[iMarker_Load] == val_marker) break;
  return Load_Value[iMarker_Load];
}

su2double CConfig::GetDamper_Constant(string val_marker) const {
  unsigned short iMarker_Damper;
  for (iMarker_Damper = 0; iMarker_Damper < nMarker_Damper; iMarker_Damper++)
    if (Marker_Damper[iMarker_Damper] == val_marker) break;
  return Damper_Constant[iMarker_Damper];
}

su2double CConfig::GetLoad_Dir_Value(string val_marker) const {
  unsigned short iMarker_Load_Dir;
  for (iMarker_Load_Dir = 0; iMarker_Load_Dir < nMarker_Load_Dir; iMarker_Load_Dir++)
    if (Marker_Load_Dir[iMarker_Load_Dir] == val_marker) break;
  return Load_Dir_Value[iMarker_Load_Dir];
}

su2double CConfig::GetLoad_Dir_Multiplier(string val_marker) const {
  unsigned short iMarker_Load_Dir;
  for (iMarker_Load_Dir = 0; iMarker_Load_Dir < nMarker_Load_Dir; iMarker_Load_Dir++)
    if (Marker_Load_Dir[iMarker_Load_Dir] == val_marker) break;
  return Load_Dir_Multiplier[iMarker_Load_Dir];
}

su2double CConfig::GetDisp_Dir_Value(string val_marker) const {
  unsigned short iMarker_Disp_Dir;
  for (iMarker_Disp_Dir = 0; iMarker_Disp_Dir < nMarker_Disp_Dir; iMarker_Disp_Dir++)
    if (Marker_Disp_Dir[iMarker_Disp_Dir] == val_marker) break;
  return Disp_Dir_Value[iMarker_Disp_Dir];
}

su2double CConfig::GetDisp_Dir_Multiplier(string val_marker) const {
  unsigned short iMarker_Disp_Dir;
  for (iMarker_Disp_Dir = 0; iMarker_Disp_Dir < nMarker_Disp_Dir; iMarker_Disp_Dir++)
    if (Marker_Disp_Dir[iMarker_Disp_Dir] == val_marker) break;
  return Disp_Dir_Multiplier[iMarker_Disp_Dir];
}

const su2double* CConfig::GetLoad_Dir(string val_marker) const {
  unsigned short iMarker_Load_Dir;
  for (iMarker_Load_Dir = 0; iMarker_Load_Dir < nMarker_Load_Dir; iMarker_Load_Dir++)
    if (Marker_Load_Dir[iMarker_Load_Dir] == val_marker) break;
  return Load_Dir[iMarker_Load_Dir];
}

const su2double* CConfig::GetDisp_Dir(string val_marker) const {
  unsigned short iMarker_Disp_Dir;
  for (iMarker_Disp_Dir = 0; iMarker_Disp_Dir < nMarker_Disp_Dir; iMarker_Disp_Dir++)
    if (Marker_Disp_Dir[iMarker_Disp_Dir] == val_marker) break;
  return Disp_Dir[iMarker_Disp_Dir];
}

su2double CConfig::GetLoad_Sine_Amplitude(string val_marker) const {
  unsigned short iMarker_Load_Sine;
  for (iMarker_Load_Sine = 0; iMarker_Load_Sine < nMarker_Load_Sine; iMarker_Load_Sine++)
    if (Marker_Load_Sine[iMarker_Load_Sine] == val_marker) break;
  return Load_Sine_Amplitude[iMarker_Load_Sine];
}

su2double CConfig::GetLoad_Sine_Frequency(string val_marker) const {
  unsigned short iMarker_Load_Sine;
  for (iMarker_Load_Sine = 0; iMarker_Load_Sine < nMarker_Load_Sine; iMarker_Load_Sine++)
    if (Marker_Load_Sine[iMarker_Load_Sine] == val_marker) break;
  return Load_Sine_Frequency[iMarker_Load_Sine];
}

const su2double* CConfig::GetLoad_Sine_Dir(string val_marker) const {
  unsigned short iMarker_Load_Sine;
  for (iMarker_Load_Sine = 0; iMarker_Load_Sine < nMarker_Load_Sine; iMarker_Load_Sine++)
    if (Marker_Load_Sine[iMarker_Load_Sine] == val_marker) break;
  return Load_Sine_Dir[iMarker_Load_Sine];
}

su2double CConfig::GetWall_Emissivity(string val_marker) const {

  unsigned short iMarker_Emissivity = 0;

  if (nMarker_Emissivity > 0) {
    for (iMarker_Emissivity = 0; iMarker_Emissivity < nMarker_Emissivity; iMarker_Emissivity++)
      if (Marker_Emissivity[iMarker_Emissivity] == val_marker) break;
  }

  return Wall_Emissivity[iMarker_Emissivity];
}


su2double CConfig::GetFlowLoad_Value(string val_marker) const {
  unsigned short iMarker_FlowLoad;
  for (iMarker_FlowLoad = 0; iMarker_FlowLoad < nMarker_FlowLoad; iMarker_FlowLoad++)
    if (Marker_FlowLoad[iMarker_FlowLoad] == val_marker) break;
  return FlowLoad_Value[iMarker_FlowLoad];
}

void CConfig::SetSpline(vector<su2double> &x, vector<su2double> &y, unsigned long n, su2double yp1, su2double ypn, vector<su2double> &y2) {
  unsigned long i, k;
  su2double p, qn, sig, un, *u;

  u = new su2double [n];

  if (yp1 > 0.99e30)      // The lower boundary condition is set either to be "nat
    y2[0]=u[0]=0.0;       // -ural"
  else {                  // or else to have a specified first derivative.
    y2[0] = -0.5;
    u[0]=(3.0/(x[1]-x[0]))*((y[1]-y[0])/(x[1]-x[0])-yp1);
  }

  for (i=2; i<=n-1; i++) {                  //  This is the decomposition loop of the tridiagonal al-
    sig=(x[i-1]-x[i-2])/(x[i]-x[i-2]);    //  gorithm. y2 and u are used for tem-
    p=sig*y2[i-2]+2.0;                    //  porary storage of the decomposed
    y2[i-1]=(sig-1.0)/p;                    //  factors.
    u[i-1]=(y[i]-y[i-1])/(x[i]-x[i-1]) - (y[i-1]-y[i-2])/(x[i-1]-x[i-2]);
    u[i-1]=(6.0*u[i-1]/(x[i]-x[i-2])-sig*u[i-2])/p;
  }

  if (ypn > 0.99e30)            // The upper boundary condition is set either to be
    qn=un=0.0;                  // "natural"
  else {                        // or else to have a specified first derivative.
    qn=0.5;
    un=(3.0/(x[n-1]-x[n-2]))*(ypn-(y[n-1]-y[n-2])/(x[n-1]-x[n-2]));
  }
  y2[n-1]=(un-qn*u[n-2])/(qn*y2[n-2]+1.0);
  for (k=n-1; k>=1; k--)          // This is the backsubstitution loop of the tridiagonal
    y2[k-1]=y2[k-1]*y2[k]+u[k-1];   // algorithm.

  delete[] u;

}

su2double CConfig::GetSpline(vector<su2double>&xa, vector<su2double>&ya, vector<su2double>&y2a, unsigned long n, su2double x) {
  unsigned long klo, khi, k;
  su2double h, b, a, y;

  klo=1;                    // We will find the right place in the table by means of
  khi=n;                    // bisection. This is optimal if sequential calls to this
  while (khi-klo > 1) {     // routine are at random values of x. If sequential calls
    k=(khi+klo) >> 1;       // are in order, and closely spaced, one would do better
    if (xa[k-1] > x) khi=k;   // to store previous values of klo and khi and test if
    else klo=k;             // they remain appropriate on the next call.
  }               // klo and khi now bracket the input value of x
  h=xa[khi-1]-xa[klo-1];
  if (h == 0.0) cout << "Bad xa input to routine splint" << endl; // The xa?s must be dis-
  a=(xa[khi-1]-x)/h;                                                // tinct.
  b=(x-xa[klo-1])/h;        // Cubic spline polynomial is now evaluated.
  y=a*ya[klo-1]+b*ya[khi-1]+((a*a*a-a)*y2a[klo-1]+(b*b*b-b)*y2a[khi-1])*(h*h)/6.0;

  return y;
}

void CConfig::Tick(double *val_start_time) {

#ifdef PROFILE
  *val_start_time = SU2_MPI::Wtime();
#endif

}

void CConfig::Tock(double val_start_time, string val_function_name, int val_group_id) {

#ifdef PROFILE

  double val_stop_time = 0.0, val_elapsed_time = 0.0;

  val_stop_time = SU2_MPI::Wtime();

  /*--- Compute the elapsed time for this subroutine ---*/
  val_elapsed_time = val_stop_time - val_start_time;

  /*--- Store the subroutine name and the elapsed time ---*/
  Profile_Function_tp.push_back(val_function_name);
  Profile_Time_tp.push_back(val_elapsed_time);
  Profile_ID_tp.push_back(val_group_id);

#endif

}

void CConfig::SetProfilingCSV(void) {

#ifdef PROFILE

  int rank = MASTER_NODE;
  int size = SINGLE_NODE;
#ifdef HAVE_MPI
  SU2_MPI::Comm_rank(MPI_COMM_WORLD, &rank);
  SU2_MPI::Comm_size(MPI_COMM_WORLD, &size);
#endif

  /*--- Each rank has the same stack trace, so the they have the same
   function calls and ordering in the vectors. We're going to reduce
   the timings from each rank and extract the avg, min, and max timings. ---*/

  /*--- First, create a local mapping, so that we can extract the
   min and max values for each function. ---*/

  for (unsigned int i = 0; i < Profile_Function_tp.size(); i++) {

    /*--- Add the function and initialize if not already stored (the ID
     only needs to be stored the first time).---*/
    if (Profile_Map_tp.find(Profile_Function_tp[i]) == Profile_Map_tp.end()) {

      vector<int> profile; profile.push_back(i);
      Profile_Map_tp.insert(pair<string,vector<int> >(Profile_Function_tp[i],profile));

    } else {

      /*--- This function has already been added, so simply increment the
       number of calls and total time for this function. ---*/

      Profile_Map_tp[Profile_Function_tp[i]].push_back(i);

    }
  }

  /*--- We now have everything gathered by function name, so we can loop over
   each function and store the min/max times. ---*/

  int map_size = 0;
  for (map<string,vector<int> >::iterator it=Profile_Map_tp.begin(); it!=Profile_Map_tp.end(); ++it) {
    map_size++;
  }

  /*--- Allocate and initialize memory ---*/

  double *l_min_red = NULL, *l_max_red = NULL, *l_tot_red = NULL, *l_avg_red = NULL;
  int *n_calls_red = NULL;
  double* l_min = new double[map_size];
  double* l_max = new double[map_size];
  double* l_tot = new double[map_size];
  double* l_avg = new double[map_size];
  int* n_calls  = new int[map_size];
  for (int i = 0; i < map_size; i++)
  {
    l_min[i]   = 1e10;
    l_max[i]   = 0.0;
    l_tot[i]   = 0.0;
    l_avg[i]   = 0.0;
    n_calls[i] = 0;
  }

  /*--- Collect the info for each function from the current rank ---*/

  int func_counter = 0;
  for (map<string,vector<int> >::iterator it=Profile_Map_tp.begin(); it!=Profile_Map_tp.end(); ++it) {

    for (unsigned int i = 0; i < (it->second).size(); i++) {
      n_calls[func_counter]++;
      l_tot[func_counter] += Profile_Time_tp[(it->second)[i]];
      if (Profile_Time_tp[(it->second)[i]] < l_min[func_counter])
        l_min[func_counter] = Profile_Time_tp[(it->second)[i]];
      if (Profile_Time_tp[(it->second)[i]] > l_max[func_counter])
        l_max[func_counter] = Profile_Time_tp[(it->second)[i]];

    }
    l_avg[func_counter] = l_tot[func_counter]/((double)n_calls[func_counter]);
    func_counter++;
  }

  /*--- Now reduce the data ---*/

  if (rank == MASTER_NODE) {
    l_min_red = new double[map_size];
    l_max_red = new double[map_size];
    l_tot_red = new double[map_size];
    l_avg_red = new double[map_size];
    n_calls_red  = new int[map_size];
  }

#ifdef HAVE_MPI
  MPI_Reduce(n_calls, n_calls_red, map_size, MPI_INT, MPI_SUM, MASTER_NODE, MPI_COMM_WORLD);
  MPI_Reduce(l_tot, l_tot_red, map_size, MPI_DOUBLE, MPI_SUM, MASTER_NODE, MPI_COMM_WORLD);
  MPI_Reduce(l_avg, l_avg_red, map_size, MPI_DOUBLE, MPI_SUM, MASTER_NODE, MPI_COMM_WORLD);
  MPI_Reduce(l_min, l_min_red, map_size, MPI_DOUBLE, MPI_MIN, MASTER_NODE, MPI_COMM_WORLD);
  MPI_Reduce(l_max, l_max_red, map_size, MPI_DOUBLE, MPI_MAX, MASTER_NODE, MPI_COMM_WORLD);
#else
  memcpy(n_calls_red, n_calls, map_size*sizeof(int));
  memcpy(l_tot_red,   l_tot,   map_size*sizeof(double));
  memcpy(l_avg_red,   l_avg,   map_size*sizeof(double));
  memcpy(l_min_red,   l_min,   map_size*sizeof(double));
  memcpy(l_max_red,   l_max,   map_size*sizeof(double));
#endif

  /*--- The master rank will write the file ---*/

  if (rank == MASTER_NODE) {

    /*--- Take averages over all ranks on the master ---*/

    for (int i = 0; i < map_size; i++) {
      l_tot_red[i]   = l_tot_red[i]/(double)size;
      l_avg_red[i]   = l_avg_red[i]/(double)size;
      n_calls_red[i] = n_calls_red[i]/size;
    }

    /*--- Now write a CSV file with the processed results ---*/

    char cstr[200];
    ofstream Profile_File;
    strcpy (cstr, "profiling.csv");

    /*--- Prepare and open the file ---*/

    Profile_File.precision(15);
    Profile_File.open(cstr, ios::out);

    /*--- Create the CSV header ---*/

    Profile_File << "\"Function_Name\", \"N_Calls\", \"Avg_Total_Time\", \"Avg_Time\", \"Min_Time\", \"Max_Time\", \"Function_ID\"" << endl;

    /*--- Loop through the map and write the results to the file ---*/

    func_counter = 0;
    for (map<string,vector<int> >::iterator it=Profile_Map_tp.begin(); it!=Profile_Map_tp.end(); ++it) {

      Profile_File << scientific << it->first << ", " << n_calls_red[func_counter] << ", " << l_tot_red[func_counter] << ", " << l_avg_red[func_counter] << ", " << l_min_red[func_counter] << ", " << l_max_red[func_counter] << ", " << (int)Profile_ID_tp[(it->second)[0]] << endl;
      func_counter++;
    }

    Profile_File.close();

  }

  delete [] l_min;
  delete [] l_max;
  delete [] l_avg;
  delete [] l_tot;
  delete [] n_calls;
  if (rank == MASTER_NODE) {
    delete [] l_min_red;
    delete [] l_max_red;
    delete [] l_avg_red;
    delete [] l_tot_red;
    delete [] n_calls_red;
  }

#endif

}

void CConfig::GEMM_Tick(double *val_start_time) {

#ifdef PROFILE

#ifdef HAVE_MKL
  *val_start_time = dsecnd();
#else
  *val_start_time = SU2_MPI::Wtime();
#endif

#endif

}

void CConfig::GEMM_Tock(double val_start_time, int M, int N, int K) {

#ifdef PROFILE

  /* Determine the timing value. The actual function called depends on
     the type of executable. */
  double val_stop_time = 0.0;

#ifdef HAVE_MKL
  val_stop_time = dsecnd();
#else
  val_stop_time = SU2_MPI::Wtime();
#endif

  /* Compute the elapsed time. */
  const double val_elapsed_time = val_stop_time - val_start_time;

  /* Create the CLong3T from the M-N-K values and check if it is already
     stored in the map GEMM_Profile_MNK. */
  CLong3T MNK(M, N, K);
  map<CLong3T, int>::iterator MI = GEMM_Profile_MNK.find(MNK);

  if(MI == GEMM_Profile_MNK.end()) {

    /* Entry is not present yet. Create it. */
    const int ind = GEMM_Profile_MNK.size();
    GEMM_Profile_MNK[MNK] = ind;

    GEMM_Profile_NCalls.push_back(1);
    GEMM_Profile_TotTime.push_back(val_elapsed_time);
    GEMM_Profile_MinTime.push_back(val_elapsed_time);
    GEMM_Profile_MaxTime.push_back(val_elapsed_time);
  }
  else {

    /* Entry is already present. Determine its index in the
       map and update the corresponding vectors. */
    const int ind = MI->second;
    ++GEMM_Profile_NCalls[ind];
    GEMM_Profile_TotTime[ind] += val_elapsed_time;
    GEMM_Profile_MinTime[ind]  = min(GEMM_Profile_MinTime[ind], val_elapsed_time);
    GEMM_Profile_MaxTime[ind]  = max(GEMM_Profile_MaxTime[ind], val_elapsed_time);
  }

#endif

}

void CConfig::GEMMProfilingCSV(void) {

#ifdef PROFILE

  /* Initialize the rank to the master node. */
  int rank = MASTER_NODE;

#ifdef HAVE_MPI
  /* Parallel executable. The profiling data must be sent to the master node.
     First determine the rank and size. */
  int size;
  SU2_MPI::Comm_rank(MPI_COMM_WORLD, &rank);
  SU2_MPI::Comm_size(MPI_COMM_WORLD, &size);

  /* Check for the master node. */
  if(rank == MASTER_NODE) {

    /* Master node. Loop over the other ranks to receive their data. */
    for(int proc=1; proc<size; ++proc) {

      /* Block until a message from this processor arrives. Determine
         the number of entries in the receive buffers. */
      SU2_MPI::Status status;
      SU2_MPI::Probe(proc, 0, MPI_COMM_WORLD, &status);

      int nEntries;
      SU2_MPI::Get_count(&status, MPI_LONG, &nEntries);

      /* Allocate the memory for the receive buffers and receive the
         three messages using blocking receives. */
      vector<long>   recvBufNCalls(nEntries);
      vector<double> recvBufTotTime(nEntries);
      vector<double> recvBufMinTime(nEntries);
      vector<double> recvBufMaxTime(nEntries);
      vector<long>   recvBufMNK(3*nEntries);

      SU2_MPI::Recv(recvBufNCalls.data(), recvBufNCalls.size(),
                    MPI_LONG, proc, 0, MPI_COMM_WORLD, &status);
      SU2_MPI::Recv(recvBufTotTime.data(), recvBufTotTime.size(),
                    MPI_DOUBLE, proc, 1, MPI_COMM_WORLD, &status);
      SU2_MPI::Recv(recvBufMinTime.data(), recvBufMinTime.size(),
                    MPI_DOUBLE, proc, 2, MPI_COMM_WORLD, &status);
      SU2_MPI::Recv(recvBufMaxTime.data(), recvBufMaxTime.size(),
                    MPI_DOUBLE, proc, 3, MPI_COMM_WORLD, &status);
      SU2_MPI::Recv(recvBufMNK.data(), recvBufMNK.size(),
                    MPI_LONG, proc, 4, MPI_COMM_WORLD, &status);

      /* Loop over the number of entries. */
      for(int i=0; i<nEntries; ++i) {

        /* Create the CLong3T from the M-N-K values and check if it is already
           stored in the map GEMM_Profile_MNK. */
        CLong3T MNK(recvBufMNK[3*i], recvBufMNK[3*i+1], recvBufMNK[3*i+2]);
        map<CLong3T, int>::iterator MI = GEMM_Profile_MNK.find(MNK);

        if(MI == GEMM_Profile_MNK.end()) {

          /* Entry is not present yet. Create it. */
          const int ind = GEMM_Profile_MNK.size();
          GEMM_Profile_MNK[MNK] = ind;

          GEMM_Profile_NCalls.push_back(recvBufNCalls[i]);
          GEMM_Profile_TotTime.push_back(recvBufTotTime[i]);
          GEMM_Profile_MinTime.push_back(recvBufMinTime[i]);
          GEMM_Profile_MaxTime.push_back(recvBufMaxTime[i]);
        }
        else {

          /* Entry is already present. Determine its index in the
             map and update the corresponding vectors. */
          const int ind = MI->second;
          GEMM_Profile_NCalls[ind]  += recvBufNCalls[i];
          GEMM_Profile_TotTime[ind] += recvBufTotTime[i];
          GEMM_Profile_MinTime[ind]  = min(GEMM_Profile_MinTime[ind], recvBufMinTime[i]);
          GEMM_Profile_MaxTime[ind]  = max(GEMM_Profile_MaxTime[ind], recvBufMaxTime[i]);
        }
      }
    }
  }
  else {

    /* Not the master node. Create the send buffer for the MNK data. */
    vector<long> sendBufMNK(3*GEMM_Profile_NCalls.size());
    for(map<CLong3T, int>::iterator MI =GEMM_Profile_MNK.begin();
                                    MI!=GEMM_Profile_MNK.end(); ++MI) {

      const int ind = 3*MI->second;
      sendBufMNK[ind]   = MI->first.long0;
      sendBufMNK[ind+1] = MI->first.long1;
      sendBufMNK[ind+2] = MI->first.long2;
    }

    /* Send the data to the master node using blocking sends. */
    SU2_MPI::Send(GEMM_Profile_NCalls.data(), GEMM_Profile_NCalls.size(),
                  MPI_LONG, MASTER_NODE, 0, MPI_COMM_WORLD);
    SU2_MPI::Send(GEMM_Profile_TotTime.data(), GEMM_Profile_TotTime.size(),
                  MPI_DOUBLE, MASTER_NODE, 1, MPI_COMM_WORLD);
    SU2_MPI::Send(GEMM_Profile_MinTime.data(), GEMM_Profile_MinTime.size(),
                  MPI_DOUBLE, MASTER_NODE, 2, MPI_COMM_WORLD);
    SU2_MPI::Send(GEMM_Profile_MaxTime.data(), GEMM_Profile_MaxTime.size(),
                  MPI_DOUBLE, MASTER_NODE, 3, MPI_COMM_WORLD);
    SU2_MPI::Send(sendBufMNK.data(), sendBufMNK.size(),
                  MPI_LONG, MASTER_NODE, 4, MPI_COMM_WORLD);
  }

#endif

  /*--- The master rank will write the file ---*/
  if (rank == MASTER_NODE) {

    /* Store the elements of the map GEMM_Profile_MNK in
       vectors for post processing reasons. */
    const unsigned int nItems = GEMM_Profile_MNK.size();
    vector<long> M(nItems), N(nItems), K(nItems);
    for(map<CLong3T, int>::iterator MI =GEMM_Profile_MNK.begin();
                                    MI!=GEMM_Profile_MNK.end(); ++MI) {

      const int ind = MI->second;
      M[ind] = MI->first.long0;
      N[ind] = MI->first.long1;
      K[ind] = MI->first.long2;
    }

    /* In order to create a nicer output the profiling data is sorted in
       terms of CPU time spent. Create a vector of pairs for carrying
       out this sort. */
    vector<pair<double, unsigned int> > sortedTime;

    for(unsigned int i=0; i<GEMM_Profile_TotTime.size(); ++i)
      sortedTime.push_back(make_pair(GEMM_Profile_TotTime[i], i));

    sort(sortedTime.begin(), sortedTime.end());

    /* Open the profiling file. */
    char cstr[200];
    ofstream Profile_File;
    strcpy (cstr, "gemm_profiling.csv");

    Profile_File.precision(15);
    Profile_File.open(cstr, ios::out);

    /* Create the CSV header */
    Profile_File << "\"Total_Time\", \"N_Calls\", \"Avg_Time\", \"Min_Time\", \"Max_Time\", \"M\", \"N\", \"K\", \"Avg GFLOPs\"" << endl;

    /* Loop through the different items, where the item with the largest total time is
       written first. As sortedTime is sorted in increasing order, the sequence of
       sortedTime must be reversed. */
    for(vector<pair<double, unsigned int> >::reverse_iterator rit =sortedTime.rbegin();
                                                              rit!=sortedTime.rend(); ++rit) {
      /* Determine the original index in the profiling vectors. */
      const unsigned int ind = rit->second;
      const double AvgTime = GEMM_Profile_TotTime[ind]/GEMM_Profile_NCalls[ind];
      const double GFlops   = 2.0e-9*M[ind]*N[ind]*K[ind]/AvgTime;

      /* Write the data. */
      Profile_File << scientific << GEMM_Profile_TotTime[ind] << ", " << GEMM_Profile_NCalls[ind] << ", "
                   << AvgTime << ", " << GEMM_Profile_MinTime[ind] << ", " << GEMM_Profile_MaxTime[ind] << ", "
                   << M[ind] << ", " << N[ind] << ", " << K[ind] << ", " << GFlops << endl;
    }

    /* Close the file. */
    Profile_File.close();
  }

#endif

}

void CConfig::SetFreeStreamTurboNormal(su2double* turboNormal){

  FreeStreamTurboNormal[0] = turboNormal[0];
  FreeStreamTurboNormal[1] = turboNormal[1];
  FreeStreamTurboNormal[2] = 0.0;

}

void CConfig::SetMultizone(CConfig *driver_config, CConfig **config_container){

  for (unsigned short iZone = 0; iZone < nZone; iZone++){

    if (config_container[iZone]->GetTime_Domain() != GetTime_Domain()){
      SU2_MPI::Error("Option TIME_DOMAIN must be the same in all zones.", CURRENT_FUNCTION);
    }
    if (config_container[iZone]->GetnTime_Iter() != GetnTime_Iter()){
      SU2_MPI::Error("Option TIME_ITER must be the same in all zones.", CURRENT_FUNCTION);
    }
    if (config_container[iZone]->GetnOuter_Iter() != GetnOuter_Iter()){
      SU2_MPI::Error("Option OUTER_ITER must be the same in all zones.", CURRENT_FUNCTION);
    }
    if (config_container[iZone]->GetTime_Step() != GetTime_Step()){
      SU2_MPI::Error("Option TIME_STEP must be the same in all zones.", CURRENT_FUNCTION);
    }
    if (config_container[iZone]->GetMultizone_Problem() != GetMultizone_Problem()){
      SU2_MPI::Error("Option MULTIZONE must be the same in all zones.", CURRENT_FUNCTION);
    }
    if (config_container[iZone]->GetMultizone_Mesh() != GetMultizone_Mesh()){
      SU2_MPI::Error("Option MULTIZONE_MESH must be the same in all zones.", CURRENT_FUNCTION);
    }
    if(config_container[iZone]->GetWnd_Cauchy_Crit() == true){
      SU2_MPI::Error("Option WINDOW_CAUCHY_CRIT must be deactivated for multizone problems.", CURRENT_FUNCTION);
    }
  }
  if(driver_config->GetWnd_Cauchy_Crit() == true){
    SU2_MPI::Error("Option WINDOW_CAUCHY_CRIT must be deactivated for multizone problems.", CURRENT_FUNCTION);
  }

  bool multiblockDriver = false;
  for (unsigned short iFiles = 0; iFiles < driver_config->GetnVolumeOutputFiles(); iFiles++){
    if (driver_config->GetVolumeOutputFiles()[iFiles] == PARAVIEW_MULTIBLOCK){
      multiblockDriver = true;
    }
  }

  bool multiblockZone = false;
  for (unsigned short iZone = 0; iZone < nZone; iZone++){
    multiblockZone = false;
    for (unsigned short iFiles = 0; iFiles < config_container[iZone]->GetnVolumeOutputFiles(); iFiles++){
      if (config_container[iZone]->GetVolumeOutputFiles()[iFiles] == PARAVIEW_MULTIBLOCK){
        multiblockZone = true;
      }
    }
    if (multiblockZone != multiblockDriver){
      SU2_MPI::Error("To enable PARAVIEW_MULTIBLOCK output, add it to OUTPUT_FILES option in main config and\n"
                     "remove option from sub-config files.", CURRENT_FUNCTION);
    }
  }

  /*--- Set the Restart iter for time dependent problems ---*/
  if (driver_config->GetRestart()){
    Unst_RestartIter = driver_config->GetRestart_Iter();
    Dyn_RestartIter  = driver_config->GetRestart_Iter();
  }

  /*--- Fix the Time Step for all subdomains, for the case of time-dependent problems ---*/
  if (driver_config->GetTime_Domain()){
    Delta_UnstTime = driver_config->GetTime_Step();
    Delta_DynTime  = driver_config->GetTime_Step();

    Time_Domain = true;
  }

  /*------------------------------------------------------------*/
  /*------ Determine the special properties of the problem -----*/
  /*------------------------------------------------------------*/

  bool structural_zone = false;
  bool fluid_zone = false;

  unsigned short iZone = 0;

  /*--- If there is at least a fluid and a structural zone ---*/
  for (iZone = 0; iZone < nZone; iZone++){
    switch (config_container[iZone]->GetKind_Solver()) {
    case EULER: case NAVIER_STOKES: case RANS:
    case INC_EULER: case INC_NAVIER_STOKES: case INC_RANS:
      fluid_zone = true;
      break;
    case FEM_ELASTICITY:
      structural_zone = true;
      Relaxation = true;
      break;
    }
  }

  /*--- If the problem has FSI properties ---*/
  FSI_Problem = fluid_zone && structural_zone;

  Multizone_Residual = true;

}<|MERGE_RESOLUTION|>--- conflicted
+++ resolved
@@ -8744,7 +8744,6 @@
   return Heat_Flux[iMarker_HeatFlux];
 }
 
-<<<<<<< HEAD
 unsigned short CConfig::GetKindWall(string val_marker) const {
   unsigned short iMarker;
   short flag = -1;
@@ -8788,10 +8787,8 @@
   return Roughness_Height[flag];
 }
 
-unsigned short CConfig::GetWallFunction_Treatment(string val_marker) {
-=======
 unsigned short CConfig::GetWallFunction_Treatment(string val_marker) const {
->>>>>>> c093a62a
+
   unsigned short WallFunction = NO_WALL_FUNCTION;
 
   for(unsigned short iMarker=0; iMarker<nMarker_WallFunctions; iMarker++) {
