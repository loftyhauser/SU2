--- conflicted
+++ resolved
@@ -10,8 +10,4 @@
                      'multilayer_perceptron/CIOMap.cpp',
                      'multilayer_perceptron/CNeuralNetwork.cpp',
                      'multilayer_perceptron/CLayer.cpp',
-<<<<<<< HEAD
-                     'multilayer_perceptron/CReadNeuralNetwork.cpp'])
-=======
-                     'multilayer_perceptron/CReadNeuralNetwork.cpp'])
->>>>>>> b97e68ca
+                     'multilayer_perceptron/CReadNeuralNetwork.cpp'])