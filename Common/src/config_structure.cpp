--- conflicted
+++ resolved
@@ -879,13 +879,9 @@
   /*!\brief PHYSICAL_PROBLEM \n DESCRIPTION: Physical governing equations \n Options: see \link Solver_Map \endlink \n DEFAULT: NO_SOLVER \ingroup Config*/
   addEnumOption("MULTIZONE_SOLVER", Kind_MZSolver, Multizone_Map, MZ_BLOCK_GAUSS_SEIDEL);
   /*!\brief MATH_PROBLEM  \n DESCRIPTION: Mathematical problem \n  Options: DIRECT, ADJOINT \ingroup Config*/
-<<<<<<< HEAD
   addMathProblemOption("MATH_PROBLEM", ContinuousAdjoint, false, DiscreteAdjoint, false, Restart_Flow, false, Reduced_Model, false);
-=======
-  addMathProblemOption("MATH_PROBLEM", ContinuousAdjoint, false, DiscreteAdjoint, false, Restart_Flow, false);
   /*!\brief FULL_TAPE \n DESCRIPTION: Use full (coupled) tapes for multiphysics discrete adjoint. \ingroup Config*/
   addBoolOption("FULL_TAPE", FullTape, YES);
->>>>>>> efaf499d
   /*!\brief KIND_TURB_MODEL \n DESCRIPTION: Specify turbulence model \n Options: see \link Turb_Model_Map \endlink \n DEFAULT: NO_TURB_MODEL \ingroup Config*/
   addEnumOption("KIND_TURB_MODEL", Kind_Turb_Model, Turb_Model_Map, NO_TURB_MODEL);
   /*!\brief KIND_TRANS_MODEL \n DESCRIPTION: Specify transition model OPTIONS: see \link Trans_Model_Map \endlink \n DEFAULT: NO_TRANS_MODEL \ingroup Config*/
@@ -1731,15 +1727,8 @@
   addStringOption("SOLUTION_FILENAME", Solution_FileName, string("solution.dat"));
   /*!\brief SOLUTION_ADJ_FILENAME\n DESCRIPTION: Restart adjoint input file. Objective function abbreviation is expected. \ingroup Config*/
   addStringOption("SOLUTION_ADJ_FILENAME", Solution_AdjFileName, string("solution_adj.dat"));
-<<<<<<< HEAD
   /*!\brief ROM_TESTBASIS_FILENAME\n DESCRIPTION: ROM test basis input file. \ingroup Config*/
   addStringOption("ROM_TESTBASIS_FILENAME", Rom_FileName, string("pod.txt"));
-  /*!\brief SOLUTION_FLOW_FILENAME \n DESCRIPTION: Restart structure input file (the file output under the filename set by RESTART_FLOW_FILENAME) \n Default: solution_flow.dat \ingroup Config */
-  addStringOption("SOLUTION_STRUCTURE_FILENAME", Solution_FEMFileName, string("solution_structure.dat"));
-  /*!\brief SOLUTION_FLOW_FILENAME \n DESCRIPTION: Restart structure input file (the file output under the filename set by RESTART_FLOW_FILENAME) \n Default: solution_flow.dat \ingroup Config */
-  addStringOption("SOLUTION_ADJ_STRUCTURE_FILENAME", Solution_AdjFEMFileName, string("solution_adjoint_structure.dat"));
-=======
->>>>>>> efaf499d
   /*!\brief RESTART_FLOW_FILENAME \n DESCRIPTION: Output file restart flow \ingroup Config*/
   addStringOption("RESTART_FILENAME", Restart_FileName, string("restart.dat"));
   /*!\brief RESTART_ADJ_FILENAME  \n DESCRIPTION: Output file restart adjoint. Objective function abbreviation will be appended. \ingroup Config*/
