#!/usr/bin/env python 

## \file tools.py
#  \brief file i/o functions
#  \author T. Lukaczyk, F. Palacios
#  \version 4.0.2 "Cardinal"
#
# SU2 Lead Developers: Dr. Francisco Palacios (Francisco.D.Palacios@boeing.com).
#                      Dr. Thomas D. Economon (economon@stanford.edu).
#
# SU2 Developers: Prof. Juan J. Alonso's group at Stanford University.
#                 Prof. Piero Colonna's group at Delft University of Technology.
#                 Prof. Nicolas R. Gauger's group at Kaiserslautern University of Technology.
#                 Prof. Alberto Guardone's group at Polytechnic University of Milan.
#                 Prof. Rafael Palacios' group at Imperial College London.
#
# Copyright (C) 2012-2015 SU2, the open-source CFD code.
#
# SU2 is free software; you can redistribute it and/or
# modify it under the terms of the GNU Lesser General Public
# License as published by the Free Software Foundation; either
# version 2.1 of the License, or (at your option) any later version.
#
# SU2 is distributed in the hope that it will be useful,
# but WITHOUT ANY WARRANTY; without even the implied warranty of
# MERCHANTABILITY or FITNESS FOR A PARTICULAR PURPOSE. See the GNU
# Lesser General Public License for more details.
#
# You should have received a copy of the GNU Lesser General Public
# License along with SU2. If not, see <http://www.gnu.org/licenses/>.

# -------------------------------------------------------------------
#  Imports
# -------------------------------------------------------------------

import os, time, sys, pickle, errno, copy
import shutil, glob
from SU2.util import ordered_bunch

# -------------------------------------------------------------------
#  Read SU2_DOT Gradient Values
# -------------------------------------------------------------------

def read_gradients( Grad_filename , scale = 1.0):
    """ reads the raw gradients from the gradient file
        returns a list of floats
    """
        
    # open file and skip first line
    gradfile = open(Grad_filename)
    gradfile.readline()
    
    # read values
    grad_vals = []
    for line in gradfile:
        line = line.strip()
        if len(line) == 0:
            break
        grad_vals.append(float(line) * scale)
    #: for each line
    
    return grad_vals

#: def read_gradients()


# -------------------------------------------------------------------
#  Read All Data from a Plot File
# -------------------------------------------------------------------

def read_plot( filename ):
    """ reads a plot file
        returns an ordered bunch with the headers for keys
        and a list of each header's floats for values.
    """
    
    extension = os.path.splitext( filename )[1]
    
    # open history file
    plot_file = open(filename)
    
    # title?
    line = plot_file.readline()
    if line.startswith('TITLE'):
        title = line.split('=')[1] .strip() # not used right now
        line = plot_file.readline()

    # process header
    if '=' in line:
        line = line.split("=")[1].strip()
    line = line.split(",")
    Variables = [ x.strip('" ') for x in line ]
    n_Vars = len(Variables)
    
    # initialize plot data dictionary
    plot_data = ordered_bunch.fromkeys(Variables)
    # must default each value to avoid pointer problems
    for key in plot_data.keys(): plot_data[key] = [] 
    
    # zone list
    zones = []
        
    # read all data rows
    while 1:
        # read line
        line = plot_file.readline()
        if not line:
            break
        
        #zone?
        if line.startswith('ZONE'):
            zone = line.split('=')[1].strip('" ')
            zones.append(zone)
            continue
        
        # split line
        line_data = line.strip().split(',')
        line_data = [ float(x.strip()) for x in line_data ]  
        
        # store to dictionary
        for i_Var in range(n_Vars):
            this_variable = Variables[i_Var] 
            plot_data[this_variable] = plot_data[this_variable] + [ line_data[i_Var] ]
    
    #: for each line

    # check for number of zones
    if len(zones) > 1:
        raise IOError , 'multiple zones not supported'
    
    # done
    plot_file.close()              
    return plot_data


# -------------------------------------------------------------------
#  Read All Data from History File
# -------------------------------------------------------------------

def read_history( History_filename ):
    """ reads a history file
        returns an ordered bunch with the history file headers for keys
        and a list of each header's floats for values.
        if header is an optimization objective, its name is mapped to 
        the optimization name.
        Iter and Time(min) headers are mapped to ITERATION and TIME
        respectively.
    """
    
    # read plot file
    plot_data = read_plot( History_filename )
    
    # initialize history data dictionary
    history_data = ordered_bunch()    
    
    # header name to config file name map
    map_dict = get_headerMap()    
    
    # map header names
    for key in plot_data.keys():
        if map_dict.has_key(key):
            var = map_dict[key]
        else:
            var = key
        history_data[var] = plot_data[key]
    
    return history_data
    
#: def read_history()



# -------------------------------------------------------------------
#  Define Dictionary Map for Header Names
# -------------------------------------------------------------------

def get_headerMap():
    """ returns a dictionary that maps history file header names
        to optimization problem function names
    """
    # header name to config file name map
    map_dict = { "Iteration"       : "ITERATION"               ,
                 "CLift"           : "LIFT"                    ,
                 "CDrag"           : "DRAG"                    ,
                 "CSideForce"      : "SIDEFORCE"               ,
                 "Cp_Diff"         : "INVERSE_DESIGN_PRESSURE" ,
                 "HeatFlux_Diff"   : "INVERSE_DESIGN_HEATFLUX" ,
                 "HeatFlux_Total"  : "TOTAL_HEATFLUX"          ,
                 "HeatFlux_Maximum": "MAXIMUM_HEATFLUX"        ,
                 "CMx"             : "MOMENT_X"                ,
                 "CMy"             : "MOMENT_Y"                ,
                 "CMz"             : "MOMENT_Z"                ,
                 "CFx"             : "FORCE_X"                 ,
                 "CFy"             : "FORCE_Y"                 ,
                 "CFz"             : "FORCE_Z"                 ,
                 "CL/CD"           : "EFFICIENCY"              ,
                 "CEff"            : "EFFICIENCY"              ,
                 "CFreeSurface"    : "FREE_SURFACE"            ,
                 "CMerit"          : "FIGURE_OF_MERIT"         ,
                 "CQ"              : "TORQUE"                  ,
                 "CT"              : "THRUST"                  ,
                 "CEquivArea"      : "EQUIVALENT_AREA"         ,
                 "CNearFieldOF"    : "NEARFIELD_PRESSURE"      ,
                 "Avg_TotalPress"  : "AVG_TOTAL_PRESSURE"      ,
                 "FluxAvg_Pressure": "AVG_OUTLET_PRESSURE"     ,
                 "FluxAvg_Density" : "FLUXAVG_OUTLET_DENSITY"  ,
                 "FluxAvg_Velocity": "FLUXAVG_OUTLET_VELOCITY" ,
                 "Avg_Mach"        : "AVG_OUTLET_MACH"         ,
                 "Avg_Temperature" : "AVG_OUTLET_TEMPERATURE"  ,
                 "MassFlowRate"    : "MASS_FLOW_RATE"          ,
                 "Time(min)"       : "TIME"                    ,
                 "D(CLift)"        : "D_LIFT"                  ,
                 "D(CDrag)"        : "D_DRAG"                  ,
                 "D(CSideForce)"   : "D_SIDEFORCE"             ,
                 "D(CMx)"          : "D_MOMENT_X"              ,
                 "D(CMy)"          : "D_MOMENT_Y"              ,
                 "D(CMz)"          : "D_MOMENT_Z"              ,
                 "D(CFx)"          : "D_FORCE_X"               ,
                 "D(CFy)"          : "D_FORCE_Y"               ,
                 "D(CFz)"          : "D_FORCE_Z"               ,
                 "D(CL/CD)"        : "D_EFFICIENCY"}
    
    return map_dict

#: def get_headerMap()


# -------------------------------------------------------------------
#  Optimizer Function Names
# -------------------------------------------------------------------

# Aerodynamic Optimizer Function Names
optnames_aero = [ "LIFT"                    ,
                  "DRAG"                    ,
                  "SIDEFORCE"               ,
                  "MOMENT_X"                ,
                  "MOMENT_Y"                ,
                  "MOMENT_Z"                ,
                  "FORCE_X"                 ,
                  "FORCE_Y"                 ,
                  "FORCE_Z"                 ,
                  "EFFICIENCY"              ,
                  "FREE_SURFACE"            ,
                  "FIGURE_OF_MERIT"         ,
                  "TORQUE"                  ,
                  "THRUST"                  ,
                  "AVG_TOTAL_PRESSURE"      ,
                  "AVG_OUTLET_PRESSURE"     ,
                  "AVG_OUTLET_DENSITY"      ,
                  "AVG_OUTLET_VELOCITY"     ,
                  "MASS_FLOW_RATE"          ,
                  "OUTLET_CHAIN_RULE"       ,
                  "EQUIVALENT_AREA"         ,
                  "NEARFIELD_PRESSURE"      ,
                  "INVERSE_DESIGN_PRESSURE" ,
                  "INVERSE_DESIGN_HEATFLUX" ,
                  "TOTAL_HEATFLUX"          ,
                  "MAXIMUM_HEATFLUX"        ]
#: optnames_aero

optnames_stab = [ "D_LIFT_D_ALPHA"               ,
                  "D_DRAG_D_ALPHA"               ,
                  "D_SIDEFORCE_D_ALPHA"          ,
                  "D_MOMENT_X_D_ALPHA"           ,
                  "D_MOMENT_Y_D_ALPHA"           ,
                  "D_MOMENT_Z_D_ALPHA"           ,
                ]

# Geometric Optimizer Function Names
optnames_geo = [ "MAX_THICKNESS"      ,
                 "1/4_THICKNESS"      ,
                 "1/3_THICKNESS"      ,
                 "1/2_THICKNESS"      ,
                 "2/3_THICKNESS"      ,
                 "3/4_THICKNESS"      ,
                 "AREA"               ,
                 "AOA"                ,
                 "CHORD"              ,
                 "MAX_THICKNESS_SEC1" ,
                 "MAX_THICKNESS_SEC2" ,
                 "MAX_THICKNESS_SEC3" ,
                 "MAX_THICKNESS_SEC4" ,
                 "MAX_THICKNESS_SEC5" ,
                 "1/4_THICKNESS_SEC1" ,
                 "1/4_THICKNESS_SEC2" ,
                 "1/4_THICKNESS_SEC3" ,
                 "1/4_THICKNESS_SEC4" ,
                 "1/4_THICKNESS_SEC5" ,
                 "1/3_THICKNESS_SEC1" ,
                 "1/3_THICKNESS_SEC2" ,
                 "1/3_THICKNESS_SEC3" ,
                 "1/3_THICKNESS_SEC4" ,
                 "1/3_THICKNESS_SEC5" ,
                 "1/2_THICKNESS_SEC1" ,
                 "1/2_THICKNESS_SEC2" ,
                 "1/2_THICKNESS_SEC3" ,
                 "1/2_THICKNESS_SEC4" ,
                 "1/2_THICKNESS_SEC5" ,
                 "2/3_THICKNESS_SEC1" ,
                 "2/3_THICKNESS_SEC2" ,
                 "2/3_THICKNESS_SEC3" ,
                 "2/3_THICKNESS_SEC4" ,
                 "2/3_THICKNESS_SEC5" ,
                 "3/4_THICKNESS_SEC1" ,
                 "3/4_THICKNESS_SEC2" ,
                 "3/4_THICKNESS_SEC3" ,
                 "3/4_THICKNESS_SEC4" ,
                 "3/4_THICKNESS_SEC5" ,
                 "AREA_SEC1"          ,
                 "AREA_SEC2"          ,
                 "AREA_SEC3"          ,
                 "AREA_SEC4"          ,
                 "AREA_SEC5"          ,
                 "AOA_SEC1"           ,
                 "AOA_SEC2"           ,
                 "AOA_SEC3"           ,
                 "AOA_SEC4"           ,
                 "AOA_SEC5"           ,
                 "CHORD_SEC1"         ,
                 "CHORD_SEC2"         ,
                 "CHORD_SEC3"         ,
                 "CHORD_SEC4"         ,
                 "CHORD_SEC5"         ,
                 "VOLUME"              ]
#: optnames_geo

grad_names_directdiff = ["D_LIFT"                  ,
                         "D_DRAG"                  ,
                         "D_SIDEFORCE"             ,
                         "D_MOMENT_X"              ,
                         "D_MOMENT_Y"              ,
                         "D_MOMENT_Z"              ,
                         "D_FORCE_X"               ,
                         "D_FORCE_Y"               ,
                         "D_FORCE_Z"               ,
                         "D_EFFICIENCY"]

grad_names_map = { "LIFT"      : "D_LIFT"           ,
                   "DRAG"      : "D_DRAG"           ,
                   "SIDEFORCE" : "D_SIDEFORCE" ,
                   "MOMENT_X"  : "D_MOMENT_X"   ,
                   "MOMENT_Y"  : "D_MOMENT_Y"   ,
                   "MOMENT_Z"  : "D_MOMENT_Z"   ,
                   "FORCE_X"   : "D_FORCE_X"     ,
                   "FORCE_Y"   : "D_FORCE_Y"     ,
                   "FORCE_Z"   : "D_FORCE_Z"     ,
                   "EFFICIENCY" : "D_EFFICIENCY"}
# -------------------------------------------------------------------
#  Read Aerodynamic Function Values from History File
# -------------------------------------------------------------------

def read_aerodynamics( History_filename , special_cases=[], final_avg=0 ):
    """ values = read_aerodynamics(historyname, special_cases=[])
        read aerodynamic function values from history file
        
        Outputs:
            dictionary with function keys and thier values
            if special cases has 'UNSTEADY_SIMULATION', returns time averaged data
            otherwise returns final value from history file
    """
    
    # read the history data
    history_data = read_history(History_filename)
    
    # list of functions to pull
    func_names = optnames_aero + grad_names_directdiff

    # pull only these functions
    Func_Values = ordered_bunch()
    for this_objfun in func_names:
        if history_data.has_key(this_objfun):
            Func_Values[this_objfun] = history_data[this_objfun] 
    
    # for unsteady cases, average time-accurate objective function values
    if 'UNSTEADY_SIMULATION' in special_cases:
        for key,value in Func_Values.iteritems():
            Func_Values[key] = sum(value)/len(value)
         
    # average the final iterations   
    elif final_avg:
        for key,value in Func_Values.iteritems():
            # only the last few iterations
            i_fin = min([final_avg,len(value)])
            value = value[-i_fin:]
            Func_Values[key] = sum(value)/len(value)
    
    # otherwise, keep only last value
    else:
        for key,value in Func_Values.iteritems():
            Func_Values[key] = value[-1]
                    
    return Func_Values
    
#: def read_aerodynamics()



# -------------------------------------------------------------------
#  Get Objective Function Sign
# -------------------------------------------------------------------

def get_objectiveSign( ObjFun_name ):
    """ returns -1 for maximization problems:
            LIFT
            EFFICIENCY
            THRUST
            FIGURE_OF_MERIT
            MASS_FLOW_RATE
            AVG_OUTLET_PRESSURE
            AVG_TOTAL_PRESSURE
        returns +1 otherwise
    """
    
    # flip sign for maximization problems
    if ObjFun_name == "LIFT"            : return -1.0
    if ObjFun_name == "EFFICIENCY"      : return -1.0
    if ObjFun_name == "THRUST"          : return -1.0
    if ObjFun_name == "FIGURE_OF_MERIT" : return -1.0
    if ObjFun_name == "MASS_FLOW_RATE" : return -1.0
    if ObjFun_name == "AVG_TOTAL_PRESSURE" : return -1.0
    if ObjFun_name == "AVG_OUTLET_PRESSURE" : return -1.0
    
    # otherwise
    return 1.0

#: def get_objectiveSign()


# -------------------------------------------------------------------
#  Get Constraint Sign
# -------------------------------------------------------------------

def get_constraintSign( sign ):
    """ gets +/-1 given a constraint sign < or > respectively
        inequality constraint is posed as c(x) < 0
    """
    sign_map = { '>' : -1.0 ,
                 '<' : +1.0  }
    assert not sign=='=' , 'Sign "=" not valid'
    
    return sign_map[sign]

#: def get_constraintSign()


# -------------------------------------------------------------------
#  Get Adjoint Filename Suffix
# -------------------------------------------------------------------

def get_adjointSuffix(objective_function=None):
    """ gets the adjoint suffix given an objective function """
    
    # adjoint name map
    name_map = { "DRAG"                    : "cd"        ,
                 "LIFT"                    : "cl"        ,
                 "SIDEFORCE"               : "csf"       ,
                 "MOMENT_X"                : "cmx"       ,
                 "MOMENT_Y"                : "cmy"       ,
                 "MOMENT_Z"                : "cmz"       ,
                 "FORCE_X"                 : "cfx"       ,
                 "FORCE_Y"                 : "cfy"       ,
                 "FORCE_Z"                 : "cfz"       ,
                 "EFFICIENCY"              : "eff"       ,
                 "INVERSE_DESIGN_PRESSURE" : "invpress"  ,
                 "INVERSE_DESIGN_HEAT"     : "invheat"   ,
                 "MAXIMUM_HEATFLUX"        : "maxheat"   ,
                 "TOTAL_HEATFLUX"          : "totheat"   ,
                 "EQUIVALENT_AREA"         : "ea"        ,
                 "NEARFIELD_PRESSURE"      : "nfp"       ,
                 "THRUST"                  : "ct"        ,
                 "TORQUE"                  : "cq"        ,
                 "FIGURE_OF_MERIT"         : "merit"     ,
                 "AVG_TOTAL_PRESSURE"      : "pt"        ,
                 "AVG_OUTLET_PRESSURE"     : "pe"        ,
                 "MASS_FLOW_RATE"          : "mfr"       ,
<<<<<<< HEAD
                 "FREE_SURFACE"            : "fs"        }
=======
                 "OUTLET_CHAIN_RULE"       : "chn"       ,
                 "FREE_SURFACE"            : "fs"       }
>>>>>>> 29ac6d54
    
    # if none or false, return map
    if not objective_function:
        return name_map
    
    # return desired objective function suffix
    elif name_map.has_key(objective_function):
        return name_map[objective_function]
    
    # otherwise...
    else:
        raise Exception('Unrecognized adjoint function name')
    
#: def get_adjointSuffix()
    
# -------------------------------------------------------------------
#  Add a Suffix
# -------------------------------------------------------------------

def add_suffix(base_name,suffix):
    """ suffix_name = add_suffix(base_name,suffix)
        adds suffix to a filename, accounting for file type extension
        example:
            base_name   = 'input.txt'
            suffix      = 'new'
            suffix_name = 'input_new.txt'
    """
    
    base_name = os.path.splitext(base_name)    
    suffix_name = base_name[0] + '_' + suffix + base_name[1]
    
    return suffix_name
    
#: def add_suffix()



# -------------------------------------------------------------------
#  Get Design Variable ID Map
# -------------------------------------------------------------------

def get_dvMap():
    """ get dictionary that maps design variable 
        kind id number to name """
    dv_map = { 1   : "HICKS_HENNE"           ,
               2   : "COSINE_BUMP"           ,
               3   : "SPHERICAL"             ,
               4   : "NACA_4DIGITS"          ,
               5   : "DISPLACEMENT"          ,
               6   : "ROTATION"              ,
               7   : "FFD_CONTROL_POINT"     ,
               8   : "FFD_DIHEDRAL_ANGLE"    ,
               9   : "FFD_TWIST_ANGLE"       ,
               10  : "FFD_ROTATION"          ,
               11  : "FFD_CAMBER"            ,
               12  : "FFD_THICKNESS"         ,
               14  : "FOURIER"               ,
               15  : "FFD_CONTROL_POINT_2D"  ,
               16  : "FFD_CAMBER_2D"         ,
               17  : "FFD_THICKNESS_2D"      ,
               101 : "MACH_NUMBER"           ,
               102 : "AOA"                    }
    
    return dv_map

#: def get_dvMap()

# -------------------------------------------------------------------
#  Get Design Variable Kind Name from ID
# -------------------------------------------------------------------
def get_dvKind( kindID ):
    """ get design variable kind name from id number """
    dv_map = get_dvMap()
    try: 
        return dv_map[ kindID ]
    except KeyError: 
        raise Exception('Unrecognized Design Variable ID')
# def get_dvKind()

# -------------------------------------------------------------------
#  Get Design Variable Kind ID from Name
# -------------------------------------------------------------------
def get_dvID( kindName ):
    """ get design variable kind id number from name """
    dv_map = get_dvMap()
    id_map = dict((v,k) for (k,v) in dv_map.iteritems())
    try: 
        return id_map[ kindName ]
    except KeyError: 
        raise Exception('Unrecognized Design Variable Name: %s' , kindName)
#: def get_dvID()
  
  
    
# -------------------------------------------------------------------
#  Get Gradient File Header
# -------------------------------------------------------------------

def get_gradFileFormat(grad_type,plot_format,kindID,special_cases=[]):
    
    # start header, build a list of strings and join at the end
    header       = []
    write_format = []
    
    # handle plot formating
    if   plot_format == 'TECPLOT': 
        header.append('VARIABLES=')
    elif plot_format == 'PARAVIEW':
        pass
    else: raise Exception('output plot format not recognized')
    
    # Case: continuous adjoint
    if grad_type == 'CONTINUOUS_ADJOINT':
        header.append(r'"iVar","Gradient","FinDiff_Step"')
        write_format.append(r'%4d, %.10f, %f')
        
    # Case: finite difference  
    elif grad_type == 'FINITE_DIFFERENCE':
        header.append(r'"iVar","Grad_CLift","Grad_CDrag","Grad_CLDRatio","Grad_CSideForce","Grad_CMx","Grad_CMy","Grad_CMz","Grad_CFx","Grad_CFy","Grad_CFz","Grad_HeatFlux_Total","Grad_HeatFlux_Maximum"')
        write_format.append(r'%4d, %.10f, %.10f, %.10f, %.10f, %.10f, %.10f, %.10f, %.10f, %.10f, %.10f, %.10f, %.10f')
        
        for key in special_cases: 
            if key == "FREE_SURFACE"   : 
                header.append(r',"Grad_CFreeSurface"')
                write_format.append(", %.10f ")
            if key == "ROTATING_FRAME" : 
                header.append(r',"Grad_CMerit","Grad_CT","Grad_CQ"')
                write_format.append(", %.10f, %.10f, %.10f")
            if key == "EQUIV_AREA"     : 
                header.append(r',"Grad_CEquivArea","Grad_CNearFieldOF"') 
                write_format.append(", %.10f, %.10f")
            if key == "1D_OUTPUT"     :
                header.append(r',"Grad_Avg_TotalPress","Grad_Avg_Mach","Grad_Avg_Temperature","Grad_MassFlowRate","Grad_FluxAvg_Pressure","Grad_FluxAvg_Density","Grad_FluxAvg_Velocity","Grad_FluxAvg_Enthalpy"')
                write_format.append(", %.10f, %.10f, %.10f, %.10f, %.10f, %.10f, %.10f, %.10f")
            if key == "INV_DESIGN_CP"     :
                header.append(r',"Grad_Cp_Diff"')
                write_format.append(", %.10f")
            if key == "INV_DESIGN_HEATFLUX"     :
                header.append(r',"Grad_HeatFlux_Diff"')
                write_format.append(", %.10f")
            if key =="OUTLET_CHAIN_RULE"    :
                header.append(r',"Grad_Chain_Rule"')
                write_format.append(", %.10f")

    # otherwise...
    else: raise Exception('Unrecognized Gradient Type')          
        
    # design variable parameters
    if kindID == "FFD_CONTROL_POINT_2D"  :
        header.append(r',"FFD_Box_ID","xIndex","yIndex","xAxis","yAxis"')
        write_format.append(r', %s, %s, %s, %s, %s')
    elif kindID == "FFD_CAMBER_2D"         :
        header.append(r',"FFD_Box_ID","xIndex"')
        write_format.append(r', %s, %s')
    elif kindID == "FFD_THICKNESS_2D"      :
        header.append(r',"FFD_Box_ID","xIndex"')
        write_format.append(r', %s, %s')
    elif kindID == "HICKS_HENNE"        :
        header.append(r',"Up/Down","Loc_Max"')
        write_format.append(r', %s, %s')
    elif kindID == "GAUSS_BUMP"       :
        header.append(r',"Up/Down","Loc_Max","Size_Bump"')
        write_format.append(r', %s, %s, %s')
    elif kindID == "FAIRING"       :
        header.append(r',"ControlPoint_Index","Theta_Disp","R_Disp"')
        write_format.append(r', %s, %s, %s')
    elif kindID == "NACA_4DIGITS"       :
        header.append(r',"1st_digit","2nd_digit","3rd&4th_digits"')
        write_format.append(r', %s, %s, %s')
    elif kindID == "DISPLACEMENT"       : 
        header.append(r',"x_Disp","y_Disp","z_Disp"')
        write_format.append(r', %s, %s, %s')
    elif kindID == "ROTATION"           : 
        header.append(r',"x_Orig","y_Orig","z_Orig","x_End","y_End","z_End"')
        write_format.append(r', %s, %s, %s, %s, %s, %s')
    elif kindID == "FFD_CONTROL_POINT"  : 
        header.append(r',"FFD_Box_ID","xIndex","yIndex","zIndex","xAxis","yAxis","zAxis"')
        write_format.append(r', %s, %s, %s, %s, %s, %s, %s')
    elif kindID == "FFD_DIHEDRAL_ANGLE" : 
        header.append(r',"FFD_Box_ID","x_Orig","y_Orig","z_Orig","x_End","y_End","z_End"')
        write_format.append(r', %s, %s, %s, %s, %s, %s, %s')
    elif kindID == "FFD_TWIST_ANGLE"    : 
        header.append(r',"FFD_Box_ID","x_Orig","y_Orig","z_Orig","x_End","y_End","z_End"')
        write_format.append(r', %s, %s, %s, %s, %s, %s, %s')
    elif kindID == "FFD_ROTATION"       : 
        header.append(r',"FFD_Box_ID","x_Orig","y_Orig","z_Orig","x_End","y_End","z_End"')
        write_format.append(r', %s, %s, %s, %s, %s, %s, %s')
    elif kindID == "FFD_CAMBER"         : 
        header.append(r',"FFD_Box_ID","xIndex","yIndex"')
        write_format.append(r', %s, %s, %s')
    elif kindID == "FFD_THICKNESS"      : 
        header.append(r',"FFD_Box_ID","xIndex","yIndex"')
        write_format.append(r', %s, %s, %s')
    elif kindID == "MACH_NUMBER"        : pass
    elif kindID == "AOA"                : pass
    
    # otherwise...
    else: raise Exception('Unrecognized Design Variable Kind') 
    
    # finite difference step
    if grad_type == 'FINITE_DIFFERENCE':    
        header.append(r',"FinDiff_Step"')  
        write_format.append(r', %.10f')
    
    # finish format
    header.append('\n')  
    write_format.append('\n')
        
    header       = ''.join(header)
    write_format = ''.join(write_format)
    
    return [header,write_format]
        
#: def get_gradFileFormat()
    
    
    
# -------------------------------------------------------------------
#  Get Optimization File Header
# -------------------------------------------------------------------    
    
def get_optFileFormat(plot_format,special_cases=None):
    
    if special_cases is None: special_cases = []
    
    # start header, build a list of strings and join at the end
    header_list   = []
    header_format = ''
    write_format  = []
    
    # handle plot formating
    if   plot_format == 'TECPLOT': 
        header_format = header_format + 'VARIABLES='
    elif plot_format == 'PARAVIEW':
        pass
    else: raise Exception('output plot format not recognized')

    # start header
    header_list.extend(["Iteration","CLift","CDrag","CSideForce","CMx","CMy","CMz","CFx","CFy","CFz","CEff","HeatFlux_Total","HeatFlux_Maximum"])
    write_format.append(r'%4d, %.10f, %.10f, %.10f, %.10f, %.10f, %.10f, %.10f, %.10f, %.10f, %.10f, %.10f, %.10f')
        
    # special cases
    for key in special_cases: 
        if key == "FREE_SURFACE" :
            header_list.extend(["CFreeSurface"])
            write_format.append(r', %.10f ')
        if key == "ROTATING_FRAME" : 
            header_list.extend(["CMerit","CT","CQ"])
            write_format.append(r', %.10f, %.10f, %.10f')
        if key == "EQUIV_AREA"     : 
            header_list.extend(["CEquivArea","CNearFieldOF"]) 
            write_format.append(r', %.10f, %.10f')
        if key == "1D_OUTPUT":
            header_list.extend(["Avg_TotalPress","Avg_Mach","Avg_Temperature","MassFlowRate","FluxAvg_Pressure","FluxAvg_Density","FluxAvg_Velocity","FluxAvg_Enthalpy"])
            write_format.append(r', %.10f, %.10f, %.10f, %.10f, %.10f, %.10f, %.10f, %.10f')
        if key == "INV_DESIGN_CP"     :
            header_list.extend(["Cp_Diff"])
            write_format.append(r', %.10f')
        if key == "INV_DESIGN_HEATFLUX"     :
            header_list.extend(["HeatFlux_Diff"])
            write_format.append(r', %.10f')
        if key =="OUTLET_CHAIN_RULE"    :
            header_list.exted(["Chain_Rule"])
            write_format.append([r", %.10f"])

    # finish formats
    header_format = (header_format) + ('"') + ('","').join(header_list) + ('"') + (' \n')
    write_format  = ''.join(write_format)  + ' \n'
            
    # build list of objective function names
    header_vars = []
    map_dict = get_headerMap()
    for variable in header_list:
        assert map_dict.has_key(variable) , 'unrecognized header variable'
        header_vars.append(map_dict[variable])
    
    # done
    return [header_format,header_vars,write_format]
        
#: def get_optFileFormat()
  
  
  
# -------------------------------------------------------------------
#  Get Extension Name
# -------------------------------------------------------------------

def get_extension(output_format):
  
    if (output_format == "PARAVIEW")        : return ".csv"
    if (output_format == "TECPLOT")         : return ".dat"
    if (output_format == "TECPLOT_BINARY")  : return ".plt"
    if (output_format == "SOLUTION")        : return ".dat"  
    if (output_format == "RESTART")         : return ".dat"  
    if (output_format == "CONFIG")          : return ".cfg"  

    # otherwise
    raise Exception("Output Format Unknown")

#: def get_extension()



# -------------------------------------------------------------------
#  Check Special Case
# -------------------------------------------------------------------
def get_specialCases(config):
    """ returns a list of special physical problems that were
        specified in the config file, and set to 'yes'
    """
    
    all_special_cases = [ 'FREE_SURFACE'                     ,
                          'ROTATING_FRAME'                   ,
                          'EQUIV_AREA'                       ,
                          '1D_OUTPUT'                        ,
                          'INV_DESIGN_CP'                    ,
                          'INV_DESIGN_HEATFLUX'              ,
                          'OUTLET_CHAIN_RULE'                ]
    
    special_cases = []
    for key in all_special_cases:
        if config.has_key(key) and config[key] == 'YES':
            special_cases.append(key)
        if config.has_key('PHYSICAL_PROBLEM') and config['PHYSICAL_PROBLEM'] == key:
            special_cases.append(key)
            
    if config.get('UNSTEADY_SIMULATION','NO') != 'NO':
        special_cases.append('UNSTEADY_SIMULATION')
     
    # no support for more than one special case
    if len(special_cases) > 1:
        error_str = 'Currently cannot support ' + ' and '.join(special_cases) + ' at once'
        raise Exception(error_str)   
    
    if (config['WRT_SOL_FREQ'] != 1) and ('WRT_UNSTEADY' in special_cases):
        raise Exception('Must set WRT_SOL_FREQ= 1 for WRT_UNSTEADY= YES')
  
    # Special case for time-spectral
    if config.has_key('UNSTEADY_SIMULATION') and config['UNSTEADY_SIMULATION'] == 'TIME_SPECTRAL':
        special_cases.append('TIME_SPECTRAL')

    # Special case for rotating frame
    if config.has_key('GRID_MOVEMENT_KIND') and config['GRID_MOVEMENT_KIND'] == 'ROTATING_FRAME':
        special_cases.append('ROTATING_FRAME')
        
    return special_cases

#: def get_specialCases()


def next_folder(folder_format,num_format='%03d'):
    """ folder = next_folder(folder_format,num_format='%03d')
        finds the next folder with given format
        
        Inputs:
            folder_format - folder name with wild card (*) to mark expansion
            num_format    - %d formating to expand the wild card with
            
        Outputs:
            folder - a folder with the next index number inserted in 
            the wild card, first index is 1
    """
    
    assert '*' in folder_format , 'wildcard (*) missing in folder_format name'
    
    folders = glob.glob(folder_format)
    split   = folder_format.split('*')
    folder  = folder_format.replace('*',num_format)
    
    if folders:
        # find folder number, could be done with regex...
        max_folder = max(folders)
        if split[0]:
            max_folder = max_folder.split(split[0])[1]
        if split[1]:
            max_folder = max_folder.rsplit(split[1])[0]            
        
        # last folder number
        max_i = int(max_folder)
        
        # increment folder number
        folder = folder % (max_i+1)
    else:
        # first folder, number 1
        folder = folder % 1

    return folder


def expand_part(name,config):
    names = [name]
    return names

def expand_time(name,config):
    if 'UNSTEADY_SIMULATION' in get_specialCases(config):
        n_time = config['UNST_ADJOINT_ITER']
        name_pat = add_suffix(name,'%05d')
        names = [name_pat%i for i in range(n_time)]
    else:
        names = [name]
    return names
        
def make_link(src,dst):
    """ make_link(src,dst)
        makes a relative link
        Inputs:
            src - source file
            dst - destination to place link
        
        Windows links currently unsupported, will copy file instead
    """
    
    assert os.path.exists(src) , 'source file does not exist \n%s' % src
    
    if os.name == 'nt':
        # can't make a link in windows, need to look for other options
        if os.path.exists(dst): os.remove(dst)
        shutil.copy(src,dst)
    
    else:
        # find real file, incase source itself is a link
        src = os.path.realpath(src) 
        
        # normalize paths
        src = os.path.normpath(src)
        dst = os.path.normpath(dst)        
        
        # check for self referencing
        if src == dst: return        
        
        # find relative folder path
        srcfolder = os.path.join( os.path.split(src)[0] ) + '/'
        dstfolder = os.path.join( os.path.split(dst)[0] ) + '/'
        srcfolder = os.path.relpath(srcfolder,dstfolder)
        src = os.path.join( srcfolder, os.path.split(src)[1] )
        
        # make unix link
        if os.path.exists(dst): os.remove(dst)
        os.symlink(src,dst)
    
def restart2solution(config,state={}):
    """ restart2solution(config,state={})
        moves restart file to solution file, 
        optionally updates state
        direct or adjoint is read from config
        adjoint objective is read from config
    """

    # direct solution
    if config.MATH_PROBLEM == 'DIRECT':
        restart  = config.RESTART_FLOW_FILENAME
        solution = config.SOLUTION_FLOW_FILENAME        
        # expand unsteady time
        restarts  = expand_time(restart,config)
        solutions = expand_time(solution,config)
        # move
        for res,sol in zip(restarts,solutions):
            shutil.move( res , sol )
        # update state
        if state: state.FILES.DIRECT = solution
        
    # adjoint solution
    elif any([config.MATH_PROBLEM == 'CONTINUOUS_ADJOINT', config.MATH_PROBLEM == 'DISCRETE_ADJOINT']):
        restart  = config.RESTART_ADJ_FILENAME
        solution = config.SOLUTION_ADJ_FILENAME           
        # add suffix
        func_name = config.OBJECTIVE_FUNCTION
        suffix    = get_adjointSuffix(func_name)
        restart   = add_suffix(restart,suffix)
        solution  = add_suffix(solution,suffix)
        # expand unsteady time
        restarts  = expand_time(restart,config)
        solutions = expand_time(solution,config)        
        # move
        for res,sol in zip(restarts,solutions):
            shutil.move( res , sol )
        # udpate state
        ADJ_NAME = 'ADJOINT_' + func_name
        if state: state.FILES[ADJ_NAME] = solution
        
    else:
        raise Exception, 'unknown math problem'
<|MERGE_RESOLUTION|>--- conflicted
+++ resolved
@@ -473,12 +473,8 @@
                  "AVG_TOTAL_PRESSURE"      : "pt"        ,
                  "AVG_OUTLET_PRESSURE"     : "pe"        ,
                  "MASS_FLOW_RATE"          : "mfr"       ,
-<<<<<<< HEAD
-                 "FREE_SURFACE"            : "fs"        }
-=======
                  "OUTLET_CHAIN_RULE"       : "chn"       ,
                  "FREE_SURFACE"            : "fs"       }
->>>>>>> 29ac6d54
     
     # if none or false, return map
     if not objective_function:
